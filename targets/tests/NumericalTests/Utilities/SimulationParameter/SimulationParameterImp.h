--- conflicted
+++ resolved
@@ -20,13 +20,9 @@
 	unsigned int getTimeStepLength();
 	unsigned int getLx();
 	unsigned int getLz();
-<<<<<<< HEAD
+	unsigned int getL0();
 	std::vector<unsigned int> getDevices();
-=======
-	unsigned int getL0();
-	std::vector<int> getDevices();
 	double getMaxVelocity();
->>>>>>> 88120e95
 	
 	std::shared_ptr<KernelConfiguration> getKernelConfiguration();
 
@@ -45,13 +41,7 @@
 	real viscosity;
 	unsigned int numberOfTimeSteps, basisTimeStepLength;
 	std::string gridPath;
-<<<<<<< HEAD
-	std::string filePath;
 	std::vector<unsigned int> devices;
-
-=======
-	std::vector<int> devices;
->>>>>>> 88120e95
 	unsigned int maxLevel, numberOfGridLevels;
 	std::shared_ptr<KernelConfiguration> kernelConfig;
 };
