# Note: CMake support is community-based. The maintainers do not use CMake
# internally.

cmake_minimum_required(VERSION 3.5)

if (POLICY CMP0048)
  cmake_policy(SET CMP0048 NEW)
endif (POLICY CMP0048)

if (POLICY CMP0077)
  cmake_policy(SET CMP0077 NEW)
endif (POLICY CMP0077)

project(googletest-distribution)
set(GOOGLETEST_VERSION 1.12.1)

<<<<<<< HEAD
=======
##########################################################
# Enable MACOSX_RPATH support for gtest and gmock
# to avoid CMP0042 warnings
IF(APPLE)
  SET(CMAKE_MACOSX_RPATH 1)
ENDIF()
##########################################################

>>>>>>> b4edf679
if(NOT CYGWIN AND NOT MSYS AND NOT ${CMAKE_SYSTEM_NAME} STREQUAL QNX)
  set(CMAKE_CXX_EXTENSIONS OFF)
endif()

enable_testing()

include(CMakeDependentOption)
include(GNUInstallDirs)

#Note that googlemock target already builds googletest
<<<<<<< HEAD
option(BUILD_GMOCK "Builds the googlemock subproject" ON)
option(INSTALL_GTEST "Enable installation of googletest. (Projects embedding googletest may want to turn this OFF.)" ON)
=======
#option(BUILD_GMOCK "Builds the googlemock subproject" ON)
#option(INSTALL_GTEST "Enable installation of googletest. (Projects embedding googletest may want to turn this OFF.)" ON)
>>>>>>> b4edf679

if(BUILD_GMOCK)
  add_subdirectory( googlemock )
else()
  add_subdirectory( googletest )
endif()<|MERGE_RESOLUTION|>--- conflicted
+++ resolved
@@ -14,8 +14,6 @@
 project(googletest-distribution)
 set(GOOGLETEST_VERSION 1.12.1)
 
-<<<<<<< HEAD
-=======
 ##########################################################
 # Enable MACOSX_RPATH support for gtest and gmock
 # to avoid CMP0042 warnings
@@ -24,7 +22,6 @@
 ENDIF()
 ##########################################################
 
->>>>>>> b4edf679
 if(NOT CYGWIN AND NOT MSYS AND NOT ${CMAKE_SYSTEM_NAME} STREQUAL QNX)
   set(CMAKE_CXX_EXTENSIONS OFF)
 endif()
@@ -35,16 +32,16 @@
 include(GNUInstallDirs)
 
 #Note that googlemock target already builds googletest
-<<<<<<< HEAD
-option(BUILD_GMOCK "Builds the googlemock subproject" ON)
-option(INSTALL_GTEST "Enable installation of googletest. (Projects embedding googletest may want to turn this OFF.)" ON)
-=======
 #option(BUILD_GMOCK "Builds the googlemock subproject" ON)
 #option(INSTALL_GTEST "Enable installation of googletest. (Projects embedding googletest may want to turn this OFF.)" ON)
->>>>>>> b4edf679
 
-if(BUILD_GMOCK)
+#if(BUILD_GMOCK)
   add_subdirectory( googlemock )
-else()
-  add_subdirectory( googletest )
-endif()+#else()
+#  add_subdirectory( googletest )
+#endif()
+
+groupTarget(gmock ${thirdFolder}/googletest)
+groupTarget(gmock_main ${thirdFolder}/googletest)
+groupTarget(gtest ${thirdFolder}/googletest)
+groupTarget(gtest_main ${thirdFolder}/googletest)