--- conflicted
+++ resolved
@@ -25,7 +25,6 @@
 IF (BUILD_VF_GPU)
     add_subdirectory(src/gpu/VirtualFluids_GPU)
 
-<<<<<<< HEAD
     #add_subdirectory(targets/apps/LBM/lbmTest)
     #add_subdirectory(targets/apps/LBM/metisTest)
     #add_subdirectory(targets/apps/LBM/Basel)
@@ -44,10 +43,6 @@
     #add_subdirectory(apps/gpu/LBM/Poiseuille)
     #add_subdirectory(apps/gpu/LBM/ActuatorLine)
     add_subdirectory(apps/gpu/LBM/BoundaryLayer)
-=======
-    add_subdirectory(apps/gpu/LBM/DrivenCavity)
-    add_subdirectory(apps/gpu/LBM/SphereGPU)
->>>>>>> 7c3c87cd
 ELSE()
     MESSAGE( STATUS "exclude Virtual Fluids GPU." )
 ENDIF()
