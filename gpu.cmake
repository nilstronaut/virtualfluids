--- conflicted
+++ resolved
@@ -27,10 +27,6 @@
 
     add_subdirectory(apps/gpu/LBM/DrivenCavity)
     add_subdirectory(apps/gpu/LBM/SphereGPU)
-<<<<<<< HEAD
-    add_subdirectory(apps/gpu/LBM/BoundaryLayer)
-=======
->>>>>>> 9a1566aa
 ELSE()
     MESSAGE( STATUS "exclude Virtual Fluids GPU." )
 ENDIF()
