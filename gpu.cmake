--- conflicted
+++ resolved
@@ -25,15 +25,10 @@
 IF (BUILD_VF_GPU)
     add_subdirectory(src/gpu/VirtualFluids_GPU)
 
-<<<<<<< HEAD
-    add_subdirectory(apps/gpu/LBM/DrivenCavity)
-    add_subdirectory(apps/gpu/LBM/SphereGPU)
-=======
     # add_subdirectory(apps/gpu/LBM/DrivenCavity)
     add_subdirectory(apps/gpu/LBM/DrivenCavityMultiGPU)
     # add_subdirectory(apps/gpu/LBM/SphereGPU)
     add_subdirectory(apps/gpu/LBM/TGV_3D_MultiGPU)
->>>>>>> 960262c5
 ELSE()
     MESSAGE( STATUS "exclude Virtual Fluids GPU." )
 ENDIF()
