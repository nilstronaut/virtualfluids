cmake_minimum_required(VERSION 3.9 FATAL_ERROR)

if(POLICY CMP0042)
    CMAKE_POLICY(SET CMP0042 NEW)
endif()
if(POLICY CMP0020)
    CMAKE_POLICY(SET CMP0020 NEW)
endif()
if(POLICY CMP0028)
    CMAKE_POLICY(SET CMP0028 NEW)
endif()
if(POLICY CMP0037)
    CMAKE_POLICY(SET CMP0037 NEW)
endif()
if(POLICY CMP0047)
    CMAKE_POLICY(SET CMP0047 NEW)
endif()
if(POLICY CMP0053)
    CMAKE_POLICY(SET CMP0053 NEW)
endif()
if(POLICY CMP0054)
    CMAKE_POLICY(SET CMP0054 NEW)
endif()


if(UNIX)
    set(CMAKE_CXX_STANDARD 14)
endif()

#############################################################
###                     ENVIRONMENT                       ###
#############################################################
set(cmakeMacroPath "CMakeMacros")
#include(${cmakeMacroPath}/Environment/environment.cmake)

#CAB
#include("../CMake/CMakeCABMacros.cmake")
#include("../CMake/FileUtilities.cmake")
#include("../CMake/VirtualFluidsMacros.cmake")

#############################################################
###                   GENERAL MACROS                      ###
#############################################################
#include(${CMAKE_SOURCE_DIR}/${cmakeMacroPath}/general/BuildTarget.cmake)
#include(${CMAKE_SOURCE_DIR}/${cmakeMacroPath}/general/BuildTargetUtilities.cmake)
#include(${CMAKE_SOURCE_DIR}/${cmakeMacroPath}/general/EndingsToCollect.cmake)
#include(${CMAKE_SOURCE_DIR}/${cmakeMacroPath}/general/FileUtilities.cmake)

#############################################################
###                   PROJECT SETTINGS                    ###
#############################################################

project(VirtualFluidsGPU)

set(CMAKE_RUNTIME_OUTPUT_DIRECTORY ${CMAKE_BINARY_DIR}/bin)
set(CMAKE_INCLUDE_CURRENT_DIR ON)
include_directories(${CMAKE_BINARY_DIR}/gpu)

set(libraryFolder    "libs")
set(gksLibraryFolder "libs/GKS")

set(testFolder "tests")

set(appFolder    "apps")
set(lbmAppFolder "apps/LBM")
set(gksAppFolder "apps/GKS")

set(thirdPartyFolder "3rdParty")

IF(MSVC)
    ADD_DEFINITIONS ( "-DNOMINMAX" )                # Disable Min/Max-Macros
    ADD_DEFINITIONS ( "-D_CRT_SECURE_NO_WARNINGS" ) # disable warnings promoting Microsoft's security enhanced CRT
    ADD_DEFINITIONS ( "-D_SCL_SECURE_NO_WARNINGS" ) # disable warnings triggered by Microsoft's checked iterators
    SET( CMAKE_CXX_FLAGS "${CMAKE_CXX_FLAGS} -MP" ) # enable multi-threaded compiling
    SET( CMAKE_CXX_FLAGS  "${CMAKE_CXX_FLAGS} /bigobj" ) # enable big object files (fatal error C1128)
ENDIF(MSVC)

#############################################################
###                         OPTIONS                       ###
#############################################################
option(BUILD_SHARED_LIBS        "Build shared libraries"      ON )
option(VF.BUILD_VF_GPU          "Build VirtualFluids GPU"     ON )
option(VF.BUILD_VF_GKS          "Build VirtualFluids GKS"     OFF )
option(VF.BUILD_VF_TRAFFIC      "Build VirtualFluids Traffic" ON)
option(VF.BUILD_JSONCPP         "Builds json cpp "            OFF)
option(VF.BUILD_NUMERIC_TESTS   "Build numeric tests"         OFF)

option(VF.BUILD_DOUBLE_ACCURACY "Use double accuracy"         OFF )

IF( VF.BUILD_DOUBLE_ACCURACY )
    SET( VF_DOUBLE_ACCURACY 1 )
ENDIF()

#############################################################

enable_language(CUDA)

#sharedLibs()

#############################################################

<<<<<<< HEAD
include(${CMAKE_PATH}/CMakeMacros_old/general/FindCompiler.cmake)
configure_file(src/gpu/VirtualFluidsDefinitions.in.h VirtualFluidsDefinitions.h)

IF( VF.BUILD_VF_GKS )
    # only use this with device of CC larger than 6.0
    set(CMAKE_CUDA_FLAGS " -arch=sm_60 -Xptxas=\"-v\"" CACHE STRING "" FORCE)
ENDIF()
=======
>>>>>>> 4df1541f

set(CMAKE_CUDA_FLAGS_DEBUG " -G" CACHE STRING "" FORCE)


##########################################################################################################################
###                  Subdirectories                                                                                    ###
##########################################################################################################################

#############################################################
###                  Core                                 ###
#############################################################

add_subdirectory(src/gpu/GridGenerator)
#add_subdirectory(3rdParty/metis/metis-5.1.0)

#############################################################
###                  Virtual Fluids GPU                   ###
#############################################################

IF (VF.BUILD_VF_GPU)
    add_subdirectory(src/gpu/VirtualFluids_GPU)

    #add_subdirectory(targets/apps/LBM/lbmTest)
    #add_subdirectory(targets/apps/LBM/metisTest)
    #add_subdirectory(targets/apps/LBM/Basel)
    #add_subdirectory(targets/apps/LBM/BaselNU)
    #add_subdirectory(targets/apps/LBM/BaselMultiGPU)

    add_subdirectory(apps/gpu/LBM/DrivenCavity)
    add_subdirectory(apps/gpu/LBM/gridGeneratorTest)
    add_subdirectory(apps/gpu/LBM/TGV_3D)
    add_subdirectory(apps/gpu/LBM/TGV_3D_MultiGPU)
ELSE()
    MESSAGE( STATUS "exclude Virtual Fluids GPU." )
ENDIF()

#############################################################
###                  Virtual Fluids GKS                   ###
#############################################################

IF (VF.BUILD_VF_GKS)
    add_subdirectory(targets/libs/GksMeshAdapter)
    add_subdirectory(targets/libs/GksVtkAdapter)

    add_subdirectory(targets/libs/GksGpu)

    #add_subdirectory(targets/apps/GKS/gksTest)
    #add_subdirectory(targets/apps/GKS/ChannelFlow)

    #add_subdirectory(targets/apps/GKS/ChannelFlowObstacle)
    #add_subdirectory(targets/apps/GKS/ShearWave)

    #add_subdirectory(targets/apps/GKS/LiFuXu)

    #add_subdirectory(targets/apps/GKS/TaylorGreen3D)
    #add_subdirectory(targets/apps/GKS/DrivenCavity3D)
    #add_subdirectory(targets/apps/GKS/ThermalCavity)

    #add_subdirectory(targets/apps/GKS/ThermalCavityMultiGPU)
    #add_subdirectory(targets/apps/GKS/DrivenCavityMultiGPU)
    #add_subdirectory(targets/apps/GKS/RayleighBenardMultiGPU)

    #add_subdirectory(targets/apps/GKS/SalinasVazquez)
    #add_subdirectory(targets/apps/GKS/BoundaryJet)

    #add_subdirectory(targets/apps/GKS/PropaneFlame)
    #add_subdirectory(targets/apps/GKS/ConfinedCombustion)
    #add_subdirectory(targets/apps/GKS/MethaneFlame)

    #add_subdirectory(targets/apps/GKS/Room)
    #add_subdirectory(targets/apps/GKS/RoomMultiGPU)
    #add_subdirectory(targets/apps/GKS/RoomFire)
    #add_subdirectory(targets/apps/GKS/RoomFireExtended)
    #add_subdirectory(targets/apps/GKS/ConcreteHeatFluxBCTest)

    #add_subdirectory(targets/apps/GKS/PoolFire)
    add_subdirectory(targets/apps/GKS/Flame7cm)
    add_subdirectory(targets/apps/GKS/SandiaFlame_1m)
    #add_subdirectory(targets/apps/GKS/Candle)

    #add_subdirectory(targets/apps/GKS/MultiGPU)
    add_subdirectory(targets/apps/GKS/MultiGPU_nD)
    add_subdirectory(targets/apps/GKS/SingleGPU)
ELSE()
    MESSAGE( STATUS "exclude Virtual Fluids GKS." )
ENDIF()

#############################################################
###                     JSONCPP                           ###
#############################################################
IF (NOT VF.BUILD_JSONCPP)
    MESSAGE( STATUS "Build Input Project without JsonCpp." )
ELSE()
    add_subdirectory(3rdParty/jsoncpp)
    add_definitions(-DBUILD_JSONCPP)
ENDIF()

#############################################################
###                   Numeric Tests                       ###
#############################################################

if(VF.BUILD_NUMERIC_TESTS)
    add_subdirectory(3rdParty/fftw/fftw-3.3.7)
    add_subdirectory(3rdParty/googletest)
    add_subdirectory(targets/tests/NumericalTests)
    add_subdirectory(targets/tests/NumericalTestPostProcessing)
endif()

#############################################################
###					Annas Traffic Sim				      ###
#############################################################

if(VF.BUILD_VF_TRAFFIC)
    add_subdirectory(src/gpu/Traffic)
    add_subdirectory(apps/gpu/LBM/TrafficTest)
endif()<|MERGE_RESOLUTION|>--- conflicted
+++ resolved
@@ -99,16 +99,10 @@
 
 #############################################################
 
-<<<<<<< HEAD
-include(${CMAKE_PATH}/CMakeMacros_old/general/FindCompiler.cmake)
-configure_file(src/gpu/VirtualFluidsDefinitions.in.h VirtualFluidsDefinitions.h)
-
 IF( VF.BUILD_VF_GKS )
     # only use this with device of CC larger than 6.0
     set(CMAKE_CUDA_FLAGS " -arch=sm_60 -Xptxas=\"-v\"" CACHE STRING "" FORCE)
 ENDIF()
-=======
->>>>>>> 4df1541f
 
 set(CMAKE_CUDA_FLAGS_DEBUG " -G" CACHE STRING "" FORCE)
 
