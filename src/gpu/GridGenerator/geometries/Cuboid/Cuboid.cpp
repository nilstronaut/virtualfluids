--- conflicted
+++ resolved
@@ -81,13 +81,8 @@
     return getCenter(minX3, maxX3);
 }
 
-<<<<<<< HEAD
 double Cuboid::getX3Minimum() const
-{	
-=======
-double Cuboid::getX3Minimum()
-{    
->>>>>>> d4806a5d
+{
     return getMinimum(minX3, maxX3);
 }    
 
