//=======================================================================================
// ____          ____    __    ______     __________   __      __       __        __
// \    \       |    |  |  |  |   _   \  |___    ___| |  |    |  |     /  \      |  |
//  \    \      |    |  |  |  |  |_)   |     |  |     |  |    |  |    /    \     |  |
//   \    \     |    |  |  |  |   _   /      |  |     |  |    |  |   /  /\  \    |  |
//    \    \    |    |  |  |  |  | \  \      |  |     |   \__/   |  /  ____  \   |  |____
//     \    \   |    |  |__|  |__|  \__\     |__|      \________/  /__/    \__\  |_______|
//      \    \  |    |   ________________________________________________________________
//       \    \ |    |  |  ______________________________________________________________|
//        \    \|    |  |  |         __          __     __     __     ______      _______
//         \         |  |  |_____   |  |        |  |   |  |   |  |   |   _  \    /  _____)
//          \        |  |   _____|  |  |        |  |   |  |   |  |   |  | \  \   \_______
//           \       |  |  |        |  |_____   |   \_/   |   |  |   |  |_/  /    _____  |
//            \ _____|  |__|        |________|   \_______/    |__|   |______/    (_______/
//
//  This file is part of VirtualFluids. VirtualFluids is free software: you can
//  redistribute it and/or modify it under the terms of the GNU General Public
//  License as published by the Free Software Foundation, either version 3 of
//  the License, or (at your option) any later version.
//
//  VirtualFluids is distributed in the hope that it will be useful, but WITHOUT
//  ANY WARRANTY; without even the implied warranty of MERCHANTABILITY or
//  FITNESS FOR A PARTICULAR PURPOSE.  See the GNU General Public License
//  for more details.
//
//  You should have received a copy of the GNU General Public License along
//  with VirtualFluids (see COPYING.txt). If not, see <http://www.gnu.org/licenses/>.
//
//! \file GridInterface.cpp
//! \ingroup grid
//! \author Soeren Peters, Stephan Lenz
//=======================================================================================
#include "GridInterface.h"

#include <iostream>
#include <cstring>

#include "grid/distributions/D3Q27.h"
#include "grid/GridImp.h"
#include "grid/Field.h"
#include "grid/NodeValues.h"

#include "lbm/constants/D3Q27.h"

using namespace vf::lbm;
using namespace vf::gpu;

void GridInterface::findInterfaceBaseToNested(const uint& indexOnBaseGrid, GridImp* baseGrid, GridImp* nestedGrid, bool isRotatingGrid)
{
    const bool nodeOnBaseGridIsFluid = baseGrid->getField().isFluid(indexOnBaseGrid);
    if (!nodeOnBaseGridIsFluid)
        return;

    const uint indexOnNestedGridBN = getBaseToNestedIndexOnFineGrid(indexOnBaseGrid, baseGrid, nestedGrid);
    if (indexOnNestedGridBN == INVALID_INDEX)
        return;

    const bool nestedGridNodeIsFluid = nestedGrid->getField().isFluid(indexOnNestedGridBN);
    if (!nestedGridNodeIsFluid)
        return;

    real x, y, z;
    baseGrid->transIndexToCoords(indexOnBaseGrid, x, y, z);

    for(const auto dir : baseGrid->distribution)
    {
        const bool isNestedGridNeighborInvalid = isNeighborNestedInvalid(x + dir[0] * baseGrid->getDelta(), y + dir[1] * baseGrid->getDelta(), z + dir[2] * baseGrid->getDelta(), baseGrid, nestedGrid);
        if(isNestedGridNeighborInvalid)
        {
            bn.base[bn.numberOfEntries] = this->findOffsetBaseToNested(indexOnBaseGrid, baseGrid, bn.numberOfEntries);
            bn.nested[bn.numberOfEntries]   = indexOnNestedGridBN;

            bn.numberOfEntries++;

            baseGrid->setNonStopperOutOfGridCellTo(indexOnBaseGrid, FLUID_BNB);

            if (isRotatingGrid) {
                nestedGrid->getField().setFieldEntry(indexOnNestedGridBN, FLUID_BNN);
            } else {
                nestedGrid->setNonStopperOutOfGridCellTo(indexOnNestedGridBN, FLUID_CFF);
            }

            break;
        }
    }
}


void GridInterface::findBoundaryGridInterfaceCF(const uint& indexOnCoarseGrid, GridImp* coarseGrid, GridImp* fineGrid)
{
    const bool nodeOnCoarseGridIsBoundaryStopper = coarseGrid->getField().is(indexOnCoarseGrid, STOPPER_OUT_OF_GRID_BOUNDARY);
    if (!nodeOnCoarseGridIsBoundaryStopper)
        return;

    const uint indexOnFineGridCF = getBaseToNestedIndexOnFineGrid(indexOnCoarseGrid, coarseGrid, fineGrid);
    if (indexOnFineGridCF == INVALID_INDEX)
        return;

    const bool fineGridNodeIsBoundaryStopper = fineGrid->getField().is(indexOnFineGridCF, STOPPER_OUT_OF_GRID_BOUNDARY);
    if (!fineGridNodeIsBoundaryStopper)
        return;

    real x, y, z;
    coarseGrid->transIndexToCoords(indexOnCoarseGrid, x, y, z);

    for(const auto dir : coarseGrid->distribution)
    {
        const bool isFineGridNeighborInvalid = isNeighborNestedInvalid(x + dir[0] * coarseGrid->getDelta(), y + dir[1] * coarseGrid->getDelta(), z + dir[2] * coarseGrid->getDelta(), coarseGrid, fineGrid);
        if(isFineGridNeighborInvalid)
        {
<<<<<<< HEAD
			bn.base[bn.numberOfEntries] = this->findOffsetBaseToNested(indexOnCoarseGrid, coarseGrid, bn.numberOfEntries);
			bn.nested[bn.numberOfEntries]   = indexOnFineGridCF;
=======
            cf.coarse[cf.numberOfEntries] = this->findOffsetCF(indexOnCoarseGrid, coarseGrid, cf.numberOfEntries);
            cf.fine[cf.numberOfEntries]   = indexOnFineGridCF;
>>>>>>> d4806a5d

            bn.numberOfEntries++;

            coarseGrid->setNonStopperOutOfGridCellTo(indexOnCoarseGrid, FLUID_CFC);
            fineGrid->setNonStopperOutOfGridCellTo(indexOnFineGridCF, FLUID_CFF);

            break;
        }
    }
}

uint GridInterface::findNeighborIndex(real coordX, real coordY, real coordZ, GridImp *grid, Direction dir)
{
    return grid->transCoordToIndex(coordX + dir[0] * grid->getDelta(), coordY + dir[1] * grid->getDelta(),
                                   coordZ + dir[2] * grid->getDelta());
}

void GridInterface::findInterfaceFC(const uint& indexOnCoarseGrid, GridImp* coarseGrid, GridImp* fineGrid)
{
    const bool nodeOnCoarseGridIsFluid = coarseGrid->getField().isFluid(indexOnCoarseGrid);
    const bool nodeOnCoarseGridIsCoarseToFine = coarseGrid->getField().isBaseToNestedNode(indexOnCoarseGrid);
    if (!nodeOnCoarseGridIsFluid || nodeOnCoarseGridIsCoarseToFine)
        return;

    const uint indexOnFineGridFC = getNestedToBaseIndexOnFineGrid(indexOnCoarseGrid, coarseGrid, fineGrid);
    if (indexOnFineGridFC == INVALID_INDEX)
        return;

    const bool fineGridNodeIsFluid = fineGrid->getField().isFluid(indexOnFineGridFC);
    if (!fineGridNodeIsFluid)
        return;

    real x, y, z;
    coarseGrid->transIndexToCoords(indexOnCoarseGrid, x, y, z);

    for (const auto dir : coarseGrid->distribution)
    {
<<<<<<< HEAD
        const uint neighborIndex = findNeighborIndex(x, y, z, coarseGrid, dir);
		if (neighborIndex != INVALID_INDEX)
		{
			const bool neighborBelongsToCoarseToFineInterpolationCell = coarseGrid->getField().isBaseToNestedNode(neighborIndex);
			if (neighborBelongsToCoarseToFineInterpolationCell)
			{
				nb.base[nb.numberOfEntries] = indexOnCoarseGrid;
				nb.nested[nb.numberOfEntries] = this->findOffsetNestedToBase(indexOnFineGridFC, fineGrid, nb.numberOfEntries);

				nb.numberOfEntries++;

				fineGrid->setNonStopperOutOfGridCellTo(indexOnFineGridFC, FLUID_FCF);
				coarseGrid->getField().setFieldEntry(indexOnCoarseGrid, FLUID_FCC);
				break;
			}
		}
=======
        const uint neighborIndex = coarseGrid->transCoordToIndex(x + dir[0] * coarseGrid->getDelta(), y + dir[1] * coarseGrid->getDelta(), z + dir[2] * coarseGrid->getDelta());
        if (neighborIndex != INVALID_INDEX)
        {
            const bool neighborBelongsToCoarseToFineInterpolationCell = coarseGrid->getField().isCoarseToFineNode(neighborIndex);
            if (neighborBelongsToCoarseToFineInterpolationCell)
            {
                fc.coarse[fc.numberOfEntries] = indexOnCoarseGrid;
                fc.fine[fc.numberOfEntries] = this->findOffsetFC(indexOnFineGridFC, fineGrid, fc.numberOfEntries);

                fc.numberOfEntries++;

                fineGrid->setNonStopperOutOfGridCellTo(indexOnFineGridFC, FLUID_FCF);
                coarseGrid->getField().setFieldEntry(indexOnCoarseGrid, FLUID_FCC);
                break;
            }
        }
>>>>>>> d4806a5d
    }
}

void GridInterface::findInterfaceNestedToBaseWithGap(uint indexOnBaseGrid, GridImp *baseGrid, GridImp *nestedGrid)
{
    const bool nodeOnBaseGridIsFluid = baseGrid->getField().isFluid(indexOnBaseGrid);
    const bool nodeOnBaseGridIsBaseToNested = baseGrid->getField().isBaseToNestedNode(indexOnBaseGrid);
    if (!nodeOnBaseGridIsFluid || nodeOnBaseGridIsBaseToNested) return;

    const uint indexOnNestedForNestedToBase = getNestedToBaseIndexOnFineGrid(indexOnBaseGrid, baseGrid, nestedGrid);

    real x, y, z;
    baseGrid->transIndexToCoords(indexOnBaseGrid, x, y, z);

    for (const auto dir : baseGrid->distribution) {
        const uint neighborIndex = findNeighborIndex(x, y, z, baseGrid, dir);
        if (neighborIndex == INVALID_INDEX) return;
        const bool neighborIsInterpolationGapNode = baseGrid->getField().isInterpolationGapNode(neighborIndex);

        if (neighborIsInterpolationGapNode) {
            nb.base[nb.numberOfEntries] = indexOnBaseGrid;
            nb.nested[nb.numberOfEntries] =
                this->findOffsetNestedToBase(indexOnNestedForNestedToBase, nestedGrid, nb.numberOfEntries);
            nb.numberOfEntries++;

            baseGrid->getField().setFieldEntry(indexOnBaseGrid, FLUID_NBB);
            nestedGrid->setNonStopperOutOfGridCellTo(indexOnNestedForNestedToBase, FLUID_NBN);
            break;
        }
    }
}

void GridInterface::findInterpolationGapOnBaseGrid(const uint &indexOnBaseGrid, GridImp *baseGrid, GridImp *nestedGrid)
{
    const bool nodeIsFluid = baseGrid->getField().isFluid(indexOnBaseGrid);
    const bool nodeIsBaseToNested = baseGrid->getField().isBaseToNestedNode(indexOnBaseGrid);
    if (!nodeIsFluid || nodeIsBaseToNested) return;

    const uint indexOnFineGridNestedToBase = getNestedToBaseIndexOnFineGrid(indexOnBaseGrid, baseGrid, nestedGrid);
    if (indexOnFineGridNestedToBase == INVALID_INDEX) return;

    const bool nestedGridNodeIsFluid = nestedGrid->getField().isFluid(indexOnFineGridNestedToBase);
    if (!nestedGridNodeIsFluid) return;

    real x, y, z;
    baseGrid->transIndexToCoords(indexOnBaseGrid, x, y, z);

    for (const auto dir : baseGrid->distribution) {
        const uint neighborIndex = findNeighborIndex(x, y, z, baseGrid, dir);
        if (neighborIndex == INVALID_INDEX) continue;
        const bool neighborIsBaseToNested = baseGrid->getField().isBaseToNestedNode(neighborIndex);

        if (neighborIsBaseToNested) {
            baseGrid->getField().setFieldEntry(indexOnBaseGrid, INTERPOLATION_GAP);
            break;
        }
    }
}

void GridInterface::findSecondInterpolationGapOnBaseGrid(const uint &indexOnBaseGrid, GridImp *baseGrid, GridImp *nestedGrid)
{
    const bool nodeIsFluid = baseGrid->getField().isFluid(indexOnBaseGrid);
    const bool nodeIsBaseToNested = baseGrid->getField().isBaseToNestedNode(indexOnBaseGrid);
    const bool nodeIsGap = baseGrid->getField().is(indexOnBaseGrid, INTERPOLATION_GAP);
    if (!nodeIsFluid || nodeIsBaseToNested || nodeIsGap) return;

    const uint indexOnFineGridNestedToBase = getNestedToBaseIndexOnFineGrid(indexOnBaseGrid, baseGrid, nestedGrid);
    if (indexOnFineGridNestedToBase == INVALID_INDEX) return;

    const bool nestedGridNodeIsFluid = nestedGrid->getField().isFluid(indexOnFineGridNestedToBase);
    if (!nestedGridNodeIsFluid) return;

    real x, y, z;
    baseGrid->transIndexToCoords(indexOnBaseGrid, x, y, z);

    for (const auto dir : baseGrid->distribution) {
        const uint neighborIndex = findNeighborIndex(x, y, z, baseGrid, dir);
        if (neighborIndex == INVALID_INDEX) continue;
        const bool neighborIsGap = baseGrid->getField().is(neighborIndex, INTERPOLATION_GAP);

        if (neighborIsGap) {
            baseGrid->getField().setFieldEntry(indexOnBaseGrid, INTERPOLATION_GAP2);
            break;
        }
    }
}

void GridInterface::findInterpolationGapOnNestedGrid(const uint &indexOnNestedGrid, GridImp *nestedGrid)
{
    const bool nodeIsFluid = nestedGrid->getField().isFluid(indexOnNestedGrid);
    const bool nodeIsBaseToNested = nestedGrid->getField().is(indexOnNestedGrid, FLUID_BNN);
    if (!nodeIsFluid || nodeIsBaseToNested) return;

    real x, y, z;
    nestedGrid->transIndexToCoords(indexOnNestedGrid, x, y, z);

    for (const auto dir : nestedGrid->distribution) {
        const uint neighborIndex = findNeighborIndex(x, y, z, nestedGrid, dir);
        if (neighborIndex == INVALID_INDEX) continue;
        const bool neighborIsToBaseToNested = nestedGrid->getField().is(neighborIndex, FLUID_BNN);

        if (neighborIsToBaseToNested) {
            nestedGrid->getField().setFieldEntry(indexOnNestedGrid, INTERPOLATION_GAP);
            break;
        }
    }
}

void GridInterface::findOverlapStopper(const uint& indexOnCoarseGrid, GridImp* coarseGrid, GridImp* fineGrid)
{
    const bool nodeOnCoarseGridIsFluid = coarseGrid->getField().isFluid(indexOnCoarseGrid);
    const bool nodeOnCoarseGridIsCoarseToFine = coarseGrid->getField().isBaseToNestedNode(indexOnCoarseGrid);
    const bool nodeOnCoarseGridIsFineToCoarse = coarseGrid->getField().isFineToCoarseNode(indexOnCoarseGrid);
    if (!nodeOnCoarseGridIsFluid || nodeOnCoarseGridIsCoarseToFine || nodeOnCoarseGridIsFineToCoarse)
        return;

    const int indexOnFineGridFC = getNestedToBaseIndexOnFineGrid(indexOnCoarseGrid, coarseGrid, fineGrid);
    if (indexOnFineGridFC == -1)
        return;

    real x, y, z;
    coarseGrid->transIndexToCoords(indexOnCoarseGrid, x, y, z);

    bool neighborBelongsToFineToCoarseInterpolationCell = false;
    for (const auto dir : coarseGrid->distribution)
    {
        //if (dir[0] > 0 || dir[1] > 0 || dir[2] > 0)  //only Esoteric Twist stopper, not perfectly implemented
        //    continue;                                   //should not be here, should be made conditional

        const uint neighborIndex = coarseGrid->transCoordToIndex(x + dir[0] * coarseGrid->getDelta(), y + dir[1] * coarseGrid->getDelta(), z + dir[2] * coarseGrid->getDelta());
        neighborBelongsToFineToCoarseInterpolationCell = neighborIndex != INVALID_INDEX ? coarseGrid->getField().isFineToCoarseNode(neighborIndex) : false;
        if (neighborBelongsToFineToCoarseInterpolationCell)
        {
            coarseGrid->getField().setFieldEntryToStopperCoarseUnderFine(indexOnCoarseGrid);
            break;
        }
    }

    //should be inside of fine grid and can be deleted
    if(!neighborBelongsToFineToCoarseInterpolationCell && (fineGrid->getField().isInvalidSolid(indexOnFineGridFC) || 
                                                           fineGrid->getField().isFluid(indexOnFineGridFC) ||
                                                           fineGrid->getField().is(indexOnFineGridFC, STOPPER_SOLID) || 
                                                           fineGrid->getField().is(indexOnFineGridFC, BC_SOLID)))
        coarseGrid->getField().setFieldEntryToInvalidCoarseUnderFine(indexOnCoarseGrid);
}

 void GridInterface::findInvalidBoundaryNodes(const uint& indexOnCoarseGrid, GridImp* coarseGrid)
{
     if( !coarseGrid->getField().is(indexOnCoarseGrid, STOPPER_OUT_OF_GRID_BOUNDARY ) ) return;

     if( !coarseGrid->hasNeighborOfType(indexOnCoarseGrid, FLUID) &&
         !coarseGrid->hasNeighborOfType(indexOnCoarseGrid, FLUID_CFC) &&
         !coarseGrid->hasNeighborOfType(indexOnCoarseGrid, FLUID_CFF) )
         coarseGrid->getField().setFieldEntryToInvalidCoarseUnderFine(indexOnCoarseGrid);
}

bool GridInterface::isNeighborNestedInvalid(real x, real y, real z, const GridImp* coarseGrid, const GridImp* fineGrid)
{
    const uint neighbor = coarseGrid->transCoordToIndex(x, y, z);

    if( neighbor == INVALID_INDEX )
        return false;

    if( (neighbor != INVALID_INDEX) && (coarseGrid->getField().isStopperOutOfGrid(neighbor) || coarseGrid->getField().is(neighbor, STOPPER_OUT_OF_GRID_BOUNDARY)) )
        return false;

    const uint indexOnFineGrid = getBaseToNestedIndexOnFineGrid(neighbor, coarseGrid, fineGrid);
    if (indexOnFineGrid == INVALID_INDEX)
        return true;

    return fineGrid->getField().isInvalidOutOfGrid(indexOnFineGrid) || fineGrid->getField().isStopperOutOfGrid(indexOnFineGrid);
}

uint GridInterface::getBaseToNestedIndexOnFineGrid(const uint& indexOnCoarseGrid, const GridImp* coarseGrid, const GridImp* fineGrid)
{
    if( indexOnCoarseGrid == INVALID_INDEX )
        return INVALID_INDEX;

    real x, y, z;
    coarseGrid->transIndexToCoords(indexOnCoarseGrid, x, y, z);
    const real xFine = x + (fineGrid->getDelta() * 0.5);
    const real yFine = y + (fineGrid->getDelta() * 0.5);
    const real zFine = z + (fineGrid->getDelta() * 0.5);

    return fineGrid->transCoordToIndex(xFine, yFine, zFine);
}

uint GridInterface::getNestedToBaseIndexOnFineGrid(const uint& indexOnCoarseGrid, const GridImp* coarseGrid, const GridImp* fineGrid)
{
    real x, y, z;
    coarseGrid->transIndexToCoords(indexOnCoarseGrid, x, y, z);
    const real xFine = x - (fineGrid->getDelta() * 0.5);
    const real yFine = y - (fineGrid->getDelta() * 0.5);
    const real zFine = z - (fineGrid->getDelta() * 0.5);

    return fineGrid->transCoordToIndex(xFine, yFine, zFine);
}

void GridInterface::findForGridInterfaceSparseIndexCF(GridImp* coarseGrid, GridImp* fineGrid, uint index)
{
    findSparseIndex(bn.base, coarseGrid, index);
    findSparseIndex(bn.nested, fineGrid, index);

    if( bn.base[index] == 686916 )
        printf("%d ===> %d \n", bn.base[index], bn.nested[index]);
}

void GridInterface::findForGridInterfaceSparseIndexFC(GridImp* coarseGrid, GridImp* fineGrid, uint index)
{
    findSparseIndex(nb.base, coarseGrid, index);
    findSparseIndex(nb.nested, fineGrid, index);
}

void GRIDGENERATOR_EXPORT GridInterface::repairGridInterfaceOnMultiGPU(SPtr<GridImp> coarseGrid, SPtr<GridImp> fineGrid)
{
    {
        std::vector<uint> tmpCFC;
        std::vector<uint> tmpCFF;
        std::vector<uint> tmpCFOffset;

        for (uint index = 0; index < bn.numberOfEntries; index++) {

            real x, y, z;
            coarseGrid->transIndexToCoords(this->bn.base[index], x, y, z);
            Cell cell(x, y, z, coarseGrid->getDelta());

            if (coarseGrid->cellContainsOnly(cell, FLUID_CFC)) {
                tmpCFC.push_back     (this->bn.base[index]);
                tmpCFF.push_back     (this->bn.nested[index]);
                tmpCFOffset.push_back(this->bn.offset[index]);
            }
        }

        delete[] bn.base;
        delete[] bn.nested;
        delete[] bn.offset;

        bn.numberOfEntries = (uint)tmpCFC.size();

        bn.base = new uint[bn.numberOfEntries];
        bn.nested   = new uint[bn.numberOfEntries];
        bn.offset = new uint[bn.numberOfEntries];

        memcpy(bn.base, tmpCFC.data()     , sizeof(uint)*bn.numberOfEntries);
        memcpy(bn.nested  , tmpCFF.data()     , sizeof(uint)*bn.numberOfEntries);
        memcpy(bn.offset, tmpCFOffset.data(), sizeof(uint)*bn.numberOfEntries);
    }

    {
        std::vector<uint> tmpFCF;
        std::vector<uint> tmpFCC;
        std::vector<uint> tmpFCOffset;

        for (uint index = 0; index < nb.numberOfEntries; index++) {

            real x, y, z;
            fineGrid->transIndexToCoords(this->nb.nested[index], x, y, z);
            Cell cell(x, y, z, fineGrid->getDelta());

            if (fineGrid->cellContainsOnly(cell, FLUID_FCF)) {
                tmpFCF.push_back     (this->nb.nested[index]);
                tmpFCC.push_back     (this->nb.base[index]);
                tmpFCOffset.push_back(this->nb.offset[index]);
            }
        }
        
        delete[] nb.nested;
        delete[] nb.base;
        delete[] nb.offset;

        nb.numberOfEntries = (uint)tmpFCC.size();
        
        nb.nested   = new uint[nb.numberOfEntries];
        nb.base = new uint[nb.numberOfEntries];
        nb.offset = new uint[nb.numberOfEntries];
        
        memcpy(nb.nested  , tmpFCF.data()     , sizeof(uint)*nb.numberOfEntries);
        memcpy(nb.base, tmpFCC.data()     , sizeof(uint)*nb.numberOfEntries);
        memcpy(nb.offset, tmpFCOffset.data(), sizeof(uint)*nb.numberOfEntries);
    }
}

void GridInterface::findSparseIndex(uint* indices, GridImp* grid, uint index)
{
    const uint matrixIndex = indices[index];
    const uint sparseIndex = grid->getSparseIndex(matrixIndex);
    indices[index] = sparseIndex;
}

uint GridInterface::findOffsetBaseToNested(const uint& indexOnCoarseGrid, GridImp* coarseGrid, uint interfaceIndex)
{
    real x, y, z;
    coarseGrid->transIndexToCoords(indexOnCoarseGrid, x, y, z);

    Cell cell(x, y, z, coarseGrid->getDelta());

    if( coarseGrid->cellContainsOnly( cell, FLUID, FLUID_CFC ) ){
        this->bn.offset[ interfaceIndex ] = dir::d000;
        return indexOnCoarseGrid;
    }

    uint dirIndex = 0;
    for(const auto dir : coarseGrid->distribution){
    
        Cell neighborCell( x + dir[0] * coarseGrid->getDelta(), 
                           y + dir[1] * coarseGrid->getDelta(), 
                           z + dir[2] * coarseGrid->getDelta(), 
                           coarseGrid->getDelta() );

        if( coarseGrid->cellContainsOnly( neighborCell, FLUID, FLUID_CFC ) ){
            this->bn.offset[ interfaceIndex ] = dirIndex;

            return coarseGrid->transCoordToIndex( x + dir[0] * coarseGrid->getDelta(),
                                                  y + dir[1] * coarseGrid->getDelta(),
                                                  z + dir[2] * coarseGrid->getDelta() );
        }
    
        dirIndex++;
    }

    // this point should never be reached
    return indexOnCoarseGrid;
}

uint GridInterface::findOffsetNestedToBase(const uint& indexOnFineGrid, GridImp* fineGrid, uint interfaceIndex)
{
    real x, y, z;
    fineGrid->transIndexToCoords(indexOnFineGrid, x, y, z);

    Cell cell(x, y, z, fineGrid->getDelta());

    if( fineGrid->cellContainsOnly( cell, FLUID, FLUID_FCF ) ){
        this->nb.offset[ interfaceIndex ] = dir::d000;
        return indexOnFineGrid;
    }

    uint dirIndex = 0;
    for(const auto dir : fineGrid->distribution){
    
        Cell neighborCell( x + dir[0] * fineGrid->getDelta(), 
                           y + dir[1] * fineGrid->getDelta(), 
                           z + dir[2] * fineGrid->getDelta(), 
                           fineGrid->getDelta() );

        if( fineGrid->cellContainsOnly( neighborCell, FLUID, FLUID_CFC ) ){
<<<<<<< HEAD
			this->nb.offset[interfaceIndex] = dirIndex;
=======
            this->fc.offset[interfaceIndex] = dirIndex;
>>>>>>> d4806a5d

            return fineGrid->transCoordToIndex(x + dir[0] * fineGrid->getDelta(),
                                               y + dir[1] * fineGrid->getDelta(),
                                               z + dir[2] * fineGrid->getDelta());
        }
    
        dirIndex++;
    }

    // this point should never be reached
    return indexOnFineGrid;
}

void GridInterface::print() const
{
    printf("Grid Interface - CF nodes: %d, FC nodes: %d\n", bn.numberOfEntries, nb.numberOfEntries);
}<|MERGE_RESOLUTION|>--- conflicted
+++ resolved
@@ -106,15 +106,9 @@
     for(const auto dir : coarseGrid->distribution)
     {
         const bool isFineGridNeighborInvalid = isNeighborNestedInvalid(x + dir[0] * coarseGrid->getDelta(), y + dir[1] * coarseGrid->getDelta(), z + dir[2] * coarseGrid->getDelta(), coarseGrid, fineGrid);
-        if(isFineGridNeighborInvalid)
-        {
-<<<<<<< HEAD
-			bn.base[bn.numberOfEntries] = this->findOffsetBaseToNested(indexOnCoarseGrid, coarseGrid, bn.numberOfEntries);
-			bn.nested[bn.numberOfEntries]   = indexOnFineGridCF;
-=======
-            cf.coarse[cf.numberOfEntries] = this->findOffsetCF(indexOnCoarseGrid, coarseGrid, cf.numberOfEntries);
-            cf.fine[cf.numberOfEntries]   = indexOnFineGridCF;
->>>>>>> d4806a5d
+        if (isFineGridNeighborInvalid) {
+            bn.base[bn.numberOfEntries] = this->findOffsetBaseToNested(indexOnCoarseGrid, coarseGrid, bn.numberOfEntries);
+            bn.nested[bn.numberOfEntries] = indexOnFineGridCF;
 
             bn.numberOfEntries++;
 
@@ -150,43 +144,23 @@
     real x, y, z;
     coarseGrid->transIndexToCoords(indexOnCoarseGrid, x, y, z);
 
-    for (const auto dir : coarseGrid->distribution)
-    {
-<<<<<<< HEAD
+    for (const auto dir : coarseGrid->distribution) {
         const uint neighborIndex = findNeighborIndex(x, y, z, coarseGrid, dir);
-		if (neighborIndex != INVALID_INDEX)
-		{
-			const bool neighborBelongsToCoarseToFineInterpolationCell = coarseGrid->getField().isBaseToNestedNode(neighborIndex);
-			if (neighborBelongsToCoarseToFineInterpolationCell)
-			{
-				nb.base[nb.numberOfEntries] = indexOnCoarseGrid;
-				nb.nested[nb.numberOfEntries] = this->findOffsetNestedToBase(indexOnFineGridFC, fineGrid, nb.numberOfEntries);
-
-				nb.numberOfEntries++;
-
-				fineGrid->setNonStopperOutOfGridCellTo(indexOnFineGridFC, FLUID_FCF);
-				coarseGrid->getField().setFieldEntry(indexOnCoarseGrid, FLUID_FCC);
-				break;
-			}
-		}
-=======
-        const uint neighborIndex = coarseGrid->transCoordToIndex(x + dir[0] * coarseGrid->getDelta(), y + dir[1] * coarseGrid->getDelta(), z + dir[2] * coarseGrid->getDelta());
-        if (neighborIndex != INVALID_INDEX)
-        {
-            const bool neighborBelongsToCoarseToFineInterpolationCell = coarseGrid->getField().isCoarseToFineNode(neighborIndex);
-            if (neighborBelongsToCoarseToFineInterpolationCell)
-            {
-                fc.coarse[fc.numberOfEntries] = indexOnCoarseGrid;
-                fc.fine[fc.numberOfEntries] = this->findOffsetFC(indexOnFineGridFC, fineGrid, fc.numberOfEntries);
-
-                fc.numberOfEntries++;
+        if (neighborIndex != INVALID_INDEX) {
+            const bool neighborBelongsToCoarseToFineInterpolationCell =
+                coarseGrid->getField().isBaseToNestedNode(neighborIndex);
+            if (neighborBelongsToCoarseToFineInterpolationCell) {
+                nb.base[nb.numberOfEntries] = indexOnCoarseGrid;
+                nb.nested[nb.numberOfEntries] =
+                    this->findOffsetNestedToBase(indexOnFineGridFC, fineGrid, nb.numberOfEntries);
+
+                nb.numberOfEntries++;
 
                 fineGrid->setNonStopperOutOfGridCellTo(indexOnFineGridFC, FLUID_FCF);
                 coarseGrid->getField().setFieldEntry(indexOnCoarseGrid, FLUID_FCC);
                 break;
             }
         }
->>>>>>> d4806a5d
     }
 }
 
@@ -532,11 +506,7 @@
                            fineGrid->getDelta() );
 
         if( fineGrid->cellContainsOnly( neighborCell, FLUID, FLUID_CFC ) ){
-<<<<<<< HEAD
-			this->nb.offset[interfaceIndex] = dirIndex;
-=======
-            this->fc.offset[interfaceIndex] = dirIndex;
->>>>>>> d4806a5d
+            this->nb.offset[interfaceIndex] = dirIndex;
 
             return fineGrid->transCoordToIndex(x + dir[0] * fineGrid->getDelta(),
                                                y + dir[1] * fineGrid->getDelta(),
