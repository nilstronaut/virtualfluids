//=======================================================================================
// ____          ____    __    ______     __________   __      __       __        __
// \    \       |    |  |  |  |   _   \  |___    ___| |  |    |  |     /  \      |  |
//  \    \      |    |  |  |  |  |_)   |     |  |     |  |    |  |    /    \     |  |
//   \    \     |    |  |  |  |   _   /      |  |     |  |    |  |   /  /\  \    |  |
//    \    \    |    |  |  |  |  | \  \      |  |     |   \__/   |  /  ____  \   |  |____
//     \    \   |    |  |__|  |__|  \__\     |__|      \________/  /__/    \__\  |_______|
//      \    \  |    |   ________________________________________________________________
//       \    \ |    |  |  ______________________________________________________________|
//        \    \|    |  |  |         __          __     __     __     ______      _______
//         \         |  |  |_____   |  |        |  |   |  |   |  |   |   _  \    /  _____)
//          \        |  |   _____|  |  |        |  |   |  |   |  |   |  | \  \   \_______
//           \       |  |  |        |  |_____   |   \_/   |   |  |   |  |_/  /    _____  |
//            \ _____|  |__|        |________|   \_______/    |__|   |______/    (_______/
//
//  This file is part of VirtualFluids. VirtualFluids is free software: you can
//  redistribute it and/or modify it under the terms of the GNU General Public
//  License as published by the Free Software Foundation, either version 3 of
//  the License, or (at your option) any later version.
//
//  VirtualFluids is distributed in the hope that it will be useful, but WITHOUT
//  ANY WARRANTY; without even the implied warranty of MERCHANTABILITY or
//  FITNESS FOR A PARTICULAR PURPOSE.  See the GNU General Public License
//  for more details.
//
//  You should have received a copy of the GNU General Public License along
//  with VirtualFluids (see COPYING.txt). If not, see <http://www.gnu.org/licenses/>.
//
//! \file GridInterface.cpp
//! \ingroup grid
//! \author Soeren Peters, Stephan Lenz
//=======================================================================================
#include "GridInterface.h"

#include <iostream>
#include <cstring>

#include "grid/distributions/D3Q27.h"
#include "grid/GridImp.h"
#include "grid/Field.h"
#include "grid/NodeValues.h"

#include "lbm/constants/D3Q27.h"

using namespace vf::lbm;
using namespace vf::gpu;

void GridInterface::findInterfaceBaseToNested(const uint& indexOnBaseGrid, GridImp* baseGrid, GridImp* nestedGrid, bool isRotatingGrid)
{
    const bool nodeOnBaseGridIsFluid = baseGrid->getField().isFluid(indexOnBaseGrid);
    if (!nodeOnBaseGridIsFluid)
        return;

    const uint indexOnNestedGridBN = getBaseToNestedIndexOnFineGrid(indexOnBaseGrid, baseGrid, nestedGrid);
    if (indexOnNestedGridBN == INVALID_INDEX)
        return;

    const bool nestedGridNodeIsFluid = nestedGrid->getField().isFluid(indexOnNestedGridBN);
    if (!nestedGridNodeIsFluid)
        return;

    real x, y, z;
    baseGrid->transIndexToCoords(indexOnBaseGrid, x, y, z);

    for(const auto dir : baseGrid->distribution)
    {
        const bool isNestedGridNeighborInvalid = isNeighborNestedInvalid(x + dir[0] * baseGrid->getDelta(), y + dir[1] * baseGrid->getDelta(), z + dir[2] * baseGrid->getDelta(), baseGrid, nestedGrid);
        if(isNestedGridNeighborInvalid)
        {
            bn.base[bn.numberOfEntries] = this->findOffsetBaseToNested(indexOnBaseGrid, baseGrid, bn.numberOfEntries);
            bn.nested[bn.numberOfEntries]   = indexOnNestedGridBN;

            bn.numberOfEntries++;

            baseGrid->setNonStopperOutOfGridCellTo(indexOnBaseGrid, FLUID_BNB);

            if (isRotatingGrid) {
                nestedGrid->getField().setFieldEntry(indexOnNestedGridBN, FLUID_BNN);
            } else {
                nestedGrid->setNonStopperOutOfGridCellTo(indexOnNestedGridBN, FLUID_CFF);
            }

            break;
        }
    }
}


void GridInterface::findBoundaryGridInterfaceCF(const uint& indexOnCoarseGrid, GridImp* coarseGrid, GridImp* fineGrid)
{
    const bool nodeOnCoarseGridIsBoundaryStopper = coarseGrid->getField().is(indexOnCoarseGrid, STOPPER_OUT_OF_GRID_BOUNDARY);
    if (!nodeOnCoarseGridIsBoundaryStopper)
        return;

    const uint indexOnFineGridCF = getBaseToNestedIndexOnFineGrid(indexOnCoarseGrid, coarseGrid, fineGrid);
    if (indexOnFineGridCF == INVALID_INDEX)
        return;

    const bool fineGridNodeIsBoundaryStopper = fineGrid->getField().is(indexOnFineGridCF, STOPPER_OUT_OF_GRID_BOUNDARY);
    if (!fineGridNodeIsBoundaryStopper)
        return;

    real x, y, z;
    coarseGrid->transIndexToCoords(indexOnCoarseGrid, x, y, z);

    for(const auto dir : coarseGrid->distribution)
    {
        const bool isFineGridNeighborInvalid = isNeighborNestedInvalid(x + dir[0] * coarseGrid->getDelta(), y + dir[1] * coarseGrid->getDelta(), z + dir[2] * coarseGrid->getDelta(), coarseGrid, fineGrid);
        if(isFineGridNeighborInvalid)
        {
			bn.base[bn.numberOfEntries] = this->findOffsetBaseToNested(indexOnCoarseGrid, coarseGrid, bn.numberOfEntries);
			bn.nested[bn.numberOfEntries]   = indexOnFineGridCF;

            bn.numberOfEntries++;

            coarseGrid->setNonStopperOutOfGridCellTo(indexOnCoarseGrid, FLUID_CFC);
            fineGrid->setNonStopperOutOfGridCellTo(indexOnFineGridCF, FLUID_CFF);

            break;
        }
    }
}

uint GridInterface::findNeighborIndex(real coordX, real coordY, real coordZ, GridImp *grid, Direction dir)
{
    return grid->transCoordToIndex(coordX + dir[0] * grid->getDelta(), coordY + dir[1] * grid->getDelta(),
                                   coordZ + dir[2] * grid->getDelta());
}

void GridInterface::findInterfaceFC(const uint& indexOnCoarseGrid, GridImp* coarseGrid, GridImp* fineGrid)
{
    const bool nodeOnCoarseGridIsFluid = coarseGrid->getField().isFluid(indexOnCoarseGrid);
    const bool nodeOnCoarseGridIsCoarseToFine = coarseGrid->getField().isBaseToNestedNode(indexOnCoarseGrid);
    if (!nodeOnCoarseGridIsFluid || nodeOnCoarseGridIsCoarseToFine)
        return;

    const uint indexOnFineGridFC = getNestedToBaseIndexOnFineGrid(indexOnCoarseGrid, coarseGrid, fineGrid);
    if (indexOnFineGridFC == INVALID_INDEX)
        return;

    const bool fineGridNodeIsFluid = fineGrid->getField().isFluid(indexOnFineGridFC);
    if (!fineGridNodeIsFluid)
        return;

    real x, y, z;
    coarseGrid->transIndexToCoords(indexOnCoarseGrid, x, y, z);

    for (const auto dir : coarseGrid->distribution)
    {
        const uint neighborIndex = findNeighborIndex(x, y, z, coarseGrid, dir);
		if (neighborIndex != INVALID_INDEX)
		{
			const bool neighborBelongsToCoarseToFineInterpolationCell = coarseGrid->getField().isBaseToNestedNode(neighborIndex);
			if (neighborBelongsToCoarseToFineInterpolationCell)
			{
				nb.base[nb.numberOfEntries] = indexOnCoarseGrid;
				nb.nested[nb.numberOfEntries] = this->findOffsetNestedToBase(indexOnFineGridFC, fineGrid, nb.numberOfEntries);

				nb.numberOfEntries++;

				fineGrid->setNonStopperOutOfGridCellTo(indexOnFineGridFC, FLUID_FCF);
				coarseGrid->getField().setFieldEntry(indexOnCoarseGrid, FLUID_FCC);
				break;
			}
		}
    }
}

void GridInterface::findInterfaceNestedToBaseWithGap(uint indexOnBaseGrid, GridImp *baseGrid, GridImp *nestedGrid)
{
    const bool nodeOnBaseGridIsFluid = baseGrid->getField().isFluid(indexOnBaseGrid);
    const bool nodeOnBaseGridIsBaseToNested = baseGrid->getField().isBaseToNestedNode(indexOnBaseGrid);
    if (!nodeOnBaseGridIsFluid || nodeOnBaseGridIsBaseToNested) return;

    const uint indexOnNestedForNestedToBase = getNestedToBaseIndexOnFineGrid(indexOnBaseGrid, baseGrid, nestedGrid);

    real x, y, z;
    baseGrid->transIndexToCoords(indexOnBaseGrid, x, y, z);

    for (const auto dir : baseGrid->distribution) {
        const uint neighborIndex = findNeighborIndex(x, y, z, baseGrid, dir);
        if (neighborIndex == INVALID_INDEX) return;
        const bool neighborIsInterpolationGapNode = baseGrid->getField().isInterpolationGapNode(neighborIndex);

        if (neighborIsInterpolationGapNode) {
            nb.base[nb.numberOfEntries] = indexOnBaseGrid;
            nb.nested[nb.numberOfEntries] =
                this->findOffsetNestedToBase(indexOnNestedForNestedToBase, nestedGrid, nb.numberOfEntries);
            nb.numberOfEntries++;

            baseGrid->getField().setFieldEntry(indexOnBaseGrid, FLUID_NBB);
            nestedGrid->setNonStopperOutOfGridCellTo(indexOnNestedForNestedToBase, FLUID_NBN);
            break;
        }
    }
}

void GridInterface::findInterpolationGapOnBaseGrid(const uint &indexOnBaseGrid, GridImp *baseGrid, GridImp *nestedGrid)
{
    const bool nodeIsFluid = baseGrid->getField().isFluid(indexOnBaseGrid);
    const bool nodeIsBaseToNested = baseGrid->getField().isBaseToNestedNode(indexOnBaseGrid);
    if (!nodeIsFluid || nodeIsBaseToNested) return;

    const uint indexOnFineGridNestedToBase = getNestedToBaseIndexOnFineGrid(indexOnBaseGrid, baseGrid, nestedGrid);
    if (indexOnFineGridNestedToBase == INVALID_INDEX) return;

    const bool nestedGridNodeIsFluid = nestedGrid->getField().isFluid(indexOnFineGridNestedToBase);
    if (!nestedGridNodeIsFluid) return;

    real x, y, z;
    baseGrid->transIndexToCoords(indexOnBaseGrid, x, y, z);

    for (const auto dir : baseGrid->distribution) {
        const uint neighborIndex = findNeighborIndex(x, y, z, baseGrid, dir);
        if (neighborIndex == INVALID_INDEX) continue;
        const bool neighborIsBaseToNested = baseGrid->getField().isBaseToNestedNode(neighborIndex);

        if (neighborIsBaseToNested) {
            baseGrid->getField().setFieldEntry(indexOnBaseGrid, INTERPOLATION_GAP);
            break;
        }
    }
}

void GridInterface::findSecondInterpolationGapOnBaseGrid(const uint &indexOnBaseGrid, GridImp *baseGrid, GridImp *nestedGrid)
{
    const bool nodeIsFluid = baseGrid->getField().isFluid(indexOnBaseGrid);
    const bool nodeIsBaseToNested = baseGrid->getField().isBaseToNestedNode(indexOnBaseGrid);
    const bool nodeIsGap = baseGrid->getField().is(indexOnBaseGrid, INTERPOLATION_GAP);
    if (!nodeIsFluid || nodeIsBaseToNested || nodeIsGap) return;

    const uint indexOnFineGridNestedToBase = getNestedToBaseIndexOnFineGrid(indexOnBaseGrid, baseGrid, nestedGrid);
    if (indexOnFineGridNestedToBase == INVALID_INDEX) return;

    const bool nestedGridNodeIsFluid = nestedGrid->getField().isFluid(indexOnFineGridNestedToBase);
    if (!nestedGridNodeIsFluid) return;

    real x, y, z;
    baseGrid->transIndexToCoords(indexOnBaseGrid, x, y, z);

    for (const auto dir : baseGrid->distribution) {
        const uint neighborIndex = findNeighborIndex(x, y, z, baseGrid, dir);
        if (neighborIndex == INVALID_INDEX) continue;
        const bool neighborIsGap = baseGrid->getField().is(neighborIndex, INTERPOLATION_GAP);

        if (neighborIsGap) {
            baseGrid->getField().setFieldEntry(indexOnBaseGrid, INTERPOLATION_GAP2);
            break;
        }
    }
}

void GridInterface::findInterpolationGapOnNestedGrid(const uint &indexOnNestedGrid, GridImp *nestedGrid)
{
    const bool nodeIsFluid = nestedGrid->getField().isFluid(indexOnNestedGrid);
    const bool nodeIsBaseToNested = nestedGrid->getField().is(indexOnNestedGrid, FLUID_BNN);
    if (!nodeIsFluid || nodeIsBaseToNested) return;

    real x, y, z;
    nestedGrid->transIndexToCoords(indexOnNestedGrid, x, y, z);

    for (const auto dir : nestedGrid->distribution) {
        const uint neighborIndex = findNeighborIndex(x, y, z, nestedGrid, dir);
        if (neighborIndex == INVALID_INDEX) continue;
        const bool neighborIsToBaseToNested = nestedGrid->getField().is(neighborIndex, FLUID_BNN);

        if (neighborIsToBaseToNested) {
            nestedGrid->getField().setFieldEntry(indexOnNestedGrid, INTERPOLATION_GAP);
            break;
        }
    }
}

void GridInterface::findOverlapStopper(const uint& indexOnCoarseGrid, GridImp* coarseGrid, GridImp* fineGrid)
{
    const bool nodeOnCoarseGridIsFluid = coarseGrid->getField().isFluid(indexOnCoarseGrid);
    const bool nodeOnCoarseGridIsCoarseToFine = coarseGrid->getField().isBaseToNestedNode(indexOnCoarseGrid);
    const bool nodeOnCoarseGridIsFineToCoarse = coarseGrid->getField().isFineToCoarseNode(indexOnCoarseGrid);
    if (!nodeOnCoarseGridIsFluid || nodeOnCoarseGridIsCoarseToFine || nodeOnCoarseGridIsFineToCoarse)
        return;

    const int indexOnFineGridFC = getNestedToBaseIndexOnFineGrid(indexOnCoarseGrid, coarseGrid, fineGrid);
    if (indexOnFineGridFC == -1)
        return;

    real x, y, z;
    coarseGrid->transIndexToCoords(indexOnCoarseGrid, x, y, z);

    bool neighborBelongsToFineToCoarseInterpolationCell = false;
    for (const auto dir : coarseGrid->distribution)
    {
        //if (dir[0] > 0 || dir[1] > 0 || dir[2] > 0)  //only Esoteric Twist stopper, not perfectly implemented
        //    continue;								   //should not be here, should be made conditional

        const uint neighborIndex = coarseGrid->transCoordToIndex(x + dir[0] * coarseGrid->getDelta(), y + dir[1] * coarseGrid->getDelta(), z + dir[2] * coarseGrid->getDelta());
        neighborBelongsToFineToCoarseInterpolationCell = neighborIndex != INVALID_INDEX ? coarseGrid->getField().isFineToCoarseNode(neighborIndex) : false;
        if (neighborBelongsToFineToCoarseInterpolationCell)
        {
            coarseGrid->getField().setFieldEntryToStopperCoarseUnderFine(indexOnCoarseGrid);
            break;
        }
    }

	//should be inside of fine grid and can be deleted
    if(!neighborBelongsToFineToCoarseInterpolationCell && (fineGrid->getField().isInvalidSolid(indexOnFineGridFC) || 
	                                                       fineGrid->getField().isFluid(indexOnFineGridFC) ||
	                                                       fineGrid->getField().is(indexOnFineGridFC, STOPPER_SOLID) || 
	                                                       fineGrid->getField().is(indexOnFineGridFC, BC_SOLID)))
        coarseGrid->getField().setFieldEntryToInvalidCoarseUnderFine(indexOnCoarseGrid);
}

 void GridInterface::findInvalidBoundaryNodes(const uint& indexOnCoarseGrid, GridImp* coarseGrid)
{
     if( !coarseGrid->getField().is(indexOnCoarseGrid, STOPPER_OUT_OF_GRID_BOUNDARY ) ) return;

     if( !coarseGrid->hasNeighborOfType(indexOnCoarseGrid, FLUID) &&
         !coarseGrid->hasNeighborOfType(indexOnCoarseGrid, FLUID_CFC) &&
         !coarseGrid->hasNeighborOfType(indexOnCoarseGrid, FLUID_CFF) )
         coarseGrid->getField().setFieldEntryToInvalidCoarseUnderFine(indexOnCoarseGrid);
}

bool GridInterface::isNeighborNestedInvalid(real x, real y, real z, const GridImp* coarseGrid, const GridImp* fineGrid)
{
    const uint neighbor = coarseGrid->transCoordToIndex(x, y, z);

    if( neighbor == INVALID_INDEX )
        return false;

    if( (neighbor != INVALID_INDEX) && (coarseGrid->getField().isStopperOutOfGrid(neighbor) || coarseGrid->getField().is(neighbor, STOPPER_OUT_OF_GRID_BOUNDARY)) )
        return false;

    const uint indexOnFineGrid = getBaseToNestedIndexOnFineGrid(neighbor, coarseGrid, fineGrid);
    if (indexOnFineGrid == INVALID_INDEX)
        return true;

    return fineGrid->getField().isInvalidOutOfGrid(indexOnFineGrid) || fineGrid->getField().isStopperOutOfGrid(indexOnFineGrid);
}

uint GridInterface::getBaseToNestedIndexOnFineGrid(const uint& indexOnCoarseGrid, const GridImp* coarseGrid, const GridImp* fineGrid)
{
    if( indexOnCoarseGrid == INVALID_INDEX )
        return INVALID_INDEX;

    real x, y, z;
    coarseGrid->transIndexToCoords(indexOnCoarseGrid, x, y, z);
    const real xFine = x + (fineGrid->getDelta() * 0.5);
    const real yFine = y + (fineGrid->getDelta() * 0.5);
    const real zFine = z + (fineGrid->getDelta() * 0.5);

    return fineGrid->transCoordToIndex(xFine, yFine, zFine);
}

uint GridInterface::getNestedToBaseIndexOnFineGrid(const uint& indexOnCoarseGrid, const GridImp* coarseGrid, const GridImp* fineGrid)
{
    real x, y, z;
    coarseGrid->transIndexToCoords(indexOnCoarseGrid, x, y, z);
    const real xFine = x - (fineGrid->getDelta() * 0.5);
    const real yFine = y - (fineGrid->getDelta() * 0.5);
    const real zFine = z - (fineGrid->getDelta() * 0.5);

    return fineGrid->transCoordToIndex(xFine, yFine, zFine);
}

void GridInterface::findForGridInterfaceSparseIndexCF(GridImp* coarseGrid, GridImp* fineGrid, uint index)
{
    findSparseIndex(bn.base, coarseGrid, index);
    findSparseIndex(bn.nested, fineGrid, index);

    if( bn.base[index] == 686916 )
        printf("%d ===> %d \n", bn.base[index], bn.nested[index]);
}

void GridInterface::findForGridInterfaceSparseIndexFC(GridImp* coarseGrid, GridImp* fineGrid, uint index)
{
    findSparseIndex(nb.base, coarseGrid, index);
    findSparseIndex(nb.nested, fineGrid, index);
}

void GRIDGENERATOR_EXPORT GridInterface::repairGridInterfaceOnMultiGPU(SPtr<GridImp> coarseGrid, SPtr<GridImp> fineGrid)
{
    {
        std::vector<uint> tmpCFC;
        std::vector<uint> tmpCFF;
        std::vector<uint> tmpCFOffset;

        for (uint index = 0; index < bn.numberOfEntries; index++) {

            real x, y, z;
            coarseGrid->transIndexToCoords(this->bn.base[index], x, y, z);
            Cell cell(x, y, z, coarseGrid->getDelta());

            if (coarseGrid->cellContainsOnly(cell, FLUID_CFC)) {
                tmpCFC.push_back     (this->bn.base[index]);
                tmpCFF.push_back     (this->bn.nested[index]);
                tmpCFOffset.push_back(this->bn.offset[index]);
            }
        }

        delete[] bn.base;
        delete[] bn.nested;
        delete[] bn.offset;

        bn.numberOfEntries = (uint)tmpCFC.size();

        bn.base = new uint[bn.numberOfEntries];
        bn.nested   = new uint[bn.numberOfEntries];
        bn.offset = new uint[bn.numberOfEntries];

        memcpy(bn.base, tmpCFC.data()     , sizeof(uint)*bn.numberOfEntries);
        memcpy(bn.nested  , tmpCFF.data()     , sizeof(uint)*bn.numberOfEntries);
        memcpy(bn.offset, tmpCFOffset.data(), sizeof(uint)*bn.numberOfEntries);
    }

    {
        std::vector<uint> tmpFCF;
        std::vector<uint> tmpFCC;
        std::vector<uint> tmpFCOffset;

        for (uint index = 0; index < nb.numberOfEntries; index++) {

            real x, y, z;
            fineGrid->transIndexToCoords(this->nb.nested[index], x, y, z);
            Cell cell(x, y, z, fineGrid->getDelta());

            if (fineGrid->cellContainsOnly(cell, FLUID_FCF)) {
                tmpFCF.push_back     (this->nb.nested[index]);
                tmpFCC.push_back     (this->nb.base[index]);
                tmpFCOffset.push_back(this->nb.offset[index]);
            }
        }
        
        delete[] nb.nested;
        delete[] nb.base;
        delete[] nb.offset;

        nb.numberOfEntries = (uint)tmpFCC.size();
        
        nb.nested   = new uint[nb.numberOfEntries];
        nb.base = new uint[nb.numberOfEntries];
        nb.offset = new uint[nb.numberOfEntries];
        
        memcpy(nb.nested  , tmpFCF.data()     , sizeof(uint)*nb.numberOfEntries);
        memcpy(nb.base, tmpFCC.data()     , sizeof(uint)*nb.numberOfEntries);
        memcpy(nb.offset, tmpFCOffset.data(), sizeof(uint)*nb.numberOfEntries);
    }
}

void GridInterface::findSparseIndex(uint* indices, GridImp* grid, uint index)
{
    const uint matrixIndex = indices[index];
    const uint sparseIndex = grid->getSparseIndex(matrixIndex);
    indices[index] = sparseIndex;
}

uint GridInterface::findOffsetBaseToNested(const uint& indexOnCoarseGrid, GridImp* coarseGrid, uint interfaceIndex)
{
    real x, y, z;
    coarseGrid->transIndexToCoords(indexOnCoarseGrid, x, y, z);

    Cell cell(x, y, z, coarseGrid->getDelta());

    if( coarseGrid->cellContainsOnly( cell, FLUID, FLUID_CFC ) ){
<<<<<<< HEAD
        this->bn.offset[ interfaceIndex ] = dir::DIR_000;
=======
        this->cf.offset[ interfaceIndex ] = dir::d000;
>>>>>>> 02bd6a30
        return indexOnCoarseGrid;
    }

    uint dirIndex = 0;
    for(const auto dir : coarseGrid->distribution){
    
        Cell neighborCell( x + dir[0] * coarseGrid->getDelta(), 
                           y + dir[1] * coarseGrid->getDelta(), 
                           z + dir[2] * coarseGrid->getDelta(), 
                           coarseGrid->getDelta() );

        if( coarseGrid->cellContainsOnly( neighborCell, FLUID, FLUID_CFC ) ){
            this->bn.offset[ interfaceIndex ] = dirIndex;

			return coarseGrid->transCoordToIndex( x + dir[0] * coarseGrid->getDelta(),
				                                  y + dir[1] * coarseGrid->getDelta(),
				                                  z + dir[2] * coarseGrid->getDelta() );
        }
    
        dirIndex++;
    }

	// this point should never be reached
	return indexOnCoarseGrid;
}

uint GridInterface::findOffsetNestedToBase(const uint& indexOnFineGrid, GridImp* fineGrid, uint interfaceIndex)
{
    real x, y, z;
    fineGrid->transIndexToCoords(indexOnFineGrid, x, y, z);

    Cell cell(x, y, z, fineGrid->getDelta());

    if( fineGrid->cellContainsOnly( cell, FLUID, FLUID_FCF ) ){
<<<<<<< HEAD
        this->nb.offset[ interfaceIndex ] = dir::DIR_000;
=======
        this->fc.offset[ interfaceIndex ] = dir::d000;
>>>>>>> 02bd6a30
        return indexOnFineGrid;
    }

    uint dirIndex = 0;
    for(const auto dir : fineGrid->distribution){
    
        Cell neighborCell( x + dir[0] * fineGrid->getDelta(), 
                           y + dir[1] * fineGrid->getDelta(), 
                           z + dir[2] * fineGrid->getDelta(), 
                           fineGrid->getDelta() );

        if( fineGrid->cellContainsOnly( neighborCell, FLUID, FLUID_CFC ) ){
			this->nb.offset[interfaceIndex] = dirIndex;

			return fineGrid->transCoordToIndex(x + dir[0] * fineGrid->getDelta(),
				                               y + dir[1] * fineGrid->getDelta(),
				                               z + dir[2] * fineGrid->getDelta());
        }
    
        dirIndex++;
    }

	// this point should never be reached
	return indexOnFineGrid;
}

void GridInterface::print() const
{
    printf("Grid Interface - CF nodes: %d, FC nodes: %d\n", bn.numberOfEntries, nb.numberOfEntries);
}<|MERGE_RESOLUTION|>--- conflicted
+++ resolved
@@ -460,11 +460,7 @@
     Cell cell(x, y, z, coarseGrid->getDelta());
 
     if( coarseGrid->cellContainsOnly( cell, FLUID, FLUID_CFC ) ){
-<<<<<<< HEAD
-        this->bn.offset[ interfaceIndex ] = dir::DIR_000;
-=======
-        this->cf.offset[ interfaceIndex ] = dir::d000;
->>>>>>> 02bd6a30
+        this->bn.offset[ interfaceIndex ] = dir::d000;
         return indexOnCoarseGrid;
     }
 
@@ -499,11 +495,7 @@
     Cell cell(x, y, z, fineGrid->getDelta());
 
     if( fineGrid->cellContainsOnly( cell, FLUID, FLUID_FCF ) ){
-<<<<<<< HEAD
-        this->nb.offset[ interfaceIndex ] = dir::DIR_000;
-=======
-        this->fc.offset[ interfaceIndex ] = dir::d000;
->>>>>>> 02bd6a30
+        this->nb.offset[ interfaceIndex ] = dir::d000;
         return indexOnFineGrid;
     }
 
