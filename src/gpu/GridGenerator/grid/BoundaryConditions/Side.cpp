--- conflicted
+++ resolved
@@ -73,12 +73,8 @@
                                             ||  grid->getFieldEntry(index)  == vf::gpu::BC_VELOCITY 
                                             ||  grid->getFieldEntry(index)  == vf::gpu::BC_NOSLIP   
                                             ||  grid->getFieldEntry(index)  == vf::gpu::BC_SLIP     
-<<<<<<< HEAD
-                                            ||  grid->getFieldEntry(index)  == vf::gpu::BC_STRESS ))
-=======
                                             ||  grid->getFieldEntry(index)  == vf::gpu::BC_STRESS )
                                             /*&& boundaryCondition->getType()!=vf::gpu::BC_STRESS*/ )
->>>>>>> 3141318c
             {
                 grid->setFieldEntry(index, boundaryCondition->getType());
                 boundaryCondition->indices.push_back(index);
@@ -199,8 +195,6 @@
         bool alignedWithNormal = (this->getNormal()[0]*grid->getDirection()[dir * DIMENSION + 0]+
                                   this->getNormal()[1]*grid->getDirection()[dir * DIMENSION + 1]+
                                   this->getNormal()[2]*grid->getDirection()[dir * DIMENSION + 2] ) > 0;
-<<<<<<< HEAD
-=======
         
         // if(boundaryCondition->getType()==vf::gpu::BC_VELOCITY && z < 8.0 )
         // {
@@ -208,7 +202,6 @@
         //     printf("XYZ: %f \t %f \t %f \n", x,y,z);
         //     printf("dir: %d \t %d \t %d \n\n", grid->getDirection()[dir * DIMENSION + 0], grid->getDirection()[dir * DIMENSION + 1], grid->getDirection()[dir * DIMENSION + 2]);
         // }
->>>>>>> 3141318c
 
         uint neighborIndex = grid->transCoordToIndex( neighborX, neighborY, neighborZ );
         if((grid->getFieldEntry(neighborIndex) == vf::gpu::STOPPER_OUT_OF_GRID_BOUNDARY ||
