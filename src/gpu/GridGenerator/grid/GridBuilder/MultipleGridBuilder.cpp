--- conflicted
+++ resolved
@@ -551,12 +551,7 @@
 
             // compute the sub grid distances 
             // this works for STL and Sphere objects, but not yet for other primitives!
-<<<<<<< HEAD
-            if( lbmOrGks == LBM )
-                grids[level]->findQs(solidObject.get());
-=======
             grids[level]->findQs(solidObject);
->>>>>>> eddc6489
         }
 
         *logging::out << logging::Logger::INFO_INTERMEDIATE << "Done with Q Computation\n";
