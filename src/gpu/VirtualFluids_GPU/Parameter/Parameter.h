//=======================================================================================
// ____          ____    __    ______     __________   __      __       __        __
// \    \       |    |  |  |  |   _   \  |___    ___| |  |    |  |     /  \      |  |
//  \    \      |    |  |  |  |  |_)   |     |  |     |  |    |  |    /    \     |  |
//   \    \     |    |  |  |  |   _   /      |  |     |  |    |  |   /  /\  \    |  |
//    \    \    |    |  |  |  |  | \  \      |  |     |   \__/   |  /  ____  \   |  |____
//     \    \   |    |  |__|  |__|  \__\     |__|      \________/  /__/    \__\  |_______|
//      \    \  |    |   ________________________________________________________________
//       \    \ |    |  |  ______________________________________________________________|
//        \    \|    |  |  |         __          __     __     __     ______      _______
//         \         |  |  |_____   |  |        |  |   |  |   |  |   |   _  \    /  _____)
//          \        |  |   _____|  |  |        |  |   |  |   |  |   |  | \  \   \_______
//           \       |  |  |        |  |_____   |   \_/   |   |  |   |  |_/  /    _____  |
//            \ _____|  |__|        |________|   \_______/    |__|   |______/    (_______/
//
//  This file is part of VirtualFluids. VirtualFluids is free software: you can
//  redistribute it and/or modify it under the terms of the GNU General Public
//  License as published by the Free Software Foundation, either version 3 of
//  the License, or (at your option) any later version.
//
//  VirtualFluids is distributed in the hope that it will be useful, but WITHOUT
//  ANY WARRANTY; without even the implied warranty of MERCHANTABILITY or
//  FITNESS FOR A PARTICULAR PURPOSE.  See the GNU General Public License
//  for more details.
//
//  You should have received a copy of the GNU General Public License along
//  with VirtualFluids (see COPYING.txt). If not, see <http://www.gnu.org/licenses/>.
//
//! \file Parameter.h
//! \ingroup Parameter
//! \author Martin Schoenherr
//=======================================================================================
#ifndef GPU_PARAMETER_H
#define GPU_PARAMETER_H

#include <functional>
#include <memory>
#include <string>
#include <vector>
#include <optional>

#include "lbm/constants/D3Q27.h"
#include "LBM/LB.h"
#include "PreCollisionInteractor/PreCollisionInteractor.h"
#include "TurbulenceModels/TurbulenceModelFactory.h"

#include "VirtualFluids_GPU_export.h"

struct curandStateXORWOW;
using curandState = struct curandStateXORWOW;
namespace vf:: basics
{
class ConfigurationFile;
}
class CudaStreamManager;

class VelocityReader;

//! \struct LBMSimulationParameter
//! \brief struct holds and manages the LB-parameter of the simulation
//! \brief For this purpose it holds structures and pointer for host and device data, respectively.
struct LBMSimulationParameter {
    //////////////////////////////////////////////////////////////////////////
    //! \brief decides if the simulation timestep is even or odd
    //! \brief this information is important for the esoteric twist
    bool isEvenTimestep;
    //////////////////////////////////////////////////////////////////////////
    //! \brief stores the number of threads per GPU block
    uint numberofthreads;

    // distributions///////////
    // Distributions19 d0;
    Distributions27 d0;  // DEPRECATED: distribution functions for full matrix (not sparse)
    //! \brief store all distribution functions for the D3Q27
    Distributions27 distributions;

    // distributions F3////////
    Distributions6 g6;

    // advection diffusion //////////////////
    //! \brief store all distribution functions for the D3Q7 advection diffusion field
    Distributions7 distributionsAD7;
    //! \brief store all distribution functions for the D3Q27 advection diffusion field
    Distributions27 distributionsAD27;
    //! \brief stores a field of concentration values
    real *Conc, *Conc_Full;
    //! \brief stores the diffusivity
    real diffusivity;
    //! \brief stores the value for omega (for the diffusivity)
    real omegaDiffusivity;
    // BC NoSlip
    TempforBoundaryConditions Temp;
    // BC Velocity
    TempVelforBoundaryConditions TempVel;
    // BC Pressure
    TempPressforBoundaryConditions TempPress;
    // Plane Conc
    real *ConcPlaneIn, *ConcPlaneOut1, *ConcPlaneOut2;
    std::vector<double> PlaneConcVectorIn, PlaneConcVectorOut1, PlaneConcVectorOut2;

    // trafo///////////////////
    real mTtoWx, mTtoWy, mTtoWz;
    real cTtoWx, cTtoWy, cTtoWz;

    // MGstrafo////////////////
    real cStartx, cStarty, cStartz;
    real cFx, cFy, cFz;

    // typeOfGridNode (formerly known as "geo") /////////////////////
    int *geo; // DEPRECATED: typeOfGridNode for full matrix (not sparse)
    //! \brief stores the type for every lattice node (f.e. fluid node)
    unsigned int *typeOfGridNode;

    // k///////////////////////
    unsigned int *k; // DEPRECATED: index for full matrix

    // neighbor///////////////////////////////////////////////////////////////
    //! \brief store the neighbors in +X, +Y, +Z, and in diagonal negative direction
    //! \brief this information is important because we use an indirect addressing scheme
    uint *neighborX, *neighborY, *neighborZ, *neighborInverse;

    // coordinates////////////////////////////////////////////////////////////
    //! \brief store the coordinates for every lattice node
    real *coordinateX, *coordinateY, *coordinateZ;

    // body forces////////////
    real *forceX_SP, *forceY_SP, *forceZ_SP;

    // vel parab///////////////
    real *vParab;

    // turbulent viscosity ///
    real *turbViscosity;
    real *gSij, *gSDij, *gDxvx, *gDyvx, *gDzvx, *gDxvy, *gDyvy, *gDzvy, *gDxvz, *gDyvz, *gDzvz; // DebugInformation

    // turbulence intensity //
    real *vx_mean, *vy_mean, *vz_mean;       // means
    real *vxx, *vyy, *vzz, *vxy, *vxz, *vyz; // fluctuations
    std::vector<real> turbulenceIntensity;

    // macroscopic values//////
    // real *vx, *vy, *vz, *rho;  // DEPRECATED: macroscopic values for full matrix
    //! \brief store the macroscopic values (velocity, density, pressure)
    //! \brief for every lattice node
    real *velocityX, *velocityY, *velocityZ, *rho, *pressure;
    //! \brief stores the value for omega
    real omega;
    //! \brief stores the value for viscosity (on level 0)
    real vis;

    // derivations for iso test
    real *dxxUx, *dyyUy, *dzzUz;

    // median-macro-values/////
    real *vx_SP_Med, *vy_SP_Med, *vz_SP_Med, *rho_SP_Med, *press_SP_Med;
    real *vx_SP_Med_Out, *vy_SP_Med_Out, *vz_SP_Med_Out, *rho_SP_Med_Out, *press_SP_Med_Out;
    // Advection-Diffusion
    real *Conc_Med, *Conc_Med_Out;

    // grid////////////////////
    unsigned int nx, ny, nz;
    unsigned int gridNX, gridNY, gridNZ;

    // size of matrix//////////
    unsigned int size_Mat;
    unsigned int sizePlaneXY, sizePlaneYZ, sizePlaneXZ;

    // size of sparse matrix//////////
    //! \brief stores the number of nodes (based on indirect addressing scheme)
    unsigned int numberOfNodes;
    unsigned int size_Array_SP;

    // size of Plane btw. 2 GPUs//////
    unsigned int sizePlaneSB, sizePlaneRB, startB, endB;
    unsigned int sizePlaneST, sizePlaneRT, startT, endT;
    bool isSetSendB, isSetRecvB, isSetSendT, isSetRecvT;
    int *SendT, *SendB, *RecvT, *RecvB;

    // size of Plane for PressMess
    unsigned int sizePlanePress, startP;
    unsigned int sizePlanePressIN, startPIN;
    unsigned int sizePlanePressOUT, startPOUT;
    bool isSetPress;

    // memsizeSP/////////////////
    //! \brief stores the size of the memory consumption for real/int values of the arrays (e.g. coordinates, velocity)
    unsigned int mem_size_real_SP;
    unsigned int mem_size_int_SP;

    // memsize/////////////////
    unsigned int mem_size_real;
    unsigned int mem_size_int;
    unsigned int mem_size_bool;
    unsigned int mem_size_real_yz;

    // print///////////////////
    unsigned int startz, endz;
    real Lx, Ly, Lz, dx;
    real distX, distY, distZ;

    // interface////////////////
    bool need_interface[6];
    unsigned int XdistKn, YdistKn, ZdistKn;
    InterpolationCellCF intCF;
    InterpolationCellFC intFC;
    unsigned int K_CF;
    unsigned int K_FC;
    unsigned int mem_size_kCF;
    unsigned int mem_size_kFC;

    InterpolationCellFC intFCBorder;
    InterpolationCellFC intFCBulk;
    InterpolationCellCF intCFBorder;
    InterpolationCellCF intCFBulk;

    // offset//////////////////
    OffsetCF offCF;
    OffsetCF offCFBulk;
    OffsetFC offFC;
    unsigned int mem_size_kCF_off;
    unsigned int mem_size_kFC_off;
    
    //! \brief stores the boundary condition data
    QforBoundaryConditions noSlipBC, velocityBC, outflowBC, slipBC, stressBC, pressureBC;
    //! \brief number of lattice nodes for the boundary conditions
    unsigned int numberOfNoSlipBCnodesRead, numberOfVeloBCnodesRead, numberOfOutflowBCnodesRead, numberOfSlipBCnodesRead, numberOfStressBCnodesRead, numberOfPressureBCnodesRead, numberOfPrecursorBCnodesRead;

    QforBoundaryConditions QpressX0, QpressX1, QpressY0, QpressY1, QpressZ0, QpressZ1; // DEPRECATED
    QforBoundaryConditions propellerBC;
    QforBoundaryConditions geometryBC;
    QForPrecursorBoundaryCondition precursorBC;
    QforBoundaryConditions geometryBCnormalX, geometryBCnormalY, geometryBCnormalZ;
    QforBoundaryConditions inflowBCnormalX, inflowBCnormalY, inflowBCnormalZ;
    QforBoundaryConditions outflowBCnormalX, outflowBCnormalY, outflowBCnormalZ;
    QforBoundaryConditions QInlet, QOutlet, QPeriodic; // DEPRECATED
    unsigned int kInletQread, kOutletQread;  // DEPRECATED

    WallModelParameters wallModel;
<<<<<<< HEAD
    std::vector<SPtr<VelocityReader>> velocityReader;
=======
    real outflowPressureCorrectionFactor;
>>>>>>> 5c564ec3

    // testRoundoffError
    Distributions27 kDistTestRE;

    //////////////////////////////////////////////////////////////////////////
    // velocities to fit the force
    real *VxForce, *VyForce, *VzForce;
    //////////////////////////////////////////////////////////////////////////
    //! \brief sets the forcing uniform on every fluid node in all three space dimensions
    real *forcing;

    // Measure Points/////////
    std::vector<MeasurePoints> MP;
    unsigned int *kMP;
    real *VxMP;
    real *VyMP;
    real *VzMP;
    real *RhoMP;
    unsigned int memSizerealkMP, memSizeIntkMP, numberOfPointskMP;
    unsigned int numberOfValuesMP;

    // Drag Lift//////////////
    double *DragPreX, *DragPostX;
    double *DragPreY, *DragPostY;
    double *DragPreZ, *DragPostZ;
    std::vector<double> DragXvector;
    std::vector<double> DragYvector;
    std::vector<double> DragZvector;

    // 2ndMoments////////////
    real *kxyFromfcNEQ, *kyzFromfcNEQ, *kxzFromfcNEQ, *kxxMyyFromfcNEQ, *kxxMzzFromfcNEQ;

    // 3rdMoments////////////
    real *CUMbbb, *CUMabc, *CUMbac, *CUMbca, *CUMcba, *CUMacb, *CUMcab;

    // HigherMoments/////////
    real *CUMcbb, *CUMbcb, *CUMbbc, *CUMcca, *CUMcac, *CUMacc, *CUMbcc, *CUMcbc, *CUMccb, *CUMccc;

    // CpTop/////////////////
    int *cpTopIndex;
    double *cpPressTop;
    unsigned int numberOfPointsCpTop;
    std::vector<std::vector<double>> cpTop;
    std::vector<double> pressMirror;
    std::vector<bool> isOutsideInterface;
    unsigned int numberOfPointsPressWindow;

    // CpBottom/////////////
    int *cpBottomIndex;
    double *cpPressBottom;
    unsigned int numberOfPointsCpBottom;
    std::vector<std::vector<double>> cpBottom;

    // CpBottom2////////////
    int *cpBottom2Index;
    double *cpPressBottom2;
    unsigned int numberOfPointsCpBottom2;
    std::vector<std::vector<double>> cpBottom2;

    // Concentration////////
    int *concIndex;
    real *concentration;
    unsigned int numberOfPointsConc;

    // street X and Y velocity fractions///////
    real *streetFractionXvelocity;
    real *streetFractionYvelocity;
    int *naschVelocity;
    uint numberOfStreetNodes;

    // deltaPhi
    real deltaPhi;

    ////////////////////////////////////////////////////////////////////////////
    // particles
    PathLineParticles plp;
    ////////////////////////////////////////////////////////////////////////////

    ////////////////////////////////////////////////////////////////////////////
    // 1D domain decomposition
    std::vector<ProcessNeighbor27> sendProcessNeighbor;
    std::vector<ProcessNeighbor27> recvProcessNeighbor;
    ///////////////////////////////////////////////////////
    // 3D domain decomposition
    std::vector<ProcessNeighbor27> sendProcessNeighborX;
    std::vector<ProcessNeighbor27> sendProcessNeighborY;
    std::vector<ProcessNeighbor27> sendProcessNeighborZ;
    std::vector<ProcessNeighbor27> recvProcessNeighborX;
    std::vector<ProcessNeighbor27> recvProcessNeighborY;
    std::vector<ProcessNeighbor27> recvProcessNeighborZ;

    std::vector<ProcessNeighbor27> sendProcessNeighborsAfterFtoCX;
    std::vector<ProcessNeighbor27> sendProcessNeighborsAfterFtoCY;
    std::vector<ProcessNeighbor27> sendProcessNeighborsAfterFtoCZ;
    std::vector<ProcessNeighbor27> recvProcessNeighborsAfterFtoCX;
    std::vector<ProcessNeighbor27> recvProcessNeighborsAfterFtoCY;
    std::vector<ProcessNeighbor27> recvProcessNeighborsAfterFtoCZ;
    ///////////////////////////////////////////////////////
    // 3D domain decomposition convection diffusion
    std::vector<ProcessNeighbor27> sendProcessNeighborADX;
    std::vector<ProcessNeighbor27> sendProcessNeighborADY;
    std::vector<ProcessNeighbor27> sendProcessNeighborADZ;
    std::vector<ProcessNeighbor27> recvProcessNeighborADX;
    std::vector<ProcessNeighbor27> recvProcessNeighborADY;
    std::vector<ProcessNeighbor27> recvProcessNeighborADZ;
    ///////////////////////////////////////////////////////
    // 3D domain decomposition F3
    std::vector<ProcessNeighborF3> sendProcessNeighborF3X;
    std::vector<ProcessNeighborF3> sendProcessNeighborF3Y;
    std::vector<ProcessNeighborF3> sendProcessNeighborF3Z;
    std::vector<ProcessNeighborF3> recvProcessNeighborF3X;
    std::vector<ProcessNeighborF3> recvProcessNeighborF3Y;
    std::vector<ProcessNeighborF3> recvProcessNeighborF3Z;
    ////////////////////////////////////////////////////////////////////////////
    // 3D domain decomposition: position (index in array) of corner nodes in ProcessNeighbor27
    struct EdgeNodePositions {
        int indexOfProcessNeighborRecv;
        int indexInRecvBuffer;
        int indexOfProcessNeighborSend;
        int indexInSendBuffer;
        EdgeNodePositions(int indexOfProcessNeighborRecv, int indexInRecvBuffer, int indexOfProcessNeighborSend,
                          int indexInSendBuffer)
            : indexOfProcessNeighborRecv(indexOfProcessNeighborRecv), indexInRecvBuffer(indexInRecvBuffer),
              indexOfProcessNeighborSend(indexOfProcessNeighborSend), indexInSendBuffer(indexInSendBuffer)
        {
        }
    };
    std::vector<EdgeNodePositions> edgeNodesXtoY;
    std::vector<EdgeNodePositions> edgeNodesXtoZ;
    std::vector<EdgeNodePositions> edgeNodesYtoZ;

    ///////////////////////////////////////////////////////
    uint *fluidNodeIndices;
    uint numberOfFluidNodes;
    uint *fluidNodeIndicesBorder;
    uint numberOfFluidNodesBorder;
};

//! \brief Class for LBM-parameter management
class VIRTUALFLUIDS_GPU_EXPORT Parameter
{
public:
    Parameter();
    explicit Parameter(const vf::basics::ConfigurationFile* configData);
    explicit Parameter(const int numberOfProcesses, const int myId);
    explicit Parameter(const int numberOfProcesses, const int myId, std::optional<const vf::basics::ConfigurationFile*> configData);
    ~Parameter();

    void initLBMSimulationParameter();

    //! \brief Pointer to instance of LBMSimulationParameter - stored on Host System
    std::shared_ptr<LBMSimulationParameter> getParH(int level);
    //! \brief Pointer to instance of LBMSimulationParameter - stored on Device (GPU)
    std::shared_ptr<LBMSimulationParameter> getParD(int level);

    void copyMeasurePointsArrayToVector(int lev);

    //////////////////////////////////////////////////////////////////////////
    // setter
    void setForcing(real forcingX, real forcingY, real forcingZ);
    void setQuadricLimiters(real quadricLimiterP, real quadricLimiterM, real quadricLimiterD);
    void setPhi(real inPhi);
    void setAngularVelocity(real inAngVel);
    void setStepEnsight(unsigned int step);
    void setOutputCount(unsigned int outputCount);
    void setlimitOfNodesForVTK(unsigned int limitOfNodesForVTK);
    void setStartTurn(unsigned int inStartTurn);
    void setDiffOn(bool isDiff);
    void setCompOn(bool isComp);
    void setDiffMod(int DiffMod);
    void setDiffusivity(real Diffusivity);
    void setD3Qxx(int d3qxx);
    void setMaxLevel(int numberOfLevels);
    void setParticleBasicLevel(int pbl);
    void setParticleInitLevel(int pil);
    void setNumberOfParticles(int nop);
    void setCalcParticles(bool calcParticles);
    void setStartXHotWall(real startXHotWall);
    void setEndXHotWall(real endXHotWall);
    void setTimestepEnd(unsigned int tend);
    void setTimestepOut(unsigned int tout);
    void setTimestepStartOut(unsigned int tStartOut);
    void setTimestepOfCoarseLevel(unsigned int timestep);
    void setCalcTurbulenceIntensity(bool calcVelocityAndFluctuations);
    void setCalcMedian(bool calcMedian);
    void setCalcDragLift(bool calcDragLift);
    void setCalcCp(bool calcCp);
    void setWriteVeloASCIIfiles(bool writeVeloASCII);
    void setCalcPlaneConc(bool calcPlaneConc);
    void setTimeCalcMedStart(int CalcMedStart);
    void setTimeCalcMedEnd(int CalcMedEnd);
    void setMaxDev(int maxdev);
    void setMyID(int myid);
    void setNumprocs(int numprocs);
    void setPressInID(unsigned int PressInID);
    void setPressOutID(unsigned int PressOutID);
    void setPressInZ(unsigned int PressInZ);
    void setPressOutZ(unsigned int PressOutZ);
    void settimestepForMP(unsigned int timestepForMP);
    void setOutputPath(std::string oPath);
    void setOutputPrefix(std::string oPrefix);
    void setGridPath(std::string gridPath);
    void setGeometryFileC(std::string GeometryFileC);
    void setGeometryFileM(std::string GeometryFileM);
    void setGeometryFileF(std::string GeometryFileF);
    void setkFull(std::string kFull);
    void setgeoFull(std::string geoFull);
    void setgeoVec(std::string geoVec);
    void setcoordX(std::string coordX);
    void setcoordY(std::string coordY);
    void setcoordZ(std::string coordZ);
    void setneighborX(std::string neighborX);
    void setneighborY(std::string neighborY);
    void setneighborZ(std::string neighborZ);
    void setneighborWSB(std::string neighborWSB);
    void setscaleCFC(std::string scaleCFC);
    void setscaleCFF(std::string scaleCFF);
    void setscaleFCC(std::string scaleFCC);
    void setscaleFCF(std::string scaleFCF);
    void setscaleOffsetCF(std::string scaleOffsetCF);
    void setscaleOffsetFC(std::string scaleOffsetFC);
    void setgeomBoundaryBcQs(std::string geomBoundaryBcQs);
    void setgeomBoundaryBcValues(std::string geomBoundaryBcValues);
    void setnoSlipBcPos(std::string noSlipBcPos);
    void setnoSlipBcQs(std::string noSlipBcQs);
    void setnoSlipBcValue(std::string noSlipBcValue);
    void setnoSlipBcValues(std::string noSlipBcValues);
    void setslipBcPos(std::string slipBcPos);
    void setslipBcQs(std::string slipBcQs);
    void setslipBcValue(std::string slipBcValue);
    void setpressBcPos(std::string pressBcPos);
    void setpressBcQs(std::string pressBcQs);
    void setpressBcValue(std::string pressBcValue);
    void setOutflowPressureCorrectionFactor(real correctionFactor);
    void setpressBcValues(std::string pressBcValues);
    void setvelBcQs(std::string velBcQs);
    void setvelBcValues(std::string velBcValues);
    void setinletBcQs(std::string inletBcQs);
    void setinletBcValues(std::string inletBcValues);
    void setoutletBcQs(std::string outletBcQs);
    void setoutletBcValues(std::string outletBcValues);
    void settopBcQs(std::string topBcQs);
    void settopBcValues(std::string topBcValues);
    void setbottomBcQs(std::string bottomBcQs);
    void setbottomBcValues(std::string bottomBcValues);
    void setfrontBcQs(std::string frontBcQs);
    void setfrontBcValues(std::string frontBcValues);
    void setbackBcQs(std::string backBcQs);
    void setbackBcValues(std::string backBcValues);
    void setwallBcQs(std::string wallBcQs);
    void setwallBcValues(std::string wallBcValues);
    void setperiodicBcQs(std::string periodicBcQs);
    void setperiodicBcValues(std::string periodicBcValues);
    void setpropellerCylinder(std::string propellerCylinder);
    void setpropellerValues(std::string propellerValues);
    void setpropellerQs(std::string propellerQs);
    void setmeasurePoints(std::string measurePoints);
    void setnumberNodes(std::string numberNodes);
    void setLBMvsSI(std::string LBMvsSI);
    void setcpTop(std::string cpTop);
    void setcpBottom(std::string cpBottom);
    void setcpBottom2(std::string cpBottom2);
    void setConcentration(std::string concFile);
    void setStreetVelocity(std::string streetVelocity);
    void setPrintFiles(bool printfiles);
    void setReadGeo(bool readGeo);
    void setTemperatureInit(real Temp);
    void setTemperatureBC(real TempBC);
    void setViscosityLB(real Viscosity);
    void setVelocityLB(real Velocity);
    void setViscosityRatio(real ViscosityRatio);
    void setVelocityRatio(real VelocityRatio);
    void setDensityRatio(real DensityRatio);
    void setPressRatio(real PressRatio);
    void setRealX(real RealX);
    void setRealY(real RealY);
    void setRe(real Re);
    void setFactorPressBC(real factorPressBC);
    void setIsGeo(bool isGeo);
    void setIsGeoNormal(bool isGeoNormal);
    void setIsInflowNormal(bool isInflowNormal);
    void setIsOutflowNormal(bool isOutflowNormal);
    void setIsProp(bool isProp);
    void setIsCp(bool isCp);
    void setConcFile(bool concFile);
    void setStreetVelocityFile(bool streetVelocityFile);
    void setUseMeasurePoints(bool useMeasurePoints);
    void setUseWale(bool useWale);
    void setTurbulenceModel(TurbulenceModel turbulenceModel);
    void setUseTurbulentViscosity(bool useTurbulentViscosity);
    void setUseAMD(bool useAMD);
    void setSGSConstant(real SGSConstant);
    void setHasWallModelMonitor(bool hasWallModelMonitor);
    void setUseInitNeq(bool useInitNeq);
    void setSimulatePorousMedia(bool simulatePorousMedia);
    void setIsF3(bool isF3);
    void setIsBodyForce(bool isBodyForce);
    void setclockCycleForMP(real clockCycleForMP);
    void setDevices(std::vector<uint> devices);
    void setGridX(std::vector<int> GridX);
    void setGridY(std::vector<int> GridY);
    void setGridZ(std::vector<int> GridZ);
    void setDistX(std::vector<int> DistX);
    void setDistY(std::vector<int> DistY);
    void setDistZ(std::vector<int> DistZ);
    void setScaleLBMtoSI(std::vector<real> scaleLBMtoSI);
    void setTranslateLBMtoSI(std::vector<real> translateLBMtoSI);
    void setMinCoordX(std::vector<real> MinCoordX);
    void setMinCoordY(std::vector<real> MinCoordY);
    void setMinCoordZ(std::vector<real> MinCoordZ);
    void setMaxCoordX(std::vector<real> MaxCoordX);
    void setMaxCoordY(std::vector<real> MaxCoordY);
    void setMaxCoordZ(std::vector<real> MaxCoordZ);
    void setTempH(TempforBoundaryConditions *TempH);
    void setTempD(TempforBoundaryConditions *TempD);
    void setTempVelH(TempVelforBoundaryConditions *TempVelH);
    void setTempVelD(TempVelforBoundaryConditions *TempVelD);
    void setTempPressH(TempPressforBoundaryConditions *TempPressH);
    void setTempPressD(TempPressforBoundaryConditions *TempPressD);
    void setTimeDoCheckPoint(unsigned int tDoCheckPoint);
    void setTimeDoRestart(unsigned int tDoRestart);
    void setDoCheckPoint(bool doCheckPoint);
    void setDoRestart(bool doRestart);
    void setObj(std::string str, bool isObj);
    void setUseGeometryValues(bool GeometryValues);
    void setCalc2ndOrderMoments(bool is2ndOrderMoments);
    void setCalc3rdOrderMoments(bool is3rdOrderMoments);
    void setCalcHighOrderMoments(bool isHighOrderMoments);
    void setMemsizeGPU(double admem, bool reset);
    // 1D domain decomposition
    void setPossNeighborFiles(std::vector<std::string> possNeighborFiles, std::string sor);
    void setNumberOfProcessNeighbors(unsigned int numberOfProcessNeighbors, int level, std::string sor);
    void setIsNeighbor(bool isNeighbor);
    // 3D domain decomposition
    void setPossNeighborFilesX(std::vector<std::string> possNeighborFiles, std::string sor);
    void setPossNeighborFilesY(std::vector<std::string> possNeighborFiles, std::string sor);
    void setPossNeighborFilesZ(std::vector<std::string> possNeighborFiles, std::string sor);
    void setNumberOfProcessNeighborsX(unsigned int numberOfProcessNeighbors, int level, std::string sor);
    void setNumberOfProcessNeighborsY(unsigned int numberOfProcessNeighbors, int level, std::string sor);
    void setNumberOfProcessNeighborsZ(unsigned int numberOfProcessNeighbors, int level, std::string sor);
    void setIsNeighborX(bool isNeighbor);
    void setIsNeighborY(bool isNeighbor);
    void setIsNeighborZ(bool isNeighbor);
    void setSendProcessNeighborsAfterFtoCX(int numberOfNodes, int level, int arrayIndex);
    void setSendProcessNeighborsAfterFtoCY(int numberOfNodes, int level, int arrayIndex);
    void setSendProcessNeighborsAfterFtoCZ(int numberOfNodes, int level, int arrayIndex);
    void setRecvProcessNeighborsAfterFtoCX(int numberOfNodes, int level, int arrayIndex);
    void setRecvProcessNeighborsAfterFtoCY(int numberOfNodes, int level, int arrayIndex);
    void setRecvProcessNeighborsAfterFtoCZ(int numberOfNodes, int level, int arrayIndex);
    // void setQinflowH(QforBoundaryConditions* QinflowH);
    // void setQinflowD(QforBoundaryConditions* QinflowD);
    // void setQoutflowH(QforBoundaryConditions* QoutflowH);
    // void setQoutflowD(QforBoundaryConditions* QoutflowD);
    // Normals
    void setgeomBoundaryNormalX(std::string geomNormalX);
    void setgeomBoundaryNormalY(std::string geomNormalY);
    void setgeomBoundaryNormalZ(std::string geomNormalZ);
    void setInflowBoundaryNormalX(std::string inflowNormalX);
    void setInflowBoundaryNormalY(std::string inflowNormalY);
    void setInflowBoundaryNormalZ(std::string inflowNormalZ);
    void setOutflowBoundaryNormalX(std::string outflowNormalX);
    void setOutflowBoundaryNormalY(std::string outflowNormalY);
    void setOutflowBoundaryNormalZ(std::string outflowNormalZ);
    // Kernel
    void setMainKernel(std::string kernel);
    void setMultiKernelOn(bool isOn);
    void setMultiKernelLevel(std::vector<int> kernelLevel);
    void setMultiKernel(std::vector<std::string> kernel);

    void setADKernel(std::string adKernel);

    // adder
    void addActuator(SPtr<PreCollisionInteractor> actuator);
    void addProbe(SPtr<PreCollisionInteractor> probes);

    // getter
    double *getForcesDouble();
    real *getForcesHost();
    real *getForcesDev();
    double *getQuadricLimitersDouble();
    real *getQuadricLimitersHost();
    real *getQuadricLimitersDev();
    real getPhi();
    real getAngularVelocity();
    real getStartXHotWall();
    real getEndXHotWall();
    unsigned int getStepEnsight();
    unsigned int getOutputCount();
    unsigned int getlimitOfNodesForVTK();
    unsigned int getStartTurn();
    bool getEvenOrOdd(int level);
    bool getDiffOn();
    bool getCompOn();
    bool getPrintFiles();
    bool getReadGeo();
    bool getCalcTurbulenceIntensity();
    bool getCalcMedian();
    bool getCalcDragLift();
    bool getCalcCp();
    bool getCalcParticles();
    bool getWriteVeloASCIIfiles();
    bool getCalcPlaneConc();
    //! \returns index of finest level
    int getFine();
    //! \returns index of coarsest level
    int getCoarse();
    int getParticleBasicLevel();
    int getParticleInitLevel();
    int getNumberOfParticles();
    int getDiffMod();
    int getFactorNZ();
    int getD3Qxx();
    //! \returns the maximum level of grid refinement
    int getMaxLevel();
    int getTimeCalcMedStart();
    int getTimeCalcMedEnd();
    int getMaxDev();
    //! \returns the ID of the current MPI process
    int getMyProcessID();
    int getNumprocs();
    std::string getOutputPath();
    std::string getOutputPrefix();
    std::string getFName();
    std::string getGridPath();
    std::string getGeometryFileC();
    std::string getGeometryFileM();
    std::string getGeometryFileF();
    std::string getkFull();
    std::string getgeoFull();
    std::string getgeoVec();
    std::string getcoordX();
    std::string getcoordY();
    std::string getcoordZ();
    std::string getneighborX();
    std::string getneighborY();
    std::string getneighborZ();
    std::string getneighborWSB();
    std::string getscaleCFC();
    std::string getscaleCFF();
    std::string getscaleFCC();
    std::string getscaleFCF();
    std::string getscaleOffsetCF();
    std::string getscaleOffsetFC();
    std::string getgeomBoundaryBcQs();
    std::string getgeomBoundaryBcValues();
    std::string getnoSlipBcPos();
    std::string getnoSlipBcQs();
    std::string getnoSlipBcValue();
    std::string getnoSlipBcValues();
    std::string getslipBcPos();
    std::string getslipBcQs();
    std::string getslipBcValue();
    std::string getpressBcPos();
    std::string getpressBcQs();
    std::string getpressBcValue();
    std::string getpressBcValues();
    std::string getvelBcQs();
    std::string getvelBcValues();
    std::string getinletBcQs();
    std::string getinletBcValues();
    std::string getoutletBcQs();
    std::string getoutletBcValues();
    std::string gettopBcQs();
    std::string gettopBcValues();
    std::string getbottomBcQs();
    std::string getbottomBcValues();
    std::string getfrontBcQs();
    std::string getfrontBcValues();
    std::string getbackBcQs();
    std::string getbackBcValues();
    std::string getwallBcQs();
    std::string getwallBcValues();
    std::string getperiodicBcQs();
    std::string getperiodicBcValues();
    std::string getpropellerQs();
    std::string getpropellerCylinder();
    std::string getpropellerValues();
    std::string getmeasurePoints();
    std::string getnumberNodes();
    std::string getLBMvsSI();
    std::string getcpTop();
    std::string getcpBottom();
    std::string getcpBottom2();
    std::string getConcentration();
    std::string getStreetVelocityFilePath();
    unsigned int getPressInID();
    unsigned int getPressOutID();
    unsigned int getPressInZ();
    unsigned int getPressOutZ();
    unsigned int getMemSizereal(int level);
    unsigned int getMemSizeInt(int level);
    unsigned int getMemSizeBool(int level);
    unsigned int getMemSizerealYZ(int level);
    unsigned int getSizeMat(int level);
    unsigned int getTimestepStart();
    unsigned int getTimestepInit();
    unsigned int getTimestepEnd();
    unsigned int getTimestepOut();
    unsigned int getTimestepStartOut();
    unsigned int getTimestepForMP();
    unsigned int getTimestepOfCoarseLevel();
    real getDiffusivity();
    real getTemperatureInit();
    real getTemperatureBC();
    real getViscosity();
    real getVelocity();
    //! \returns the viscosity ratio in SI/LB units
    real getViscosityRatio();
    //! \returns the velocity ratio in SI/LB units
    real getVelocityRatio();
    //! \returns the density ratio in SI/LB units
    real getDensityRatio();
    //! \returns the pressure ratio in SI/LB units
    real getPressureRatio();
    //! \returns the time ratio in SI/LB units
    real getTimeRatio();
    //! \returns the length ratio in SI/LB units
    real getLengthRatio();
    //! \returns the force ratio in SI/LB units
    real getForceRatio();
    //! \returns the viscosity ratio in SI/LB units scaled to the respective level
    real getScaledViscosityRatio(int level);
    //! \returns the velocity ratio in SI/LB units scaled to the respective level
    real getScaledVelocityRatio(int level);
    //! \returns the density ratio in SI/LB units scaled to the respective level
    real getScaledDensityRatio(int level);
    //! \returns the pressure ratio in SI/LB units scaled to the respective level
    real getScaledPressureRatio(int level);
    //! \returns the time ratio in SI/LB units scaled to the respective level
    real getScaledTimeRatio(int level);
    //! \returns the length ratio in SI/LB units scaled to the respective level
    real getScaledLengthRatio(int level);
    //! \returns the force ratio in SI/LB units scaled to the respective level
    real getScaledForceRatio(int level);
    real getRealX();
    real getRealY();
    real getRe();
    real getFactorPressBC();
    real getclockCycleForMP();
    std::vector<uint> getDevices();
    std::vector<int> getGridX();
    std::vector<int> getGridY();
    std::vector<int> getGridZ();
    std::vector<int> getDistX();
    std::vector<int> getDistY();
    std::vector<int> getDistZ();
    std::vector<real> getScaleLBMtoSI();
    std::vector<real> getTranslateLBMtoSI();
    std::vector<real> getMinCoordX();
    std::vector<real> getMinCoordY();
    std::vector<real> getMinCoordZ();
    std::vector<real> getMaxCoordX();
    std::vector<real> getMaxCoordY();
    std::vector<real> getMaxCoordZ();
    TempforBoundaryConditions *getTempH();
    TempforBoundaryConditions *getTempD();
    TempVelforBoundaryConditions *getTempVelH();
    TempVelforBoundaryConditions *getTempVelD();
    TempPressforBoundaryConditions *getTempPressH();
    TempPressforBoundaryConditions *getTempPressD();
    std::vector<SPtr<PreCollisionInteractor>> getActuators();
    //! \returns the probes, e.g. point or plane probe
    std::vector<SPtr<PreCollisionInteractor>> getProbes();
    unsigned int getTimeDoCheckPoint();
    unsigned int getTimeDoRestart();
    unsigned int getTimeStep(int level, unsigned int t, bool isPostCollision);
    bool getDoCheckPoint();
    bool getDoRestart();
    bool overWritingRestart(unsigned int t);
    bool getIsGeo();
    bool getIsGeoNormal();
    bool getIsInflowNormal();
    bool getIsOutflowNormal();
    bool getIsProp();
    bool getIsCp();
    bool getIsGeometryValues();
    bool getCalc2ndOrderMoments();
    bool getCalc3rdOrderMoments();
    bool getCalcHighOrderMoments();
    bool getConcFile();
    bool isStreetVelocityFile();
    bool getUseMeasurePoints();
    bool getUseWale();
    TurbulenceModel getTurbulenceModel();
    bool getUseTurbulentViscosity();
    real getSGSConstant();
    bool getHasWallModelMonitor();
    bool getUseInitNeq();
    bool getSimulatePorousMedia();
    bool getIsF3();
    bool getIsBodyForce();
    double getMemsizeGPU();
    // 1D domain decomposition
    std::vector<std::string> getPossNeighborFiles(std::string sor);
    unsigned int getNumberOfProcessNeighbors(int level, std::string sor);
    bool getIsNeighbor();
    // 3D domain decomposition
    std::vector<std::string> getPossNeighborFilesX(std::string sor);
    std::vector<std::string> getPossNeighborFilesY(std::string sor);
    std::vector<std::string> getPossNeighborFilesZ(std::string sor);
    unsigned int getNumberOfProcessNeighborsX(int level, std::string sor);
    unsigned int getNumberOfProcessNeighborsY(int level, std::string sor);
    unsigned int getNumberOfProcessNeighborsZ(int level, std::string sor);
    bool getIsNeighborX();
    bool getIsNeighborY();
    bool getIsNeighborZ();
    // Normals
    std::string getgeomBoundaryNormalX();
    std::string getgeomBoundaryNormalY();
    std::string getgeomBoundaryNormalZ();
    std::string getInflowBoundaryNormalX();
    std::string getInflowBoundaryNormalY();
    std::string getInflowBoundaryNormalZ();
    std::string getOutflowBoundaryNormalX();
    std::string getOutflowBoundaryNormalY();
    std::string getOutflowBoundaryNormalZ();
    real getOutflowPressureCorrectionFactor();
    // CUDA random number
    curandState *getRandomState();
    // Kernel
    std::string getMainKernel();
    bool getMultiKernelOn();
    std::vector<int> getMultiKernelLevel();
    std::vector<std::string> getMultiKernel();

    std::string getADKernel();

    // Forcing///////////////
    real *forcingH, *forcingD;
    double hostForcing[3];

    //////////////////////////////////////////////////////////////////////////
    // limiters
    real *quadricLimitersH, *quadricLimitersD;
    double hostQuadricLimiters[3];

    ////////////////////////////////////////////////////////////////////////////
    // initial condition fluid
    void setInitialCondition(std::function<void(real, real, real, real &, real &, real &, real &)> initialCondition);
    std::function<void(real, real, real, real &, real &, real &, real &)> &getInitialCondition();

    // initial condition concentration
    void setInitialConditionAD(std::function<void(real, real, real, real &)> initialConditionAD);
    std::function<void(real, real, real, real &)> &getInitialConditionAD();

    ////////////////////////////////////////////////////////////////////////////

    std::vector<std::shared_ptr<LBMSimulationParameter>> parH = std::vector<std::shared_ptr<LBMSimulationParameter>>(1);
    std::vector<std::shared_ptr<LBMSimulationParameter>> parD = std::vector<std::shared_ptr<LBMSimulationParameter>>(1);

    ////////////////////////////////////////////////////////////////////////////

private:
    void readConfigData(const vf::basics::ConfigurationFile &configData);
    void initGridPaths();
    void initGridBasePoints();
    void initDefaultLBMkernelAllLevels();

    void setPathAndFilename(std::string fname);

private:
    bool compOn{ false };
    bool diffOn{ false };
    bool isF3{ false };
    bool calcDragLift{ false };
    bool calcCp{ false };
    bool writeVeloASCII{ false };
    bool calcPlaneConc{ false };
    bool calcVelocityAndFluctuations{ false };
    bool isBodyForce{ false };
    int diffMod{ 27 };
    //! \property maximum level of grid refinement
    int maxlevel{ 0 };
    int coarse{ 0 };
    int fine{ 0 };
    int factor_gridNZ{ 2 };
    int D3Qxx{ 27 };
    InitCondition ic;
    double memsizeGPU;
    unsigned int limitOfNodesForVTK;
    unsigned int outputCount;
    unsigned int timestep;

    // Kernel
    std::string mainKernel{ "CumulantK17CompChim" };
    bool multiKernelOn{ false };
    std::vector<int> multiKernelLevel;
    std::vector<std::string> multiKernel;
    bool kernelNeedsFluidNodeIndicesToRun = false;
    std::string adKernel;

    //////////////////////////////////////////////////////////////////////////
    // particles
    int particleBasicLevel{ 0 };
    int particleInitLevel{ 0 };
    int numberOfParticles{ 0 };
    bool calcParticles{ false };
    real startXHotWall{ (real)0.0 };
    real endXHotWall{ (real)0.0 };
    //////////////////////////////////////////////////////////////////////////
    // CUDA random number generation
    curandState *devState;
    //////////////////////////////////////////////////////////////////////////

    // Temperature
    TempforBoundaryConditions *TempH, *TempD;
    // Temperature Velocity
    TempVelforBoundaryConditions *TempVelH, *TempVelD;
    // Temperature Pressure
    TempPressforBoundaryConditions *TempPressH, *TempPressD;

    // Drehung///////////////
    real Phi{ 0.0 };
    real angularVelocity;
    unsigned int startTurn;

    // PreCollisionInteractors //////////////
    std::vector<SPtr<PreCollisionInteractor>> actuators;
    std::vector<SPtr<PreCollisionInteractor>> probes;

    // Step of Ensight writing//
    unsigned int stepEnsight;

    real TrafoXtoWorld(int CoordX, int level);
    real TrafoYtoWorld(int CoordY, int level);
    real TrafoZtoWorld(int CoordZ, int level);

public:
    real TrafoXtoMGsWorld(int CoordX, int level);
    real TrafoYtoMGsWorld(int CoordY, int level);
    real TrafoZtoMGsWorld(int CoordZ, int level);

private:
    // Multi GPGPU///////////////
    // 1D domain decomposition
    std::vector<std::string> possNeighborFilesSend;
    std::vector<std::string> possNeighborFilesRecv;
    bool isNeigbor;
    // 3D domain decomposition
    std::vector<std::string> possNeighborFilesSendX, possNeighborFilesSendY, possNeighborFilesSendZ;
    std::vector<std::string> possNeighborFilesRecvX, possNeighborFilesRecvY, possNeighborFilesRecvZ;
    bool isNeigborX, isNeigborY, isNeigborZ;

    ////////////////////////////////////////////////////////////////////////////
    //! \brief initial condition fluid
    std::function<void(real, real, real, real &, real &, real &, real &)> initialCondition;
    //! \brief initial condition concentration
    std::function<void(real, real, real, real &)> initialConditionAD;

    ////////////////////////////////////////////////////////////////////////////
    // cuda streams

    //! determines whether streams and thus communication hiding should be used
    bool useStreams{ false };
    std::unique_ptr<CudaStreamManager> cudaStreamManager;

public:
    //! \brief sets whether streams and thus communication hiding should be used
    //! \details This function is only useful for simulations on multiple GPUs. If there is only one MPI process, the
    //! passed value is automatically overwritten with false.
    void setUseStreams(bool useStreams);
    bool getUseStreams();
    std::unique_ptr<CudaStreamManager> &getStreamManager();
    bool getKernelNeedsFluidNodeIndicesToRun();
    void setKernelNeedsFluidNodeIndicesToRun(bool  kernelNeedsFluidNodeIndicesToRun);

    void initProcessNeighborsAfterFtoCX(int level);
    void initProcessNeighborsAfterFtoCY(int level);
    void initProcessNeighborsAfterFtoCZ(int level);

    bool useReducedCommunicationAfterFtoC{ true };
};

#endif<|MERGE_RESOLUTION|>--- conflicted
+++ resolved
@@ -236,11 +236,8 @@
     unsigned int kInletQread, kOutletQread;  // DEPRECATED
 
     WallModelParameters wallModel;
-<<<<<<< HEAD
     std::vector<SPtr<VelocityReader>> velocityReader;
-=======
     real outflowPressureCorrectionFactor;
->>>>>>> 5c564ec3
 
     // testRoundoffError
     Distributions27 kDistTestRE;
