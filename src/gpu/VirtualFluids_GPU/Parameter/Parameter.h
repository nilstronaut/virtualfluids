--- conflicted
+++ resolved
@@ -237,10 +237,7 @@
     unsigned int kInletQread, kOutletQread;  // DEPRECATED
 
     WallModelParameters wallModel;
-<<<<<<< HEAD
-=======
     std::vector<SPtr<VelocityReader>> velocityReader;
->>>>>>> 3141318c
     real outflowPressureCorrectionFactor;
 
     // testRoundoffError
