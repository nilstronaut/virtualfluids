//=======================================================================================
// ____          ____    __    ______     __________   __      __       __        __         
// \    \       |    |  |  |  |   _   \  |___    ___| |  |    |  |     /  \      |  |        
//  \    \      |    |  |  |  |  |_)   |     |  |     |  |    |  |    /    \     |  |        
//   \    \     |    |  |  |  |   _   /      |  |     |  |    |  |   /  /\  \    |  |        
//    \    \    |    |  |  |  |  | \  \      |  |     |   \__/   |  /  ____  \   |  |____    
//     \    \   |    |  |__|  |__|  \__\     |__|      \________/  /__/    \__\  |_______|   
//      \    \  |    |   ________________________________________________________________    
//       \    \ |    |  |  ______________________________________________________________|   
//        \    \|    |  |  |         __          __     __     __     ______      _______    
//         \         |  |  |_____   |  |        |  |   |  |   |  |   |   _  \    /  _____)   
//          \        |  |   _____|  |  |        |  |   |  |   |  |   |  | \  \   \_______    
//           \       |  |  |        |  |_____   |   \_/   |   |  |   |  |_/  /    _____  |
//            \ _____|  |__|        |________|   \_______/    |__|   |______/    (_______/   
//
//  This file is part of VirtualFluids. VirtualFluids is free software: you can 
//  redistribute it and/or modify it under the terms of the GNU General Public
//  License as published by the Free Software Foundation, either version 3 of 
//  the License, or (at your option) any later version.
//  
//  VirtualFluids is distributed in the hope that it will be useful, but WITHOUT 
//  ANY WARRANTY; without even the implied warranty of MERCHANTABILITY or 
//  FITNESS FOR A PARTICULAR PURPOSE.  See the GNU General Public License 
//  for more details.
//  
//  You should have received a copy of the GNU General Public License along
//  with VirtualFluids (see COPYING.txt). If not, see <http://www.gnu.org/licenses/>.
//
//! \file Parameter.h
//! \ingroup Parameter
//! \author Martin Schoenherr
//=======================================================================================
#ifndef GPU_PARAMETER_H
#define GPU_PARAMETER_H

#include <vector>
#include <string>
#include <memory>
#include <functional>

#include "LBM/D3Q27.h"
<<<<<<< HEAD
#include "Calculation/PorousMedia.h"
#include "Visitor/Visitor.h"
//#include "Output/LogWriter.hpp"
=======
#include "LBM/LB.h"
>>>>>>> ac0aec0e


#include "VirtualFluids_GPU_export.h"


struct curandStateXORWOW;
typedef struct curandStateXORWOW curandState;
namespace vf
{
namespace basics
{
class ConfigurationFile;
}
}

//! \struct LBMSimulationParameter
//! \brief struct holds and manages the LB-parameter of the simulation
//! \brief For this purpose it holds structures and pointer for host and device data, respectively.
struct LBMSimulationParameter
{
    bool evenOrOdd;
    unsigned int numberofthreads;

    // distributions///////////
    // Distributions19 d0;
    Distributions27 d0;
    Distributions27 d0SP;

    // distributions F3////////
    Distributions6 g6;

    // thermo//////////////////
    Distributions7 d7;
    Distributions27 d27;
    real *Conc, *Conc_Full;
    real diffusivity;
    // BC NoSlip
    TempforBoundaryConditions Temp;
    // BC Velocity
    TempVelforBoundaryConditions TempVel;
    // BC Pressure
    TempPressforBoundaryConditions TempPress;
    // Plane Conc
    real *ConcPlaneIn, *ConcPlaneOut1, *ConcPlaneOut2;
    std::vector<double> PlaneConcVectorIn, PlaneConcVectorOut1, PlaneConcVectorOut2;

    // trafo///////////////////
    real mTtoWx, mTtoWy, mTtoWz;
    real cTtoWx, cTtoWy, cTtoWz;

    // MGstrafo////////////////
    real cStartx, cStarty, cStartz;
    real cFx, cFy, cFz;

    // geo/////////////////////
    int *geo;
    unsigned int *geoSP;

    // k///////////////////////
    unsigned int *k;

    // neighbor////////////////
    // unsigned int *neighborX, *neighborY, *neighborZ;
    unsigned int *neighborX_SP, *neighborY_SP, *neighborZ_SP, *neighborWSB_SP;

    // coordinates////////////
    // unsigned int *coordX_SP, *coordY_SP, *coordZ_SP;
    real *coordX_SP, *coordY_SP, *coordZ_SP;

    // body forces////////////
    real *forceX_SP, *forceY_SP, *forceZ_SP;

    // vel parab///////////////
    real *vParab;

    // turbulent viscosity ///
    real *turbViscosity;
    real *gSij, *gSDij, *gDxvx, *gDyvx, *gDzvx, *gDxvy, *gDyvy, *gDzvy, *gDxvz, *gDyvz, *gDzvz; // DebugInformation

    // macroscopic values//////
    real *vx, *vy, *vz, *rho;
    real *vx_SP, *vy_SP, *vz_SP, *rho_SP, *press_SP;
    real vis, omega;

    // derivations for iso test
    real *dxxUx, *dyyUy, *dzzUz;

    // median-macro-values/////
    real *vx_SP_Med, *vy_SP_Med, *vz_SP_Med, *rho_SP_Med, *press_SP_Med;
    real *vx_SP_Med_Out, *vy_SP_Med_Out, *vz_SP_Med_Out, *rho_SP_Med_Out, *press_SP_Med_Out;
    // Advection-Diffusion
    real *Conc_Med, *Conc_Med_Out;

    // grid////////////////////
    unsigned int nx, ny, nz;
    unsigned int gridNX, gridNY, gridNZ;

    // size of matrix//////////
    unsigned int size_Mat;
    unsigned int sizePlaneXY, sizePlaneYZ, sizePlaneXZ;

    // size of sparse matrix//////////
    unsigned int size_Mat_SP;
    unsigned int size_Array_SP;

    // size of Plane btw. 2 GPUs//////
    unsigned int sizePlaneSB, sizePlaneRB, startB, endB;
    unsigned int sizePlaneST, sizePlaneRT, startT, endT;
    bool isSetSendB, isSetRecvB, isSetSendT, isSetRecvT;
    int *SendT, *SendB, *RecvT, *RecvB;

    // size of Plane for PressMess
    unsigned int sizePlanePress, startP;
    unsigned int sizePlanePressIN, startPIN;
    unsigned int sizePlanePressOUT, startPOUT;
    bool isSetPress;

    // memsizeSP/////////////////
    unsigned int mem_size_real_SP;
    unsigned int mem_size_int_SP;

    // memsize/////////////////
    unsigned int mem_size_real;
    unsigned int mem_size_int;
    unsigned int mem_size_bool;
    unsigned int mem_size_real_yz;

    // print///////////////////
    unsigned int startz, endz;
    real Lx, Ly, Lz, dx;
    real distX, distY, distZ;

    // interface////////////////
    bool need_interface[6];
    unsigned int XdistKn, YdistKn, ZdistKn;
    InterpolationCellCF intCF;
    InterpolationCellFC intFC;
    unsigned int K_CF;
    unsigned int K_FC;
    unsigned int mem_size_kCF;
    unsigned int mem_size_kFC;

    // offset//////////////////
    OffsetCF offCF;
    OffsetFC offFC;
    unsigned int mem_size_kCF_off;
    unsigned int mem_size_kFC_off;

    // BC's////////////////////
    QforBoundaryConditions QWall, Qinflow, Qoutflow, QSlip;
    unsigned int kQ = 0, kInflowQ = 0, kOutflowQ = 0, kSlipQ = 0;
    unsigned int kQread, kInflowQread, kOutflowQread, kSlipQread;

    QforBoundaryConditions QpressX0, QpressX1, QpressY0, QpressY1, QpressZ0, QpressZ1;
    QforBoundaryConditions QPropeller;
    QforBoundaryConditions QPress;
    QforBoundaryConditions QGeom;
    QforBoundaryConditions QGeomNormalX, QGeomNormalY, QGeomNormalZ;
    QforBoundaryConditions QInflowNormalX, QInflowNormalY, QInflowNormalZ;
    QforBoundaryConditions QOutflowNormalX, QOutflowNormalY, QOutflowNormalZ;
    QforBoundaryConditions QInlet, QOutlet, QPeriodic;
    unsigned int kInletQread, kOutletQread;
    unsigned int kPressQ = 0, kPressQread;
    // testRoundoffError
    Distributions27 kDistTestRE;

    //////////////////////////////////////////////////////////////////////////
    // velocities to fit the force
    real *VxForce, *VyForce, *VzForce;
    //////////////////////////////////////////////////////////////////////////
    real *forcing;

    // Measure Points/////////
    std::vector<MeasurePoints> MP;
    unsigned int *kMP;
    real *VxMP;
    real *VyMP;
    real *VzMP;
    real *RhoMP;
    unsigned int memSizerealkMP, memSizeIntkMP, numberOfPointskMP;
    unsigned int numberOfValuesMP;

    // Drag Lift//////////////
    double *DragPreX, *DragPostX;
    double *DragPreY, *DragPostY;
    double *DragPreZ, *DragPostZ;
    std::vector<double> DragXvector;
    std::vector<double> DragYvector;
    std::vector<double> DragZvector;

    // 2ndMoments////////////
    real *kxyFromfcNEQ, *kyzFromfcNEQ, *kxzFromfcNEQ, *kxxMyyFromfcNEQ, *kxxMzzFromfcNEQ;

    // 3rdMoments////////////
    real *CUMbbb, *CUMabc, *CUMbac, *CUMbca, *CUMcba, *CUMacb, *CUMcab;

    // HigherMoments/////////
    real *CUMcbb, *CUMbcb, *CUMbbc, *CUMcca, *CUMcac, *CUMacc, *CUMbcc, *CUMcbc, *CUMccb, *CUMccc;

    // CpTop/////////////////
    int *cpTopIndex;
    double *cpPressTop;
    unsigned int numberOfPointsCpTop;
    std::vector<std::vector<double>> cpTop;
    std::vector<double> pressMirror;
    std::vector<bool> isOutsideInterface;
    unsigned int numberOfPointsPressWindow;

    // CpBottom/////////////
    int *cpBottomIndex;
    double *cpPressBottom;
    unsigned int numberOfPointsCpBottom;
    std::vector<std::vector<double>> cpBottom;

    // CpBottom2////////////
    int *cpBottom2Index;
    double *cpPressBottom2;
    unsigned int numberOfPointsCpBottom2;
    std::vector<std::vector<double>> cpBottom2;

    // Concentration////////
    int *concIndex;
    real *concentration;
    unsigned int numberOfPointsConc;

    // street X and Y velocity fractions///////
    real *streetFractionXvelocity;
    real *streetFractionYvelocity;
    int *naschVelocity;
    uint numberOfStreetNodes;

    // deltaPhi
    real deltaPhi;

    ////////////////////////////////////////////////////////////////////////////
    // particles
    PathLineParticles plp;
    ////////////////////////////////////////////////////////////////////////////

    ////////////////////////////////////////////////////////////////////////////
    // 1D domain decomposition
    std::vector<ProcessNeighbor27> sendProcessNeighbor;
    std::vector<ProcessNeighbor27> recvProcessNeighbor;
    ///////////////////////////////////////////////////////
    // 3D domain decomposition
    std::vector<ProcessNeighbor27> sendProcessNeighborX;
    std::vector<ProcessNeighbor27> sendProcessNeighborY;
    std::vector<ProcessNeighbor27> sendProcessNeighborZ;
    std::vector<ProcessNeighbor27> recvProcessNeighborX;
    std::vector<ProcessNeighbor27> recvProcessNeighborY;
    std::vector<ProcessNeighbor27> recvProcessNeighborZ;
    ///////////////////////////////////////////////////////
    // 3D domain decomposition convection diffusion
    std::vector<ProcessNeighbor27> sendProcessNeighborADX;
    std::vector<ProcessNeighbor27> sendProcessNeighborADY;
    std::vector<ProcessNeighbor27> sendProcessNeighborADZ;
    std::vector<ProcessNeighbor27> recvProcessNeighborADX;
    std::vector<ProcessNeighbor27> recvProcessNeighborADY;
    std::vector<ProcessNeighbor27> recvProcessNeighborADZ;
    ///////////////////////////////////////////////////////
    // 3D domain decomposition F3
    std::vector<ProcessNeighborF3> sendProcessNeighborF3X;
    std::vector<ProcessNeighborF3> sendProcessNeighborF3Y;
    std::vector<ProcessNeighborF3> sendProcessNeighborF3Z;
    std::vector<ProcessNeighborF3> recvProcessNeighborF3X;
    std::vector<ProcessNeighborF3> recvProcessNeighborF3Y;
    std::vector<ProcessNeighborF3> recvProcessNeighborF3Z;
    ////////////////////////////////////////////////////////////////////////////
};

class VIRTUALFLUIDS_GPU_EXPORT Parameter
{
public:
<<<<<<< HEAD
	////////////////////////////////////////////////////////////////////////////
	////really ugly...should be in private...
	//Parameter();
	////////////////////////////////////////////////////////////////////////////
    static SPtr<Parameter> make();
	static SPtr<Parameter> make(SPtr<ConfigData> configData, vf::gpu::Communicator* comm);


	static Parameter* getInstanz();
	ParameterStruct* getParH(int level);
	ParameterStruct* getParD(int level);
	void initParameter();
	void fillSparse(int level);

	//measure points
	void copyMeasurePointsArrayToVector(int lev);

	//////////////////////////////////////////////////////////////////////////
	//setter
	void setForcing(real forcingX, real forcingY, real forcingZ);
	void setQuadricLimiters(real quadricLimiterP, real quadricLimiterM, real quadricLimiterD);
	void setPhi(real inPhi);
	void setAngularVelocity(real inAngVel);
	void setStepEnsight(unsigned int step);
	void setOutputCount(unsigned int outputCount);
	void setlimitOfNodesForVTK(unsigned int limitOfNodesForVTK);
	void setStartTurn(unsigned int inStartTurn);
	void setSizeMatSparse(int level);
	void setDiffOn(bool isDiff);
	void setCompOn(bool isComp);
	void setDiffMod(int DiffMod);
	void setDiffusivity(real Diffusivity);
	void setD3Qxx(int d3qxx);
	void setMaxLevel(int maxlevel);
	void setParticleBasicLevel(int pbl);
	void setParticleInitLevel(int pil);
	void setNumberOfParticles(int nop);
	void setCalcParticles(bool calcParticles);
	void setStartXHotWall(real startXHotWall);
	void setEndXHotWall(real endXHotWall);
	void setTEnd(unsigned int tend);
	void setTOut(unsigned int tout);
	void setTStartOut(unsigned int tStartOut);
	void setTimestepOfCoarseLevel(unsigned int timestep);
	void setCalcMedian(bool calcMedian);
	void setCalcDragLift(bool calcDragLift);
	void setCalcCp(bool calcCp);
	void setWriteVeloASCIIfiles(bool writeVeloASCII);
	void setCalcPlaneConc(bool calcPlaneConc);
	void setTimeCalcMedStart(int CalcMedStart);
	void setTimeCalcMedEnd(int CalcMedEnd);
	void setMaxDev(int maxdev);
	void setMyID(int myid);
	void setNumprocs(int numprocs);
	void setPressInID(unsigned int PressInID);
	void setPressOutID(unsigned int PressOutID);
	void setPressInZ(unsigned int PressInZ);
	void setPressOutZ(unsigned int PressOutZ);
	void settimestepForMP(unsigned int timestepForMP);
	void setOutputPath(std::string oPath);
	void setOutputPrefix(std::string oPrefix);
	void setFName(std::string fname);
	void setGeometryFileC(std::string GeometryFileC);
	void setGeometryFileM(std::string GeometryFileM);
	void setGeometryFileF(std::string GeometryFileF);
	void setkFull(std::string kFull);
	void setgeoFull(std::string geoFull);
	void setgeoVec(std::string geoVec);
	void setcoordX(std::string coordX);
	void setcoordY(std::string coordY);
	void setcoordZ(std::string coordZ);
	void setneighborX(std::string neighborX);
	void setneighborY(std::string neighborY);
	void setneighborZ(std::string neighborZ);
	void setneighborWSB(std::string neighborWSB);
	void setscaleCFC(std::string scaleCFC);
	void setscaleCFF(std::string scaleCFF);
	void setscaleFCC(std::string scaleFCC);
	void setscaleFCF(std::string scaleFCF);
	void setscaleOffsetCF(std::string scaleOffsetCF);
	void setscaleOffsetFC(std::string scaleOffsetFC);
	void setgeomBoundaryBcQs(std::string geomBoundaryBcQs);
	void setgeomBoundaryBcValues(std::string geomBoundaryBcValues);
	void setnoSlipBcPos(std::string noSlipBcPos);
	void setnoSlipBcQs(std::string noSlipBcQs);
	void setnoSlipBcValue(std::string noSlipBcValue);
	void setnoSlipBcValues(std::string noSlipBcValues);
	void setslipBcPos(std::string slipBcPos);
	void setslipBcQs(std::string slipBcQs);
	void setslipBcValue(std::string slipBcValue);
	void setpressBcPos(std::string pressBcPos);
	void setpressBcQs(std::string pressBcQs);
	void setpressBcValue(std::string pressBcValue);
	void setpressBcValues(std::string pressBcValues);
	void setvelBcQs(std::string velBcQs);
	void setvelBcValues(std::string velBcValues);
	void setinletBcQs(std::string inletBcQs);
	void setinletBcValues(std::string inletBcValues);
	void setoutletBcQs(std::string outletBcQs);
	void setoutletBcValues(std::string outletBcValues);
	void settopBcQs(std::string topBcQs);
	void settopBcValues(std::string topBcValues);
	void setbottomBcQs(std::string bottomBcQs);
	void setbottomBcValues(std::string bottomBcValues);
	void setfrontBcQs(std::string frontBcQs);
	void setfrontBcValues(std::string frontBcValues);
	void setbackBcQs(std::string backBcQs);
	void setbackBcValues(std::string backBcValues);
	void setwallBcQs(std::string wallBcQs);
	void setwallBcValues(std::string wallBcValues);
	void setperiodicBcQs(std::string periodicBcQs);
	void setperiodicBcValues(std::string periodicBcValues);
	void setpropellerCylinder(std::string propellerCylinder);
	void setpropellerValues(std::string propellerValues);
	void setpropellerQs(std::string propellerQs);
	void setmeasurePoints(std::string measurePoints);
	void setnumberNodes(std::string numberNodes);
	void setLBMvsSI(std::string LBMvsSI);
	void setcpTop(std::string cpTop);
	void setcpBottom(std::string cpBottom);
	void setcpBottom2(std::string cpBottom2);
	void setConcentration(std::string concFile);
	void setStreetVelocity(std::string streetVelocity);
	void setPrintFiles(bool printfiles);
	void setReadGeo(bool readGeo);
	void setTemperatureInit(real Temp);
	void setTemperatureBC(real TempBC);
	void setViscosity(real Viscosity);
	void setVelocity(real Velocity);
	void setViscosityRatio(real ViscosityRatio);
	void setVelocityRatio(real VelocityRatio);
	void setDensityRatio(real DensityRatio);
	void setPressRatio(real PressRatio);	
	void setTimeRatio(real TimeRatio);
	void setLengthRatio(real LengthRatio);
	void setForceRatio(real ForceRatio);
	void setRealX(real RealX);
	void setRealY(real RealY);
	void setRe(real Re);
	void setFactorPressBC(real factorPressBC);
	void setIsGeo(bool isGeo);
	void setIsGeoNormal(bool isGeoNormal);
	void setIsInflowNormal(bool isInflowNormal);
	void setIsOutflowNormal(bool isOutflowNormal);
	void setIsProp(bool isProp);
	void setIsCp(bool isCp);
	void setConcFile(bool concFile);
	void setStreetVelocityFile(bool streetVelocityFile);
	void setUseMeasurePoints(bool useMeasurePoints);
	void setUseWale(bool useWale);
	void setUseInitNeq(bool useInitNeq);
	void setSimulatePorousMedia(bool simulatePorousMedia);
	void setIsF3(bool isF3);
=======
    Parameter(const vf::basics::ConfigurationFile &configData, int numberOfProcesses, int myId);
    void initLBMSimulationParameter();

    std::shared_ptr<LBMSimulationParameter> getParH(int level);
    std::shared_ptr<LBMSimulationParameter> getParD(int level);
    
    void copyMeasurePointsArrayToVector(int lev);

    //////////////////////////////////////////////////////////////////////////
    // setter
    void setForcing(real forcingX, real forcingY, real forcingZ);
    void setQuadricLimiters(real quadricLimiterP, real quadricLimiterM, real quadricLimiterD);
    void setPhi(real inPhi);
    void setAngularVelocity(real inAngVel);
    void setStepEnsight(unsigned int step);
    void setOutputCount(unsigned int outputCount);
    void setlimitOfNodesForVTK(unsigned int limitOfNodesForVTK);
    void setStartTurn(unsigned int inStartTurn);
    void setDiffOn(bool isDiff);
    void setCompOn(bool isComp);
    void setDiffMod(int DiffMod);
    void setDiffusivity(real Diffusivity);
    void setD3Qxx(int d3qxx);
    void setMaxLevel(int maxlevel);
    void setParticleBasicLevel(int pbl);
    void setParticleInitLevel(int pil);
    void setNumberOfParticles(int nop);
    void setCalcParticles(bool calcParticles);
    void setStartXHotWall(real startXHotWall);
    void setEndXHotWall(real endXHotWall);
    void setTEnd(unsigned int tend);
    void setTOut(unsigned int tout);
    void setTStartOut(unsigned int tStartOut);
    void setTimestepOfCoarseLevel(unsigned int timestep);
    void setCalcMedian(bool calcMedian);
    void setCalcDragLift(bool calcDragLift);
    void setCalcCp(bool calcCp);
    void setWriteVeloASCIIfiles(bool writeVeloASCII);
    void setCalcPlaneConc(bool calcPlaneConc);
    void setTimeCalcMedStart(int CalcMedStart);
    void setTimeCalcMedEnd(int CalcMedEnd);
    void setMaxDev(int maxdev);
    void setMyID(int myid);
    void setNumprocs(int numprocs);
    void setPressInID(unsigned int PressInID);
    void setPressOutID(unsigned int PressOutID);
    void setPressInZ(unsigned int PressInZ);
    void setPressOutZ(unsigned int PressOutZ);
    void settimestepForMP(unsigned int timestepForMP);
    void setOutputPath(std::string oPath);
    void setOutputPrefix(std::string oPrefix);
    void setFName(std::string fname);
    void setGeometryFileC(std::string GeometryFileC);
    void setGeometryFileM(std::string GeometryFileM);
    void setGeometryFileF(std::string GeometryFileF);
    void setkFull(std::string kFull);
    void setgeoFull(std::string geoFull);
    void setgeoVec(std::string geoVec);
    void setcoordX(std::string coordX);
    void setcoordY(std::string coordY);
    void setcoordZ(std::string coordZ);
    void setneighborX(std::string neighborX);
    void setneighborY(std::string neighborY);
    void setneighborZ(std::string neighborZ);
    void setneighborWSB(std::string neighborWSB);
    void setscaleCFC(std::string scaleCFC);
    void setscaleCFF(std::string scaleCFF);
    void setscaleFCC(std::string scaleFCC);
    void setscaleFCF(std::string scaleFCF);
    void setscaleOffsetCF(std::string scaleOffsetCF);
    void setscaleOffsetFC(std::string scaleOffsetFC);
    void setgeomBoundaryBcQs(std::string geomBoundaryBcQs);
    void setgeomBoundaryBcValues(std::string geomBoundaryBcValues);
    void setnoSlipBcPos(std::string noSlipBcPos);
    void setnoSlipBcQs(std::string noSlipBcQs);
    void setnoSlipBcValue(std::string noSlipBcValue);
    void setnoSlipBcValues(std::string noSlipBcValues);
    void setslipBcPos(std::string slipBcPos);
    void setslipBcQs(std::string slipBcQs);
    void setslipBcValue(std::string slipBcValue);
    void setpressBcPos(std::string pressBcPos);
    void setpressBcQs(std::string pressBcQs);
    void setpressBcValue(std::string pressBcValue);
    void setpressBcValues(std::string pressBcValues);
    void setvelBcQs(std::string velBcQs);
    void setvelBcValues(std::string velBcValues);
    void setinletBcQs(std::string inletBcQs);
    void setinletBcValues(std::string inletBcValues);
    void setoutletBcQs(std::string outletBcQs);
    void setoutletBcValues(std::string outletBcValues);
    void settopBcQs(std::string topBcQs);
    void settopBcValues(std::string topBcValues);
    void setbottomBcQs(std::string bottomBcQs);
    void setbottomBcValues(std::string bottomBcValues);
    void setfrontBcQs(std::string frontBcQs);
    void setfrontBcValues(std::string frontBcValues);
    void setbackBcQs(std::string backBcQs);
    void setbackBcValues(std::string backBcValues);
    void setwallBcQs(std::string wallBcQs);
    void setwallBcValues(std::string wallBcValues);
    void setperiodicBcQs(std::string periodicBcQs);
    void setperiodicBcValues(std::string periodicBcValues);
    void setpropellerCylinder(std::string propellerCylinder);
    void setpropellerValues(std::string propellerValues);
    void setpropellerQs(std::string propellerQs);
    void setmeasurePoints(std::string measurePoints);
    void setnumberNodes(std::string numberNodes);
    void setLBMvsSI(std::string LBMvsSI);
    void setcpTop(std::string cpTop);
    void setcpBottom(std::string cpBottom);
    void setcpBottom2(std::string cpBottom2);
    void setConcentration(std::string concFile);
    void setStreetVelocity(std::string streetVelocity);
    void setPrintFiles(bool printfiles);
    void setReadGeo(bool readGeo);
    void setTemperatureInit(real Temp);
    void setTemperatureBC(real TempBC);
    void setViscosity(real Viscosity);
    void setVelocity(real Velocity);
    void setViscosityRatio(real ViscosityRatio);
    void setVelocityRatio(real VelocityRatio);
    void setDensityRatio(real DensityRatio);
    void setPressRatio(real PressRatio);
    void setRealX(real RealX);
    void setRealY(real RealY);
    void setRe(real Re);
    void setFactorPressBC(real factorPressBC);
    void setIsGeo(bool isGeo);
    void setIsGeoNormal(bool isGeoNormal);
    void setIsInflowNormal(bool isInflowNormal);
    void setIsOutflowNormal(bool isOutflowNormal);
    void setIsProp(bool isProp);
    void setIsCp(bool isCp);
    void setConcFile(bool concFile);
    void setStreetVelocityFile(bool streetVelocityFile);
    void setUseMeasurePoints(bool useMeasurePoints);
    void setUseWale(bool useWale);
    void setUseInitNeq(bool useInitNeq);
    void setSimulatePorousMedia(bool simulatePorousMedia);
    void setIsF3(bool isF3);
>>>>>>> ac0aec0e
    void setIsBodyForce(bool isBodyForce);
    void setclockCycleForMP(real clockCycleForMP);
    void setDevices(std::vector<uint> devices);
    void setGridX(std::vector<int> GridX);
    void setGridY(std::vector<int> GridY);
    void setGridZ(std::vector<int> GridZ);
    void setDistX(std::vector<int> DistX);
    void setDistY(std::vector<int> DistY);
    void setDistZ(std::vector<int> DistZ);
    void setScaleLBMtoSI(std::vector<real> scaleLBMtoSI);
    void setTranslateLBMtoSI(std::vector<real> translateLBMtoSI);
    void setMinCoordX(std::vector<real> MinCoordX);
    void setMinCoordY(std::vector<real> MinCoordY);
    void setMinCoordZ(std::vector<real> MinCoordZ);
    void setMaxCoordX(std::vector<real> MaxCoordX);
    void setMaxCoordY(std::vector<real> MaxCoordY);
    void setMaxCoordZ(std::vector<real> MaxCoordZ);
    void setTempH(TempforBoundaryConditions *TempH);
    void setTempD(TempforBoundaryConditions *TempD);
    void setTempVelH(TempVelforBoundaryConditions *TempVelH);
    void setTempVelD(TempVelforBoundaryConditions *TempVelD);
    void setTempPressH(TempPressforBoundaryConditions *TempPressH);
    void setTempPressD(TempPressforBoundaryConditions *TempPressD);
    void setTimeDoCheckPoint(unsigned int tDoCheckPoint);
    void setTimeDoRestart(unsigned int tDoRestart);
    void setDoCheckPoint(bool doCheckPoint);
    void setDoRestart(bool doRestart);
    void setObj(std::string str, bool isObj);
    void setGeometryValues(bool GeometryValues);
    void setCalc2ndOrderMoments(bool is2ndOrderMoments);
    void setCalc3rdOrderMoments(bool is3rdOrderMoments);
    void setCalcHighOrderMoments(bool isHighOrderMoments);
    void setMemsizeGPU(double admem, bool reset);
    // 1D domain decomposition
    void setPossNeighborFiles(std::vector<std::string> possNeighborFiles, std::string sor);
    void setNumberOfProcessNeighbors(unsigned int numberOfProcessNeighbors, int level, std::string sor);
    void setIsNeighbor(bool isNeighbor);
    // 3D domain decomposition
    void setPossNeighborFilesX(std::vector<std::string> possNeighborFiles, std::string sor);
    void setPossNeighborFilesY(std::vector<std::string> possNeighborFiles, std::string sor);
    void setPossNeighborFilesZ(std::vector<std::string> possNeighborFiles, std::string sor);
    void setNumberOfProcessNeighborsX(unsigned int numberOfProcessNeighbors, int level, std::string sor);
    void setNumberOfProcessNeighborsY(unsigned int numberOfProcessNeighbors, int level, std::string sor);
    void setNumberOfProcessNeighborsZ(unsigned int numberOfProcessNeighbors, int level, std::string sor);
    void setIsNeighborX(bool isNeighbor);
    void setIsNeighborY(bool isNeighbor);
    void setIsNeighborZ(bool isNeighbor);
    // void setkInflowQ(unsigned int kInflowQ);
    // void setkOutflowQ(unsigned int kOutflowQ);
    // void setQinflowH(QforBoundaryConditions* QinflowH);
    // void setQinflowD(QforBoundaryConditions* QinflowD);
    // void setQoutflowH(QforBoundaryConditions* QoutflowH);
    // void setQoutflowD(QforBoundaryConditions* QoutflowD);
    // Normals
    void setgeomBoundaryNormalX(std::string geomNormalX);
    void setgeomBoundaryNormalY(std::string geomNormalY);
    void setgeomBoundaryNormalZ(std::string geomNormalZ);
    void setInflowBoundaryNormalX(std::string inflowNormalX);
    void setInflowBoundaryNormalY(std::string inflowNormalY);
    void setInflowBoundaryNormalZ(std::string inflowNormalZ);
    void setOutflowBoundaryNormalX(std::string outflowNormalX);
    void setOutflowBoundaryNormalY(std::string outflowNormalY);
    void setOutflowBoundaryNormalZ(std::string outflowNormalZ);
    // Kernel
    void setMainKernel(std::string kernel);
    void setMultiKernelOn(bool isOn);
    void setMultiKernelLevel(std::vector<int> kernelLevel);
    void setMultiKernel(std::vector<std::string> kernel);

<<<<<<< HEAD
	void setADKernel(std::string adKernel);


	//adder

	void addActuator(Visitor* actuator);
	void addProbe(Visitor* probes);

	//getter
	double* getForcesDouble();
	real* getForcesHost();
	real* getForcesDev();
	double* getQuadricLimitersDouble();
	real* getQuadricLimitersHost();
	real* getQuadricLimitersDev();
	real getPhi();
	real getAngularVelocity();
	real getStartXHotWall();
	real getEndXHotWall();	
	unsigned int getStepEnsight();
	unsigned int getOutputCount();
	unsigned int getlimitOfNodesForVTK();
	unsigned int getStartTurn();
	bool getEvenOrOdd(int level);
	bool getDiffOn();
	bool getCompOn();
	bool getPrintFiles();
	bool getReadGeo();
	bool getCalcMedian();
	bool getCalcDragLift();
	bool getCalcCp();
	bool getCalcParticle();
	bool getWriteVeloASCIIfiles();
	bool getCalcPlaneConc();
	int getFine();
	int getCoarse();
	int getParticleBasicLevel();
	int getParticleInitLevel();
	int getNumberOfParticles();
	int getDiffMod();
	int getFactorNZ();
	int getD3Qxx();
	int getMaxLevel();
	int getTimeCalcMedStart();
	int getTimeCalcMedEnd();
	int getMaxDev();
	int getMyID();
	int getNumprocs();
	std::string getOutputPath();
	std::string getOutputPrefix();
	std::string getFName();
	std::string getGeometryFileC();
	std::string getGeometryFileM();
	std::string getGeometryFileF();
	std::string getkFull();
	std::string getgeoFull();
	std::string getgeoVec();
	std::string getcoordX();
	std::string getcoordY();
	std::string getcoordZ();
	std::string getneighborX();
	std::string getneighborY();
	std::string getneighborZ();
	std::string getneighborWSB();
	std::string getscaleCFC();
	std::string getscaleCFF();
	std::string getscaleFCC();
	std::string getscaleFCF();
	std::string getscaleOffsetCF();
	std::string getscaleOffsetFC();
	std::string getgeomBoundaryBcQs();
	std::string getgeomBoundaryBcValues();
	std::string getnoSlipBcPos();
	std::string getnoSlipBcQs();
	std::string getnoSlipBcValue();
	std::string getnoSlipBcValues();
	std::string getslipBcPos();
	std::string getslipBcQs();
	std::string getslipBcValue();
	std::string getpressBcPos();
	std::string getpressBcQs();
	std::string getpressBcValue();
	std::string getpressBcValues();
	std::string getvelBcQs();
	std::string getvelBcValues();
	std::string getinletBcQs();
	std::string getinletBcValues();
	std::string getoutletBcQs();
	std::string getoutletBcValues();
	std::string gettopBcQs();
	std::string gettopBcValues();
	std::string getbottomBcQs();
	std::string getbottomBcValues();
	std::string getfrontBcQs();
	std::string getfrontBcValues();
	std::string getbackBcQs();
	std::string getbackBcValues();
	std::string getwallBcQs();
	std::string getwallBcValues();
	std::string getperiodicBcQs();
	std::string getperiodicBcValues();
	std::string getpropellerQs();
	std::string getpropellerCylinder();
	std::string getpropellerValues();
	std::string getmeasurePoints();
	std::string getnumberNodes();
	std::string getLBMvsSI();
	std::string getcpTop();
	std::string getcpBottom();
	std::string getcpBottom2();
	std::string getConcentration();
	std::string getStreetVelocityFilePath();
	unsigned int getPressInID();
	unsigned int getPressOutID();
	unsigned int getPressInZ();
	unsigned int getPressOutZ();
	unsigned int getMemSizereal(int level);
	unsigned int getMemSizeInt(int level);
	unsigned int getMemSizeBool(int level);
	unsigned int getMemSizerealYZ(int level);
	unsigned int getSizeMat(int level);
	unsigned int getTStart();
	unsigned int getTInit();
	unsigned int getTEnd();
	unsigned int getTOut();
	unsigned int getTStartOut();
	unsigned int getTimestepForMP();
	unsigned int getTimestepOfCoarseLevel();
	real getDiffusivity();
	real getTemperatureInit();
	real getTemperatureBC();
	real getViscosity();
	real getVelocity();
	real getViscosityRatio();
	real getVelocityRatio();
	real getDensityRatio();
	real getPressRatio();
	real getTimeRatio();
	real getLengthRatio();
	real getForceRatio();
	real getRealX();
	real getRealY();
	real getRe();
	real getFactorPressBC();
	real getclockCycleForMP();
	std::vector<uint> getDevices();
	std::vector<int> getGridX();
	std::vector<int> getGridY();
	std::vector<int> getGridZ();
	std::vector<int> getDistX();
	std::vector<int> getDistY();
	std::vector<int> getDistZ();
	std::vector<real> getScaleLBMtoSI();
	std::vector<real> getTranslateLBMtoSI();
	std::vector<real> getMinCoordX();
	std::vector<real> getMinCoordY();
	std::vector<real> getMinCoordZ();
	std::vector<real> getMaxCoordX();
	std::vector<real> getMaxCoordY();
	std::vector<real> getMaxCoordZ();
	std::vector<bool> getNeedInterface();
	TempforBoundaryConditions* getTempH();
	TempforBoundaryConditions* getTempD();
	TempVelforBoundaryConditions* getTempVelH();
	TempVelforBoundaryConditions* getTempVelD();
	TempPressforBoundaryConditions* getTempPressH();
	TempPressforBoundaryConditions* getTempPressD();
	std::vector<Visitor*> getActuators();
	std::vector<Visitor*> getProbes();
	unsigned int getTimeDoCheckPoint();
	unsigned int	getTimeDoRestart();   
	bool getDoCheckPoint();
	bool getDoRestart();
	bool overWritingRestart(unsigned int t);
	bool getIsGeo();
	bool getIsGeoNormal();
	bool getIsInflowNormal();
	bool getIsOutflowNormal();
	bool getIsProp();
	bool getIsCp();
	bool getIsGeometryValues();
	bool getCalc2ndOrderMoments();
	bool getCalc3rdOrderMoments();
	bool getCalcHighOrderMoments();
	bool getConcFile();
	bool isStreetVelocityFile();
	bool getUseMeasurePoints();
	bool getUseWale();
	bool getUseInitNeq();
	bool getSimulatePorousMedia();
	bool getIsF3();
=======
    void setADKernel(std::string adKernel);

    // getter
    double *getForcesDouble();
    real *getForcesHost();
    real *getForcesDev();
    double *getQuadricLimitersDouble();
    real *getQuadricLimitersHost();
    real *getQuadricLimitersDev();
    real getPhi();
    real getAngularVelocity();
    real getStartXHotWall();
    real getEndXHotWall();
    unsigned int getStepEnsight();
    unsigned int getOutputCount();
    unsigned int getlimitOfNodesForVTK();
    unsigned int getStartTurn();
    bool getEvenOrOdd(int level);
    bool getDiffOn();
    bool getCompOn();
    bool getPrintFiles();
    bool getReadGeo();
    bool getCalcMedian();
    bool getCalcDragLift();
    bool getCalcCp();
    bool getCalcParticle();
    bool getWriteVeloASCIIfiles();
    bool getCalcPlaneConc();
    int getFine();
    int getCoarse();
    int getParticleBasicLevel();
    int getParticleInitLevel();
    int getNumberOfParticles();
    int getDiffMod();
    int getFactorNZ();
    int getD3Qxx();
    int getMaxLevel();
    int getTimeCalcMedStart();
    int getTimeCalcMedEnd();
    int getMaxDev();
    int getMyID();
    int getNumprocs();
    std::string getOutputPath();
    std::string getOutputPrefix();
    std::string getFName();
    std::string getGeometryFileC();
    std::string getGeometryFileM();
    std::string getGeometryFileF();
    std::string getkFull();
    std::string getgeoFull();
    std::string getgeoVec();
    std::string getcoordX();
    std::string getcoordY();
    std::string getcoordZ();
    std::string getneighborX();
    std::string getneighborY();
    std::string getneighborZ();
    std::string getneighborWSB();
    std::string getscaleCFC();
    std::string getscaleCFF();
    std::string getscaleFCC();
    std::string getscaleFCF();
    std::string getscaleOffsetCF();
    std::string getscaleOffsetFC();
    std::string getgeomBoundaryBcQs();
    std::string getgeomBoundaryBcValues();
    std::string getnoSlipBcPos();
    std::string getnoSlipBcQs();
    std::string getnoSlipBcValue();
    std::string getnoSlipBcValues();
    std::string getslipBcPos();
    std::string getslipBcQs();
    std::string getslipBcValue();
    std::string getpressBcPos();
    std::string getpressBcQs();
    std::string getpressBcValue();
    std::string getpressBcValues();
    std::string getvelBcQs();
    std::string getvelBcValues();
    std::string getinletBcQs();
    std::string getinletBcValues();
    std::string getoutletBcQs();
    std::string getoutletBcValues();
    std::string gettopBcQs();
    std::string gettopBcValues();
    std::string getbottomBcQs();
    std::string getbottomBcValues();
    std::string getfrontBcQs();
    std::string getfrontBcValues();
    std::string getbackBcQs();
    std::string getbackBcValues();
    std::string getwallBcQs();
    std::string getwallBcValues();
    std::string getperiodicBcQs();
    std::string getperiodicBcValues();
    std::string getpropellerQs();
    std::string getpropellerCylinder();
    std::string getpropellerValues();
    std::string getmeasurePoints();
    std::string getnumberNodes();
    std::string getLBMvsSI();
    std::string getcpTop();
    std::string getcpBottom();
    std::string getcpBottom2();
    std::string getConcentration();
    std::string getStreetVelocityFilePath();
    unsigned int getPressInID();
    unsigned int getPressOutID();
    unsigned int getPressInZ();
    unsigned int getPressOutZ();
    unsigned int getMemSizereal(int level);
    unsigned int getMemSizeInt(int level);
    unsigned int getMemSizeBool(int level);
    unsigned int getMemSizerealYZ(int level);
    unsigned int getSizeMat(int level);
    unsigned int getTStart();
    unsigned int getTInit();
    unsigned int getTEnd();
    unsigned int getTOut();
    unsigned int getTStartOut();
    unsigned int getTimestepForMP();
    unsigned int getTimestepOfCoarseLevel();
    real getDiffusivity();
    real getTemperatureInit();
    real getTemperatureBC();
    real getViscosity();
    real getVelocity();
    real getViscosityRatio();
    real getVelocityRatio();
    real getDensityRatio();
    real getPressRatio();
    real getRealX();
    real getRealY();
    real getRe();
    real getFactorPressBC();
    real getclockCycleForMP();
    std::vector<uint> getDevices();
    std::vector<int> getGridX();
    std::vector<int> getGridY();
    std::vector<int> getGridZ();
    std::vector<int> getDistX();
    std::vector<int> getDistY();
    std::vector<int> getDistZ();
    std::vector<real> getScaleLBMtoSI();
    std::vector<real> getTranslateLBMtoSI();
    std::vector<real> getMinCoordX();
    std::vector<real> getMinCoordY();
    std::vector<real> getMinCoordZ();
    std::vector<real> getMaxCoordX();
    std::vector<real> getMaxCoordY();
    std::vector<real> getMaxCoordZ();
    TempforBoundaryConditions *getTempH();
    TempforBoundaryConditions *getTempD();
    TempVelforBoundaryConditions *getTempVelH();
    TempVelforBoundaryConditions *getTempVelD();
    TempPressforBoundaryConditions *getTempPressH();
    TempPressforBoundaryConditions *getTempPressD();
    unsigned int getTimeDoCheckPoint();
    unsigned int getTimeDoRestart();
    bool getDoCheckPoint();
    bool getDoRestart();
    bool overWritingRestart(unsigned int t);
    bool getIsGeo();
    bool getIsGeoNormal();
    bool getIsInflowNormal();
    bool getIsOutflowNormal();
    bool getIsProp();
    bool getIsCp();
    bool getIsGeometryValues();
    bool getCalc2ndOrderMoments();
    bool getCalc3rdOrderMoments();
    bool getCalcHighOrderMoments();
    bool getConcFile();
    bool isStreetVelocityFile();
    bool getUseMeasurePoints();
    bool getUseWale();
    bool getUseInitNeq();
    bool getSimulatePorousMedia();
    bool getIsF3();
>>>>>>> ac0aec0e
    bool getIsBodyForce();
    double getMemsizeGPU();
    // 1D domain decomposition
    std::vector<std::string> getPossNeighborFiles(std::string sor);
    unsigned int getNumberOfProcessNeighbors(int level, std::string sor);
    bool getIsNeighbor();
    // 3D domain decomposition
    std::vector<std::string> getPossNeighborFilesX(std::string sor);
    std::vector<std::string> getPossNeighborFilesY(std::string sor);
    std::vector<std::string> getPossNeighborFilesZ(std::string sor);
    unsigned int getNumberOfProcessNeighborsX(int level, std::string sor);
    unsigned int getNumberOfProcessNeighborsY(int level, std::string sor);
    unsigned int getNumberOfProcessNeighborsZ(int level, std::string sor);
    bool getIsNeighborX();
    bool getIsNeighborY();
    bool getIsNeighborZ();
    // Normals
    std::string getgeomBoundaryNormalX();
    std::string getgeomBoundaryNormalY();
    std::string getgeomBoundaryNormalZ();
    std::string getInflowBoundaryNormalX();
    std::string getInflowBoundaryNormalY();
    std::string getInflowBoundaryNormalZ();
    std::string getOutflowBoundaryNormalX();
    std::string getOutflowBoundaryNormalY();
    std::string getOutflowBoundaryNormalZ();
    // CUDA random number
    curandState *getRandomState();
    // Kernel
    std::string getMainKernel();
    bool getMultiKernelOn();
    std::vector<int> getMultiKernelLevel();
    std::vector<std::string> getMultiKernel();

    std::string getADKernel();

<<<<<<< HEAD

	~Parameter();

    public:
        //Forcing///////////////
        real *forcingH, *forcingD;
        double hostForcing[3];
=======
    // Forcing///////////////
    real *forcingH, *forcingD;
    double hostForcing[3];
>>>>>>> ac0aec0e

    //////////////////////////////////////////////////////////////////////////
    // limiters
    real *quadricLimitersH, *quadricLimitersD;
    double hostQuadricLimiters[3];

    ////////////////////////////////////////////////////////////////////////////
    // initial condition
    void setInitialCondition(std::function<void(real, real, real, real &, real &, real &, real &)> initialCondition);
    std::function<void(real, real, real, real &, real &, real &, real &)> &getInitialCondition();

    std::vector<std::shared_ptr<LBMSimulationParameter>> parH = std::vector<std::shared_ptr<LBMSimulationParameter>>(1);
    std::vector<std::shared_ptr<LBMSimulationParameter>> parD = std::vector<std::shared_ptr<LBMSimulationParameter>>(1);
private:
    void readConfigData(const vf::basics::ConfigurationFile &configData);

    bool compOn { false };
    bool diffOn { false };
    bool isF3 { false };
    bool calcDragLift { false };
    bool calcCp { false };
    bool writeVeloASCII { false };
    bool calcPlaneConc { false };
    bool isBodyForce;
<<<<<<< HEAD
	int diffMod;
	int coarse, fine, maxlevel;
	int factor_gridNZ;
	int D3Qxx;
	InitCondition ic;
	double memsizeGPU;
	unsigned int limitOfNodesForVTK;
	unsigned int outputCount;
	unsigned int timestep;
	real timeRatio, lengthRatio, forceRatio;


	//Kernel
    std::string mainKernel;
	bool multiKernelOn;
	std::vector<int> multiKernelLevel;
    std::vector<std::string> multiKernel;

	std::string adKernel;

	//////////////////////////////////////////////////////////////////////////
	//particles
	int particleBasicLevel, particleInitLevel;
	int numberOfParticles;
	bool calcParticles;
	real stickToSolid;
	real startXHotWall, endXHotWall;
	//////////////////////////////////////////////////////////////////////////
	//CUDA random number generation
	curandState* devState;
	//////////////////////////////////////////////////////////////////////////

	//Temperature
	TempforBoundaryConditions *TempH, *TempD;
	//Temperature Velocity
	TempVelforBoundaryConditions *TempVelH, *TempVelD;
	//Temperature Pressure
	TempPressforBoundaryConditions *TempPressH, *TempPressD;

	std::vector<Visitor*> actuators;
	std::vector<Visitor*> probes;

	//Drehung///////////////
	real Phi, angularVelocity;
	unsigned int startTurn;

	//Step of Ensight writing//
	unsigned int stepEnsight;

	std::vector<ParameterStruct*> parH;
	std::vector<ParameterStruct*> parD;
	//LogWriter output;

	Parameter();
	Parameter(SPtr<ConfigData> configData, vf::gpu::Communicator* comm);
	Parameter(const Parameter&);
	void initInterfaceParameter(int level);
	real TrafoXtoWorld(int CoordX, int level);
	real TrafoYtoWorld(int CoordY, int level);
	real TrafoZtoWorld(int CoordZ, int level);
=======
    int diffMod {27};
    int maxlevel {0};
    int coarse {0};
    int fine {0};
    int factor_gridNZ {2};
    int D3Qxx {27};
    InitCondition ic;
    double memsizeGPU;
    unsigned int limitOfNodesForVTK;
    unsigned int outputCount;
    unsigned int timestep;

    // Kernel
    std::string mainKernel { "CumulantK17Comp" };
    bool multiKernelOn { false };
    std::vector<int> multiKernelLevel;
    std::vector<std::string> multiKernel;

    std::string adKernel;

    //////////////////////////////////////////////////////////////////////////
    // particles
    int particleBasicLevel {0};
    int particleInitLevel {0};
    int numberOfParticles {0};
    bool calcParticles {false};
    real startXHotWall {(real)0.0};
    real endXHotWall {(real)0.0};
    //////////////////////////////////////////////////////////////////////////
    // CUDA random number generation
    curandState *devState;
    //////////////////////////////////////////////////////////////////////////

    // Temperature
    TempforBoundaryConditions *TempH, *TempD;
    // Temperature Velocity
    TempVelforBoundaryConditions *TempVelH, *TempVelD;
    // Temperature Pressure
    TempPressforBoundaryConditions *TempPressH, *TempPressD;

    // Drehung///////////////
    real Phi {0.0};
	real angularVelocity;
    unsigned int startTurn;

    // Step of Ensight writing//
    unsigned int stepEnsight;

    real TrafoXtoWorld(int CoordX, int level);
    real TrafoYtoWorld(int CoordY, int level);
    real TrafoZtoWorld(int CoordZ, int level);

>>>>>>> ac0aec0e
public:
    real TrafoXtoMGsWorld(int CoordX, int level);
    real TrafoYtoMGsWorld(int CoordY, int level);
    real TrafoZtoMGsWorld(int CoordZ, int level);

private:
<<<<<<< HEAD
	//Multi GPGPU///////////////
	//1D domain decomposition
	std::vector<std::string> possNeighborFilesSend;
	std::vector<std::string> possNeighborFilesRecv;
	bool isNeigbor;
	//3D domain decomposition
	std::vector<std::string> possNeighborFilesSendX, possNeighborFilesSendY, possNeighborFilesSendZ;
	std::vector<std::string> possNeighborFilesRecvX, possNeighborFilesRecvY, possNeighborFilesRecvZ;
	bool isNeigborX, isNeigborY, isNeigborZ;


	
	////////////////////////////////////////////////////////////////////////////
=======
    // Multi GPGPU///////////////
    // 1D domain decomposition
    std::vector<std::string> possNeighborFilesSend;
    std::vector<std::string> possNeighborFilesRecv;
    bool isNeigbor;
    // 3D domain decomposition
    std::vector<std::string> possNeighborFilesSendX, possNeighborFilesSendY, possNeighborFilesSendZ;
    std::vector<std::string> possNeighborFilesRecvX, possNeighborFilesRecvY, possNeighborFilesRecvZ;
    bool isNeigborX, isNeigborY, isNeigborZ;

    ////////////////////////////////////////////////////////////////////////////
>>>>>>> ac0aec0e
    // initial condition
    std::function<void(real, real, real, real &, real &, real &, real &)> initialCondition;
};

#endif<|MERGE_RESOLUTION|>--- conflicted
+++ resolved
@@ -39,14 +39,8 @@
 #include <functional>
 
 #include "LBM/D3Q27.h"
-<<<<<<< HEAD
-#include "Calculation/PorousMedia.h"
+#include "LBM/LB.h"
 #include "Visitor/Visitor.h"
-//#include "Output/LogWriter.hpp"
-=======
-#include "LBM/LB.h"
->>>>>>> ac0aec0e
-
 
 #include "VirtualFluids_GPU_export.h"
 
@@ -319,161 +313,6 @@
 class VIRTUALFLUIDS_GPU_EXPORT Parameter
 {
 public:
-<<<<<<< HEAD
-	////////////////////////////////////////////////////////////////////////////
-	////really ugly...should be in private...
-	//Parameter();
-	////////////////////////////////////////////////////////////////////////////
-    static SPtr<Parameter> make();
-	static SPtr<Parameter> make(SPtr<ConfigData> configData, vf::gpu::Communicator* comm);
-
-
-	static Parameter* getInstanz();
-	ParameterStruct* getParH(int level);
-	ParameterStruct* getParD(int level);
-	void initParameter();
-	void fillSparse(int level);
-
-	//measure points
-	void copyMeasurePointsArrayToVector(int lev);
-
-	//////////////////////////////////////////////////////////////////////////
-	//setter
-	void setForcing(real forcingX, real forcingY, real forcingZ);
-	void setQuadricLimiters(real quadricLimiterP, real quadricLimiterM, real quadricLimiterD);
-	void setPhi(real inPhi);
-	void setAngularVelocity(real inAngVel);
-	void setStepEnsight(unsigned int step);
-	void setOutputCount(unsigned int outputCount);
-	void setlimitOfNodesForVTK(unsigned int limitOfNodesForVTK);
-	void setStartTurn(unsigned int inStartTurn);
-	void setSizeMatSparse(int level);
-	void setDiffOn(bool isDiff);
-	void setCompOn(bool isComp);
-	void setDiffMod(int DiffMod);
-	void setDiffusivity(real Diffusivity);
-	void setD3Qxx(int d3qxx);
-	void setMaxLevel(int maxlevel);
-	void setParticleBasicLevel(int pbl);
-	void setParticleInitLevel(int pil);
-	void setNumberOfParticles(int nop);
-	void setCalcParticles(bool calcParticles);
-	void setStartXHotWall(real startXHotWall);
-	void setEndXHotWall(real endXHotWall);
-	void setTEnd(unsigned int tend);
-	void setTOut(unsigned int tout);
-	void setTStartOut(unsigned int tStartOut);
-	void setTimestepOfCoarseLevel(unsigned int timestep);
-	void setCalcMedian(bool calcMedian);
-	void setCalcDragLift(bool calcDragLift);
-	void setCalcCp(bool calcCp);
-	void setWriteVeloASCIIfiles(bool writeVeloASCII);
-	void setCalcPlaneConc(bool calcPlaneConc);
-	void setTimeCalcMedStart(int CalcMedStart);
-	void setTimeCalcMedEnd(int CalcMedEnd);
-	void setMaxDev(int maxdev);
-	void setMyID(int myid);
-	void setNumprocs(int numprocs);
-	void setPressInID(unsigned int PressInID);
-	void setPressOutID(unsigned int PressOutID);
-	void setPressInZ(unsigned int PressInZ);
-	void setPressOutZ(unsigned int PressOutZ);
-	void settimestepForMP(unsigned int timestepForMP);
-	void setOutputPath(std::string oPath);
-	void setOutputPrefix(std::string oPrefix);
-	void setFName(std::string fname);
-	void setGeometryFileC(std::string GeometryFileC);
-	void setGeometryFileM(std::string GeometryFileM);
-	void setGeometryFileF(std::string GeometryFileF);
-	void setkFull(std::string kFull);
-	void setgeoFull(std::string geoFull);
-	void setgeoVec(std::string geoVec);
-	void setcoordX(std::string coordX);
-	void setcoordY(std::string coordY);
-	void setcoordZ(std::string coordZ);
-	void setneighborX(std::string neighborX);
-	void setneighborY(std::string neighborY);
-	void setneighborZ(std::string neighborZ);
-	void setneighborWSB(std::string neighborWSB);
-	void setscaleCFC(std::string scaleCFC);
-	void setscaleCFF(std::string scaleCFF);
-	void setscaleFCC(std::string scaleFCC);
-	void setscaleFCF(std::string scaleFCF);
-	void setscaleOffsetCF(std::string scaleOffsetCF);
-	void setscaleOffsetFC(std::string scaleOffsetFC);
-	void setgeomBoundaryBcQs(std::string geomBoundaryBcQs);
-	void setgeomBoundaryBcValues(std::string geomBoundaryBcValues);
-	void setnoSlipBcPos(std::string noSlipBcPos);
-	void setnoSlipBcQs(std::string noSlipBcQs);
-	void setnoSlipBcValue(std::string noSlipBcValue);
-	void setnoSlipBcValues(std::string noSlipBcValues);
-	void setslipBcPos(std::string slipBcPos);
-	void setslipBcQs(std::string slipBcQs);
-	void setslipBcValue(std::string slipBcValue);
-	void setpressBcPos(std::string pressBcPos);
-	void setpressBcQs(std::string pressBcQs);
-	void setpressBcValue(std::string pressBcValue);
-	void setpressBcValues(std::string pressBcValues);
-	void setvelBcQs(std::string velBcQs);
-	void setvelBcValues(std::string velBcValues);
-	void setinletBcQs(std::string inletBcQs);
-	void setinletBcValues(std::string inletBcValues);
-	void setoutletBcQs(std::string outletBcQs);
-	void setoutletBcValues(std::string outletBcValues);
-	void settopBcQs(std::string topBcQs);
-	void settopBcValues(std::string topBcValues);
-	void setbottomBcQs(std::string bottomBcQs);
-	void setbottomBcValues(std::string bottomBcValues);
-	void setfrontBcQs(std::string frontBcQs);
-	void setfrontBcValues(std::string frontBcValues);
-	void setbackBcQs(std::string backBcQs);
-	void setbackBcValues(std::string backBcValues);
-	void setwallBcQs(std::string wallBcQs);
-	void setwallBcValues(std::string wallBcValues);
-	void setperiodicBcQs(std::string periodicBcQs);
-	void setperiodicBcValues(std::string periodicBcValues);
-	void setpropellerCylinder(std::string propellerCylinder);
-	void setpropellerValues(std::string propellerValues);
-	void setpropellerQs(std::string propellerQs);
-	void setmeasurePoints(std::string measurePoints);
-	void setnumberNodes(std::string numberNodes);
-	void setLBMvsSI(std::string LBMvsSI);
-	void setcpTop(std::string cpTop);
-	void setcpBottom(std::string cpBottom);
-	void setcpBottom2(std::string cpBottom2);
-	void setConcentration(std::string concFile);
-	void setStreetVelocity(std::string streetVelocity);
-	void setPrintFiles(bool printfiles);
-	void setReadGeo(bool readGeo);
-	void setTemperatureInit(real Temp);
-	void setTemperatureBC(real TempBC);
-	void setViscosity(real Viscosity);
-	void setVelocity(real Velocity);
-	void setViscosityRatio(real ViscosityRatio);
-	void setVelocityRatio(real VelocityRatio);
-	void setDensityRatio(real DensityRatio);
-	void setPressRatio(real PressRatio);	
-	void setTimeRatio(real TimeRatio);
-	void setLengthRatio(real LengthRatio);
-	void setForceRatio(real ForceRatio);
-	void setRealX(real RealX);
-	void setRealY(real RealY);
-	void setRe(real Re);
-	void setFactorPressBC(real factorPressBC);
-	void setIsGeo(bool isGeo);
-	void setIsGeoNormal(bool isGeoNormal);
-	void setIsInflowNormal(bool isInflowNormal);
-	void setIsOutflowNormal(bool isOutflowNormal);
-	void setIsProp(bool isProp);
-	void setIsCp(bool isCp);
-	void setConcFile(bool concFile);
-	void setStreetVelocityFile(bool streetVelocityFile);
-	void setUseMeasurePoints(bool useMeasurePoints);
-	void setUseWale(bool useWale);
-	void setUseInitNeq(bool useInitNeq);
-	void setSimulatePorousMedia(bool simulatePorousMedia);
-	void setIsF3(bool isF3);
-=======
     Parameter(const vf::basics::ConfigurationFile &configData, int numberOfProcesses, int myId);
     void initLBMSimulationParameter();
 
@@ -614,7 +453,6 @@
     void setUseInitNeq(bool useInitNeq);
     void setSimulatePorousMedia(bool simulatePorousMedia);
     void setIsF3(bool isF3);
->>>>>>> ac0aec0e
     void setIsBodyForce(bool isBodyForce);
     void setclockCycleForMP(real clockCycleForMP);
     void setDevices(std::vector<uint> devices);
@@ -684,200 +522,12 @@
     void setMultiKernelLevel(std::vector<int> kernelLevel);
     void setMultiKernel(std::vector<std::string> kernel);
 
-<<<<<<< HEAD
-	void setADKernel(std::string adKernel);
-
-
-	//adder
+    void setADKernel(std::string adKernel);
+
+    //adder
 
 	void addActuator(Visitor* actuator);
 	void addProbe(Visitor* probes);
-
-	//getter
-	double* getForcesDouble();
-	real* getForcesHost();
-	real* getForcesDev();
-	double* getQuadricLimitersDouble();
-	real* getQuadricLimitersHost();
-	real* getQuadricLimitersDev();
-	real getPhi();
-	real getAngularVelocity();
-	real getStartXHotWall();
-	real getEndXHotWall();	
-	unsigned int getStepEnsight();
-	unsigned int getOutputCount();
-	unsigned int getlimitOfNodesForVTK();
-	unsigned int getStartTurn();
-	bool getEvenOrOdd(int level);
-	bool getDiffOn();
-	bool getCompOn();
-	bool getPrintFiles();
-	bool getReadGeo();
-	bool getCalcMedian();
-	bool getCalcDragLift();
-	bool getCalcCp();
-	bool getCalcParticle();
-	bool getWriteVeloASCIIfiles();
-	bool getCalcPlaneConc();
-	int getFine();
-	int getCoarse();
-	int getParticleBasicLevel();
-	int getParticleInitLevel();
-	int getNumberOfParticles();
-	int getDiffMod();
-	int getFactorNZ();
-	int getD3Qxx();
-	int getMaxLevel();
-	int getTimeCalcMedStart();
-	int getTimeCalcMedEnd();
-	int getMaxDev();
-	int getMyID();
-	int getNumprocs();
-	std::string getOutputPath();
-	std::string getOutputPrefix();
-	std::string getFName();
-	std::string getGeometryFileC();
-	std::string getGeometryFileM();
-	std::string getGeometryFileF();
-	std::string getkFull();
-	std::string getgeoFull();
-	std::string getgeoVec();
-	std::string getcoordX();
-	std::string getcoordY();
-	std::string getcoordZ();
-	std::string getneighborX();
-	std::string getneighborY();
-	std::string getneighborZ();
-	std::string getneighborWSB();
-	std::string getscaleCFC();
-	std::string getscaleCFF();
-	std::string getscaleFCC();
-	std::string getscaleFCF();
-	std::string getscaleOffsetCF();
-	std::string getscaleOffsetFC();
-	std::string getgeomBoundaryBcQs();
-	std::string getgeomBoundaryBcValues();
-	std::string getnoSlipBcPos();
-	std::string getnoSlipBcQs();
-	std::string getnoSlipBcValue();
-	std::string getnoSlipBcValues();
-	std::string getslipBcPos();
-	std::string getslipBcQs();
-	std::string getslipBcValue();
-	std::string getpressBcPos();
-	std::string getpressBcQs();
-	std::string getpressBcValue();
-	std::string getpressBcValues();
-	std::string getvelBcQs();
-	std::string getvelBcValues();
-	std::string getinletBcQs();
-	std::string getinletBcValues();
-	std::string getoutletBcQs();
-	std::string getoutletBcValues();
-	std::string gettopBcQs();
-	std::string gettopBcValues();
-	std::string getbottomBcQs();
-	std::string getbottomBcValues();
-	std::string getfrontBcQs();
-	std::string getfrontBcValues();
-	std::string getbackBcQs();
-	std::string getbackBcValues();
-	std::string getwallBcQs();
-	std::string getwallBcValues();
-	std::string getperiodicBcQs();
-	std::string getperiodicBcValues();
-	std::string getpropellerQs();
-	std::string getpropellerCylinder();
-	std::string getpropellerValues();
-	std::string getmeasurePoints();
-	std::string getnumberNodes();
-	std::string getLBMvsSI();
-	std::string getcpTop();
-	std::string getcpBottom();
-	std::string getcpBottom2();
-	std::string getConcentration();
-	std::string getStreetVelocityFilePath();
-	unsigned int getPressInID();
-	unsigned int getPressOutID();
-	unsigned int getPressInZ();
-	unsigned int getPressOutZ();
-	unsigned int getMemSizereal(int level);
-	unsigned int getMemSizeInt(int level);
-	unsigned int getMemSizeBool(int level);
-	unsigned int getMemSizerealYZ(int level);
-	unsigned int getSizeMat(int level);
-	unsigned int getTStart();
-	unsigned int getTInit();
-	unsigned int getTEnd();
-	unsigned int getTOut();
-	unsigned int getTStartOut();
-	unsigned int getTimestepForMP();
-	unsigned int getTimestepOfCoarseLevel();
-	real getDiffusivity();
-	real getTemperatureInit();
-	real getTemperatureBC();
-	real getViscosity();
-	real getVelocity();
-	real getViscosityRatio();
-	real getVelocityRatio();
-	real getDensityRatio();
-	real getPressRatio();
-	real getTimeRatio();
-	real getLengthRatio();
-	real getForceRatio();
-	real getRealX();
-	real getRealY();
-	real getRe();
-	real getFactorPressBC();
-	real getclockCycleForMP();
-	std::vector<uint> getDevices();
-	std::vector<int> getGridX();
-	std::vector<int> getGridY();
-	std::vector<int> getGridZ();
-	std::vector<int> getDistX();
-	std::vector<int> getDistY();
-	std::vector<int> getDistZ();
-	std::vector<real> getScaleLBMtoSI();
-	std::vector<real> getTranslateLBMtoSI();
-	std::vector<real> getMinCoordX();
-	std::vector<real> getMinCoordY();
-	std::vector<real> getMinCoordZ();
-	std::vector<real> getMaxCoordX();
-	std::vector<real> getMaxCoordY();
-	std::vector<real> getMaxCoordZ();
-	std::vector<bool> getNeedInterface();
-	TempforBoundaryConditions* getTempH();
-	TempforBoundaryConditions* getTempD();
-	TempVelforBoundaryConditions* getTempVelH();
-	TempVelforBoundaryConditions* getTempVelD();
-	TempPressforBoundaryConditions* getTempPressH();
-	TempPressforBoundaryConditions* getTempPressD();
-	std::vector<Visitor*> getActuators();
-	std::vector<Visitor*> getProbes();
-	unsigned int getTimeDoCheckPoint();
-	unsigned int	getTimeDoRestart();   
-	bool getDoCheckPoint();
-	bool getDoRestart();
-	bool overWritingRestart(unsigned int t);
-	bool getIsGeo();
-	bool getIsGeoNormal();
-	bool getIsInflowNormal();
-	bool getIsOutflowNormal();
-	bool getIsProp();
-	bool getIsCp();
-	bool getIsGeometryValues();
-	bool getCalc2ndOrderMoments();
-	bool getCalc3rdOrderMoments();
-	bool getCalcHighOrderMoments();
-	bool getConcFile();
-	bool isStreetVelocityFile();
-	bool getUseMeasurePoints();
-	bool getUseWale();
-	bool getUseInitNeq();
-	bool getSimulatePorousMedia();
-	bool getIsF3();
-=======
-    void setADKernel(std::string adKernel);
 
     // getter
     double *getForcesDouble();
@@ -1007,7 +657,10 @@
     real getViscosityRatio();
     real getVelocityRatio();
     real getDensityRatio();
-    real getPressRatio();
+    real getPressRatio();    
+    real getTimeRatio();
+    real getLengthRatio();
+    real getForceRatio();    
     real getRealX();
     real getRealY();
     real getRe();
@@ -1034,6 +687,8 @@
     TempVelforBoundaryConditions *getTempVelD();
     TempPressforBoundaryConditions *getTempPressH();
     TempPressforBoundaryConditions *getTempPressD();
+    std::vector<Visitor*> getActuators();
+    std::vector<Visitor*> getProbes();
     unsigned int getTimeDoCheckPoint();
     unsigned int getTimeDoRestart();
     bool getDoCheckPoint();
@@ -1056,7 +711,6 @@
     bool getUseInitNeq();
     bool getSimulatePorousMedia();
     bool getIsF3();
->>>>>>> ac0aec0e
     bool getIsBodyForce();
     double getMemsizeGPU();
     // 1D domain decomposition
@@ -1093,19 +747,9 @@
 
     std::string getADKernel();
 
-<<<<<<< HEAD
-
-	~Parameter();
-
-    public:
-        //Forcing///////////////
-        real *forcingH, *forcingD;
-        double hostForcing[3];
-=======
     // Forcing///////////////
     real *forcingH, *forcingD;
     double hostForcing[3];
->>>>>>> ac0aec0e
 
     //////////////////////////////////////////////////////////////////////////
     // limiters
@@ -1130,68 +774,6 @@
     bool writeVeloASCII { false };
     bool calcPlaneConc { false };
     bool isBodyForce;
-<<<<<<< HEAD
-	int diffMod;
-	int coarse, fine, maxlevel;
-	int factor_gridNZ;
-	int D3Qxx;
-	InitCondition ic;
-	double memsizeGPU;
-	unsigned int limitOfNodesForVTK;
-	unsigned int outputCount;
-	unsigned int timestep;
-	real timeRatio, lengthRatio, forceRatio;
-
-
-	//Kernel
-    std::string mainKernel;
-	bool multiKernelOn;
-	std::vector<int> multiKernelLevel;
-    std::vector<std::string> multiKernel;
-
-	std::string adKernel;
-
-	//////////////////////////////////////////////////////////////////////////
-	//particles
-	int particleBasicLevel, particleInitLevel;
-	int numberOfParticles;
-	bool calcParticles;
-	real stickToSolid;
-	real startXHotWall, endXHotWall;
-	//////////////////////////////////////////////////////////////////////////
-	//CUDA random number generation
-	curandState* devState;
-	//////////////////////////////////////////////////////////////////////////
-
-	//Temperature
-	TempforBoundaryConditions *TempH, *TempD;
-	//Temperature Velocity
-	TempVelforBoundaryConditions *TempVelH, *TempVelD;
-	//Temperature Pressure
-	TempPressforBoundaryConditions *TempPressH, *TempPressD;
-
-	std::vector<Visitor*> actuators;
-	std::vector<Visitor*> probes;
-
-	//Drehung///////////////
-	real Phi, angularVelocity;
-	unsigned int startTurn;
-
-	//Step of Ensight writing//
-	unsigned int stepEnsight;
-
-	std::vector<ParameterStruct*> parH;
-	std::vector<ParameterStruct*> parD;
-	//LogWriter output;
-
-	Parameter();
-	Parameter(SPtr<ConfigData> configData, vf::gpu::Communicator* comm);
-	Parameter(const Parameter&);
-	void initInterfaceParameter(int level);
-	real TrafoXtoWorld(int CoordX, int level);
-	real TrafoYtoWorld(int CoordY, int level);
-	real TrafoZtoWorld(int CoordZ, int level);
-=======
     int diffMod {27};
     int maxlevel {0};
     int coarse {0};
@@ -1237,6 +819,10 @@
 	real angularVelocity;
     unsigned int startTurn;
 
+    // Visitors //////////////
+    std::vector<Visitor*> actuators;
+	std::vector<Visitor*> probes;
+
     // Step of Ensight writing//
     unsigned int stepEnsight;
 
@@ -1244,28 +830,12 @@
     real TrafoYtoWorld(int CoordY, int level);
     real TrafoZtoWorld(int CoordZ, int level);
 
->>>>>>> ac0aec0e
 public:
     real TrafoXtoMGsWorld(int CoordX, int level);
     real TrafoYtoMGsWorld(int CoordY, int level);
     real TrafoZtoMGsWorld(int CoordZ, int level);
 
 private:
-<<<<<<< HEAD
-	//Multi GPGPU///////////////
-	//1D domain decomposition
-	std::vector<std::string> possNeighborFilesSend;
-	std::vector<std::string> possNeighborFilesRecv;
-	bool isNeigbor;
-	//3D domain decomposition
-	std::vector<std::string> possNeighborFilesSendX, possNeighborFilesSendY, possNeighborFilesSendZ;
-	std::vector<std::string> possNeighborFilesRecvX, possNeighborFilesRecvY, possNeighborFilesRecvZ;
-	bool isNeigborX, isNeigborY, isNeigborZ;
-
-
-	
-	////////////////////////////////////////////////////////////////////////////
-=======
     // Multi GPGPU///////////////
     // 1D domain decomposition
     std::vector<std::string> possNeighborFilesSend;
@@ -1277,7 +847,6 @@
     bool isNeigborX, isNeigborY, isNeigborZ;
 
     ////////////////////////////////////////////////////////////////////////////
->>>>>>> ac0aec0e
     // initial condition
     std::function<void(real, real, real, real &, real &, real &, real &)> initialCondition;
 };
