--- conflicted
+++ resolved
@@ -30,33 +30,6 @@
 #ifndef STREAM_MANAGER_H
 #define STREAM_MANAGER_H
 
-<<<<<<< HEAD
-#include <vector>
-#include "Core/DataTypes.h"
-#include <map>
-#include <cuda_runtime.h>
-#include <cuda.h>
-
-class CudaStreamManager
-{
-public:
-    enum StreamIndex{
-        precursorStream,
-        borderStreamIndex,
-        bulkStreamIndex
-    };
-private:
-    cudaStream_t legacyStream = CU_STREAM_LEGACY;
-    std::map<StreamIndex, cudaStream_t> cudaStreams;
-    cudaEvent_t startBulkKernel = NULL;
-
-public:
-    void registerStream(StreamIndex streamIndex);
-    void launchStreams();
-    bool streamIsRegistered(StreamIndex streamIndex);
-    void terminateStreams();
-    cudaStream_t &getStream(StreamIndex streamIndex);
-=======
 #include <map>
 #include <cuda.h>
 #include <cuda_runtime.h>
@@ -81,19 +54,13 @@
     void launchStreams();
     void terminateStreams();
     cudaStream_t &getStream(CudaStreamIndex streamIndex);
->>>>>>> 9a1566aa
 
     bool streamIsRegistered(CudaStreamIndex streamIndex);
     // Events
     void createCudaEvents();
     void destroyCudaEvents();
-<<<<<<< HEAD
-    void triggerStartBulkKernel(StreamIndex streamIndex);
-    void waitOnStartBulkKernelEvent(StreamIndex streamIndex);
-=======
     void triggerStartBulkKernel(CudaStreamIndex streamIndex);
     void waitOnStartBulkKernelEvent(CudaStreamIndex streamIndex);
->>>>>>> 9a1566aa
 };
 
 #endif