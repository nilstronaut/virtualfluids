//=======================================================================================
// ____          ____    __    ______     __________   __      __       __        __
// \    \       |    |  |  |  |   _   \  |___    ___| |  |    |  |     /  \      |  |
//  \    \      |    |  |  |  |  |_)   |     |  |     |  |    |  |    /    \     |  |
//   \    \     |    |  |  |  |   _   /      |  |     |  |    |  |   /  /\  \    |  |
//    \    \    |    |  |  |  |  | \  \      |  |     |   \__/   |  /  ____  \   |  |____
//     \    \   |    |  |__|  |__|  \__\     |__|      \________/  /__/    \__\  |_______|
//      \    \  |    |   ________________________________________________________________
//       \    \ |    |  |  ______________________________________________________________|
//        \    \|    |  |  |         __          __     __     __     ______      _______
//         \         |  |  |_____   |  |        |  |   |  |   |  |   |   _  \    /  _____)
//          \        |  |   _____|  |  |        |  |   |  |   |  |   |  | \  \   \_______
//           \       |  |  |        |  |_____   |   \_/   |   |  |   |  |_/  /    _____  |
//            \ _____|  |__|        |________|   \_______/    |__|   |______/    (_______/
//
//  This file is part of VirtualFluids. VirtualFluids is free software: you can
//  redistribute it and/or modify it under the terms of the GNU General Public
//  License as published by the Free Software Foundation, either version 3 of
//  the License, or (at your option) any later version.
//
//  VirtualFluids is distributed in the hope that it will be useful, but WITHOUT
//  ANY WARRANTY; without even the implied warranty of MERCHANTABILITY or
//  FITNESS FOR A PARTICULAR PURPOSE.  See the GNU General Public License
//  for more details.
//
//  You should have received a copy of the GNU General Public License along
//  with VirtualFluids (see COPYING.txt). If not, see <http://www.gnu.org/licenses/>.
//
//! \file Parameter.h
//! \ingroup Parameter
//! \author Martin Schoenherr
//=======================================================================================
#include "Parameter.h"

#include <cmath>
#include <cstdio>
#include <cstdlib>
#include <optional>

#include <curand_kernel.h>

#include "Core/StringUtilities/StringUtil.h"

#include <basics/config/ConfigurationFile.h>

#include "Parameter/CudaStreamManager.h"

Parameter::Parameter() : Parameter(1, 0, {}) {}

Parameter::Parameter(const vf::basics::ConfigurationFile* configData) : Parameter(1, 0, configData) {}

Parameter::Parameter(int numberOfProcesses, int myId) : Parameter(numberOfProcesses, myId, {}) {}

Parameter::Parameter(int numberOfProcesses, int myId, std::optional<const vf::basics::ConfigurationFile*> configData)
{
    this->ic.numprocs = numberOfProcesses;
    this->ic.myProcessId = myId;

    this->setQuadricLimiters(0.01, 0.01, 0.01);
    this->setForcing(0.0, 0.0, 0.0);

    if(configData)
        readConfigData(**configData);

    initGridPaths();
    initGridBasePoints();
    initDefaultLBMkernelAllLevels();

    this->cudaStreamManager = std::make_unique<CudaStreamManager>();
}

Parameter::~Parameter() = default;

void Parameter::readConfigData(const vf::basics::ConfigurationFile &configData)
{
    if (configData.contains("NumberOfDevices"))
        this->setMaxDev(configData.getValue<int>("NumberOfDevices"));
    //////////////////////////////////////////////////////////////////////////
    if (configData.contains("Devices"))
        this->setDevices(configData.getVector<uint>("Devices"));
    //////////////////////////////////////////////////////////////////////////
    if (configData.contains("Path"))
        this->setOutputPath(configData.getValue<std::string>("Path"));
    //////////////////////////////////////////////////////////////////////////
    if (configData.contains("Prefix"))
        this->setOutputPrefix(configData.getValue<std::string>("Prefix"));
    //////////////////////////////////////////////////////////////////////////
    if (configData.contains("WriteGrid"))
        this->setPrintFiles(configData.getValue<bool>("WriteGrid"));
    //////////////////////////////////////////////////////////////////////////
    if (configData.contains("GeometryValues"))
        this->setUseGeometryValues(configData.getValue<bool>("GeometryValues"));
    //////////////////////////////////////////////////////////////////////////
    if (configData.contains("calc2ndOrderMoments"))
        this->setCalc2ndOrderMoments(configData.getValue<bool>("calc2ndOrderMoments"));
    //////////////////////////////////////////////////////////////////////////
    if (configData.contains("calc3rdOrderMoments"))
        this->setCalc3rdOrderMoments(configData.getValue<bool>("calc3rdOrderMoments"));
    //////////////////////////////////////////////////////////////////////////
    if (configData.contains("calcHigherOrderMoments"))
        this->setCalcHighOrderMoments(configData.getValue<bool>("calcHigherOrderMoments"));
    //////////////////////////////////////////////////////////////////////////
    if (configData.contains("calcMedian"))
        this->setCalcMedian(configData.getValue<bool>("calcMedian"));
    //////////////////////////////////////////////////////////////////////////
    if (configData.contains("calcCp"))
        this->calcCp = configData.getValue<bool>("calcCp");
    //////////////////////////////////////////////////////////////////////////
    if (configData.contains("calcDrafLift"))
        this->calcDragLift = configData.getValue<bool>("calcDrafLift");
    //////////////////////////////////////////////////////////////////////////
    if (configData.contains("writeVeloASCIIfiles"))
        this->writeVeloASCII = configData.getValue<bool>("writeVeloASCIIfiles");
    //////////////////////////////////////////////////////////////////////////
    if (configData.contains("calcPlaneConc"))
        this->calcPlaneConc = configData.getValue<bool>("calcPlaneConc");
    //////////////////////////////////////////////////////////////////////////
    if (configData.contains("UseConcFile"))
        this->setConcFile(configData.getValue<bool>("UseConcFile"));
    //////////////////////////////////////////////////////////////////////////
    if (configData.contains("UseStreetVelocityFile"))
        this->setStreetVelocityFile(configData.getValue<bool>("UseStreetVelocityFile"));
    //////////////////////////////////////////////////////////////////////////
    if (configData.contains("UseMeasurePoints"))
        this->setUseMeasurePoints(configData.getValue<bool>("UseMeasurePoints"));
    //////////////////////////////////////////////////////////////////////////
    if (configData.contains("UseWale"))
        this->setUseWale(configData.getValue<bool>("UseWale"));
    //////////////////////////////////////////////////////////////////////////
    if (configData.contains("UseInitNeq"))
        this->setUseInitNeq(configData.getValue<bool>("UseInitNeq"));
    //////////////////////////////////////////////////////////////////////////
    if (configData.contains("SimulatePorousMedia"))
        this->setSimulatePorousMedia(configData.getValue<bool>("SimulatePorousMedia"));
    //////////////////////////////////////////////////////////////////////////
    if (configData.contains("D3Qxx"))
        this->setD3Qxx(configData.getValue<int>("D3Qxx"));
    //////////////////////////////////////////////////////////////////////////
    if (configData.contains("TimeEnd"))
        this->setTimestepEnd(configData.getValue<int>("TimeEnd"));
    //////////////////////////////////////////////////////////////////////////
    if (configData.contains("TimeOut"))
        this->setTimestepOut(configData.getValue<int>("TimeOut"));
    //////////////////////////////////////////////////////////////////////////
    if (configData.contains("TimeStartOut"))
        this->setTimestepStartOut(configData.getValue<int>("TimeStartOut"));
    //////////////////////////////////////////////////////////////////////////
    if (configData.contains("TimeStartCalcMedian"))
        this->setTimeCalcMedStart(configData.getValue<int>("TimeStartCalcMedian"));
    //////////////////////////////////////////////////////////////////////////
    if (configData.contains("TimeEndCalcMedian"))
        this->setTimeCalcMedEnd(configData.getValue<int>("TimeEndCalcMedian"));
    //////////////////////////////////////////////////////////////////////////
    if (configData.contains("PressInID"))
        this->setPressInID(configData.getValue<int>("PressInID"));
    //////////////////////////////////////////////////////////////////////////
    if (configData.contains("PressOutID"))
        this->setPressOutID(configData.getValue<int>("PressOutID"));
    //////////////////////////////////////////////////////////////////////////
    if (configData.contains("PressInZ"))
        this->setPressInZ(configData.getValue<int>("PressInZ"));
    //////////////////////////////////////////////////////////////////////////
    if (configData.contains("PressOutZ"))
        this->setPressOutZ(configData.getValue<int>("PressOutZ"));

    //////////////////////////////////////////////////////////////////////////
    // second component
    if (configData.contains("DiffOn"))
        this->setDiffOn(configData.getValue<bool>("DiffOn"));
    //////////////////////////////////////////////////////////////////////////
    if (configData.contains("DiffMod"))
        this->setDiffMod(configData.getValue<int>("DiffMod"));
    //////////////////////////////////////////////////////////////////////////
    if (configData.contains("Diffusivity"))
        this->setDiffusivity(configData.getValue<real>("Diffusivity"));
    //////////////////////////////////////////////////////////////////////////
    if (configData.contains("Temp"))
        this->setTemperatureInit(configData.getValue<real>("Temp"));
    //////////////////////////////////////////////////////////////////////////
    if (configData.contains("TempBC"))
        this->setTemperatureBC(configData.getValue<real>("TempBC"));

    //////////////////////////////////////////////////////////////////////////
    if (configData.contains("Viscosity_LB"))
        this->setViscosityLB(configData.getValue<real>("Viscosity_LB"));
    //////////////////////////////////////////////////////////////////////////
    if (configData.contains("Velocity_LB"))
        this->setVelocityLB(configData.getValue<real>("Velocity_LB"));
    //////////////////////////////////////////////////////////////////////////
    if (configData.contains("Viscosity_Ratio_World_to_LB"))
        this->setViscosityRatio(configData.getValue<real>("Viscosity_Ratio_World_to_LB"));
    //////////////////////////////////////////////////////////////////////////
    if (configData.contains("Velocity_Ratio_World_to_LB"))
        this->setVelocityRatio(configData.getValue<real>("Velocity_Ratio_World_to_LB"));
    // //////////////////////////////////////////////////////////////////////////
    if (configData.contains("Density_Ratio_World_to_LB"))
        this->setDensityRatio(configData.getValue<real>("Density_Ratio_World_to_LB"));

    if (configData.contains("Delta_Press"))
        this->setPressRatio(configData.getValue<real>("Delta_Press"));

    //////////////////////////////////////////////////////////////////////////
    if (configData.contains("SliceRealX"))
        this->setRealX(configData.getValue<real>("SliceRealX"));
    //////////////////////////////////////////////////////////////////////////
    if (configData.contains("SliceRealY"))
        this->setRealY(configData.getValue<real>("SliceRealY"));
    //////////////////////////////////////////////////////////////////////////
    if (configData.contains("FactorPressBC"))
        this->setFactorPressBC(configData.getValue<real>("FactorPressBC"));

    //////////////////////////////////////////////////////////////////////////
    // CUDA streams and optimized communication
    if (this->getNumprocs() > 1) {
        if (configData.contains("useStreams")) {
            if (configData.getValue<bool>("useStreams"))
                this->setUseStreams(true);
        }

        if (configData.contains("useReducedCommunicationInInterpolation")) {
            this->useReducedCommunicationAfterFtoC =
                configData.getValue<bool>("useReducedCommunicationInInterpolation");
        }
    }
    //////////////////////////////////////////////////////////////////////////

    // read Geometry (STL)
    if (configData.contains("ReadGeometry"))
        this->setReadGeo(configData.getValue<bool>("ReadGeometry"));

    if (configData.contains("GeometryC"))
        this->setGeometryFileC(configData.getValue<std::string>("GeometryC"));
    else if (this->getReadGeo())
        throw std::runtime_error("readGeo is true, GeometryC has to be set as well!");

    if (configData.contains("GeometryM"))
        this->setGeometryFileM(configData.getValue<std::string>("GeometryM"));
    else if (this->getReadGeo())
        throw std::runtime_error("readGeo is true, GeometryM has to be set as well!");

    if (configData.contains("GeometryF"))
        this->setGeometryFileF(configData.getValue<std::string>("GeometryF"));
    else if (this->getReadGeo())
        throw std::runtime_error("readGeo is true, GeometryF has to be set as well!");

    //////////////////////////////////////////////////////////////////////////
    if (configData.contains("measureClockCycle"))
        this->setclockCycleForMP(configData.getValue<real>("measureClockCycle"));

    if (configData.contains("measureTimestep"))
        this->settimestepForMP(configData.getValue<uint>("measureTimestep"));

    //////////////////////////////////////////////////////////////////////////

    if (configData.contains("GridPath"))
        this->setGridPath(configData.getValue<std::string>("GridPath"));

    // Forcing
    real forcingX = 0.0;
    real forcingY = 0.0;
    real forcingZ = 0.0;

    if (configData.contains("ForcingX"))
        forcingX = configData.getValue<real>("ForcingX");
    if (configData.contains("ForcingY"))
        forcingY = configData.getValue<real>("ForcingY");
    if (configData.contains("ForcingZ"))
        forcingZ = configData.getValue<real>("ForcingZ");

    this->setForcing(forcingX, forcingY, forcingZ);
    //////////////////////////////////////////////////////////////////////////
    // quadricLimiters
    real quadricLimiterP = (real)0.01;
    real quadricLimiterM = (real)0.01;
    real quadricLimiterD = (real)0.01;

    if (configData.contains("QuadricLimiterP"))
        quadricLimiterP = configData.getValue<real>("QuadricLimiterP");
    if (configData.contains("QuadricLimiterM"))
        quadricLimiterM = configData.getValue<real>("QuadricLimiterM");
    if (configData.contains("QuadricLimiterD"))
        quadricLimiterD = configData.getValue<real>("QuadricLimiterD");

    this->setQuadricLimiters(quadricLimiterP, quadricLimiterM, quadricLimiterD);
    //////////////////////////////////////////////////////////////////////////
    // Particles
    if (configData.contains("calcParticles"))
        this->setCalcParticles(configData.getValue<bool>("calcParticles"));

    if (configData.contains("baseLevel"))
        this->setParticleBasicLevel(configData.getValue<int>("baseLevel"));

    if (configData.contains("initLevel"))
        this->setParticleInitLevel(configData.getValue<int>("initLevel"));

    if (configData.contains("numberOfParticles"))
        this->setNumberOfParticles(configData.getValue<int>("numberOfParticles"));

    if (configData.contains("startXHotWall"))
        this->setStartXHotWall(configData.getValue<real>("startXHotWall"));

    if (configData.contains("endXHotWall"))
        this->setEndXHotWall(configData.getValue<real>("endXHotWall"));

    ////////////////////////////////////////////////////////////////////////////////////////////////////////////////////////////////////////////////////
    // Restart
    if (configData.contains("TimeDoCheckPoint"))
        this->setTimeDoCheckPoint(configData.getValue<uint>("TimeDoCheckPoint"));

    if (configData.contains("TimeDoRestart"))
        this->setTimeDoRestart(configData.getValue<uint>("TimeDoRestart"));

    if (configData.contains("DoCheckPoint"))
        this->setDoCheckPoint(configData.getValue<bool>("DoCheckPoint"));

    if (configData.contains("DoRestart"))
        this->setDoRestart(configData.getValue<bool>("DoRestart"));
    ////////////////////////////////////////////////////////////////////////////////////////////////////////////////////////////////////////////////////
    if (configData.contains("NOGL"))
        setMaxLevel(configData.getValue<int>("NOGL"));

    if (configData.contains("GridX"))
        this->setGridX(configData.getVector<int>("GridX"));

    if (configData.contains("GridY"))
        this->setGridY(configData.getVector<int>("GridY"));

    if (configData.contains("GridZ"))
        this->setGridZ(configData.getVector<int>("GridZ"));

    if (configData.contains("DistX"))
        this->setDistX(configData.getVector<int>("DistX"));

    if (configData.contains("DistY"))
        this->setDistY(configData.getVector<int>("DistY"));

    if (configData.contains("DistZ"))
        this->setDistZ(configData.getVector<int>("DistZ"));

    ////////////////////////////////////////////////////////////////////////////////////////////////////////////////////////////////////////////////////
    // Kernel
    if (configData.contains("MainKernelName"))
        this->setMainKernel(configData.getValue<std::string>("MainKernelName"));

    if (configData.contains("MultiKernelOn"))
        this->setMultiKernelOn(configData.getValue<bool>("MultiKernelOn"));

    if (configData.contains("MultiKernelLevel"))
        this->setMultiKernelLevel(configData.getVector<int>("MultiKernelLevel"));

    if (configData.contains("MultiKernelName"))
        this->setMultiKernel(configData.getVector<std::string>("MultiKernelName"));
}

void Parameter::initGridPaths(){
    std::string gridPath = this->getGridPath();

    // add missing slash to gridPath
    if (gridPath.back() != '/') {
        gridPath += "/";
        ic.gridPath = gridPath;
    }

    // for multi-gpu add process id (if not already there)
    if (this->getNumprocs() > 1) {
        gridPath += StringUtil::toString(this->getMyProcessID()) + "/";
        ic.gridPath = gridPath;
    }

    //////////////////////////////////////////////////////////////////////////

    this->setgeoVec(gridPath + "geoVec.dat");
    this->setcoordX(gridPath + "coordX.dat");
    this->setcoordY(gridPath + "coordY.dat");
    this->setcoordZ(gridPath + "coordZ.dat");
    this->setneighborX(gridPath + "neighborX.dat");
    this->setneighborY(gridPath + "neighborY.dat");
    this->setneighborZ(gridPath + "neighborZ.dat");
    this->setneighborWSB(gridPath + "neighborWSB.dat");
    this->setscaleCFC(gridPath + "scaleCFC.dat");
    this->setscaleCFF(gridPath + "scaleCFF.dat");
    this->setscaleFCC(gridPath + "scaleFCC.dat");
    this->setscaleFCF(gridPath + "scaleFCF.dat");
    this->setscaleOffsetCF(gridPath + "offsetVecCF.dat");
    this->setscaleOffsetFC(gridPath + "offsetVecFC.dat");
    this->setgeomBoundaryBcQs(gridPath + "geomBoundaryQs.dat");
    this->setgeomBoundaryBcValues(gridPath + "geomBoundaryValues.dat");
    this->setinletBcQs(gridPath + "inletBoundaryQs.dat");
    this->setinletBcValues(gridPath + "inletBoundaryValues.dat");
    this->setoutletBcQs(gridPath + "outletBoundaryQs.dat");
    this->setoutletBcValues(gridPath + "outletBoundaryValues.dat");
    this->settopBcQs(gridPath + "topBoundaryQs.dat");
    this->settopBcValues(gridPath + "topBoundaryValues.dat");
    this->setbottomBcQs(gridPath + "bottomBoundaryQs.dat");
    this->setbottomBcValues(gridPath + "bottomBoundaryValues.dat");
    this->setfrontBcQs(gridPath + "frontBoundaryQs.dat");
    this->setfrontBcValues(gridPath + "frontBoundaryValues.dat");
    this->setbackBcQs(gridPath + "backBoundaryQs.dat");
    this->setbackBcValues(gridPath + "backBoundaryValues.dat");
    this->setnumberNodes(gridPath + "numberNodes.dat");
    this->setLBMvsSI(gridPath + "LBMvsSI.dat");
    this->setmeasurePoints(gridPath + "measurePoints.dat");
    this->setpropellerValues(gridPath + "propellerValues.dat");
    this->setcpTop(gridPath + "cpTop.dat");
    this->setcpBottom(gridPath + "cpBottom.dat");
    this->setcpBottom2(gridPath + "cpBottom2.dat");
    this->setConcentration(gridPath + "conc.dat");
    this->setStreetVelocity(gridPath + "streetVector.dat");

    //////////////////////////////////////////////////////////////////////////
    // Normals - Geometry
    this->setgeomBoundaryNormalX(gridPath + "geomBoundaryNormalX.dat");
    this->setgeomBoundaryNormalY(gridPath + "geomBoundaryNormalY.dat");
    this->setgeomBoundaryNormalZ(gridPath + "geomBoundaryNormalZ.dat");
    // Normals - Inlet
    this->setInflowBoundaryNormalX(gridPath + "inletBoundaryNormalX.dat");
    this->setInflowBoundaryNormalY(gridPath + "inletBoundaryNormalY.dat");
    this->setInflowBoundaryNormalZ(gridPath + "inletBoundaryNormalZ.dat");
    // Normals - Outlet
    this->setOutflowBoundaryNormalX(gridPath + "outletBoundaryNormalX.dat");
    this->setOutflowBoundaryNormalY(gridPath + "outletBoundaryNormalY.dat");
    this->setOutflowBoundaryNormalZ(gridPath + "outletBoundaryNormalZ.dat");
    //////////////////////////////////////////////////////////////////////////

    //////////////////////////////////////////////////////////////////////////
    // for Multi GPU
    if (this->getNumprocs() > 1) {

        // 3D domain decomposition
        std::vector<std::string> sendProcNeighborsX, sendProcNeighborsY, sendProcNeighborsZ;
        std::vector<std::string> recvProcNeighborsX, recvProcNeighborsY, recvProcNeighborsZ;
        for (int i = 0; i < this->getNumprocs(); i++) {
            sendProcNeighborsX.push_back(gridPath + StringUtil::toString(i) + "Xs.dat");
            sendProcNeighborsY.push_back(gridPath + StringUtil::toString(i) + "Ys.dat");
            sendProcNeighborsZ.push_back(gridPath + StringUtil::toString(i) + "Zs.dat");
            recvProcNeighborsX.push_back(gridPath + StringUtil::toString(i) + "Xr.dat");
            recvProcNeighborsY.push_back(gridPath + StringUtil::toString(i) + "Yr.dat");
            recvProcNeighborsZ.push_back(gridPath + StringUtil::toString(i) + "Zr.dat");
        }
        this->setPossNeighborFilesX(sendProcNeighborsX, "send");
        this->setPossNeighborFilesY(sendProcNeighborsY, "send");
        this->setPossNeighborFilesZ(sendProcNeighborsZ, "send");
        this->setPossNeighborFilesX(recvProcNeighborsX, "recv");
        this->setPossNeighborFilesY(recvProcNeighborsY, "recv");
        this->setPossNeighborFilesZ(recvProcNeighborsZ, "recv");

    //////////////////////////////////////////////////////////////////////////
    }
}

void Parameter::initGridBasePoints()
{
    if (this->getGridX().empty())
        this->setGridX(std::vector<int>(this->getMaxLevel() + 1, 32));
    if (this->getGridY().empty())
        this->setGridY(std::vector<int>(this->getMaxLevel() + 1, 32));
    if (this->getGridZ().empty())
        this->setGridZ(std::vector<int>(this->getMaxLevel() + 1, 32));

    if (this->getDistX().empty())
        this->setDistX(std::vector<int>(this->getMaxLevel() + 1, 32));
    if (this->getDistY().empty())
        this->setDistY(std::vector<int>(this->getMaxLevel() + 1, 32));
    if (this->getDistZ().empty())
        this->setDistZ(std::vector<int>(this->getMaxLevel() + 1, 32));
}

void Parameter::initDefaultLBMkernelAllLevels(){
    if (this->getMultiKernelOn() && this->getMultiKernelLevel().empty()) {
        std::vector<int> tmp;
        for (int i = 0; i < this->getMaxLevel() + 1; i++) {
            tmp.push_back(i);
        }
        this->setMultiKernelLevel(tmp);
    }

    if (this->getMultiKernelOn() && this->getMultiKernel().empty()) {
        std::vector<std::string> tmp;
        for (int i = 0; i < this->getMaxLevel() + 1; i++) {
            tmp.push_back("CumulantK17Comp");
        }
        this->setMultiKernel(tmp);
    }
}

void Parameter::initLBMSimulationParameter()
{
    // host
    for (int i = coarse; i <= fine; i++) {
        parH[i]                   = std::make_shared<LBMSimulationParameter>();
        parH[i]->numberofthreads  = 64; // 128;
        parH[i]->gridNX           = getGridX().at(i);
        parH[i]->gridNY           = getGridY().at(i);
        parH[i]->gridNZ           = getGridZ().at(i);
        parH[i]->vis              = ic.vis * pow(2.f, i);
        parH[i]->diffusivity      = ic.Diffusivity * pow(2.f, i);
        parH[i]->omega            = 1.0f / (3.0f * parH[i]->vis + 0.5f); // omega :-) not s9 = -1.0f/(3.0f*parH[i]->vis+0.5f);//
        parH[i]->nx               = parH[i]->gridNX + 2 * STARTOFFX;
        parH[i]->ny               = parH[i]->gridNY + 2 * STARTOFFY;
        parH[i]->nz               = parH[i]->gridNZ + 2 * STARTOFFZ;
        parH[i]->size_Mat         = parH[i]->nx * parH[i]->ny * parH[i]->nz;
        parH[i]->sizePlaneXY      = parH[i]->nx * parH[i]->ny;
        parH[i]->sizePlaneYZ      = parH[i]->ny * parH[i]->nz;
        parH[i]->sizePlaneXZ      = parH[i]->nx * parH[i]->nz;
        parH[i]->mem_size_real    = sizeof(real) * parH[i]->size_Mat;
        parH[i]->mem_size_int     = sizeof(unsigned int) * parH[i]->size_Mat;
        parH[i]->mem_size_bool    = sizeof(bool) * parH[i]->size_Mat;
        parH[i]->mem_size_real_yz = sizeof(real) * parH[i]->ny * parH[i]->nz;
        parH[i]->isEvenTimestep        = true;
        parH[i]->startz           = parH[i]->gridNZ * ic.myProcessId;
        parH[i]->endz             = parH[i]->gridNZ * ic.myProcessId + parH[i]->gridNZ;
        parH[i]->Lx               = (real)((1.f * parH[i]->gridNX - 1.f) / (pow(2.f, i)));
        parH[i]->Ly               = (real)((1.f * parH[i]->gridNY - 1.f) / (pow(2.f, i)));
        parH[i]->Lz               = (real)((1.f * parH[i]->gridNZ - 1.f) / (pow(2.f, i)));
        parH[i]->dx               = (real)(1.f / (pow(2.f, i)));
        parH[i]->XdistKn          = getDistX().at(i);
        parH[i]->YdistKn          = getDistY().at(i);
        parH[i]->ZdistKn          = getDistZ().at(i);
        if (i == coarse) {
            parH[i]->distX  = (real)getDistX().at(i);
            parH[i]->distY  = (real)getDistY().at(i);
            parH[i]->distZ  = (real)getDistZ().at(i);
            parH[i]->mTtoWx = (real)1.0f;
            parH[i]->mTtoWy = (real)1.0f;
            parH[i]->mTtoWz = (real)1.0f;
            parH[i]->cTtoWx = (real)0.0f;
            parH[i]->cTtoWy = (real)0.0f;
            parH[i]->cTtoWz = (real)0.0f;
            ////MGs Trafo///////////////////////////////////////////////////////////////
            // parH[i]->cStartx               = (real)parH[i]->XdistKn;
            // parH[i]->cStarty               = (real)parH[i]->XdistKn;
            // parH[i]->cStartz               = (real)parH[i]->XdistKn;
            ////////////////////////////////////////////////////////////////////////////
        } else {
            // Geller
            parH[i]->distX = ((real)getDistX().at(i) + 0.25f) * parH[i - 1]->dx;
            parH[i]->distY = ((real)getDistY().at(i) + 0.25f) * parH[i - 1]->dx;
            parH[i]->distZ = ((real)getDistZ().at(i) + 0.25f) * parH[i - 1]->dx;
            // parH[i]->distX                 = ((real)getDistX().at(i) + 0.25f) * parH[i-1]->dx + parH[i-1]->distX;
            // parH[i]->distY                 = ((real)getDistY().at(i) + 0.25f) * parH[i-1]->dx + parH[i-1]->distY;
            // parH[i]->distZ                 = ((real)getDistZ().at(i) + 0.25f) * parH[i-1]->dx + parH[i-1]->distZ;
            parH[i]->mTtoWx = (real)pow(0.5f, i);
            parH[i]->mTtoWy = (real)pow(0.5f, i);
            parH[i]->mTtoWz = (real)pow(0.5f, i);
            parH[i]->cTtoWx = (real)(STARTOFFX / 2.f + (parH[i]->gridNX + 1.f) / 4.f); // funzt nur fuer zwei level
            parH[i]->cTtoWy = (real)(STARTOFFY / 2.f + (parH[i]->gridNY + 1.f) / 4.f); // funzt nur fuer zwei level
            parH[i]->cTtoWz = (real)(STARTOFFZ / 2.f + (parH[i]->gridNZ + 1.f) / 4.f); // funzt nur fuer zwei level
            ////MGs Trafo///////////////////////////////////////////////////////////////
            // parH[i]->cStartx               = (real)parH[i]->XdistKn;
            // parH[i]->cStarty               = (real)parH[i]->XdistKn;
            // parH[i]->cStartz               = (real)parH[i]->XdistKn;
            ////////////////////////////////////////////////////////////////////////////
        }
    }

    // device
    for (int i = coarse; i <= fine; i++) {
        parD[i]                   = std::make_shared<LBMSimulationParameter>();
        parD[i]->numberofthreads  = parH[i]->numberofthreads;
        parD[i]->gridNX           = parH[i]->gridNX;
        parD[i]->gridNY           = parH[i]->gridNY;
        parD[i]->gridNZ           = parH[i]->gridNZ;
        parD[i]->vis              = parH[i]->vis;
        parD[i]->diffusivity      = parH[i]->diffusivity;
        parD[i]->omega            = parH[i]->omega;
        parD[i]->nx               = parH[i]->nx;
        parD[i]->ny               = parH[i]->ny;
        parD[i]->nz               = parH[i]->nz;
        parD[i]->size_Mat         = parH[i]->size_Mat;
        parD[i]->sizePlaneXY      = parH[i]->sizePlaneXY;
        parD[i]->sizePlaneYZ      = parH[i]->sizePlaneYZ;
        parD[i]->sizePlaneXZ      = parH[i]->sizePlaneXZ;
        parD[i]->mem_size_real    = sizeof(real) * parD[i]->size_Mat;
        parD[i]->mem_size_int     = sizeof(unsigned int) * parD[i]->size_Mat;
        parD[i]->mem_size_bool    = sizeof(bool) * parD[i]->size_Mat;
        parD[i]->mem_size_real_yz = sizeof(real) * parD[i]->ny * parD[i]->nz;
        parD[i]->isEvenTimestep        = parH[i]->isEvenTimestep;
        parD[i]->startz           = parH[i]->startz;
        parD[i]->endz             = parH[i]->endz;
        parD[i]->Lx               = parH[i]->Lx;
        parD[i]->Ly               = parH[i]->Ly;
        parD[i]->Lz               = parH[i]->Lz;
        parD[i]->dx               = parH[i]->dx;
        parD[i]->XdistKn          = parH[i]->XdistKn;
        parD[i]->YdistKn          = parH[i]->YdistKn;
        parD[i]->ZdistKn          = parH[i]->ZdistKn;
        parD[i]->distX            = parH[i]->distX;
        parD[i]->distY            = parH[i]->distY;
        parD[i]->distZ            = parH[i]->distZ;
    }
}

void Parameter::copyMeasurePointsArrayToVector(int lev)
{
    int valuesPerClockCycle = (int)(getclockCycleForMP() / getTimestepForMP());
    for (int i = 0; i < (int)parH[lev]->MP.size(); i++) {
        for (int j = 0; j < valuesPerClockCycle; j++) {
            int index = i * valuesPerClockCycle + j;
            parH[lev]->MP[i].Vx.push_back(parH[lev]->VxMP[index]);
            parH[lev]->MP[i].Vy.push_back(parH[lev]->VyMP[index]);
            parH[lev]->MP[i].Vz.push_back(parH[lev]->VzMP[index]);
            parH[lev]->MP[i].Rho.push_back(parH[lev]->RhoMP[index]);
        }
    }
}

////////////////////////////////////////////////////////////////////////////////////////////////////////////////////////////////////////////////////////////////////////////////////
// set-methods
////////////////////////////////////////////////////////////////////////////////////////////////////////////////////////////////////////////////////////////////////////////////////
void Parameter::setForcing(real forcingX, real forcingY, real forcingZ)
{
    this->hostForcing[0] = forcingX;
    this->hostForcing[1] = forcingY;
    this->hostForcing[2] = forcingZ;
}
void Parameter::setQuadricLimiters(real quadricLimiterP, real quadricLimiterM, real quadricLimiterD)
{
    this->hostQuadricLimiters[0] = quadricLimiterP;
    this->hostQuadricLimiters[1] = quadricLimiterM;
    this->hostQuadricLimiters[2] = quadricLimiterD;
}
void Parameter::setPhi(real inPhi)
{
    Phi = inPhi;
}
void Parameter::setAngularVelocity(real inAngVel)
{
    angularVelocity = inAngVel;
}
void Parameter::setStepEnsight(unsigned int step)
{
    this->stepEnsight = step;
}
void Parameter::setOutputCount(unsigned int outputCount)
{
    this->outputCount = outputCount;
}
void Parameter::setlimitOfNodesForVTK(unsigned int limitOfNodesForVTK)
{
    this->limitOfNodesForVTK = limitOfNodesForVTK;
}
void Parameter::setStartTurn(unsigned int inStartTurn)
{
    startTurn = inStartTurn;
}
void Parameter::setDiffOn(bool isDiff)
{
    diffOn = isDiff;
}
void Parameter::setCompOn(bool isComp)
{
    compOn = isComp;
}
void Parameter::setDiffMod(int DiffMod)
{
    diffMod = DiffMod;
}
void Parameter::setD3Qxx(int d3qxx)
{
    this->D3Qxx = d3qxx;
}
void Parameter::setMaxLevel(int numberOfLevels)
{
    this->maxlevel = numberOfLevels - 1;
    this->fine = this->maxlevel;
    parH.resize(this->maxlevel + 1);
    parD.resize(this->maxlevel + 1);
}
void Parameter::setParticleBasicLevel(int pbl)
{
    this->particleBasicLevel = pbl;
}
void Parameter::setParticleInitLevel(int pil)
{
    this->particleInitLevel = pil;
}
void Parameter::setNumberOfParticles(int nop)
{
    this->numberOfParticles = nop;
}
void Parameter::setCalcParticles(bool calcParticles)
{
    this->calcParticles = calcParticles;
}
void Parameter::setStartXHotWall(real startXHotWall)
{
    this->startXHotWall = startXHotWall;
}
void Parameter::setEndXHotWall(real endXHotWall)
{
    this->endXHotWall = endXHotWall;
}
void Parameter::setTimestepEnd(unsigned int tend)
{
    ic.tend = tend;
}
void Parameter::setTimestepOut(unsigned int tout)
{
    ic.tout = tout;
}
void Parameter::setTimestepStartOut(unsigned int tStartOut)
{
    ic.tStartOut = tStartOut;
}
void Parameter::setTimestepOfCoarseLevel(unsigned int timestep)
{
    this->timestep = timestep;
}
void Parameter::setCalcTurbulenceIntensity(bool calcVelocityAndFluctuations)
{
    this->calcVelocityAndFluctuations = calcVelocityAndFluctuations;
}
void Parameter::setCalcMedian(bool calcMedian)
{
    ic.calcMedian = calcMedian;
}
void Parameter::setCalcDragLift(bool calcDragLift)
{
    this->calcDragLift = calcDragLift;
}
void Parameter::setCalcCp(bool calcCp)
{
    this->calcCp = calcCp;
}
void Parameter::setWriteVeloASCIIfiles(bool writeVeloASCII)
{
    this->writeVeloASCII = writeVeloASCII;
}
void Parameter::setCalcPlaneConc(bool calcPlaneConc)
{
    this->calcPlaneConc = calcPlaneConc;
}
void Parameter::setTimeCalcMedStart(int CalcMedStart)
{
    ic.tCalcMedStart = CalcMedStart;
}
void Parameter::setTimeCalcMedEnd(int CalcMedEnd)
{
    ic.tCalcMedEnd = CalcMedEnd;
}
void Parameter::setOutputPath(std::string oPath)
{
    // add missing slash to outputPath
    if (oPath.back() != '/')
        oPath += "/";

    ic.oPath = oPath;
    this->setPathAndFilename(this->getOutputPath() + this->getOutputPrefix());
}
void Parameter::setOutputPrefix(std::string oPrefix)
{
    ic.oPrefix = oPrefix;
    this->setPathAndFilename(this->getOutputPath() + this->getOutputPrefix());
}
void Parameter::setPathAndFilename(std::string fname)
{
    ic.fname = fname;
}
void Parameter::setGridPath(std::string gridPath)
{
    ic.gridPath = gridPath;
    this->initGridPaths();
}
void Parameter::setPrintFiles(bool printfiles)
{
    ic.printFiles = printfiles;
}
void Parameter::setReadGeo(bool readGeo)
{
    ic.readGeo = readGeo;
}
void Parameter::setDiffusivity(real Diffusivity)
{
    ic.Diffusivity = Diffusivity;
}
void Parameter::setTemperatureInit(real Temp)
{
    ic.Temp = Temp;
}
void Parameter::setTemperatureBC(real TempBC)
{
    ic.TempBC = TempBC;
}
void Parameter::setViscosityLB(real Viscosity)
{
    ic.vis = Viscosity;
}
void Parameter::setVelocityLB(real Velocity)
{
    ic.u0 = Velocity;
}
void Parameter::setViscosityRatio(real ViscosityRatio)
{
    ic.vis_ratio = ViscosityRatio;
}
void Parameter::setVelocityRatio(real VelocityRatio)
{
    ic.u0_ratio = VelocityRatio;
}
void Parameter::setDensityRatio(real DensityRatio)
{
    ic.delta_rho = DensityRatio;
}
void Parameter::setPressRatio(real PressRatio)
{
    ic.delta_press = PressRatio;
}
real Parameter::getViscosityRatio()
{
    return ic.vis_ratio;
}
real Parameter::getVelocityRatio()
{
    return ic.u0_ratio;
}
real Parameter::getDensityRatio()
{
    return ic.delta_rho;
}
real Parameter::getPressureRatio()
{
    return ic.delta_press;
}
real Parameter::getTimeRatio()
{
    return this->getViscosityRatio() * pow(this->getVelocityRatio(), -2);
}
real Parameter::getLengthRatio()
{
    return this->getViscosityRatio() / this->getVelocityRatio();
}
real Parameter::getForceRatio()
{
    return (this->getDensityRatio()+1.0) * this->getVelocityRatio()/this->getTimeRatio();
}
real Parameter::getScaledViscosityRatio(int level)
{
    return this->getViscosityRatio()/(level+1);
}
real Parameter::getScaledVelocityRatio(int level)
{
    return this->getVelocityRatio();
}
real Parameter::getScaledDensityRatio(int level)
{
    return this->getDensityRatio();
}
real Parameter::getScaledPressureRatio(int level)
{
    return this->getPressureRatio();
}
real Parameter::getScaledTimeRatio(int level)
{
    return this->getTimeRatio()/(level+1);
}
real Parameter::getScaledLengthRatio(int level)
{
    return this->getLengthRatio()/(level+1);
}
real Parameter::getScaledForceRatio(int level)
{
    return this->getForceRatio()*(level+1);
}
void Parameter::setRealX(real RealX)
{
    ic.RealX = RealX;
}
void Parameter::setRealY(real RealY)
{
    ic.RealY = RealY;
}
void Parameter::setPressInID(unsigned int PressInID)
{
    ic.PressInID = PressInID;
}
void Parameter::setPressOutID(unsigned int PressOutID)
{
    ic.PressOutID = PressOutID;
}
void Parameter::setPressInZ(unsigned int PressInZ)
{
    ic.PressInZ = PressInZ;
}
void Parameter::setPressOutZ(unsigned int PressOutZ)
{
    ic.PressOutZ = PressOutZ;
}
void Parameter::setOutflowPressureCorrectionFactor(real pressBCrhoCorrectionFactor)
{
    ic.outflowPressureCorrectionFactor = pressBCrhoCorrectionFactor;
}
void Parameter::setMaxDev(int maxdev)
{
    ic.maxdev = maxdev;
}
void Parameter::setMyID(int myid)
{
    ic.myProcessId = myid;
}
void Parameter::setNumprocs(int numprocs)
{
    ic.numprocs = numprocs;
}
void Parameter::setDevices(std::vector<uint> devices)
{
    ic.devices = devices;
}
void Parameter::setGeometryFileC(std::string GeometryFileC)
{
    ic.geometryFileC = GeometryFileC;
}
void Parameter::setGeometryFileM(std::string GeometryFileM)
{
    ic.geometryFileM = GeometryFileM;
}
void Parameter::setGeometryFileF(std::string GeometryFileF)
{
    ic.geometryFileF = GeometryFileF;
}
void Parameter::setRe(real Re)
{
    ic.Re = Re;
}
void Parameter::setFactorPressBC(real factorPressBC)
{
    ic.factorPressBC = factorPressBC;
}
void Parameter::setIsGeo(bool isGeo)
{
    ic.isGeo = isGeo;
}
void Parameter::setIsGeoNormal(bool isGeoNormal)
{
    ic.isGeoNormal = isGeoNormal;
}
void Parameter::setIsInflowNormal(bool isInflowNormal)
{
    ic.isInflowNormal = isInflowNormal;
}
void Parameter::setIsOutflowNormal(bool isOutflowNormal)
{
    ic.isOutflowNormal = isOutflowNormal;
}
void Parameter::setIsProp(bool isProp)
{
    ic.isProp = isProp;
}
void Parameter::setIsCp(bool isCp)
{
    ic.isCp = isCp;
}
void Parameter::setConcFile(bool concFile)
{
    ic.isConc = concFile;
}
void Parameter::setStreetVelocityFile(bool streetVelocityFile)
{
    ic.streetVelocityFile = streetVelocityFile;
}
void Parameter::setUseMeasurePoints(bool useMeasurePoints)
{
    ic.isMeasurePoints = useMeasurePoints;
}
void Parameter::setUseInitNeq(bool useInitNeq)
{
    ic.isInitNeq = useInitNeq;
}
void Parameter::setSimulatePorousMedia(bool simulatePorousMedia)
{
    ic.simulatePorousMedia = simulatePorousMedia;
}
void Parameter::setUseTurbulentViscosity(bool useTurbulentViscosity)
{
    ic.isTurbulentViscosity = useTurbulentViscosity;
}
void Parameter::setUseWale(bool useWale)
{
    ic.isWale = useWale;
    if (useWale)
        setUseTurbulentViscosity(true);
}
void Parameter::setTurbulenceModel(TurbulenceModel turbulenceModel)
{
    ic.turbulenceModel = turbulenceModel;
}
void Parameter::setSGSConstant(real SGSConstant)
{
    ic.SGSConstant = SGSConstant;
}
void Parameter::setHasWallModelMonitor(bool hasWallModelMonitor)
{
    ic.hasWallModelMonitor = hasWallModelMonitor;
}

void Parameter::setIsF3(bool isF3)
{
    this->isF3 = isF3;
}

void Parameter::setIsBodyForce(bool isBodyForce)
{
    this->isBodyForce = isBodyForce;
}

void Parameter::setGridX(std::vector<int> GridX)
{
    ic.GridX = GridX;
}
void Parameter::setGridY(std::vector<int> GridY)
{
    ic.GridY = GridY;
}
void Parameter::setGridZ(std::vector<int> GridZ)
{
    ic.GridZ = GridZ;
}
void Parameter::setDistX(std::vector<int> DistX)
{
    ic.DistX = DistX;
}
void Parameter::setDistY(std::vector<int> DistY)
{
    ic.DistY = DistY;
}
void Parameter::setDistZ(std::vector<int> DistZ)
{
    ic.DistZ = DistZ;
}
void Parameter::setScaleLBMtoSI(std::vector<real> scaleLBMtoSI)
{
    ic.scaleLBMtoSI = scaleLBMtoSI;
}
void Parameter::setTranslateLBMtoSI(std::vector<real> translateLBMtoSI)
{
    ic.translateLBMtoSI = translateLBMtoSI;
}
void Parameter::setMinCoordX(std::vector<real> MinCoordX)
{
    ic.minCoordX = MinCoordX;
}
void Parameter::setMinCoordY(std::vector<real> MinCoordY)
{
    ic.minCoordY = MinCoordY;
}
void Parameter::setMinCoordZ(std::vector<real> MinCoordZ)
{
    ic.minCoordZ = MinCoordZ;
}
void Parameter::setMaxCoordX(std::vector<real> MaxCoordX)
{
    ic.maxCoordX = MaxCoordX;
}
void Parameter::setMaxCoordY(std::vector<real> MaxCoordY)
{
    ic.maxCoordY = MaxCoordY;
}
void Parameter::setMaxCoordZ(std::vector<real> MaxCoordZ)
{
    ic.maxCoordZ = MaxCoordZ;
}
void Parameter::setTempH(TempforBoundaryConditions *TempH)
{
    this->TempH = TempH;
}
void Parameter::setTempD(TempforBoundaryConditions *TempD)
{
    this->TempD = TempD;
}
void Parameter::setTempVelH(TempVelforBoundaryConditions *TempVelH)
{
    this->TempVelH = TempVelH;
}
void Parameter::setTempVelD(TempVelforBoundaryConditions *TempVelD)
{
    this->TempVelD = TempVelD;
}
void Parameter::setTempPressH(TempPressforBoundaryConditions *TempPressH)
{
    this->TempPressH = TempPressH;
}
void Parameter::setTempPressD(TempPressforBoundaryConditions *TempPressD)
{
    this->TempPressD = TempPressD;
}
// void Parameter::setQinflowH(QforBoundaryConditions* QinflowH)
//{
//   this->QinflowH = QinflowH;
//}
// void Parameter::setQinflowD(QforBoundaryConditions* QinflowD)
//{
//   this->QinflowD = QinflowD;
//}
// void Parameter::setQoutflowH(QforBoundaryConditions* QoutflowH)
//{
//   this->QoutflowH = QoutflowH;
//}
// void Parameter::setQoutflowD(QforBoundaryConditions* QoutflowD)
//{
//   this->QoutflowD = QoutflowD;
//}
void Parameter::setkFull(std::string kFull)
{
    ic.kFull = kFull;
}
void Parameter::setgeoFull(std::string geoFull)
{
    ic.geoFull = geoFull;
}
void Parameter::setgeoVec(std::string geoVec)
{
    ic.geoVec = geoVec;
}
void Parameter::setcoordX(std::string coordX)
{
    ic.coordX = coordX;
}
void Parameter::setcoordY(std::string coordY)
{
    ic.coordY = coordY;
}
void Parameter::setcoordZ(std::string coordZ)
{
    ic.coordZ = coordZ;
}
void Parameter::setneighborX(std::string neighborX)
{
    ic.neighborX = neighborX;
}
void Parameter::setneighborY(std::string neighborY)
{
    ic.neighborY = neighborY;
}
void Parameter::setneighborZ(std::string neighborZ)
{
    ic.neighborZ = neighborZ;
}
void Parameter::setneighborWSB(std::string neighborWSB)
{
    ic.neighborWSB = neighborWSB;
}
void Parameter::setscaleCFC(std::string scaleCFC)
{
    ic.scaleCFC = scaleCFC;
}
void Parameter::setscaleCFF(std::string scaleCFF)
{
    ic.scaleCFF = scaleCFF;
}
void Parameter::setscaleFCC(std::string scaleFCC)
{
    ic.scaleFCC = scaleFCC;
}
void Parameter::setscaleFCF(std::string scaleFCF)
{
    ic.scaleFCF = scaleFCF;
}
void Parameter::setscaleOffsetCF(std::string scaleOffsetCF)
{
    ic.scaleOffsetCF = scaleOffsetCF;
}
void Parameter::setscaleOffsetFC(std::string scaleOffsetFC)
{
    ic.scaleOffsetFC = scaleOffsetFC;
}
void Parameter::setgeomBoundaryBcQs(std::string geomBoundaryBcQs)
{
    ic.geomBoundaryBcQs = geomBoundaryBcQs;
}
void Parameter::setgeomBoundaryBcValues(std::string geomBoundaryBcValues)
{
    ic.geomBoundaryBcValues = geomBoundaryBcValues;
}
void Parameter::setnoSlipBcPos(std::string noSlipBcPos)
{
    ic.noSlipBcPos = noSlipBcPos;
}
void Parameter::setnoSlipBcQs(std::string noSlipBcQs)
{
    ic.noSlipBcQs = noSlipBcQs;
}
void Parameter::setnoSlipBcValue(std::string noSlipBcValue)
{
    ic.noSlipBcValue = noSlipBcValue;
}
void Parameter::setnoSlipBcValues(std::string noSlipBcValues)
{
    ic.noSlipBcValues = noSlipBcValues;
}
void Parameter::setslipBcPos(std::string slipBcPos)
{
    ic.slipBcPos = slipBcPos;
}
void Parameter::setslipBcQs(std::string slipBcQs)
{
    ic.slipBcQs = slipBcQs;
}
void Parameter::setslipBcValue(std::string slipBcValue)
{
    ic.slipBcValue = slipBcValue;
}
void Parameter::setpressBcPos(std::string pressBcPos)
{
    ic.pressBcPos = pressBcPos;
}
void Parameter::setpressBcQs(std::string pressBcQs)
{
    ic.pressBcQs = pressBcQs;
}
void Parameter::setpressBcValue(std::string pressBcValue)
{
    ic.pressBcValue = pressBcValue;
}
void Parameter::setpressBcValues(std::string pressBcValues)
{
    ic.pressBcValues = pressBcValues;
}
void Parameter::setvelBcQs(std::string velBcQs)
{
    ic.velBcQs = velBcQs;
}
void Parameter::setvelBcValues(std::string velBcValues)
{
    ic.velBcValues = velBcValues;
}
void Parameter::setinletBcQs(std::string inletBcQs)
{
    ic.inletBcQs = inletBcQs;
}
void Parameter::setinletBcValues(std::string inletBcValues)
{
    ic.inletBcValues = inletBcValues;
}
void Parameter::setoutletBcQs(std::string outletBcQs)
{
    ic.outletBcQs = outletBcQs;
}
void Parameter::setoutletBcValues(std::string outletBcValues)
{
    ic.outletBcValues = outletBcValues;
}
void Parameter::settopBcQs(std::string topBcQs)
{
    ic.topBcQs = topBcQs;
}
void Parameter::settopBcValues(std::string topBcValues)
{
    ic.topBcValues = topBcValues;
}
void Parameter::setbottomBcQs(std::string bottomBcQs)
{
    ic.bottomBcQs = bottomBcQs;
}
void Parameter::setbottomBcValues(std::string bottomBcValues)
{
    ic.bottomBcValues = bottomBcValues;
}
void Parameter::setfrontBcQs(std::string frontBcQs)
{
    ic.frontBcQs = frontBcQs;
}
void Parameter::setfrontBcValues(std::string frontBcValues)
{
    ic.frontBcValues = frontBcValues;
}
void Parameter::setbackBcQs(std::string backBcQs)
{
    ic.backBcQs = backBcQs;
}
void Parameter::setbackBcValues(std::string backBcValues)
{
    ic.backBcValues = backBcValues;
}
void Parameter::setwallBcQs(std::string wallBcQs)
{
    ic.wallBcQs = wallBcQs;
}
void Parameter::setwallBcValues(std::string wallBcValues)
{
    ic.wallBcValues = wallBcValues;
}
void Parameter::setperiodicBcQs(std::string periodicBcQs)
{
    ic.periodicBcQs = periodicBcQs;
}
void Parameter::setperiodicBcValues(std::string periodicBcValues)
{
    ic.periodicBcValues = periodicBcValues;
}
void Parameter::setpropellerQs(std::string propellerQs)
{
    ic.propellerQs = propellerQs;
}
void Parameter::setpropellerValues(std::string propellerValues)
{
    ic.propellerValues = propellerValues;
}
void Parameter::setpropellerCylinder(std::string propellerCylinder)
{
    ic.propellerCylinder = propellerCylinder;
}
void Parameter::setmeasurePoints(std::string measurePoints)
{
    ic.measurePoints = measurePoints;
}
void Parameter::setnumberNodes(std::string numberNodes)
{
    ic.numberNodes = numberNodes;
}
void Parameter::setLBMvsSI(std::string LBMvsSI)
{
    ic.LBMvsSI = LBMvsSI;
}
void Parameter::setcpTop(std::string cpTop)
{
    ic.cpTop = cpTop;
}
void Parameter::setcpBottom(std::string cpBottom)
{
    ic.cpBottom = cpBottom;
}
void Parameter::setcpBottom2(std::string cpBottom2)
{
    ic.cpBottom2 = cpBottom2;
}
void Parameter::setConcentration(std::string concFile)
{
    ic.concentration = concFile;
}
void Parameter::setStreetVelocity(std::string streetVelocity)
{
    ic.streetVelocity = streetVelocity;
}
void Parameter::setclockCycleForMP(real clockCycleForMP)
{
    ic.clockCycleForMP = clockCycleForMP;
}
void Parameter::setTimeDoCheckPoint(unsigned int tDoCheckPoint)
{
    ic.tDoCheckPoint = tDoCheckPoint;
}
void Parameter::setTimeDoRestart(unsigned int tDoRestart)
{
    ic.tDoRestart = tDoRestart;
}
void Parameter::setDoCheckPoint(bool doCheckPoint)
{
    ic.doCheckPoint = doCheckPoint;
}
void Parameter::setDoRestart(bool doRestart)
{
    ic.doRestart = doRestart;
}
void Parameter::settimestepForMP(unsigned int timestepForMP)
{
    ic.timeStepForMP = timestepForMP;
}
void Parameter::setObj(std::string str, bool isObj)
{
    if (str == "geo") {
        this->setIsGeo(isObj);
    } else if (str == "prop") {
        this->setIsProp(isObj);
    } else if (str == "cp") {
        this->setIsCp(isObj);
    } else if (str == "geoNormal") {
        this->setIsGeoNormal(isObj);
    } else if (str == "inflowNormal") {
        this->setIsInflowNormal(isObj);
    } else if (str == "outflowNormal") {
        this->setIsOutflowNormal(isObj);
    }
}
void Parameter::setUseGeometryValues(bool useGeometryValues)
{
    ic.GeometryValues = useGeometryValues;
}
void Parameter::setCalc2ndOrderMoments(bool is2ndOrderMoments)
{
    ic.is2ndOrderMoments = is2ndOrderMoments;
}
void Parameter::setCalc3rdOrderMoments(bool is3rdOrderMoments)
{
    ic.is3rdOrderMoments = is3rdOrderMoments;
}
void Parameter::setCalcHighOrderMoments(bool isHighOrderMoments)
{
    ic.isHighOrderMoments = isHighOrderMoments;
}
void Parameter::setMemsizeGPU(double admem, bool reset)
{
    if (reset == true) {
        this->memsizeGPU = 0.;
    } else {
        this->memsizeGPU += admem;
    }
}
// 1D domain decomposition
void Parameter::setPossNeighborFiles(std::vector<std::string> possNeighborFiles, std::string sor)
{
    if (sor == "send") {
        this->possNeighborFilesSend = possNeighborFiles;
    } else if (sor == "recv") {
        this->possNeighborFilesRecv = possNeighborFiles;
    }
}
void Parameter::setNumberOfProcessNeighbors(unsigned int numberOfProcessNeighbors, int level, std::string sor)
{
    if (sor == "send") {
        parH[level]->sendProcessNeighbor.resize(numberOfProcessNeighbors);
        parD[level]->sendProcessNeighbor.resize(numberOfProcessNeighbors);
    } else if (sor == "recv") {
        parH[level]->recvProcessNeighbor.resize(numberOfProcessNeighbors);
        parD[level]->recvProcessNeighbor.resize(numberOfProcessNeighbors);
    }
}
void Parameter::setIsNeighbor(bool isNeigbor)
{
    this->isNeigbor = isNeigbor;
}
// 3D domain decomposition
void Parameter::setPossNeighborFilesX(std::vector<std::string> possNeighborFiles, std::string sor)
{
    if (sor == "send") {
        this->possNeighborFilesSendX = possNeighborFiles;
    } else if (sor == "recv") {
        this->possNeighborFilesRecvX = possNeighborFiles;
    }
}
void Parameter::setPossNeighborFilesY(std::vector<std::string> possNeighborFiles, std::string sor)
{
    if (sor == "send") {
        this->possNeighborFilesSendY = possNeighborFiles;
    } else if (sor == "recv") {
        this->possNeighborFilesRecvY = possNeighborFiles;
    }
}
void Parameter::setPossNeighborFilesZ(std::vector<std::string> possNeighborFiles, std::string sor)
{
    if (sor == "send") {
        this->possNeighborFilesSendZ = possNeighborFiles;
    } else if (sor == "recv") {
        this->possNeighborFilesRecvZ = possNeighborFiles;
    }
}
void Parameter::setNumberOfProcessNeighborsX(unsigned int numberOfProcessNeighbors, int level, std::string sor)
{
    if (sor == "send") {
        parH[level]->sendProcessNeighborX.resize(numberOfProcessNeighbors);
        parD[level]->sendProcessNeighborX.resize(numberOfProcessNeighbors);
        //////////////////////////////////////////////////////////////////////////
        if (getDiffOn() == true) {
            parH[level]->sendProcessNeighborADX.resize(numberOfProcessNeighbors);
            parD[level]->sendProcessNeighborADX.resize(numberOfProcessNeighbors);
        }
        //////////////////////////////////////////////////////////////////////////
    } else if (sor == "recv") {
        parH[level]->recvProcessNeighborX.resize(numberOfProcessNeighbors);
        parD[level]->recvProcessNeighborX.resize(numberOfProcessNeighbors);
        //////////////////////////////////////////////////////////////////////////
        if (getDiffOn() == true) {
            parH[level]->recvProcessNeighborADX.resize(numberOfProcessNeighbors);
            parD[level]->recvProcessNeighborADX.resize(numberOfProcessNeighbors);
        }
        //////////////////////////////////////////////////////////////////////////
    }
}
void Parameter::setNumberOfProcessNeighborsY(unsigned int numberOfProcessNeighbors, int level, std::string sor)
{
    if (sor == "send") {
        parH[level]->sendProcessNeighborY.resize(numberOfProcessNeighbors);
        parD[level]->sendProcessNeighborY.resize(numberOfProcessNeighbors);
        //////////////////////////////////////////////////////////////////////////
        if (getDiffOn() == true) {
            parH[level]->sendProcessNeighborADY.resize(numberOfProcessNeighbors);
            parD[level]->sendProcessNeighborADY.resize(numberOfProcessNeighbors);
        }
        //////////////////////////////////////////////////////////////////////////
    } else if (sor == "recv") {
        parH[level]->recvProcessNeighborY.resize(numberOfProcessNeighbors);
        parD[level]->recvProcessNeighborY.resize(numberOfProcessNeighbors);
        //////////////////////////////////////////////////////////////////////////
        if (getDiffOn() == true) {
            parH[level]->recvProcessNeighborADY.resize(numberOfProcessNeighbors);
            parD[level]->recvProcessNeighborADY.resize(numberOfProcessNeighbors);
        }
        //////////////////////////////////////////////////////////////////////////
    }
}
void Parameter::setNumberOfProcessNeighborsZ(unsigned int numberOfProcessNeighbors, int level, std::string sor)
{
    if (sor == "send") {
        parH[level]->sendProcessNeighborZ.resize(numberOfProcessNeighbors);
        parD[level]->sendProcessNeighborZ.resize(numberOfProcessNeighbors);
        //////////////////////////////////////////////////////////////////////////
        if (getDiffOn() == true) {
            parH[level]->sendProcessNeighborADZ.resize(numberOfProcessNeighbors);
            parD[level]->sendProcessNeighborADZ.resize(numberOfProcessNeighbors);
        }
        //////////////////////////////////////////////////////////////////////////
    } else if (sor == "recv") {
        parH[level]->recvProcessNeighborZ.resize(numberOfProcessNeighbors);
        parD[level]->recvProcessNeighborZ.resize(numberOfProcessNeighbors);
        //////////////////////////////////////////////////////////////////////////
        if (getDiffOn() == true) {
            parH[level]->recvProcessNeighborADZ.resize(numberOfProcessNeighbors);
            parD[level]->recvProcessNeighborADZ.resize(numberOfProcessNeighbors);
        }
        //////////////////////////////////////////////////////////////////////////
    }
}
void Parameter::setIsNeighborX(bool isNeigbor)
{
    this->isNeigborX = isNeigbor;
}
void Parameter::setIsNeighborY(bool isNeigbor)
{
    this->isNeigborY = isNeigbor;
}
void Parameter::setIsNeighborZ(bool isNeigbor)
{
    this->isNeigborZ = isNeigbor;
}
void Parameter::setSendProcessNeighborsAfterFtoCX(int numberOfNodes, int level, int arrayIndex)
{
    this->getParH(level)->sendProcessNeighborsAfterFtoCX[arrayIndex].numberOfNodes = numberOfNodes;
    this->getParD(level)->sendProcessNeighborsAfterFtoCX[arrayIndex].numberOfNodes = numberOfNodes;
    this->getParH(level)->sendProcessNeighborsAfterFtoCX[arrayIndex].memsizeFs     = sizeof(real) * numberOfNodes;
    this->getParD(level)->sendProcessNeighborsAfterFtoCX[arrayIndex].memsizeFs     = sizeof(real) * numberOfNodes;
    this->getParH(level)->sendProcessNeighborsAfterFtoCX[arrayIndex].numberOfFs    = this->D3Qxx * numberOfNodes;
    this->getParD(level)->sendProcessNeighborsAfterFtoCX[arrayIndex].numberOfFs    = this->D3Qxx * numberOfNodes;
}
void Parameter::setSendProcessNeighborsAfterFtoCY(int numberOfNodes, int level, int arrayIndex)
{
    this->getParH(level)->sendProcessNeighborsAfterFtoCY[arrayIndex].numberOfNodes = numberOfNodes;
    this->getParD(level)->sendProcessNeighborsAfterFtoCY[arrayIndex].numberOfNodes = numberOfNodes;
    this->getParH(level)->sendProcessNeighborsAfterFtoCY[arrayIndex].memsizeFs     = sizeof(real) * numberOfNodes;
    this->getParD(level)->sendProcessNeighborsAfterFtoCY[arrayIndex].memsizeFs     = sizeof(real) * numberOfNodes;
    this->getParH(level)->sendProcessNeighborsAfterFtoCY[arrayIndex].numberOfFs    = this->D3Qxx * numberOfNodes;
    this->getParD(level)->sendProcessNeighborsAfterFtoCY[arrayIndex].numberOfFs    = this->D3Qxx * numberOfNodes;
}
void Parameter::setSendProcessNeighborsAfterFtoCZ(int numberOfNodes, int level, int arrayIndex)
{
    this->getParH(level)->sendProcessNeighborsAfterFtoCZ[arrayIndex].numberOfNodes = numberOfNodes;
    this->getParD(level)->sendProcessNeighborsAfterFtoCZ[arrayIndex].numberOfNodes = numberOfNodes;
    this->getParH(level)->sendProcessNeighborsAfterFtoCZ[arrayIndex].memsizeFs     = sizeof(real) * numberOfNodes;
    this->getParD(level)->sendProcessNeighborsAfterFtoCZ[arrayIndex].memsizeFs     = sizeof(real) * numberOfNodes;
    this->getParH(level)->sendProcessNeighborsAfterFtoCZ[arrayIndex].numberOfFs    = this->D3Qxx * numberOfNodes;
    this->getParD(level)->sendProcessNeighborsAfterFtoCZ[arrayIndex].numberOfFs    = this->D3Qxx * numberOfNodes;
}
void Parameter::setRecvProcessNeighborsAfterFtoCX(int numberOfNodes, int level, int arrayIndex)
{
    this->getParH(level)->recvProcessNeighborsAfterFtoCX[arrayIndex].numberOfNodes = numberOfNodes;
    this->getParD(level)->recvProcessNeighborsAfterFtoCX[arrayIndex].numberOfNodes = numberOfNodes;
    this->getParH(level)->recvProcessNeighborsAfterFtoCX[arrayIndex].memsizeFs     = sizeof(real) * numberOfNodes;
    this->getParD(level)->recvProcessNeighborsAfterFtoCX[arrayIndex].memsizeFs     = sizeof(real) * numberOfNodes;
    this->getParH(level)->recvProcessNeighborsAfterFtoCX[arrayIndex].numberOfFs    = this->D3Qxx * numberOfNodes;
    this->getParD(level)->recvProcessNeighborsAfterFtoCX[arrayIndex].numberOfFs    = this->D3Qxx * numberOfNodes;
}
void Parameter::setRecvProcessNeighborsAfterFtoCY(int numberOfNodes, int level, int arrayIndex)
{
    this->getParH(level)->recvProcessNeighborsAfterFtoCY[arrayIndex].numberOfNodes = numberOfNodes;
    this->getParD(level)->recvProcessNeighborsAfterFtoCY[arrayIndex].numberOfNodes = numberOfNodes;
    this->getParH(level)->recvProcessNeighborsAfterFtoCY[arrayIndex].memsizeFs     = sizeof(real) * numberOfNodes;
    this->getParD(level)->recvProcessNeighborsAfterFtoCY[arrayIndex].memsizeFs     = sizeof(real) * numberOfNodes;
    this->getParH(level)->recvProcessNeighborsAfterFtoCY[arrayIndex].numberOfFs    = this->D3Qxx * numberOfNodes;
    this->getParD(level)->recvProcessNeighborsAfterFtoCY[arrayIndex].numberOfFs    = this->D3Qxx * numberOfNodes;
}
void Parameter::setRecvProcessNeighborsAfterFtoCZ(int numberOfNodes, int level, int arrayIndex)
{
    this->getParH(level)->recvProcessNeighborsAfterFtoCZ[arrayIndex].numberOfNodes = numberOfNodes;
    this->getParD(level)->recvProcessNeighborsAfterFtoCZ[arrayIndex].numberOfNodes = numberOfNodes;
    this->getParH(level)->recvProcessNeighborsAfterFtoCZ[arrayIndex].memsizeFs     = sizeof(real) * numberOfNodes;
    this->getParD(level)->recvProcessNeighborsAfterFtoCZ[arrayIndex].memsizeFs     = sizeof(real) * numberOfNodes;
    this->getParH(level)->recvProcessNeighborsAfterFtoCZ[arrayIndex].numberOfFs    = this->D3Qxx * numberOfNodes;
    this->getParD(level)->recvProcessNeighborsAfterFtoCZ[arrayIndex].numberOfFs    = this->D3Qxx * numberOfNodes;
}
void Parameter::setgeomBoundaryNormalX(std::string geomNormalX)
{
    ic.geomNormalX = geomNormalX;
}
void Parameter::setgeomBoundaryNormalY(std::string geomNormalY)
{
    ic.geomNormalY = geomNormalY;
}
void Parameter::setgeomBoundaryNormalZ(std::string geomNormalZ)
{
    ic.geomNormalZ = geomNormalZ;
}
void Parameter::setInflowBoundaryNormalX(std::string inflowNormalX)
{
    ic.inflowNormalX = inflowNormalX;
}
void Parameter::setInflowBoundaryNormalY(std::string inflowNormalY)
{
    ic.inflowNormalY = inflowNormalY;
}
void Parameter::setInflowBoundaryNormalZ(std::string inflowNormalZ)
{
    ic.inflowNormalZ = inflowNormalZ;
}
void Parameter::setOutflowBoundaryNormalX(std::string outflowNormalX)
{
    ic.outflowNormalX = outflowNormalX;
}
void Parameter::setOutflowBoundaryNormalY(std::string outflowNormalY)
{
    ic.outflowNormalY = outflowNormalY;
}
void Parameter::setOutflowBoundaryNormalZ(std::string outflowNormalZ)
{
    ic.outflowNormalZ = outflowNormalZ;
}
void Parameter::setMainKernel(std::string kernel)
{
    this->mainKernel = kernel;
    if ( kernel.find("Almighty") != std::string::npos )
        this->kernelNeedsFluidNodeIndicesToRun = true;
}
void Parameter::setMultiKernelOn(bool isOn)
{
    this->multiKernelOn = isOn;
}
void Parameter::setMultiKernelLevel(std::vector<int> kernelLevel)
{
    this->multiKernelLevel = kernelLevel;
}
void Parameter::setMultiKernel(std::vector<std::string> kernel)
{
    this->multiKernel = kernel;
}
void Parameter::setADKernel(std::string adKernel)
{
    this->adKernel = adKernel;
}

////////////////////////////////////////////////////////////////////////////////////////////////////////////////////////////////////////////////////////////////////////////////////
// add-methods
////////////////////////////////////////////////////////////////////////////////////////////////////////////////////////////////////////////////////////////////////////////////////
void Parameter::addActuator(SPtr<PreCollisionInteractor> actuator)
{
    actuators.push_back(actuator);
}
void Parameter::addProbe(SPtr<PreCollisionInteractor> probe)
{
    probes.push_back(probe);
}

////////////////////////////////////////////////////////////////////////////////////////////////////////////////////////////////////////////////////////////////////////////////////
// get-methods
////////////////////////////////////////////////////////////////////////////////////////////////////////////////////////////////////////////////////////////////////////////////////
double *Parameter::getForcesDouble()
{
    return this->hostForcing;
}
real *Parameter::getForcesHost()
{
    return this->forcingH;
}
real *Parameter::getForcesDev()
{
    return this->forcingD;
}
double *Parameter::getQuadricLimitersDouble()
{
    return this->hostQuadricLimiters;
}
real *Parameter::getQuadricLimitersHost()
{
    return this->quadricLimitersH;
}
real *Parameter::getQuadricLimitersDev()
{
    return this->quadricLimitersD;
}
real Parameter::getPhi()
{
    return Phi;
}
real Parameter::getAngularVelocity()
{
    return angularVelocity;
}
real Parameter::getStartXHotWall()
{
    return this->startXHotWall;
}
real Parameter::getEndXHotWall()
{
    return this->endXHotWall;
}
unsigned int Parameter::getStepEnsight()
{
    return this->stepEnsight;
}
unsigned int Parameter::getOutputCount()
{
    return this->outputCount;
}
unsigned int Parameter::getlimitOfNodesForVTK()
{
    return this->limitOfNodesForVTK;
}
unsigned int Parameter::getStartTurn()
{
    return startTurn;
}
std::shared_ptr<LBMSimulationParameter> Parameter::getParD(int level)
{
    return parD[level];
}
std::shared_ptr<LBMSimulationParameter> Parameter::getParH(int level)
{
    return parH[level];
}
unsigned int Parameter::getSizeMat(int level)
{
    return parH[level]->size_Mat;
}
unsigned int Parameter::getMemSizereal(int level)
{
    return parH[level]->mem_size_real;
}
unsigned int Parameter::getMemSizeInt(int level)
{
    return parH[level]->mem_size_int;
}
unsigned int Parameter::getMemSizeBool(int level)
{
    return parH[level]->mem_size_bool;
}
unsigned int Parameter::getMemSizerealYZ(int level)
{
    return parH[level]->mem_size_real_yz;
}
int Parameter::getFine()
{
    return fine;
}
int Parameter::getCoarse()
{
    return coarse;
}
int Parameter::getParticleBasicLevel()
{
    return this->particleBasicLevel;
}
int Parameter::getParticleInitLevel()
{
    return this->particleInitLevel;
}
int Parameter::getNumberOfParticles()
{
    return this->numberOfParticles;
}
bool Parameter::getEvenOrOdd(int level)
{
	return parD[level]->isEvenTimestep;
}
bool Parameter::getDiffOn()
{
    return diffOn;
}
bool Parameter::getCompOn()
{
    return compOn;
}
int Parameter::getDiffMod()
{
    return diffMod;
}
int Parameter::getFactorNZ()
{
    return factor_gridNZ;
}
int Parameter::getD3Qxx()
{
    return this->D3Qxx;
}
int Parameter::getMaxLevel()
{
    return this->maxlevel;
}
unsigned int Parameter::getTimestepStart()
{
    if (getDoRestart()) {
        return getTimeDoRestart() + 1;
    } else {
        return 1;
    }
}
unsigned int Parameter::getTimestepInit()
{
    if (getDoRestart()) {
        return getTimeDoRestart();
    } else {
        return 0;
    }
}
unsigned int Parameter::getTimestepEnd()
{
    return ic.tend;
}
unsigned int Parameter::getTimestepOut()
{
    return ic.tout;
}
unsigned int Parameter::getTimestepStartOut()
{
    return ic.tStartOut;
}
bool Parameter::getCalcMedian()
{
    return ic.calcMedian;
}
bool Parameter::getCalcDragLift()
{
    return this->calcDragLift;
}
bool Parameter::getCalcCp()
{
    return this->calcCp;
}
bool Parameter::getCalcParticles()
{
    return this->calcParticles;
}
bool Parameter::getWriteVeloASCIIfiles()
{
    return this->writeVeloASCII;
}
bool Parameter::getCalcPlaneConc()
{
    return this->calcPlaneConc;
}
int Parameter::getTimeCalcMedStart()
{
    return ic.tCalcMedStart;
}
int Parameter::getTimeCalcMedEnd()
{
    return ic.tCalcMedEnd;
}
std::string Parameter::getOutputPath()
{
    return ic.oPath;
}
std::string Parameter::getOutputPrefix()
{
    return ic.oPrefix;
}
std::string Parameter::getFName()
{
    return ic.fname;
}
std::string Parameter::getGridPath()
{
    return ic.gridPath;
}
bool Parameter::getPrintFiles()
{
    return ic.printFiles;
}
bool Parameter::getReadGeo()
{
    return ic.readGeo;
}
bool Parameter::getCalcTurbulenceIntensity()
{
    return this->calcVelocityAndFluctuations;
}
real Parameter::getDiffusivity()
{
    return ic.Diffusivity;
}
real Parameter::getTemperatureInit()
{
    return ic.Temp;
}
real Parameter::getTemperatureBC()
{
    return ic.TempBC;
}
real Parameter::getViscosity()
{
    return ic.vis;
}
real Parameter::getVelocity()
{
    return ic.u0;
}
real Parameter::getRealX()
{
    return ic.RealX;
}
real Parameter::getRealY()
{
    return ic.RealY;
}
unsigned int Parameter::getPressInID()
{
    return ic.PressInID;
}
unsigned int Parameter::getPressOutID()
{
    return ic.PressOutID;
}
unsigned int Parameter::getPressInZ()
{
    return ic.PressInZ;
}
unsigned int Parameter::getPressOutZ()
{
    return ic.PressOutZ;
}
real Parameter::getOutflowPressureCorrectionFactor()
{
    return ic.outflowPressureCorrectionFactor;
}
int Parameter::getMaxDev()
{
    return ic.maxdev;
}
int Parameter::getMyProcessID()
{
    return ic.myProcessId;
}
int Parameter::getNumprocs()
{
    return ic.numprocs;
}
std::vector<uint> Parameter::getDevices()
{
    return ic.devices;
}
std::string Parameter::getGeometryFileC()
{
    return ic.geometryFileC;
}
std::string Parameter::getGeometryFileM()
{
    return ic.geometryFileM;
}
std::string Parameter::getGeometryFileF()
{
    return ic.geometryFileF;
}
real Parameter::getRe()
{
    return ic.Re;
}
real Parameter::getFactorPressBC()
{
    return ic.factorPressBC;
}
std::vector<int> Parameter::getGridX()
{
    return ic.GridX;
}
std::vector<int> Parameter::getGridY()
{
    return ic.GridY;
}
std::vector<int> Parameter::getGridZ()
{
    return ic.GridZ;
}
std::vector<int> Parameter::getDistX()
{
    return ic.DistX;
}
std::vector<int> Parameter::getDistY()
{
    return ic.DistY;
}
std::vector<int> Parameter::getDistZ()
{
    return ic.DistZ;
}
std::vector<real> Parameter::getScaleLBMtoSI()
{
    return ic.scaleLBMtoSI;
}
std::vector<real> Parameter::getTranslateLBMtoSI()
{
    return ic.translateLBMtoSI;
}
std::vector<real> Parameter::getMinCoordX()
{
    return ic.minCoordX;
}
std::vector<real> Parameter::getMinCoordY()
{
    return ic.minCoordY;
}
std::vector<real> Parameter::getMinCoordZ()
{
    return ic.minCoordZ;
}
std::vector<real> Parameter::getMaxCoordX()
{
    return ic.maxCoordX;
}
std::vector<real> Parameter::getMaxCoordY()
{
    return ic.maxCoordY;
}
std::vector<real> Parameter::getMaxCoordZ()
{
    return ic.maxCoordZ;
}
TempforBoundaryConditions *Parameter::getTempH()
{
    return this->TempH;
}
TempforBoundaryConditions *Parameter::getTempD()
{
    return this->TempD;
}
TempVelforBoundaryConditions *Parameter::getTempVelH()
{
    return this->TempVelH;
}
TempVelforBoundaryConditions *Parameter::getTempVelD()
{
    return this->TempVelD;
}
TempPressforBoundaryConditions *Parameter::getTempPressH()
{
    return this->TempPressH;
}
TempPressforBoundaryConditions *Parameter::getTempPressD()
{
    return this->TempPressD;
}
// QforBoundaryConditions* Parameter::getQinflowH()
//{
//   return this->QinflowH;
//}
// QforBoundaryConditions* Parameter::getQinflowD()
//{
//   return this->QinflowD;
//}
// QforBoundaryConditions* Parameter::getQoutflowH()
//{
//   return this->QoutflowH;
//}
// QforBoundaryConditions* Parameter::getQoutflowD()
//{
//   return this->QoutflowD;
//}
std::string Parameter::getkFull()
{
    return ic.kFull;
}
std::string Parameter::getgeoFull()
{
    return ic.geoFull;
}
std::string Parameter::getgeoVec()
{
    return ic.geoVec;
}
std::string Parameter::getcoordX()
{
    return ic.coordX;
}
std::string Parameter::getcoordY()
{
    return ic.coordY;
}
std::string Parameter::getcoordZ()
{
    return ic.coordZ;
}
std::string Parameter::getneighborX()
{
    return ic.neighborX;
}
std::string Parameter::getneighborY()
{
    return ic.neighborY;
}
std::string Parameter::getneighborZ()
{
    return ic.neighborZ;
}
std::string Parameter::getneighborWSB()
{
    return ic.neighborWSB;
}
std::string Parameter::getscaleCFC()
{
    return ic.scaleCFC;
}
std::string Parameter::getscaleCFF()
{
    return ic.scaleCFF;
}
std::string Parameter::getscaleFCC()
{
    return ic.scaleFCC;
}
std::string Parameter::getscaleFCF()
{
    return ic.scaleFCF;
}
std::string Parameter::getscaleOffsetCF()
{
    return ic.scaleOffsetCF;
}
std::string Parameter::getscaleOffsetFC()
{
    return ic.scaleOffsetFC;
}
std::string Parameter::getgeomBoundaryBcQs()
{
    return ic.geomBoundaryBcQs;
}
std::string Parameter::getgeomBoundaryBcValues()
{
    return ic.geomBoundaryBcValues;
}
std::string Parameter::getnoSlipBcPos()
{
    return ic.noSlipBcPos;
}
std::string Parameter::getnoSlipBcQs()
{
    return ic.noSlipBcQs;
}
std::string Parameter::getnoSlipBcValue()
{
    return ic.noSlipBcValue;
}
std::string Parameter::getnoSlipBcValues()
{
    return ic.noSlipBcValues;
}
std::string Parameter::getslipBcPos()
{
    return ic.slipBcPos;
}
std::string Parameter::getslipBcQs()
{
    return ic.slipBcQs;
}
std::string Parameter::getslipBcValue()
{
    return ic.slipBcValue;
}
std::string Parameter::getpressBcPos()
{
    return ic.pressBcPos;
}
std::string Parameter::getpressBcQs()
{
    return ic.pressBcQs;
}
std::string Parameter::getpressBcValue()
{
    return ic.pressBcValue;
}
std::string Parameter::getpressBcValues()
{
    return ic.pressBcValues;
}
std::string Parameter::getvelBcQs()
{
    return ic.velBcQs;
}
std::string Parameter::getvelBcValues()
{
    return ic.velBcValues;
}
std::string Parameter::getinletBcQs()
{
    return ic.inletBcQs;
}
std::string Parameter::getinletBcValues()
{
    return ic.inletBcValues;
}
std::string Parameter::getoutletBcQs()
{
    return ic.outletBcQs;
}
std::string Parameter::getoutletBcValues()
{
    return ic.outletBcValues;
}
std::string Parameter::gettopBcQs()
{
    return ic.topBcQs;
}
std::string Parameter::gettopBcValues()
{
    return ic.topBcValues;
}
std::string Parameter::getbottomBcQs()
{
    return ic.bottomBcQs;
}
std::string Parameter::getbottomBcValues()
{
    return ic.bottomBcValues;
}
std::string Parameter::getfrontBcQs()
{
    return ic.frontBcQs;
}
std::string Parameter::getfrontBcValues()
{
    return ic.frontBcValues;
}
std::string Parameter::getbackBcQs()
{
    return ic.backBcQs;
}
std::string Parameter::getbackBcValues()
{
    return ic.backBcValues;
}
std::string Parameter::getwallBcQs()
{
    return ic.wallBcQs;
}
std::string Parameter::getwallBcValues()
{
    return ic.wallBcValues;
}
std::string Parameter::getperiodicBcQs()
{
    return ic.periodicBcQs;
}
std::string Parameter::getperiodicBcValues()
{
    return ic.periodicBcValues;
}
std::string Parameter::getpropellerQs()
{
    return ic.propellerQs;
}
std::string Parameter::getpropellerValues()
{
    return ic.propellerValues;
}
std::string Parameter::getpropellerCylinder()
{
    return ic.propellerCylinder;
}
std::string Parameter::getmeasurePoints()
{
    return ic.measurePoints;
}
std::string Parameter::getLBMvsSI()
{
    return ic.LBMvsSI;
}
std::string Parameter::getnumberNodes()
{
    return ic.numberNodes;
}
std::string Parameter::getcpTop()
{
    return ic.cpTop;
}
std::string Parameter::getcpBottom()
{
    return ic.cpBottom;
}
std::string Parameter::getcpBottom2()
{
    return ic.cpBottom2;
}
std::string Parameter::getConcentration()
{
    return ic.concentration;
}
std::string Parameter::getStreetVelocityFilePath()
{
    return ic.streetVelocity;
}
real Parameter::getclockCycleForMP()
{
    return ic.clockCycleForMP;
}
unsigned int Parameter::getTimeDoCheckPoint()
{
    return ic.tDoCheckPoint;
}
unsigned int Parameter::getTimeDoRestart()
{
    return ic.tDoRestart;
}

//=======================================================================================
//! \brief Get current (sub)time step of a given level.
//! \param level 
//! \param t current time step (of level 0)
//! \param isPostCollision whether getTimeStep is called post- (before swap) or pre- (after swap) collision
//!
unsigned int Parameter::getTimeStep(int level, unsigned int t, bool isPostCollision)
{
    if(level>this->getMaxLevel()) throw std::runtime_error("Parameter::getTimeStep: level>this->getMaxLevel()!");
	unsigned int tLevel = t;                                                                  
    if(level>0)
    {
        for(int i=1; i<level; i++){ tLevel = 1 + 2*(tLevel-1) + !this->getEvenOrOdd(i); }     
        bool addOne = isPostCollision? !this->getEvenOrOdd(level): this->getEvenOrOdd(level); 
        tLevel = 1 + 2*(tLevel-1) + addOne;
    }
	return tLevel;
}

bool Parameter::getDoCheckPoint()
{
    return ic.doCheckPoint;
}
bool Parameter::getDoRestart()
{
    return ic.doRestart;
}
bool Parameter::getIsGeo()
{
    return ic.isGeo;
}
bool Parameter::getIsGeoNormal()
{
    return ic.isGeoNormal;
}
bool Parameter::getIsInflowNormal()
{
    return ic.isInflowNormal;
}
bool Parameter::getIsOutflowNormal()
{
    return ic.isOutflowNormal;
}
bool Parameter::getIsCp()
{
    return ic.isCp;
}
bool Parameter::getConcFile()
{
    return ic.isConc;
}
bool Parameter::isStreetVelocityFile()
{
    return ic.streetVelocityFile;
}
bool Parameter::getUseMeasurePoints()
{
    return ic.isMeasurePoints;
}
bool Parameter::getUseWale()
{
    return ic.isWale;
}
TurbulenceModel Parameter::getTurbulenceModel()
{
    return ic.turbulenceModel;
}
bool Parameter::getUseTurbulentViscosity()
{
    return ic.isTurbulentViscosity;
}
real Parameter::getSGSConstant()
{
    return ic.SGSConstant;
}
bool Parameter::getHasWallModelMonitor()
{
    return ic.hasWallModelMonitor;
}
std::vector<SPtr<PreCollisionInteractor>> Parameter::getActuators()
{
    return actuators;
}
std::vector<SPtr<PreCollisionInteractor>> Parameter::getProbes()
{
    return probes;
}
bool Parameter::getUseInitNeq()
{
    return ic.isInitNeq;
}
bool Parameter::getSimulatePorousMedia()
{
    return ic.simulatePorousMedia;
}

bool Parameter::getIsF3()
{
    return this->isF3;
}

bool Parameter::getIsBodyForce()
{
    return this->isBodyForce;
}

bool Parameter::getIsGeometryValues()
{
    return ic.GeometryValues;
}
bool Parameter::getCalc2ndOrderMoments()
{
    return ic.is2ndOrderMoments;
}
bool Parameter::getCalc3rdOrderMoments()
{
    return ic.is3rdOrderMoments;
}
bool Parameter::getCalcHighOrderMoments()
{
    return ic.isHighOrderMoments;
}
bool Parameter::getIsProp()
{
    return ic.isProp;
}
bool Parameter::overWritingRestart(uint t)
{
    return t == getTimeDoRestart();
}
unsigned int Parameter::getTimestepForMP()
{
    return ic.timeStepForMP;
}
unsigned int Parameter::getTimestepOfCoarseLevel()
{
    return this->timestep;
}
double Parameter::getMemsizeGPU()
{
    return this->memsizeGPU;
}
// 1D domain decomposition
std::vector<std::string> Parameter::getPossNeighborFiles(std::string sor)
{
    if (sor == "send") {
        return this->possNeighborFilesSend;
    } else if (sor == "recv") {
        return this->possNeighborFilesRecv;
    }
    throw std::runtime_error("Parameter string invalid.");
}
unsigned int Parameter::getNumberOfProcessNeighbors(int level, std::string sor)
{
    if (sor == "send") {
        return (unsigned int)parH[level]->sendProcessNeighbor.size();
    } else if (sor == "recv") {
        return (unsigned int)parH[level]->recvProcessNeighbor.size();
    }
    throw std::runtime_error("Parameter string invalid.");
}
bool Parameter::getIsNeighbor()
{
    return this->isNeigbor;
}
// 3D domain decomposition
std::vector<std::string> Parameter::getPossNeighborFilesX(std::string sor)
{
    if (sor == "send") {
        return this->possNeighborFilesSendX;
    } else if (sor == "recv") {
        return this->possNeighborFilesRecvX;
    }
    throw std::runtime_error("Parameter string invalid.");
}
std::vector<std::string> Parameter::getPossNeighborFilesY(std::string sor)
{
    if (sor == "send") {
        return this->possNeighborFilesSendY;
    } else if (sor == "recv") {
        return this->possNeighborFilesRecvY;
    }
    throw std::runtime_error("Parameter string invalid.");
}
std::vector<std::string> Parameter::getPossNeighborFilesZ(std::string sor)
{
    if (sor == "send") {
        return this->possNeighborFilesSendZ;
    } else if (sor == "recv") {
        return this->possNeighborFilesRecvZ;
    }
    throw std::runtime_error("Parameter string invalid.");
}
unsigned int Parameter::getNumberOfProcessNeighborsX(int level, std::string sor)
{
    if (sor == "send") {
        return (unsigned int)parH[level]->sendProcessNeighborX.size();
    } else if (sor == "recv") {
        return (unsigned int)parH[level]->recvProcessNeighborX.size();
    }
    throw std::runtime_error("getNumberOfProcessNeighborsX: Parameter string invalid.");
}
unsigned int Parameter::getNumberOfProcessNeighborsY(int level, std::string sor)
{
    if (sor == "send") {
        return (unsigned int)parH[level]->sendProcessNeighborY.size();
    } else if (sor == "recv") {
        return (unsigned int)parH[level]->recvProcessNeighborY.size();
    }
    throw std::runtime_error("getNumberOfProcessNeighborsY: Parameter string invalid.");
}
unsigned int Parameter::getNumberOfProcessNeighborsZ(int level, std::string sor)
{
    if (sor == "send") {
        return (unsigned int)parH[level]->sendProcessNeighborZ.size();
    } else if (sor == "recv") {
        return (unsigned int)parH[level]->recvProcessNeighborZ.size();
    }
    throw std::runtime_error("getNumberOfProcessNeighborsZ: Parameter string invalid.");
}

bool Parameter::getIsNeighborX()
{
    return this->isNeigborX;
}
bool Parameter::getIsNeighborY()
{
    return this->isNeigborY;
}
bool Parameter::getIsNeighborZ()
{
    return this->isNeigborZ;
}
std::string Parameter::getgeomBoundaryNormalX()
{
    return ic.geomNormalX;
}
std::string Parameter::getgeomBoundaryNormalY()
{
    return ic.geomNormalY;
}
std::string Parameter::getgeomBoundaryNormalZ()
{
    return ic.geomNormalZ;
}
std::string Parameter::getInflowBoundaryNormalX()
{
    return ic.inflowNormalX;
}
std::string Parameter::getInflowBoundaryNormalY()
{
    return ic.inflowNormalY;
}
std::string Parameter::getInflowBoundaryNormalZ()
{
    return ic.inflowNormalZ;
}
std::string Parameter::getOutflowBoundaryNormalX()
{
    return ic.outflowNormalX;
}
std::string Parameter::getOutflowBoundaryNormalY()
{
    return ic.outflowNormalY;
}
std::string Parameter::getOutflowBoundaryNormalZ()
{
    return ic.outflowNormalZ;
}
curandState *Parameter::getRandomState()
{
    return this->devState;
}

std::string Parameter::getMainKernel()
{
    return mainKernel;
}
bool Parameter::getMultiKernelOn()
{
    return multiKernelOn;
}
std::vector<int> Parameter::getMultiKernelLevel()
{
    return multiKernelLevel;
}
std::vector<std::string> Parameter::getMultiKernel()
{
    return multiKernel;
}
std::string Parameter::getADKernel()
{
    return adKernel;
}
////////////////////////////////////////////////////////////////////////////////////////////////////////////////////////////////////////////////////////////////////////////////////
// initial condition fluid
void Parameter::setInitialCondition(
    std::function<void(real, real, real, real &, real &, real &, real &)> initialCondition)
{
    this->initialCondition = initialCondition;
}

std::function<void(real, real, real, real &, real &, real &, real &)> &Parameter::getInitialCondition()
{
    return this->initialCondition;
}

// initial condition concentration
void Parameter::setInitialConditionAD(std::function<void(real, real, real, real&)> initialConditionAD)
{
    this->initialConditionAD = initialConditionAD;
}

std::function<void(real, real, real, real&)>& Parameter::getInitialConditionAD()
{
    return this->initialConditionAD;
}
////////////////////////////////////////////////////////////////////////////////////////////////////////////////////////////////////////////////////////////////////////////////////

real Parameter::TrafoXtoWorld(int CoordX, int level)
{
    return (parH[level]->mTtoWx * CoordX + parH[level]->cTtoWx);
}
real Parameter::TrafoYtoWorld(int CoordY, int level)
{
    return (parH[level]->mTtoWy * CoordY + parH[level]->cTtoWy);
}
real Parameter::TrafoZtoWorld(int CoordZ, int level)
{
    return (parH[level]->mTtoWz * CoordZ + parH[level]->cTtoWz);
}
real Parameter::TrafoXtoMGsWorld(int CoordX, int level)
{
    real temp = 0;
    for (int i = 0; i <= level; i++) {
        temp += (parH[i]->XdistKn + 0.25f) * 2.f * parH[i]->dx;
    }
    temp += (real)((CoordX)*parH[level]->dx);
    return temp;
}
real Parameter::TrafoYtoMGsWorld(int CoordY, int level)
{
    real temp = 0;
    for (int i = 0; i <= level; i++) {
        temp += (parH[i]->YdistKn + 0.25f) * 2.f * parH[i]->dx;
    }
    temp += (real)((CoordY)*parH[level]->dx);
    return temp;
}
real Parameter::TrafoZtoMGsWorld(int CoordZ, int level)
{
    real temp = 0;
    for (int i = 0; i <= level; i++) {
        temp += (parH[i]->ZdistKn + 0.25f) * 2.f * parH[i]->dx;
    }
    temp += (real)((CoordZ)*parH[level]->dx);
    return temp;
}

void Parameter::setUseStreams(bool useStreams)
{
    if (useStreams) {
        if (this->getNumprocs() != 1) {
            this->useStreams = useStreams;
            return; 
<<<<<<< HEAD
=======
        } else {
            std::cout << "Can't use streams with only one process!" << std::endl;
>>>>>>> d8624c14
        }
    }
    this->useStreams = false;
}

bool Parameter::getUseStreams()
{
    return this->useStreams;
}

std::unique_ptr<CudaStreamManager> &Parameter::getStreamManager()
{
    return this->cudaStreamManager;
}

bool Parameter::getKernelNeedsFluidNodeIndicesToRun()
{
    return this->kernelNeedsFluidNodeIndicesToRun;
}

void Parameter::setKernelNeedsFluidNodeIndicesToRun(bool  kernelNeedsFluidNodeIndicesToRun){
    this->kernelNeedsFluidNodeIndicesToRun = kernelNeedsFluidNodeIndicesToRun;
}

void Parameter::initProcessNeighborsAfterFtoCX(int level)
{
    this->getParH(level)->sendProcessNeighborsAfterFtoCX.resize(this->getParH(level)->sendProcessNeighborX.size());
    this->getParH(level)->recvProcessNeighborsAfterFtoCX.resize(this->getParH(level)->recvProcessNeighborX.size());
    this->getParD(level)->sendProcessNeighborsAfterFtoCX.resize(
        this->getParH(level)->sendProcessNeighborsAfterFtoCX.size());
    this->getParD(level)->recvProcessNeighborsAfterFtoCX.resize(
        this->getParH(level)->recvProcessNeighborsAfterFtoCX.size());
}

void Parameter::initProcessNeighborsAfterFtoCY(int level)
{
    this->getParH(level)->sendProcessNeighborsAfterFtoCY.resize(this->getParH(level)->sendProcessNeighborY.size());
    this->getParH(level)->recvProcessNeighborsAfterFtoCY.resize(this->getParH(level)->recvProcessNeighborY.size());
    this->getParD(level)->sendProcessNeighborsAfterFtoCY.resize(
        this->getParH(level)->sendProcessNeighborsAfterFtoCY.size());
    this->getParD(level)->recvProcessNeighborsAfterFtoCY.resize(
        this->getParH(level)->recvProcessNeighborsAfterFtoCY.size());
}

void Parameter::initProcessNeighborsAfterFtoCZ(int level)
{
    this->getParH(level)->sendProcessNeighborsAfterFtoCZ.resize(this->getParH(level)->sendProcessNeighborZ.size());
    this->getParH(level)->recvProcessNeighborsAfterFtoCZ.resize(this->getParH(level)->recvProcessNeighborZ.size());
    this->getParD(level)->sendProcessNeighborsAfterFtoCZ.resize(
        this->getParH(level)->sendProcessNeighborsAfterFtoCZ.size());
    this->getParD(level)->recvProcessNeighborsAfterFtoCZ.resize(
        this->getParH(level)->recvProcessNeighborsAfterFtoCZ.size());
}
////////////////////////////////////////////////////////////////////////////////////////////////////////////////////////////////////////////////////////////////////////////////////<|MERGE_RESOLUTION|>--- conflicted
+++ resolved
@@ -2658,11 +2658,8 @@
         if (this->getNumprocs() != 1) {
             this->useStreams = useStreams;
             return; 
-<<<<<<< HEAD
-=======
         } else {
             std::cout << "Can't use streams with only one process!" << std::endl;
->>>>>>> d8624c14
         }
     }
     this->useStreams = false;
