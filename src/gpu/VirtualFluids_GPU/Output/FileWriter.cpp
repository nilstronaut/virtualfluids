--- conflicted
+++ resolved
@@ -53,11 +53,7 @@
     const unsigned int numberOfParts = para->getParH(level)->numberOfNodes / para->getlimitOfNodesForVTK() + 1;
     std::vector<std::string> fname;
     std::vector<std::string> fnameMed;
-<<<<<<< HEAD
-    
-=======
-
->>>>>>> b75bbebb
+
     for (unsigned int i = 1; i <= numberOfParts; i++)
     {
         fname.push_back(para->getFName() + "_bin_lev_" + StringUtil::toString<int>(level) + "_ID_" + StringUtil::toString<int>(para->getMyProcessID()) + "_Part_" + StringUtil::toString<int>(i) + "_t_" + StringUtil::toString<int>(timestep) + ".vtk");
