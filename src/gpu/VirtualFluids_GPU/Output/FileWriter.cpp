--- conflicted
+++ resolved
@@ -236,17 +236,9 @@
             nodeData[i].resize(sizeOfNodes);
 
         //////////////////////////////////////////////////////////////////////////
-<<<<<<< HEAD
-        for (unsigned int pos = startPosition; pos < endPosition; pos++)
-        {
-                const LBMSimulationParameter* parH = para->getParHConst(level).get();
-            if (parH->typeOfGridNode[pos] == GEO_FLUID)
-            {
-=======
         for (unsigned int pos = startPosition; pos < endPosition; pos++) {
             const LBMSimulationParameter* parH = para->getParHConst(level).get();
             if (parH->typeOfGridNode[pos] == GEO_FLUID) {
->>>>>>> 9296690c
                 //////////////////////////////////////////////////////////////////////////
                 double x1 = parH->coordinateX[pos];
                 double x2 = parH->coordinateY[pos];
@@ -290,11 +282,7 @@
 
                 WriterUtilities::getIndicesOfAllNodesInOct(indicesOfOct, pos, para->getParHConst(level).get());
 
-<<<<<<< HEAD
-                if (WriterUtilities::isPeriodicCell(para.get(), level, indicesOfOct[0], indicesOfOct[6])) {
-=======
                 if (WriterUtilities::isPeriodicCell(parH, indicesOfOct[0], indicesOfOct[6])) {
->>>>>>> 9296690c
                     continue;
                 }
 
@@ -402,11 +390,7 @@
                 dn7 = number7 - startPosition;
                 dn8 = number8 - startPosition;
                 //////////////////////////////////////////////////////////////////////////
-<<<<<<< HEAD
-                if (WriterUtilities::isPeriodicCell(para.get(), level, number1, number7))
-=======
                 if (WriterUtilities::isPeriodicCell(para->getParHConst(level).get(), number1, number7))
->>>>>>> 9296690c
                     continue;
                 //////////////////////////////////////////////////////////////////////////
                 if (neighborsFluid == true) cells.push_back(makeUbTuple(dn1, dn2, dn3, dn4, dn5, dn6, dn7, dn8));
