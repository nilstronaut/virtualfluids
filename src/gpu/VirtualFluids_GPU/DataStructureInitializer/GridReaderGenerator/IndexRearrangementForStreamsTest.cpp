--- conflicted
+++ resolved
@@ -30,18 +30,11 @@
 
     uint numberOfSendIndices;
 public:
-<<<<<<< HEAD
-    GridBuilderDouble(SPtr<Grid> grid) : LevelGridBuilder(Device(), ""), grid(grid){};
-    SPtr<Grid> getGrid(uint level) override{ return grid; };
-    std::shared_ptr<Grid> getGrid(int level, int box) override {return grid; };
-
-    void setNumberOfSendIndices(uint numberOfSendIndices){this->numberOfSendIndices=numberOfSendIndices;};
-    uint getNumberOfSendIndices(int direction, uint level) override {return numberOfSendIndices;};
-=======
     LevelGridBuilderDouble(SPtr<Grid> grid) : LevelGridBuilder(Device(), ""), grid(grid){};
     SPtr<Grid> getGrid(uint level) override { return grid; };
     std::shared_ptr<Grid> getGrid(int level, int box) override { return grid; };
->>>>>>> 329b8198
+    void setNumberOfSendIndices(uint numberOfSendIndices){this->numberOfSendIndices=numberOfSendIndices;};
+    uint getNumberOfSendIndices(int direction, uint level) override {return numberOfSendIndices;};
 };
 
 class GridImpDouble : public GridImp
@@ -104,24 +97,6 @@
     std::vector<real> offsetCFz_Bulk_expected   = { 1001, 1003, 1005, 1007 };
 };
 
-<<<<<<< HEAD
-struct SendIndicesForCommAfterFtoCX {
-    // data to work on
-    std::vector<int> sendIndices = { 10, 11, 12, 13, 14, 15, 16 };
-    int level = 0;
-    int direction = CommunicationDirections::MX;
-    int indexOfProcessNeighbor = 0;
-
-    // output data
-    std::vector<uint> sendIndicesForCommAfterFtoCPositions;
-    int numberOfSendNeighborsAfterFtoC;
-
-    // expected data
-  
-};
-
-
-=======
 struct FCBorderBulk {
     // data to work on
     std::vector<uint> fluidNodeIndicesBorder = { 110, 111, 112, 113, 114, 115, 116 };
@@ -129,7 +104,6 @@
     std::vector<uint> iCellFCF               = { 12, 112, 14, 114, 16, 116, 18 };
     uint sizeOfICellFC                       = (uint)iCellFCC.size();
     int level                                = 1;
->>>>>>> 329b8198
 
     // expected data
     std::vector<uint> iCellFccBorder_expected = { 111, 113, 115 };
@@ -137,6 +111,22 @@
     std::vector<uint> iCellFcfBorder_expected = { 112, 114, 116 };
     std::vector<uint> iCellFcfBulk_expected   = { 12, 14, 16, 18 };
 };
+
+
+struct SendIndicesForCommAfterFtoCX {
+    // data to work on
+    std::vector<int> sendIndices = { 10, 11, 12, 13, 14, 15, 16 };
+    int level = 0;
+    int direction = CommunicationDirections::MX;
+    int indexOfProcessNeighbor = 0;
+
+    // output data
+    std::vector<uint> sendIndicesForCommAfterFtoCPositions;
+    int numberOfSendNeighborsAfterFtoC;
+
+    // expected data  
+};
+
 
 static SPtr<Parameter> initParameterClass()
 {
@@ -177,127 +167,12 @@
 
         return std::make_unique<IndexRearrangementForStreams>(para, builder);
     };
-<<<<<<< HEAD
-
-    static void setUpAndRun_reorderSendIndicesForCommAfterFtoCX(SendIndicesForCommAfterFtoCX &si, std::shared_ptr<Parameter> para)
-    {
-        SPtr<GridImpDouble> grid =
-            GridImpDouble::makeShared(nullptr, 0.0, 0.0, 0.0, 1.0, 1.0, 1.0, 1.0, nullptr, Distribution(), 1);
-        std::shared_ptr<GridBuilderDouble> builder = std::make_shared<GridBuilderDouble>(grid);
-
-        builder->setNumberOfSendIndices((uint) si.sendIndices.size());
-
-
-        IndexRearrangementForStreams testSubject = IndexRearrangementForStreams(para, builder);
-        para->getParH(si.level)->sendProcessNeighborX[si.indexOfProcessNeighbor].index=si.sendIndices.data();
-        para->getParH(si.level)->sendProcessNeighborsAfterFtoCX[si.indexOfProcessNeighbor].numberOfNodes=0;
-
-        testSubject.reorderSendIndicesForCommAfterFtoCX(si.direction, si.level, si.indexOfProcessNeighbor, si.sendIndicesForCommAfterFtoCPositions);
-    };
-};
-=======
->>>>>>> 329b8198
 
     void SetUp() override
     {
         para             = initParameterClass();
         auto testSubject = createTestSubjectCFBorderBulk(cf, para);
         testSubject->splitCoarseToFineIntoBorderAndBulk(cf.level);
-    }
-<<<<<<< HEAD
-    return true;
-}
-
-
-TEST(IndexRearrangementForStreamsTest_reorderSendIndicesForCommAfterFtoCX, wip)
-{
-    SendIndicesForCommAfterFtoCX si;
-    SPtr<Parameter> para;
-    initParameterClass(para);
-    IndexRearrangementForStreamsTest::setUpAndRun_reorderSendIndicesForCommAfterFtoCX(si, para);
-    EXPECT_TRUE(false);
-}
-
-
-
-TEST(IndexRearrangementForStreamsTest_IndicesCFBorderBulk, sizeIsConstant)
-{
-    CFBorderBulk cf;
-    SPtr<Parameter> para;
-    initParameterClass(para);
-    IndexRearrangementForStreamsTest::setUpAndRun_splitCoarseToFineIntoBorderAndBulk(cf, para);
-    EXPECT_TRUE(para->getParH(cf.level)->intCFBorder.kCF + para->getParH(cf.level)->intCFBulk.kCF == cf.sizeOfICellCf);
-}
-
-TEST(IndexRearrangementForStreamsTest_IndicesCFBorderBulk, borderSizeCFC)
-{
-    CFBorderBulk cf;
-    SPtr<Parameter> para;
-    initParameterClass(para);
-    IndexRearrangementForStreamsTest::setUpAndRun_splitCoarseToFineIntoBorderAndBulk(cf, para);
-    EXPECT_EQ(para->getParH(cf.level)->intCFBorder.kCF, (uint)cf.iCellCfcBorder_expected.size());
-}
-
-TEST(IndexRearrangementForStreamsTest_IndicesCFBorderBulk, borderVectorCFC)
-{
-    CFBorderBulk cf;
-    SPtr<Parameter> para;
-    initParameterClass(para);
-    IndexRearrangementForStreamsTest::setUpAndRun_splitCoarseToFineIntoBorderAndBulk(cf, para);
-    EXPECT_TRUE(vectorsAreEqual(para->getParH(cf.level)->intCFBorder.ICellCFC, cf.iCellCfcBorder_expected));
-}
-
-TEST(IndexRearrangementForStreamsTest_IndicesCFBorderBulk, bulkSizeCFC)
-{
-    CFBorderBulk cf;
-    SPtr<Parameter> para;
-    initParameterClass(para);
-    IndexRearrangementForStreamsTest::setUpAndRun_splitCoarseToFineIntoBorderAndBulk(cf, para);
-    EXPECT_EQ(para->getParH(cf.level)->intCFBulk.kCF, (uint)cf.iCellCfcBulk_expected.size());
-}
-
-TEST(IndexRearrangementForStreamsTest_IndicesCFBorderBulk, bulkVectorCFC)
-{
-    CFBorderBulk cf;
-    SPtr<Parameter> para;
-    initParameterClass(para);
-    IndexRearrangementForStreamsTest::setUpAndRun_splitCoarseToFineIntoBorderAndBulk(cf, para);
-    EXPECT_TRUE(vectorsAreEqual(para->getParH(cf.level)->intCFBulk.ICellCFC, cf.iCellCfcBulk_expected));
-}
-=======
-};
->>>>>>> 329b8198
-
-class IndexRearrangementForStreamsTest_IndicesFCBorderBulkTest : public testing::Test
-{
-public:
-    FCBorderBulk fc;
-    SPtr<Parameter> para;
-
-private:
-    static std::unique_ptr<IndexRearrangementForStreams> createTestSubjectFCBorderBulk(FCBorderBulk &fc,
-                                                                                       std::shared_ptr<Parameter> para)
-    {
-        SPtr<GridImpDouble> grid =
-            GridImpDouble::makeShared(nullptr, 0.0, 0.0, 0.0, 1.0, 1.0, 1.0, 1.0, nullptr, Distribution(), 1);
-        grid->setFluidNodeIndicesBorder(fc.fluidNodeIndicesBorder);
-        std::shared_ptr<LevelGridBuilderDouble> builder = std::make_shared<LevelGridBuilderDouble>(grid);
-
-        para->setMaxLevel(fc.level + 1); // setMaxLevel resizes parH and parD
-        para->parH[fc.level]                    = std::make_shared<LBMSimulationParameter>();
-        para->parD[fc.level]                    = std::make_shared<LBMSimulationParameter>();
-        para->getParH(fc.level)->intFC.ICellFCC = &(fc.iCellFCC.front());
-        para->getParH(fc.level)->intFC.ICellFCF = &(fc.iCellFCF.front());
-        para->getParH(fc.level)->intFC.kFC      = fc.sizeOfICellFC;
-
-        return std::make_unique<IndexRearrangementForStreams>(para, builder);
-    };
-
-    void SetUp() override
-    {
-        para             = initParameterClass();
-        auto testSubject = createTestSubjectFCBorderBulk(fc, para);
-        testSubject->splitFineToCoarseIntoBorderAndBulk(fc.level);
     }
 };
 
@@ -334,6 +209,39 @@
     EXPECT_TRUE(vectorsAreEqual(para->getParH(cf.level)->offCFBulk.zOffCF, cf.offsetCFz_Bulk_expected));
 }
 
+class IndexRearrangementForStreamsTest_IndicesFCBorderBulkTest : public testing::Test
+{
+public:
+    FCBorderBulk fc;
+    SPtr<Parameter> para;
+
+private:
+    static std::unique_ptr<IndexRearrangementForStreams> createTestSubjectFCBorderBulk(FCBorderBulk &fc,
+                                                                                       std::shared_ptr<Parameter> para)
+    {
+        SPtr<GridImpDouble> grid =
+            GridImpDouble::makeShared(nullptr, 0.0, 0.0, 0.0, 1.0, 1.0, 1.0, 1.0, nullptr, Distribution(), 1);
+        grid->setFluidNodeIndicesBorder(fc.fluidNodeIndicesBorder);
+        std::shared_ptr<LevelGridBuilderDouble> builder = std::make_shared<LevelGridBuilderDouble>(grid);
+
+        para->setMaxLevel(fc.level + 1); // setMaxLevel resizes parH and parD
+        para->parH[fc.level]                    = std::make_shared<LBMSimulationParameter>();
+        para->parD[fc.level]                    = std::make_shared<LBMSimulationParameter>();
+        para->getParH(fc.level)->intFC.ICellFCC = &(fc.iCellFCC.front());
+        para->getParH(fc.level)->intFC.ICellFCF = &(fc.iCellFCF.front());
+        para->getParH(fc.level)->intFC.kFC      = fc.sizeOfICellFC;
+
+        return std::make_unique<IndexRearrangementForStreams>(para, builder);
+    };
+
+    void SetUp() override
+    {
+        para             = initParameterClass();
+        auto testSubject = createTestSubjectFCBorderBulk(fc, para);
+        testSubject->splitFineToCoarseIntoBorderAndBulk(fc.level);
+    }
+};
+
 TEST_F(IndexRearrangementForStreamsTest_IndicesFCBorderBulkTest, splitFineToCoarseIntoBorderAndBulk)
 {
     EXPECT_THAT(para->getParH(fc.level)->intFCBorder.kFC + para->getParH(fc.level)->intFCBulk.kFC,
@@ -357,4 +265,30 @@
     EXPECT_THAT(para->getParH(fc.level)->intFCBulk.kFC, testing::Eq((uint)fc.iCellFcfBulk_expected.size()));
     EXPECT_TRUE(vectorsAreEqual(para->getParH(fc.level)->intFCBulk.ICellFCF, fc.iCellFcfBulk_expected))
         << "intFCBulk.ICellFCF does not match the expected bulk vector";
+}
+
+
+static void setUpAndRun_reorderSendIndicesForCommAfterFtoCX(SendIndicesForCommAfterFtoCX &si, std::shared_ptr<Parameter> para)
+    {
+        SPtr<GridImpDouble> grid =
+            GridImpDouble::makeShared(nullptr, 0.0, 0.0, 0.0, 1.0, 1.0, 1.0, 1.0, nullptr, Distribution(), 1);
+        std::shared_ptr<LevelGridBuilderDouble> builder = std::make_shared<LevelGridBuilderDouble>(grid);
+
+        builder->setNumberOfSendIndices((uint) si.sendIndices.size());
+
+
+        IndexRearrangementForStreams testSubject = IndexRearrangementForStreams(para, builder);
+        para->getParH(si.level)->sendProcessNeighborX[si.indexOfProcessNeighbor].index=si.sendIndices.data();
+        para->getParH(si.level)->sendProcessNeighborsAfterFtoCX[si.indexOfProcessNeighbor].numberOfNodes=0;
+
+        // testSubject.reorderSendIndicesForCommAfterFtoCX(si.direction, si.level, si.indexOfProcessNeighbor, si.sendIndicesForCommAfterFtoCPositions);
+    };
+
+
+TEST(IndexRearrangementForStreamsTest_reorderSendIndicesForCommAfterFtoCX, wip)
+{
+    SendIndicesForCommAfterFtoCX si;
+    SPtr<Parameter> para = initParameterClass();
+    // IndexRearrangementForStreamsTest::setUpAndRun_reorderSendIndicesForCommAfterFtoCX(si, para);
+    EXPECT_TRUE(false);
 }