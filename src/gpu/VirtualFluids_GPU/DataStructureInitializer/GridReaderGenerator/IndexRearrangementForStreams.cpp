#include "IndexRearrangementForStreams.h"

#include "Communication/Communicator.h"
#include "Parameter/Parameter.h"
#include <GridGenerator/grid/Grid.h>
#include <GridGenerator/grid/GridBuilder/GridBuilder.h>

#include <algorithm>
#include <iostream>

IndexRearrangementForStreams::IndexRearrangementForStreams(std::shared_ptr<Parameter> para,
                                                           std::shared_ptr<GridBuilder> builder)
    : para(para), builder(builder)
{
}

void IndexRearrangementForStreams::initCommunicationArraysForCommAfterFinetoCoarseX(const uint &level,
                                                                                    int indexOfProcessNeighbor,
                                                                                    int direction)
{
    // init send indices for communication after coarse to fine
    std::cout << "communication: reorder send indices X ";
    para->initProcessNeighborsAfterFtoCX(level);
    std::vector<uint> sendIndicesForCommAfterFtoCPositions;
    reorderSendIndicesForCommAfterFtoCX(direction, level, indexOfProcessNeighbor, sendIndicesForCommAfterFtoCPositions);
    para->setSendProcessNeighborsAfterFtoCX(
        para->getParH(level)->sendProcessNeighborsAfterFtoCX[indexOfProcessNeighbor].numberOfNodes, level,
        indexOfProcessNeighbor);

    // send sendIndicesForCommAfterFtoCPositions to receiving process and receive recvIndicesForCommAfterFtoCPositions
    // from sending process
    std::cout << "mpi send and receive ";
    std::vector<uint> recvIndicesForCommAfterFtoCPositions;
    recvIndicesForCommAfterFtoCPositions.resize(
        (size_t)para->getParH(level)->sendProcessNeighborsAfterFtoCX[indexOfProcessNeighbor].numberOfNodes *
        2); // give vector an arbitraty size (larger than needed) // TODO: Find a better way
    auto comm = vf::gpu::Communicator::getInstanz();
    comm->exchangeIndices(recvIndicesForCommAfterFtoCPositions.data(), (int)recvIndicesForCommAfterFtoCPositions.size(),
                          para->getParH(level)->recvProcessNeighborX[indexOfProcessNeighbor].rankNeighbor,
                          sendIndicesForCommAfterFtoCPositions.data(), (int)sendIndicesForCommAfterFtoCPositions.size(),
                          para->getParH(level)->sendProcessNeighborX[indexOfProcessNeighbor].rankNeighbor);

    // resize receiving vector to correct size
    auto it = std::unique(recvIndicesForCommAfterFtoCPositions.begin(), recvIndicesForCommAfterFtoCPositions.end());
    recvIndicesForCommAfterFtoCPositions.erase(std::prev(it, 1),
                                               recvIndicesForCommAfterFtoCPositions.end()); // TODO: Find a better way

    // init receive indices for communication after coarse to fine
    std::cout << "reorder receive indices ";
    reorderRecvIndicesForCommAfterFtoCX(direction, level, indexOfProcessNeighbor, recvIndicesForCommAfterFtoCPositions);
    para->setRecvProcessNeighborsAfterFtoCX(
        para->getParH(level)->recvProcessNeighborsAfterFtoCX[indexOfProcessNeighbor].numberOfNodes, level,
        indexOfProcessNeighbor);
    copyProcessNeighborToCommAfterFtoCX(level, indexOfProcessNeighbor);

    std::cout << "done." << std::endl;
}

void IndexRearrangementForStreams::initCommunicationArraysForCommAfterFinetoCoarseY(const uint &level,
                                                                                    int indexOfProcessNeighbor,
                                                                                    int direction)
{
    // init send indices for communication after coarse to fine
    std::cout << "communication: reorder send indices Y ";
    para->initProcessNeighborsAfterFtoCY(level);
    std::vector<uint> sendIndicesForCommAfterFtoCPositions;
    reorderSendIndicesForCommAfterFtoCY(direction, level, indexOfProcessNeighbor, sendIndicesForCommAfterFtoCPositions);
    para->setSendProcessNeighborsAfterFtoCY(
        para->getParH(level)->sendProcessNeighborsAfterFtoCY[indexOfProcessNeighbor].numberOfNodes, level,
        indexOfProcessNeighbor);

    // send sendIndicesForCommAfterFtoCPositions to receiving process and receive recvIndicesForCommAfterFtoCPositions
    // from sending process
    std::cout << "mpi send and receive ";
    std::vector<uint> recvIndicesForCommAfterFtoCPositions;
    recvIndicesForCommAfterFtoCPositions.resize(
        (size_t)para->getParH(level)->sendProcessNeighborsAfterFtoCY[indexOfProcessNeighbor].numberOfNodes *
        2); // give vector an arbitraty size (larger than needed) // TODO: Find a better way
    auto comm = vf::gpu::Communicator::getInstanz();
    comm->exchangeIndices(recvIndicesForCommAfterFtoCPositions.data(), (int)recvIndicesForCommAfterFtoCPositions.size(),
                          para->getParH(level)->recvProcessNeighborY[indexOfProcessNeighbor].rankNeighbor,
                          sendIndicesForCommAfterFtoCPositions.data(), (int)sendIndicesForCommAfterFtoCPositions.size(),
                          para->getParH(level)->sendProcessNeighborY[indexOfProcessNeighbor].rankNeighbor);

    // resize receiving vector to correct size
    auto it = std::unique(recvIndicesForCommAfterFtoCPositions.begin(), recvIndicesForCommAfterFtoCPositions.end());
    recvIndicesForCommAfterFtoCPositions.erase(std::prev(it, 1),
                                               recvIndicesForCommAfterFtoCPositions.end()); // TODO: Find a better way

    // init receive indices for communication after coarse to fine
    std::cout << "reorder receive indices ";
    reorderRecvIndicesForCommAfterFtoCY(direction, level, indexOfProcessNeighbor, recvIndicesForCommAfterFtoCPositions);
    para->setRecvProcessNeighborsAfterFtoCY(
        para->getParH(level)->recvProcessNeighborsAfterFtoCY[indexOfProcessNeighbor].numberOfNodes, level,
        indexOfProcessNeighbor);

    copyProcessNeighborToCommAfterFtoCY(level, indexOfProcessNeighbor);

    std::cout << "done." << std::endl;
}

void IndexRearrangementForStreams::initCommunicationArraysForCommAfterFinetoCoarseZ(const uint &level,
                                                                                    int indexOfProcessNeighbor,
                                                                                    int direction)
{
    // init send indices for communication after coarse to fine
    std::cout << "communication: reorder send indices Z ";
    para->initProcessNeighborsAfterFtoCZ(level);
    std::vector<uint> sendIndicesForCommAfterFtoCPositions;
    reorderSendIndicesForCommAfterFtoCZ(direction, level, indexOfProcessNeighbor, sendIndicesForCommAfterFtoCPositions);
    para->setSendProcessNeighborsAfterFtoCZ(
        para->getParH(level)->sendProcessNeighborsAfterFtoCZ[indexOfProcessNeighbor].numberOfNodes, level,
        indexOfProcessNeighbor);

    // send sendIndicesForCommAfterFtoCPositions to receiving process and receive recvIndicesForCommAfterFtoCPositions
    // from sending process
    std::cout << "mpi send and receive ";
    std::vector<uint> recvIndicesForCommAfterFtoCPositions;
    recvIndicesForCommAfterFtoCPositions.resize(
        (size_t)para->getParH(level)->sendProcessNeighborsAfterFtoCZ[indexOfProcessNeighbor].numberOfNodes *
        2); // give vector an arbitraty size (larger than needed) // TODO: Find a better way
    auto comm = vf::gpu::Communicator::getInstanz();
    comm->exchangeIndices(recvIndicesForCommAfterFtoCPositions.data(), (int)recvIndicesForCommAfterFtoCPositions.size(),
                          para->getParH(level)->recvProcessNeighborZ[indexOfProcessNeighbor].rankNeighbor,
                          sendIndicesForCommAfterFtoCPositions.data(), (int)sendIndicesForCommAfterFtoCPositions.size(),
                          para->getParH(level)->sendProcessNeighborZ[indexOfProcessNeighbor].rankNeighbor);

    // resize receiving vector to correct size
    auto it = std::unique(recvIndicesForCommAfterFtoCPositions.begin(), recvIndicesForCommAfterFtoCPositions.end());
    recvIndicesForCommAfterFtoCPositions.erase(std::prev(it, 1),
                                               recvIndicesForCommAfterFtoCPositions.end()); // TODO: Find a better way

    // init receive indices for communication after coarse to fine
    std::cout << "reorder receive indices ";
    reorderRecvIndicesForCommAfterFtoCZ(direction, level, indexOfProcessNeighbor, recvIndicesForCommAfterFtoCPositions);
    para->setRecvProcessNeighborsAfterFtoCZ(
        para->getParH(level)->recvProcessNeighborsAfterFtoCZ[indexOfProcessNeighbor].numberOfNodes, level,
        indexOfProcessNeighbor);

    copyProcessNeighborToCommAfterFtoCZ(level, indexOfProcessNeighbor);

    std::cout << "done." << std::endl;
}

void IndexRearrangementForStreams::copyProcessNeighborToCommAfterFtoCX(const uint &level, int indexOfProcessNeighbor)
{
    // init f[0]*
    para->getParD(level)->sendProcessNeighborsAfterFtoCX[indexOfProcessNeighbor].f[0] =
        para->getParD(level)->sendProcessNeighborX[indexOfProcessNeighbor].f[0];
    para->getParH(level)->sendProcessNeighborsAfterFtoCX[indexOfProcessNeighbor].f[0] =
        para->getParH(level)->sendProcessNeighborX[indexOfProcessNeighbor].f[0];
    para->getParD(level)->recvProcessNeighborsAfterFtoCX[indexOfProcessNeighbor].f[0] =
        para->getParD(level)->recvProcessNeighborX[indexOfProcessNeighbor].f[0];
    para->getParH(level)->recvProcessNeighborsAfterFtoCX[indexOfProcessNeighbor].f[0] =
        para->getParH(level)->recvProcessNeighborX[indexOfProcessNeighbor].f[0];

    // init index*
    para->getParD(level)->sendProcessNeighborsAfterFtoCX[indexOfProcessNeighbor].index =
        para->getParD(level)->sendProcessNeighborX[indexOfProcessNeighbor].index;
    para->getParH(level)->sendProcessNeighborsAfterFtoCX[indexOfProcessNeighbor].index =
        para->getParH(level)->sendProcessNeighborX[indexOfProcessNeighbor].index;
    para->getParD(level)->recvProcessNeighborsAfterFtoCX[indexOfProcessNeighbor].index =
        para->getParD(level)->recvProcessNeighborX[indexOfProcessNeighbor].index;
    para->getParH(level)->recvProcessNeighborsAfterFtoCX[indexOfProcessNeighbor].index =
        para->getParH(level)->recvProcessNeighborX[indexOfProcessNeighbor].index;

    // rank neighbor
    para->getParH(level)->sendProcessNeighborsAfterFtoCX[indexOfProcessNeighbor].rankNeighbor =
        para->getParH(level)->sendProcessNeighborX[indexOfProcessNeighbor].rankNeighbor;
    para->getParH(level)->recvProcessNeighborsAfterFtoCX[indexOfProcessNeighbor].rankNeighbor =
        para->getParH(level)->recvProcessNeighborX[indexOfProcessNeighbor].rankNeighbor;
}

void IndexRearrangementForStreams::copyProcessNeighborToCommAfterFtoCY(const uint &level, int indexOfProcessNeighbor)
{
    // init f[0]*
    para->getParD(level)->sendProcessNeighborsAfterFtoCY[indexOfProcessNeighbor].f[0] =
        para->getParD(level)->sendProcessNeighborY[indexOfProcessNeighbor].f[0];
    para->getParH(level)->sendProcessNeighborsAfterFtoCY[indexOfProcessNeighbor].f[0] =
        para->getParH(level)->sendProcessNeighborY[indexOfProcessNeighbor].f[0];
    para->getParD(level)->recvProcessNeighborsAfterFtoCY[indexOfProcessNeighbor].f[0] =
        para->getParD(level)->recvProcessNeighborY[indexOfProcessNeighbor].f[0];
    para->getParH(level)->recvProcessNeighborsAfterFtoCY[indexOfProcessNeighbor].f[0] =
        para->getParH(level)->recvProcessNeighborY[indexOfProcessNeighbor].f[0];

    // init index*
    para->getParD(level)->sendProcessNeighborsAfterFtoCY[indexOfProcessNeighbor].index =
        para->getParD(level)->sendProcessNeighborY[indexOfProcessNeighbor].index;
    para->getParH(level)->sendProcessNeighborsAfterFtoCY[indexOfProcessNeighbor].index =
        para->getParH(level)->sendProcessNeighborY[indexOfProcessNeighbor].index;
    para->getParD(level)->recvProcessNeighborsAfterFtoCY[indexOfProcessNeighbor].index =
        para->getParD(level)->recvProcessNeighborY[indexOfProcessNeighbor].index;
    para->getParH(level)->recvProcessNeighborsAfterFtoCY[indexOfProcessNeighbor].index =
        para->getParH(level)->recvProcessNeighborY[indexOfProcessNeighbor].index;

    // rank neighbor
    para->getParH(level)->sendProcessNeighborsAfterFtoCY[indexOfProcessNeighbor].rankNeighbor =
        para->getParH(level)->sendProcessNeighborY[indexOfProcessNeighbor].rankNeighbor;
    para->getParH(level)->recvProcessNeighborsAfterFtoCY[indexOfProcessNeighbor].rankNeighbor =
        para->getParH(level)->recvProcessNeighborY[indexOfProcessNeighbor].rankNeighbor;
}

void IndexRearrangementForStreams::copyProcessNeighborToCommAfterFtoCZ(const uint &level, int indexOfProcessNeighbor)
{
    // init f[0]*
    para->getParD(level)->sendProcessNeighborsAfterFtoCZ[indexOfProcessNeighbor].f[0] =
        para->getParD(level)->sendProcessNeighborZ[indexOfProcessNeighbor].f[0];
    para->getParH(level)->sendProcessNeighborsAfterFtoCZ[indexOfProcessNeighbor].f[0] =
        para->getParH(level)->sendProcessNeighborZ[indexOfProcessNeighbor].f[0];
    para->getParD(level)->recvProcessNeighborsAfterFtoCZ[indexOfProcessNeighbor].f[0] =
        para->getParD(level)->recvProcessNeighborZ[indexOfProcessNeighbor].f[0];
    para->getParH(level)->recvProcessNeighborsAfterFtoCZ[indexOfProcessNeighbor].f[0] =
        para->getParH(level)->recvProcessNeighborZ[indexOfProcessNeighbor].f[0];

    // init index*
    para->getParD(level)->sendProcessNeighborsAfterFtoCZ[indexOfProcessNeighbor].index =
        para->getParD(level)->sendProcessNeighborZ[indexOfProcessNeighbor].index;
    para->getParH(level)->sendProcessNeighborsAfterFtoCZ[indexOfProcessNeighbor].index =
        para->getParH(level)->sendProcessNeighborZ[indexOfProcessNeighbor].index;
    para->getParD(level)->recvProcessNeighborsAfterFtoCZ[indexOfProcessNeighbor].index =
        para->getParD(level)->recvProcessNeighborZ[indexOfProcessNeighbor].index;
    para->getParH(level)->recvProcessNeighborsAfterFtoCZ[indexOfProcessNeighbor].index =
        para->getParH(level)->recvProcessNeighborZ[indexOfProcessNeighbor].index;

    // rank neighbor
    para->getParH(level)->sendProcessNeighborsAfterFtoCZ[indexOfProcessNeighbor].rankNeighbor =
        para->getParH(level)->sendProcessNeighborZ[indexOfProcessNeighbor].rankNeighbor;
    para->getParH(level)->recvProcessNeighborsAfterFtoCZ[indexOfProcessNeighbor].rankNeighbor =
        para->getParH(level)->recvProcessNeighborZ[indexOfProcessNeighbor].rankNeighbor;
}

void IndexRearrangementForStreams::reorderSendIndicesForCommAfterFtoCX(
    int direction, int level, int indexOfProcessNeighbor, std::vector<uint> &sendIndicesForCommAfterFtoCPositions)
{
    int *sendIndices = para->getParH(level)->sendProcessNeighborX[indexOfProcessNeighbor].index;
    int &numberOfSendNeighborsAfterFtoC =
        para->getParH(level)->sendProcessNeighborsAfterFtoCX[indexOfProcessNeighbor].numberOfNodes;
    reorderSendIndicesForCommAfterFtoC(sendIndices, numberOfSendNeighborsAfterFtoC, direction, level,
                                       sendIndicesForCommAfterFtoCPositions);
}

void IndexRearrangementForStreams::reorderSendIndicesForCommAfterFtoCY(
    int direction, int level, int indexOfProcessNeighbor, std::vector<uint> &sendIndicesForCommAfterFtoCPositions)
{
    int *sendIndices = para->getParH(level)->sendProcessNeighborY[indexOfProcessNeighbor].index;
    int &numberOfSendNeighborsAfterFtoC =
        para->getParH(level)->sendProcessNeighborsAfterFtoCY[indexOfProcessNeighbor].numberOfNodes;
    reorderSendIndicesForCommAfterFtoC(sendIndices, numberOfSendNeighborsAfterFtoC, direction, level,
                                       sendIndicesForCommAfterFtoCPositions);
}

void IndexRearrangementForStreams::reorderSendIndicesForCommAfterFtoCZ(
    int direction, int level, int indexOfProcessNeighbor, std::vector<uint> &sendIndicesForCommAfterFtoCPositions)
{
    int *sendIndices = para->getParH(level)->sendProcessNeighborZ[indexOfProcessNeighbor].index;
    int &numberOfSendNeighborsAfterFtoC =
        para->getParH(level)->sendProcessNeighborsAfterFtoCZ[indexOfProcessNeighbor].numberOfNodes;
    reorderSendIndicesForCommAfterFtoC(sendIndices, numberOfSendNeighborsAfterFtoC, direction, level,
                                       sendIndicesForCommAfterFtoCPositions);
}

void IndexRearrangementForStreams::reorderSendIndicesForCommAfterFtoC(
    int *sendIndices, int &numberOfSendNeighborsAfterFtoC, int direction, int level,
    std::vector<uint> &sendIndicesForCommAfterFtoCPositions)
{
    *logging::out << logging::Logger::INFO_INTERMEDIATE
                  << "reorder send indices for communication after fine to coarse: level: " << level
                  << " direction: " << direction;
    if (para->getParH(level)->intCF.kCF == 0 || para->getParH(level)->intFC.kFC == 0)
        *logging::out << logging::Logger::LOGGER_ERROR
                      << "reorderSendIndicesForCommAfterFtoC(): iCellFCC needs to be inititalized before calling "
                         "this function "
                      << "\n";

    int sparseIndexSend;
    std::vector<int> sendIndicesAfterFtoC;
    std::vector<int> sendIndicesOther;
    uint numberOfSendIndices = builder->getNumberOfSendIndices(direction, level);

    // iCellFCC
    for (uint posInSendIndices = 0; posInSendIndices < numberOfSendIndices; posInSendIndices++) {
<<<<<<< HEAD
        neighbors.fill(-1);
        sparseIndexSend = sendIndices[posInSendIndices];
        if (isSparseIndexInICellFCC(para->getParH(level)->intFC.kFC, sparseIndexSend, level))
=======
        sparseIndexSend = sendIndices[posInSendIndices];
        if (isSparseIndexInICellFCC(para->getParH(level)->intFC.kFC, sparseIndexSend, level)){
>>>>>>> 64cb4520
            addUniqueIndexToCommunicationVectors(sendIndicesAfterFtoC, sparseIndexSend,
                                                 sendIndicesForCommAfterFtoCPositions, posInSendIndices);
        }
    }

    // iCellCFC
    std::vector<uint> nodesCFC;
    aggregateNodesInICellCFC(level, nodesCFC);
    for (auto sparseIndex : nodesCFC)
        findIfSparseIndexIsInSendIndicesAndAddToCommVectors(sparseIndex, sendIndices, numberOfSendIndices,
                                                            sendIndicesAfterFtoC, sendIndicesForCommAfterFtoCPositions);

    numberOfSendNeighborsAfterFtoC = (int)sendIndicesAfterFtoC.size();

    findIndicesNotInCommAfterFtoC(numberOfSendIndices, sendIndices, sendIndicesAfterFtoC, sendIndicesOther);

    // copy new vectors back to sendIndices array
    for (int i = 0; i < numberOfSendNeighborsAfterFtoC; i++)
        sendIndices[i] = sendIndicesAfterFtoC[i];
    for (uint i = 0; i < (uint)sendIndicesOther.size(); i++)
        sendIndices[i + numberOfSendNeighborsAfterFtoC] = sendIndicesOther[i];

    *logging::out << logging::Logger::INFO_INTERMEDIATE << "... Process "
                  << " " << vf::gpu::Communicator::getInstanz()->getPID()
                  << " numberOfSendNeighborsAfterFtoC: " << numberOfSendNeighborsAfterFtoC << "\n ";

    if (numberOfSendNeighborsAfterFtoC + sendIndicesOther.size() != numberOfSendIndices) {
        *logging::out << logging::Logger::LOGGER_ERROR
                      << "reorderSendIndicesForCommAfterFtoC(): incorrect number of nodes"
                      << "\n";
        std::cout << "numberOfSendNeighborsAfterFtoC = " << numberOfSendNeighborsAfterFtoC
                  << ", sendOrIndicesOther.size() = " << sendIndicesOther.size()
                  << ", numberOfSendOrRecvIndices = " << numberOfSendIndices << std::endl;
    }
}

bool IndexRearrangementForStreams::isSparseIndexInICellFCC(uint sizeOfICellFCC, int sparseIndex, int level)
{
    for (uint j = 0; j < sizeOfICellFCC; j++) {
        if (sparseIndex < 0)
            return false;
        if (para->getParH(level)->intFC.ICellFCC[j] == (uint)sparseIndex) {
            return true;
        }
    }
    return false;
}

void IndexRearrangementForStreams::aggregateNodesInICellCFC(int level, std::vector<uint> &nodesCFC)
{
    uint sparseIndex;
    uint *neighborX = para->getParH(level)->neighborX_SP;
    uint *neighborY = para->getParH(level)->neighborY_SP;
    uint *neighborZ = para->getParH(level)->neighborZ_SP;

    for (uint x = 0; x < para->getParH(level)->intCF.kCF; x++) {
        sparseIndex = para->getParH(level)->intCF.ICellCFC[x];
        nodesCFC.push_back(sparseIndex);
        nodesCFC.push_back(neighborX[sparseIndex]);
        nodesCFC.push_back(neighborY[sparseIndex]);
        nodesCFC.push_back(neighborZ[sparseIndex]);
        nodesCFC.push_back(neighborY[neighborX[sparseIndex]]);
        nodesCFC.push_back(neighborZ[neighborX[sparseIndex]]);
        nodesCFC.push_back(neighborZ[neighborY[sparseIndex]]);
        nodesCFC.push_back(neighborZ[neighborY[neighborX[sparseIndex]]]);
    }

    // remove duplicate nodes
    std::sort(nodesCFC.begin(), nodesCFC.end());
    auto iterator = std::unique(nodesCFC.begin(), nodesCFC.end());
    nodesCFC.erase(iterator, nodesCFC.end());
}

void IndexRearrangementForStreams::addUniqueIndexToCommunicationVectors(
    std::vector<int> &sendIndicesAfterFtoC, int &sparseIndexSend,
    std::vector<unsigned int> &sendIndicesForCommAfterFtoCPositions, uint &posInSendIndices) const
{
    // add index to corresponding vectors but omit indices which are already in sendIndicesAfterFtoC
    if (std::find(sendIndicesAfterFtoC.begin(), sendIndicesAfterFtoC.end(), sparseIndexSend) ==
        sendIndicesAfterFtoC.end()) {
        sendIndicesAfterFtoC.push_back(sparseIndexSend);
        sendIndicesForCommAfterFtoCPositions.push_back(posInSendIndices);
    }
}

void IndexRearrangementForStreams::findIfSparseIndexIsInSendIndicesAndAddToCommVectors(
    int sparseIndex, int *sendIndices, uint numberOfSendIndices, std::vector<int> &sendIndicesAfterFtoC,
    std::vector<uint> &sendIndicesForCommAfterFtoCPositions) const
{
    int sparseIndexSend;
    for (uint posInSendIndices = 0; posInSendIndices < numberOfSendIndices; posInSendIndices++) {
        sparseIndexSend = sendIndices[posInSendIndices];
        if (sparseIndex == sparseIndexSend) {
            addUniqueIndexToCommunicationVectors(sendIndicesAfterFtoC, sparseIndex,
                                                 sendIndicesForCommAfterFtoCPositions, posInSendIndices);
            break;
        }
    }
}

void IndexRearrangementForStreams::findIndicesNotInCommAfterFtoC(const uint &numberOfSendOrRecvIndices,
                                                                 int *sendOrReceiveIndices,
                                                                 std::vector<int> &sendOrReceiveIndicesAfterFtoC,
                                                                 std::vector<int> &sendOrIndicesOther)
{
    int sparseIndexSend;
    for (uint posInSendIndices = 0; posInSendIndices < numberOfSendOrRecvIndices; posInSendIndices++) {
        sparseIndexSend = sendOrReceiveIndices[posInSendIndices];
        if (std::find(sendOrReceiveIndicesAfterFtoC.begin(), sendOrReceiveIndicesAfterFtoC.end(), sparseIndexSend) ==
            sendOrReceiveIndicesAfterFtoC.end())
            sendOrIndicesOther.push_back(sparseIndexSend);
    }
}

void IndexRearrangementForStreams::reorderRecvIndicesForCommAfterFtoCX(
    int direction, int level, int indexOfProcessNeighbor, std::vector<uint> &sendIndicesForCommAfterFtoCPositions)
{
    int *recvIndices                    = para->getParH(level)->recvProcessNeighborX[indexOfProcessNeighbor].index;
    int &numberOfRecvNeighborsAfterFtoC = para->getParH(level)->recvProcessNeighborsAfterFtoCX[indexOfProcessNeighbor].numberOfNodes;
    reorderRecvIndicesForCommAfterFtoC(recvIndices, numberOfRecvNeighborsAfterFtoC, direction, level,
                                       sendIndicesForCommAfterFtoCPositions);
}

void IndexRearrangementForStreams::reorderRecvIndicesForCommAfterFtoCY(
    int direction, int level, int indexOfProcessNeighbor, std::vector<uint> &sendIndicesForCommAfterFtoCPositions)
{
    int *recvIndices                    = para->getParH(level)->recvProcessNeighborY[indexOfProcessNeighbor].index;
    int &numberOfRecvNeighborsAfterFtoC = para->getParH(level)->recvProcessNeighborsAfterFtoCY[indexOfProcessNeighbor].numberOfNodes;
    reorderRecvIndicesForCommAfterFtoC(recvIndices, numberOfRecvNeighborsAfterFtoC, direction, level,
                                       sendIndicesForCommAfterFtoCPositions);
}

void IndexRearrangementForStreams::reorderRecvIndicesForCommAfterFtoCZ(
    int direction, int level, int indexOfProcessNeighbor, std::vector<uint> &sendIndicesForCommAfterFtoCPositions)
{
    int *recvIndices                    = para->getParH(level)->recvProcessNeighborZ[indexOfProcessNeighbor].index;
    int &numberOfRecvNeighborsAfterFtoC = para->getParH(level)->recvProcessNeighborsAfterFtoCZ[indexOfProcessNeighbor].numberOfNodes;
    reorderRecvIndicesForCommAfterFtoC(recvIndices, numberOfRecvNeighborsAfterFtoC, direction, level,
                                       sendIndicesForCommAfterFtoCPositions);
}

void IndexRearrangementForStreams::reorderRecvIndicesForCommAfterFtoC(
    int *recvIndices, int &numberOfRecvNeighborsAfterFtoC, int direction, int level,
    std::vector<uint> &sendIndicesForCommAfterFtoCPositions)
{
    *logging::out << logging::Logger::INFO_INTERMEDIATE
                  << "reorder receive indices for communication after fine to coarse: level: " << level
                  << " direction: " << direction;
    if (sendIndicesForCommAfterFtoCPositions.size() == 0)
        *logging::out << logging::Logger::LOGGER_ERROR
                      << "reorderRecvIndicesForCommAfterFtoC(): sendIndicesForCommAfterFtoCPositions is empty."
                      << "\n";

    uint numberOfRecvIndices = builder->getNumberOfReceiveIndices(direction, level);
    std::vector<int> recvIndicesAfterFtoC;
    std::vector<int> recvIndicesOther;

    // find recvIndices for Communication after fine to coarse
    for (uint vectorPos : sendIndicesForCommAfterFtoCPositions)
        recvIndicesAfterFtoC.push_back(recvIndices[vectorPos]);

    findIndicesNotInCommAfterFtoC(numberOfRecvIndices, recvIndices, recvIndicesAfterFtoC, recvIndicesOther);

    numberOfRecvNeighborsAfterFtoC = (int)recvIndicesAfterFtoC.size();

    // copy new vectors back to sendIndices array
    for (int i = 0; i < numberOfRecvNeighborsAfterFtoC; i++)
        recvIndices[i] = recvIndicesAfterFtoC[i];
    for (uint i = 0; i < (uint)recvIndicesOther.size(); i++)
        recvIndices[i + numberOfRecvNeighborsAfterFtoC] = recvIndicesOther[i];

    *logging::out << logging::Logger::INFO_INTERMEDIATE << "... Process "
                  << " " << vf::gpu::Communicator::getInstanz()->getPID()
                  << " numberOfRecvNeighborsAfterFtoC: " << numberOfRecvNeighborsAfterFtoC << "\n ";

    if (numberOfRecvNeighborsAfterFtoC + recvIndicesOther.size() != numberOfRecvIndices) {
        *logging::out << logging::Logger::LOGGER_ERROR
                      << "reorderRecvIndicesForCommAfterFtoC(): incorrect number of nodes"
                      << "\n";
        std::cout << "numberOfRecvNeighborsAfterFtoC = " << numberOfRecvNeighborsAfterFtoC
                  << ", recvIndicesOther.size() = " << recvIndicesOther.size()
                  << ", numberOfRecvIndices = " << numberOfRecvIndices << std::endl;
    }
}

void IndexRearrangementForStreams::splitFineToCoarseIntoBorderAndBulk(const uint &level)
{
    // For communication hiding, the interpolation cells from the fine to the coarse grid need to be split into two
    // groups:
    // - cells which are at the border between two gpus --> "border"
    // - the other cells which are not directly related to the communication betweeen the two gpus --> "bulk"

    this->getGridInterfaceIndicesBorderBulkFC(level);

    para->getParD(level)->intFCBorder.kFC      = para->getParH(level)->intFCBorder.kFC;
    para->getParD(level)->intFCBulk.kFC        = para->getParH(level)->intFCBulk.kFC;
    para->getParD(level)->intFCBorder.ICellFCC = para->getParD(level)->intFC.ICellFCC;
    para->getParD(level)->intFCBulk.ICellFCC =
        para->getParD(level)->intFCBorder.ICellFCC + para->getParD(level)->intFCBorder.kFC;
    para->getParD(level)->intFCBorder.ICellFCF = para->getParD(level)->intFC.ICellFCF;
    para->getParD(level)->intFCBulk.ICellFCF =
        para->getParD(level)->intFCBorder.ICellFCF + para->getParD(level)->intFCBorder.kFC;
}

void IndexRearrangementForStreams::getGridInterfaceIndicesBorderBulkFC(int level)
{
    // This function reorders the arrays of FCC/FCF indices and return pointers and sizes of the new subarrays:
    // The coarse cells for interpolation from fine to coarse (iCellFCC) are divided into two subgroups: border and
    // bulk. The fine cells (iCellFCF) are reordered accordingly.

    // create some local variables for better readability
    uint *iCellFccAll = para->getParH(level)->intFC.ICellFCC;
    uint *iCellFcfAll = para->getParH(level)->intFC.ICellFCF;
    auto grid         = this->builder->getGrid((uint)level);

    std::vector<uint> iCellFccBorderVector;
    std::vector<uint> iCellFccBulkVector;
    std::vector<uint> iCellFcfBorderVector;
    std::vector<uint> iCellFcfBulkVector;

    // fill border and bulk vectors with iCellFCs
    for (uint i = 0; i < para->getParH(level)->intFC.kFC; i++)
        if (grid->isSparseIndexInFluidNodeIndicesBorder(iCellFccAll[i])) {
            iCellFccBorderVector.push_back(iCellFccAll[i]);
            iCellFcfBorderVector.push_back(iCellFcfAll[i]);
        } else {
            iCellFccBulkVector.push_back(iCellFccAll[i]);
            iCellFcfBulkVector.push_back(iCellFcfAll[i]);
        }

    // set new sizes and pointers
    para->getParH(level)->intFCBorder.ICellFCC = iCellFccAll;
    para->getParH(level)->intFCBorder.ICellFCF = iCellFcfAll;
    para->getParH(level)->intFCBorder.kFC      = (uint)iCellFccBorderVector.size();
    para->getParH(level)->intFCBulk.kFC        = (uint)iCellFccBulkVector.size();
    para->getParH(level)->intFCBulk.ICellFCC   = iCellFccAll + para->getParH(level)->intFCBorder.kFC;
    para->getParH(level)->intFCBulk.ICellFCF   = iCellFcfAll + para->getParH(level)->intFCBorder.kFC;

    // copy the created vectors to the memory addresses of the old arrays
    for (uint i = 0; i < (uint)iCellFccBorderVector.size(); i++) {
        iCellFccAll[i] = iCellFccBorderVector[i];
        iCellFcfAll[i] = iCellFcfBorderVector[i];
    }
    for (uint i = 0; i < (uint)iCellFccBulkVector.size(); i++) {
        para->getParH(level)->intFCBulk.ICellFCC[i] = iCellFccBulkVector[i];
        para->getParH(level)->intFCBulk.ICellFCF[i] = iCellFcfBulkVector[i];
    }
}

void IndexRearrangementForStreams::splitCoarseToFineIntoBorderAndBulk(const uint &level)
{
    // For communication hiding, the interpolation cells from the coarse to the fine grid need to be split into two
    // groups:
    // - cells which are at the border between two gpus --> "border"
    // - the other cells which are not directly related to the communication betweeen the two gpus --> "bulk"

    this->getGridInterfaceIndicesBorderBulkCF(level);

    para->getParD(level)->intCFBorder.kCF      = para->getParH(level)->intCFBorder.kCF;
    para->getParD(level)->intCFBulk.kCF        = para->getParH(level)->intCFBulk.kCF;
    para->getParD(level)->intCFBorder.ICellCFC = para->getParD(level)->intCF.ICellCFC;
    para->getParD(level)->intCFBulk.ICellCFC =
        para->getParD(level)->intCFBorder.ICellCFC + para->getParD(level)->intCFBorder.kCF;
    para->getParD(level)->intCFBorder.ICellCFF = para->getParD(level)->intCF.ICellCFF;
    para->getParD(level)->intCFBulk.ICellCFF =
        para->getParD(level)->intCFBorder.ICellCFF + para->getParD(level)->intCFBorder.kCF;
    para->getParD(level)->offCFBulk.xOffCF = para->getParD(level)->offCF.xOffCF + para->getParD(level)->intCFBorder.kCF;
    para->getParD(level)->offCFBulk.yOffCF = para->getParD(level)->offCF.yOffCF + para->getParD(level)->intCFBorder.kCF;
    para->getParD(level)->offCFBulk.zOffCF = para->getParD(level)->offCF.zOffCF + para->getParD(level)->intCFBorder.kCF;
}

void IndexRearrangementForStreams::getGridInterfaceIndicesBorderBulkCF(int level)
{
    // This function reorders the arrays of CFC/CFF indices and sets the pointers and sizes of the new subarrays:
    // The coarse cells for interpolation from coarse to fine (iCellCFC) are divided into two subgroups: border and
    // bulk. The fine cells (iCellCFF) are reordered accordingly. The offset cells (xOffCF, yOffCF, zOffCF) must be
    // reordered in the same way.

    // create some local variables for better readability
    uint *iCellCfcAll  = para->getParH(level)->intCF.ICellCFC;
    uint *iCellCffAll  = para->getParH(level)->intCF.ICellCFF;
    uint *neighborX_SP = this->para->getParH(level)->neighborX_SP;
    uint *neighborY_SP = this->para->getParH(level)->neighborY_SP;
    uint *neighborZ_SP = this->para->getParH(level)->neighborZ_SP;
    auto grid          = this->builder->getGrid((uint)level);

    std::vector<uint> iCellCfcBorderVector;
    std::vector<uint> iCellCfcBulkVector;
    std::vector<uint> iCellCffBorderVector;
    std::vector<uint> iCellCffBulkVector;
    std::vector<real> xOffCFBorderVector;
    std::vector<real> yOffCFBorderVector;
    std::vector<real> zOffCFBorderVector;
    std::vector<real> xOffCFBulkVector;
    std::vector<real> yOffCFBulkVector;
    std::vector<real> zOffCFBulkVector;
    uint sparseIndexOfICellBSW;

    // fill border and bulk vectors with iCellCFs
    for (uint i = 0; i < para->getParH(level)->intCF.kCF; i++) {
        sparseIndexOfICellBSW = iCellCfcAll[i];

        if (grid->isSparseIndexInFluidNodeIndicesBorder(sparseIndexOfICellBSW) ||
            grid->isSparseIndexInFluidNodeIndicesBorder(neighborX_SP[sparseIndexOfICellBSW]) ||
            grid->isSparseIndexInFluidNodeIndicesBorder(neighborY_SP[sparseIndexOfICellBSW]) ||
            grid->isSparseIndexInFluidNodeIndicesBorder(neighborZ_SP[sparseIndexOfICellBSW]) ||
            grid->isSparseIndexInFluidNodeIndicesBorder(neighborY_SP[neighborX_SP[sparseIndexOfICellBSW]]) ||
            grid->isSparseIndexInFluidNodeIndicesBorder(neighborZ_SP[neighborX_SP[sparseIndexOfICellBSW]]) ||
            grid->isSparseIndexInFluidNodeIndicesBorder(neighborZ_SP[neighborY_SP[sparseIndexOfICellBSW]]) ||
            grid->isSparseIndexInFluidNodeIndicesBorder(
                neighborZ_SP[neighborY_SP[neighborX_SP[sparseIndexOfICellBSW]]])) {

            iCellCfcBorderVector.push_back(iCellCfcAll[i]);
            iCellCffBorderVector.push_back(iCellCffAll[i]);
            xOffCFBorderVector.push_back(para->getParH(level)->offCF.xOffCF[i]);
            yOffCFBorderVector.push_back(para->getParH(level)->offCF.yOffCF[i]);
            zOffCFBorderVector.push_back(para->getParH(level)->offCF.zOffCF[i]);
        } else {
            iCellCfcBulkVector.push_back(iCellCfcAll[i]);
            iCellCffBulkVector.push_back(iCellCffAll[i]);
            xOffCFBulkVector.push_back(para->getParH(level)->offCF.xOffCF[i]);
            yOffCFBulkVector.push_back(para->getParH(level)->offCF.yOffCF[i]);
            zOffCFBulkVector.push_back(para->getParH(level)->offCF.zOffCF[i]);
        }
    }

    // set new sizes and pointers
    para->getParH(level)->intCFBorder.ICellCFC = para->getParH(level)->intCF.ICellCFC;
    para->getParH(level)->intCFBorder.ICellCFF = para->getParH(level)->intCF.ICellCFF;
    para->getParH(level)->intCFBorder.kCF      = (uint)iCellCfcBorderVector.size();
    para->getParH(level)->intCFBulk.kCF        = (uint)iCellCfcBulkVector.size();
    para->getParH(level)->intCFBulk.ICellCFC =
        para->getParH(level)->intCF.ICellCFC + para->getParH(level)->intCFBorder.kCF;
    para->getParH(level)->intCFBulk.ICellCFF =
        para->getParH(level)->intCF.ICellCFF + para->getParH(level)->intCFBorder.kCF;
    para->getParH(level)->offCFBulk.xOffCF = para->getParH(level)->offCF.xOffCF + para->getParH(level)->intCFBorder.kCF;
    para->getParH(level)->offCFBulk.yOffCF = para->getParH(level)->offCF.yOffCF + para->getParH(level)->intCFBorder.kCF;
    para->getParH(level)->offCFBulk.zOffCF = para->getParH(level)->offCF.zOffCF + para->getParH(level)->intCFBorder.kCF;

    // copy the created vectors to the memory addresses of the old arrays
    for (uint i = 0; i < (uint)iCellCfcBorderVector.size(); i++) {
        para->getParH(level)->intCFBorder.ICellCFC[i] = iCellCfcBorderVector[i];
        para->getParH(level)->intCFBorder.ICellCFF[i] = iCellCffBorderVector[i];
        para->getParH(level)->offCF.xOffCF[i]         = xOffCFBorderVector[i];
        para->getParH(level)->offCF.yOffCF[i]         = yOffCFBorderVector[i];
        para->getParH(level)->offCF.zOffCF[i]         = zOffCFBorderVector[i];
    }
    for (uint i = 0; i < (uint)iCellCfcBulkVector.size(); i++) {
        para->getParH(level)->intCFBulk.ICellCFC[i] = iCellCfcBulkVector[i];
        para->getParH(level)->intCFBulk.ICellCFF[i] = iCellCffBulkVector[i];
        para->getParH(level)->offCFBulk.xOffCF[i]   = xOffCFBulkVector[i];
        para->getParH(level)->offCFBulk.yOffCF[i]   = yOffCFBulkVector[i];
        para->getParH(level)->offCFBulk.zOffCF[i]   = zOffCFBulkVector[i];
    }
}<|MERGE_RESOLUTION|>--- conflicted
+++ resolved
@@ -279,14 +279,8 @@
 
     // iCellFCC
     for (uint posInSendIndices = 0; posInSendIndices < numberOfSendIndices; posInSendIndices++) {
-<<<<<<< HEAD
-        neighbors.fill(-1);
-        sparseIndexSend = sendIndices[posInSendIndices];
-        if (isSparseIndexInICellFCC(para->getParH(level)->intFC.kFC, sparseIndexSend, level))
-=======
         sparseIndexSend = sendIndices[posInSendIndices];
         if (isSparseIndexInICellFCC(para->getParH(level)->intFC.kFC, sparseIndexSend, level)){
->>>>>>> 64cb4520
             addUniqueIndexToCommunicationVectors(sendIndicesAfterFtoC, sparseIndexSend,
                                                  sendIndicesForCommAfterFtoCPositions, posInSendIndices);
         }
