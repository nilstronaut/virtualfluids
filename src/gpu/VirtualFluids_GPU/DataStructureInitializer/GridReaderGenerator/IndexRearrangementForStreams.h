--- conflicted
+++ resolved
@@ -90,18 +90,6 @@
     //! \param sendIndices is the pointer to the vector with the send indices, which will be reordered in this function
     //! \param numberOfSendNodesAfterFtoC will be set in this method
     //! \param sendIndicesForCommAfterFtoCPositions stores each sendIndex's positions before reordering
-<<<<<<< HEAD
-    void reorderSendIndicesForCommAfterFtoC(int *sendIndices, int &numberOfSendNodesAfterFtoC, int direction, int level,
-                                            std::vector<uint> &sendIndicesForCommAfterFtoCPositions) const;
-    //! \brief Check if a sparse index occurs in the ICellFCC
-    bool isSparseIndexInICellFCC(uint sizeOfICellFCC, int sparseIndexSend, int level) const;
-    //! \brief Aggregate all nodes in the coarse cells for the interpolation in coarse to fine
-    //! \details For the coarse cells in the interpolation from coarse to fine only one node is stored. This methods
-    //! looks for the other nodes of each cell and puts them into vector. Duplicate nodes are only stored once.
-    void aggregateNodesInICellCFC(int level, std::vector<uint> &nodesCFC) const;
-    //! \brief Add index to sendIndicesAfterFtoC and sendIndicesForCommAfterFtoCPositions, but omit indices which are
-    //! already in sendIndicesAfterFtoC
-=======
     void reorderSendIndicesForCommAfterFtoC(int *sendIndices, int &numberOfSendNodesAfterFtoC, int direction,
                                             int level, std::vector<uint> &sendIndicesForCommAfterFtoCPositions) const;
     //! \brief Check if a sparse index occurs in the coarse nodes for the interpolation from fine to coarse
@@ -111,7 +99,6 @@
     //! looks for the other nodes of each cell and puts them into vector. Duplicate nodes are only stored once.
     void aggregateCoarseNodesForCtoF(int level, std::vector<uint> &nodesCFC) const;
     //! \brief Add index to sendIndicesAfterFtoC and sendIndicesForCommAfterFtoCPositions, but omit indices which are already in sendIndicesAfterFtoC
->>>>>>> e3cfb269
     void addUniqueIndexToCommunicationVectors(std::vector<int> &sendIndicesAfterFtoC, int &sparseIndexSend,
                                               std::vector<unsigned int> &sendIndicesForCommAfterFtoCPositions,
                                               uint &posInSendIndices) const;
