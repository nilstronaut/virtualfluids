#ifndef EXCHANGEDATA27_H
#define EXCHANGEDATA27_H

#include "Communication/Communicator.h"
#include "GPU/CudaMemoryManager.h"
#include "GPU/GPU_Interface.h"
#include "LBM/LB.h"
#include "Parameter/Parameter.h"
#include "Parameter/CudaStreamManager.h"

//! \file ExchangeData27.h
//! \ingroup GPU
//! \author Martin Schoenherr, Anna Wellmann
//! \brief Routines for data exchange when running simulations on multiple GPUs

//////////////////////////////////////////////////////////////////////////
// 1D domain decomposition
void exchangePreCollDataGPU27(Parameter *para, vf::gpu::Communicator &comm, CudaMemoryManager *cudaMemoryManager, 
                                         int level);
void exchangePostCollDataGPU27(Parameter *para, vf::gpu::Communicator &comm, CudaMemoryManager *cudaMemoryManager, 
                                          int level);
//////////////////////////////////////////////////////////////////////////
// 3D domain decomposition

// functions used for all directions

//! \brief Collect the send nodes in a buffer on the gpu
<<<<<<< HEAD
void collectNodesInSendBufferGPU(Parameter *para, int level,
                                            std::vector<ProcessNeighbor27> *sendProcessNeighbor,
                                            unsigned int numberOfSendProcessNeighbors);
//! \brief Distribute the receive nodes from the buffer on the gpu
void scatterNodesFromRecvBufferGPU(Parameter *para, int level,
                                              std::vector<ProcessNeighbor27> *recvProcessNeighborDev,
                                              unsigned int numberOfRecvProcessNeighbors);
=======
void collectNodesInSendBufferGPU(Parameter *para, int level, CudaStreamIndex streamIndex,
                                 std::vector<ProcessNeighbor27> *sendProcessNeighbor,
                                 unsigned int numberOfSendProcessNeighbors);
//! \brief Distribute the receive nodes from the buffer on the gpu
void scatterNodesFromRecvBufferGPU(Parameter *para, int level, CudaStreamIndex streamIndex,
                                   std::vector<ProcessNeighbor27> *recvProcessNeighborDev,
                                   unsigned int numberOfRecvProcessNeighbors);
>>>>>>> 9a1566aa
//! \brief Copy nodes which are part of the communication in multiple directions
//! \details The nodes are copied from the receive buffer in one direction to the send buffer in another direction. The
//! copy operation is conducted on the cpu. 
//! See [master thesis of Anna Wellmann (p. 56f: "Communication Hiding bei
//! der Verwendung eines uniformen Simulationsgitters")]
//! \param edgeNodes determines from where to where the nodes are
//! copied 
//! \param recvProcessNeighborHost is a reference to the receive buffer on the host, nodes are copied from here
//! \param sendProcessNeighborHost is a reference to the send buffer on the host, nodes are copied to here
void copyEdgeNodes(std::vector<LBMSimulationParameter::EdgeNodePositions> &edgeNodes,
                              std::vector<ProcessNeighbor27> &recvProcessNeighborHost,
                              std::vector<ProcessNeighbor27> &sendProcessNeighborHost);

//////////////////////////////////////////////////////////////////////////
// x

//! \brief Collect the send nodes for communication in the x direction in a buffer on the gpu
//! \details Needed to exchange all nodes, used in the communication after collision step
<<<<<<< HEAD
void prepareExchangeCollDataXGPU27AllNodes(Parameter *para, int level);
=======
void prepareExchangeCollDataXGPU27AllNodes(Parameter *para, int level, CudaStreamIndex streamIndex);
>>>>>>> 9a1566aa
//! \brief Collect the send nodes for communication in the x direction in a buffer on the gpu
//! \details Only exchange nodes which are part of the interpolation process on refined grids. This function is used in
//! the exchange which takes place after the interpolation fine to coarse and before the interpolation coarse to fine.
//! See [master thesis of Anna Wellmann]
<<<<<<< HEAD
void prepareExchangeCollDataXGPU27AfterFtoC(Parameter *para, int level);
=======
void prepareExchangeCollDataXGPU27AfterFtoC(Parameter *para, int level, CudaStreamIndex streamIndex);
>>>>>>> 9a1566aa
//! \brief Exchange routine in x direction for simulations on multiple gpus
//! \details Send and receive the nodes from the communication buffers on the gpus.
//! \param Communicator is needed for the communication between the processes with mpi
//! \param CudaMemoryManager is needed for moving the data between host and device
//! \param sendProcessNeighborDev, recvProcessNeighborDev, sendProcessNeighborHost, recvProcessNeighborHost are pointers
//! to the send and receive arrays, both on the device and the host
void exchangeCollDataXGPU27(Parameter *para, vf::gpu::Communicator &comm, CudaMemoryManager *cudaMemoryManager,
<<<<<<< HEAD
                                       int level,
=======
                                       int level, CudaStreamIndex streamIndex,
>>>>>>> 9a1566aa
                                       std::vector<ProcessNeighbor27> *sendProcessNeighborDev,
                                       std::vector<ProcessNeighbor27> *recvProcessNeighborDev,
                                       std::vector<ProcessNeighbor27> *sendProcessNeighborHost,
                                       std::vector<ProcessNeighbor27> *recvProcessNeighborHost);
//! \brief Calls exchangeCollDataXGPU27() for exchanging all nodes
//! \details Used in the communication after collision step
void exchangeCollDataXGPU27AllNodes(Parameter *para, vf::gpu::Communicator &comm,
<<<<<<< HEAD
                                               CudaMemoryManager *cudaMemoryManager, int level);
=======
                                               CudaMemoryManager *cudaMemoryManager, int level, CudaStreamIndex streamIndex);
>>>>>>> 9a1566aa
//! \brief Calls exchangeCollDataXGPU27() for exchanging the nodes, which are part of the communication between the two
//! interpolation processes on refined grids 
//! \details Only exchange nodes which are part of the interpolation process on
//! refined grids. This function is used in the exchange which takes place after the interpolation fine to coarse and
//! before the interpolation coarse to fine. See [master thesis of Anna Wellmann]
void exchangeCollDataXGPU27AfterFtoC(Parameter *para, vf::gpu::Communicator &comm,
<<<<<<< HEAD
                                                CudaMemoryManager *cudaMemoryManager, int level);
//! \brief Distribute the receive nodes (x direction) from the buffer on the gpu
//! \details Needed to exchange all nodes, used in the communication after collision step
void scatterNodesFromRecvBufferXGPU27AllNodes(Parameter *para, int level);
=======
                                                CudaMemoryManager *cudaMemoryManager, int level, CudaStreamIndex streamIndex);
//! \brief Distribute the receive nodes (x direction) from the buffer on the gpu
//! \details Needed to exchange all nodes, used in the communication after collision step
void scatterNodesFromRecvBufferXGPU27AllNodes(Parameter *para, int level, CudaStreamIndex streamIndex);
>>>>>>> 9a1566aa
//! \brief Distribute the receive nodes (x direction) from the buffer on the gpu
//! \details Only exchange nodes which are part of the interpolation process on refined grids. This function is used in
//! the exchange which takes place after the interpolation fine to coarse and before the interpolation coarse to fine.
//! See [master thesis of Anna Wellmann]
<<<<<<< HEAD
void scatterNodesFromRecvBufferXGPU27AfterFtoC(Parameter *para, int level);
=======
void scatterNodesFromRecvBufferXGPU27AfterFtoC(Parameter *para, int level, CudaStreamIndex streamIndex);
>>>>>>> 9a1566aa

//////////////////////////////////////////////////////////////////////////
// y

<<<<<<< HEAD
void prepareExchangeCollDataYGPU27AllNodes(Parameter *para, int level);
void prepareExchangeCollDataYGPU27AfterFtoC(Parameter *para, int level);

void exchangeCollDataYGPU27(Parameter *para, vf::gpu::Communicator &comm, CudaMemoryManager *cudaMemoryManager,
                                       int level,
=======
void prepareExchangeCollDataYGPU27AllNodes(Parameter *para, int level, CudaStreamIndex streamIndex);
void prepareExchangeCollDataYGPU27AfterFtoC(Parameter *para, int level, CudaStreamIndex streamIndex);

void exchangeCollDataYGPU27(Parameter *para, vf::gpu::Communicator &comm, CudaMemoryManager *cudaMemoryManager,
                                       int level,CudaStreamIndex streamIndex,
>>>>>>> 9a1566aa
                                       std::vector<ProcessNeighbor27> *sendProcessNeighborDev,
                                       std::vector<ProcessNeighbor27> *recvProcessNeighborDev,
                                       std::vector<ProcessNeighbor27> *sendProcessNeighborHost,
                                       std::vector<ProcessNeighbor27> *recvProcessNeighborHos);
void exchangeCollDataYGPU27AllNodes(Parameter *para, vf::gpu::Communicator &comm,
<<<<<<< HEAD
                                               CudaMemoryManager *cudaMemoryManager, int level);
void exchangeCollDataYGPU27AfterFtoC(Parameter *para, vf::gpu::Communicator &comm,
                                                CudaMemoryManager *cudaMemoryManager, int level);
void scatterNodesFromRecvBufferYGPU27AllNodes(Parameter *para, int level);
void scatterNodesFromRecvBufferYGPU27AfterFtoC(Parameter *para, int level);

// z
void prepareExchangeCollDataZGPU27AllNodes(Parameter *para, int level);
void prepareExchangeCollDataZGPU27AfterFtoC(Parameter *para, int level);

void exchangeCollDataZGPU27(Parameter *para, vf::gpu::Communicator &comm, CudaMemoryManager *cudaMemoryManager,
                                       int level,
=======
                                               CudaMemoryManager *cudaMemoryManager, int level, CudaStreamIndex streamIndex);
void exchangeCollDataYGPU27AfterFtoC(Parameter *para, vf::gpu::Communicator &comm,
                                                CudaMemoryManager *cudaMemoryManager, int level, CudaStreamIndex streamIndex);
void scatterNodesFromRecvBufferYGPU27AllNodes(Parameter *para, int level, CudaStreamIndex streamIndex);
void scatterNodesFromRecvBufferYGPU27AfterFtoC(Parameter *para, int level, CudaStreamIndex streamIndex);

// z
void prepareExchangeCollDataZGPU27AllNodes(Parameter *para, int level, CudaStreamIndex streamIndex);
void prepareExchangeCollDataZGPU27AfterFtoC(Parameter *para, int level, CudaStreamIndex streamIndex);

void exchangeCollDataZGPU27(Parameter *para, vf::gpu::Communicator &comm, CudaMemoryManager *cudaMemoryManager,
                                       int level, CudaStreamIndex streamIndex,
>>>>>>> 9a1566aa
                                       std::vector<ProcessNeighbor27> *sendProcessNeighborDev,
                                       std::vector<ProcessNeighbor27> *recvProcessNeighborDev,
                                       std::vector<ProcessNeighbor27> *sendProcessNeighborHost,
                                       std::vector<ProcessNeighbor27> *recvProcessNeighborHost);
void exchangeCollDataZGPU27AllNodes(Parameter *para, vf::gpu::Communicator &comm,
<<<<<<< HEAD
                                               CudaMemoryManager *cudaMemoryManager, int level);
void exchangeCollDataZGPU27AfterFtoC(Parameter *para, vf::gpu::Communicator &comm,
                                                CudaMemoryManager *cudaMemoryManager, int level);

void scatterNodesFromRecvBufferZGPU27AllNodes(Parameter *para, int level);
void scatterNodesFromRecvBufferZGPU27AfterFtoC(Parameter *para, int level);
=======
                                               CudaMemoryManager *cudaMemoryManager, int level, CudaStreamIndex streamIndex);
void exchangeCollDataZGPU27AfterFtoC(Parameter *para, vf::gpu::Communicator &comm,
                                                CudaMemoryManager *cudaMemoryManager, int level, CudaStreamIndex streamIndex);

void scatterNodesFromRecvBufferZGPU27AllNodes(Parameter *para, int level, CudaStreamIndex streamIndex);
void scatterNodesFromRecvBufferZGPU27AfterFtoC(Parameter *para, int level, CudaStreamIndex streamIndex);
>>>>>>> 9a1566aa

//////////////////////////////////////////////////////////////////////////
// 3D domain decomposition convection diffusion
void exchangePreCollDataADXGPU27(Parameter *para, vf::gpu::Communicator &comm,
                                            CudaMemoryManager *cudaMemoryManager, int level);
void exchangePreCollDataADYGPU27(Parameter *para, vf::gpu::Communicator &comm,
                                            CudaMemoryManager *cudaMemoryManager, int level);
void exchangePreCollDataADZGPU27(Parameter *para, vf::gpu::Communicator &comm,
                                            CudaMemoryManager *cudaMemoryManager, int level);
void exchangePostCollDataADXGPU27(Parameter *para, vf::gpu::Communicator &comm,
                                             CudaMemoryManager *cudaMemoryManager, int level);
void exchangePostCollDataADYGPU27(Parameter *para, vf::gpu::Communicator &comm,
                                             CudaMemoryManager *cudaMemoryManager, int level);
void exchangePostCollDataADZGPU27(Parameter *para, vf::gpu::Communicator &comm,
                                             CudaMemoryManager *cudaMemoryManager, int level);
//////////////////////////////////////////////////////////////////////////
// 3D domain decomposition F3 - K18/K20
void exchangeCollDataF3XGPU(Parameter *para, vf::gpu::Communicator &comm, CudaMemoryManager *cudaMemoryManager,
                                       int level);
void exchangeCollDataF3YGPU(Parameter *para, vf::gpu::Communicator &comm, CudaMemoryManager *cudaMemoryManager,
                                       int level);
void exchangeCollDataF3ZGPU(Parameter *para, vf::gpu::Communicator &comm, CudaMemoryManager *cudaMemoryManager,
                                       int level);
//////////////////////////////////////////////////////////////////////////
void barrierGPU(vf::gpu::Communicator &comm);
//////////////////////////////////////////////////////////////////////////

#endif<|MERGE_RESOLUTION|>--- conflicted
+++ resolved
@@ -25,15 +25,6 @@
 // functions used for all directions
 
 //! \brief Collect the send nodes in a buffer on the gpu
-<<<<<<< HEAD
-void collectNodesInSendBufferGPU(Parameter *para, int level,
-                                            std::vector<ProcessNeighbor27> *sendProcessNeighbor,
-                                            unsigned int numberOfSendProcessNeighbors);
-//! \brief Distribute the receive nodes from the buffer on the gpu
-void scatterNodesFromRecvBufferGPU(Parameter *para, int level,
-                                              std::vector<ProcessNeighbor27> *recvProcessNeighborDev,
-                                              unsigned int numberOfRecvProcessNeighbors);
-=======
 void collectNodesInSendBufferGPU(Parameter *para, int level, CudaStreamIndex streamIndex,
                                  std::vector<ProcessNeighbor27> *sendProcessNeighbor,
                                  unsigned int numberOfSendProcessNeighbors);
@@ -41,7 +32,6 @@
 void scatterNodesFromRecvBufferGPU(Parameter *para, int level, CudaStreamIndex streamIndex,
                                    std::vector<ProcessNeighbor27> *recvProcessNeighborDev,
                                    unsigned int numberOfRecvProcessNeighbors);
->>>>>>> 9a1566aa
 //! \brief Copy nodes which are part of the communication in multiple directions
 //! \details The nodes are copied from the receive buffer in one direction to the send buffer in another direction. The
 //! copy operation is conducted on the cpu. 
@@ -60,20 +50,12 @@
 
 //! \brief Collect the send nodes for communication in the x direction in a buffer on the gpu
 //! \details Needed to exchange all nodes, used in the communication after collision step
-<<<<<<< HEAD
-void prepareExchangeCollDataXGPU27AllNodes(Parameter *para, int level);
-=======
 void prepareExchangeCollDataXGPU27AllNodes(Parameter *para, int level, CudaStreamIndex streamIndex);
->>>>>>> 9a1566aa
 //! \brief Collect the send nodes for communication in the x direction in a buffer on the gpu
 //! \details Only exchange nodes which are part of the interpolation process on refined grids. This function is used in
 //! the exchange which takes place after the interpolation fine to coarse and before the interpolation coarse to fine.
 //! See [master thesis of Anna Wellmann]
-<<<<<<< HEAD
-void prepareExchangeCollDataXGPU27AfterFtoC(Parameter *para, int level);
-=======
 void prepareExchangeCollDataXGPU27AfterFtoC(Parameter *para, int level, CudaStreamIndex streamIndex);
->>>>>>> 9a1566aa
 //! \brief Exchange routine in x direction for simulations on multiple gpus
 //! \details Send and receive the nodes from the communication buffers on the gpus.
 //! \param Communicator is needed for the communication between the processes with mpi
@@ -81,11 +63,7 @@
 //! \param sendProcessNeighborDev, recvProcessNeighborDev, sendProcessNeighborHost, recvProcessNeighborHost are pointers
 //! to the send and receive arrays, both on the device and the host
 void exchangeCollDataXGPU27(Parameter *para, vf::gpu::Communicator &comm, CudaMemoryManager *cudaMemoryManager,
-<<<<<<< HEAD
-                                       int level,
-=======
                                        int level, CudaStreamIndex streamIndex,
->>>>>>> 9a1566aa
                                        std::vector<ProcessNeighbor27> *sendProcessNeighborDev,
                                        std::vector<ProcessNeighbor27> *recvProcessNeighborDev,
                                        std::vector<ProcessNeighbor27> *sendProcessNeighborHost,
@@ -93,73 +71,36 @@
 //! \brief Calls exchangeCollDataXGPU27() for exchanging all nodes
 //! \details Used in the communication after collision step
 void exchangeCollDataXGPU27AllNodes(Parameter *para, vf::gpu::Communicator &comm,
-<<<<<<< HEAD
-                                               CudaMemoryManager *cudaMemoryManager, int level);
-=======
                                                CudaMemoryManager *cudaMemoryManager, int level, CudaStreamIndex streamIndex);
->>>>>>> 9a1566aa
 //! \brief Calls exchangeCollDataXGPU27() for exchanging the nodes, which are part of the communication between the two
 //! interpolation processes on refined grids 
 //! \details Only exchange nodes which are part of the interpolation process on
 //! refined grids. This function is used in the exchange which takes place after the interpolation fine to coarse and
 //! before the interpolation coarse to fine. See [master thesis of Anna Wellmann]
 void exchangeCollDataXGPU27AfterFtoC(Parameter *para, vf::gpu::Communicator &comm,
-<<<<<<< HEAD
-                                                CudaMemoryManager *cudaMemoryManager, int level);
-//! \brief Distribute the receive nodes (x direction) from the buffer on the gpu
-//! \details Needed to exchange all nodes, used in the communication after collision step
-void scatterNodesFromRecvBufferXGPU27AllNodes(Parameter *para, int level);
-=======
                                                 CudaMemoryManager *cudaMemoryManager, int level, CudaStreamIndex streamIndex);
 //! \brief Distribute the receive nodes (x direction) from the buffer on the gpu
 //! \details Needed to exchange all nodes, used in the communication after collision step
 void scatterNodesFromRecvBufferXGPU27AllNodes(Parameter *para, int level, CudaStreamIndex streamIndex);
->>>>>>> 9a1566aa
 //! \brief Distribute the receive nodes (x direction) from the buffer on the gpu
 //! \details Only exchange nodes which are part of the interpolation process on refined grids. This function is used in
 //! the exchange which takes place after the interpolation fine to coarse and before the interpolation coarse to fine.
 //! See [master thesis of Anna Wellmann]
-<<<<<<< HEAD
-void scatterNodesFromRecvBufferXGPU27AfterFtoC(Parameter *para, int level);
-=======
 void scatterNodesFromRecvBufferXGPU27AfterFtoC(Parameter *para, int level, CudaStreamIndex streamIndex);
->>>>>>> 9a1566aa
 
 //////////////////////////////////////////////////////////////////////////
 // y
 
-<<<<<<< HEAD
-void prepareExchangeCollDataYGPU27AllNodes(Parameter *para, int level);
-void prepareExchangeCollDataYGPU27AfterFtoC(Parameter *para, int level);
-
-void exchangeCollDataYGPU27(Parameter *para, vf::gpu::Communicator &comm, CudaMemoryManager *cudaMemoryManager,
-                                       int level,
-=======
 void prepareExchangeCollDataYGPU27AllNodes(Parameter *para, int level, CudaStreamIndex streamIndex);
 void prepareExchangeCollDataYGPU27AfterFtoC(Parameter *para, int level, CudaStreamIndex streamIndex);
 
 void exchangeCollDataYGPU27(Parameter *para, vf::gpu::Communicator &comm, CudaMemoryManager *cudaMemoryManager,
                                        int level,CudaStreamIndex streamIndex,
->>>>>>> 9a1566aa
                                        std::vector<ProcessNeighbor27> *sendProcessNeighborDev,
                                        std::vector<ProcessNeighbor27> *recvProcessNeighborDev,
                                        std::vector<ProcessNeighbor27> *sendProcessNeighborHost,
                                        std::vector<ProcessNeighbor27> *recvProcessNeighborHos);
 void exchangeCollDataYGPU27AllNodes(Parameter *para, vf::gpu::Communicator &comm,
-<<<<<<< HEAD
-                                               CudaMemoryManager *cudaMemoryManager, int level);
-void exchangeCollDataYGPU27AfterFtoC(Parameter *para, vf::gpu::Communicator &comm,
-                                                CudaMemoryManager *cudaMemoryManager, int level);
-void scatterNodesFromRecvBufferYGPU27AllNodes(Parameter *para, int level);
-void scatterNodesFromRecvBufferYGPU27AfterFtoC(Parameter *para, int level);
-
-// z
-void prepareExchangeCollDataZGPU27AllNodes(Parameter *para, int level);
-void prepareExchangeCollDataZGPU27AfterFtoC(Parameter *para, int level);
-
-void exchangeCollDataZGPU27(Parameter *para, vf::gpu::Communicator &comm, CudaMemoryManager *cudaMemoryManager,
-                                       int level,
-=======
                                                CudaMemoryManager *cudaMemoryManager, int level, CudaStreamIndex streamIndex);
 void exchangeCollDataYGPU27AfterFtoC(Parameter *para, vf::gpu::Communicator &comm,
                                                 CudaMemoryManager *cudaMemoryManager, int level, CudaStreamIndex streamIndex);
@@ -172,27 +113,17 @@
 
 void exchangeCollDataZGPU27(Parameter *para, vf::gpu::Communicator &comm, CudaMemoryManager *cudaMemoryManager,
                                        int level, CudaStreamIndex streamIndex,
->>>>>>> 9a1566aa
                                        std::vector<ProcessNeighbor27> *sendProcessNeighborDev,
                                        std::vector<ProcessNeighbor27> *recvProcessNeighborDev,
                                        std::vector<ProcessNeighbor27> *sendProcessNeighborHost,
                                        std::vector<ProcessNeighbor27> *recvProcessNeighborHost);
 void exchangeCollDataZGPU27AllNodes(Parameter *para, vf::gpu::Communicator &comm,
-<<<<<<< HEAD
-                                               CudaMemoryManager *cudaMemoryManager, int level);
-void exchangeCollDataZGPU27AfterFtoC(Parameter *para, vf::gpu::Communicator &comm,
-                                                CudaMemoryManager *cudaMemoryManager, int level);
-
-void scatterNodesFromRecvBufferZGPU27AllNodes(Parameter *para, int level);
-void scatterNodesFromRecvBufferZGPU27AfterFtoC(Parameter *para, int level);
-=======
                                                CudaMemoryManager *cudaMemoryManager, int level, CudaStreamIndex streamIndex);
 void exchangeCollDataZGPU27AfterFtoC(Parameter *para, vf::gpu::Communicator &comm,
                                                 CudaMemoryManager *cudaMemoryManager, int level, CudaStreamIndex streamIndex);
 
 void scatterNodesFromRecvBufferZGPU27AllNodes(Parameter *para, int level, CudaStreamIndex streamIndex);
 void scatterNodesFromRecvBufferZGPU27AfterFtoC(Parameter *para, int level, CudaStreamIndex streamIndex);
->>>>>>> 9a1566aa
 
 //////////////////////////////////////////////////////////////////////////
 // 3D domain decomposition convection diffusion
