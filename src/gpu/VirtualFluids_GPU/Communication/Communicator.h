#ifndef COMMUNICATOR_GPU_H
#define COMMUNICATOR_GPU_H

#include <vector>

#include <mpi.h>

#include "VirtualFluids_GPU_export.h"

#include <basics/Core/DataTypes.h>

//////////////////////////////////
#ifdef VF_DOUBLE_ACCURACY
#define MPI_Type_GPU  MPI_DOUBLE
#else
#define MPI_Type_GPU  MPI_FLOAT
#endif
//////////////////////////////////


namespace vf::gpu
{


class VIRTUALFLUIDS_GPU_EXPORT Communicator
{
public:
<<<<<<< HEAD
    static Communicator* getInstanz();
    static Communicator* getInstanz(const int numberOfProcs);
=======
    static Communicator& getInstance();
    Communicator(const Communicator&) = delete;
    Communicator& operator=(const Communicator&) = delete;

>>>>>>> d243c58c
    void exchngBottomToTop(float* sbuf, float* rbuf, int count);
    void exchngTopToBottom(float* sbuf, float* rbuf, int count);
    void waitAll();
    void distributeGeometry(unsigned int* dataRoot, unsigned int* dataNode, int dataSizePerNode);
    int getPID() const;
    int getNummberOfProcess() const;
    int getNeighbourTop();
    int getNeighbourBottom();
    void exchngData(float* sbuf_t, float* rbuf_t, float* sbuf_b, float* rbuf_b, int count);
    void exchngDataNB(float* sbuf_t, int count_st, float* rbuf_t, int count_rt, float* sbuf_b, int count_sb, float* rbuf_b, int count_rb);
    //////////////////////////////////////////////////////////////////////////
    void exchngDataGPU(real* sbuf, int count_s, real* rbuf, int count_r, int nb_rank);
    void sendRecvGPU(real* sbuf, int count_s, real* rbuf, int count_r, int nb_rank);
    void nbRecvDataGPU( real* rbuf, int count_r, int nb_rank );
    void nbSendDataGPU( real* sbuf, int count_s, int nb_rank );
    void waitallGPU();
    void sendDataGPU( real* sbuf, int count_s, int nb_rank );
    void waitGPU(int id);
    void resetRequest();
    void barrierGPU();
    void barrier();
    //////////////////////////////////////////////////////////////////////////
    void exchngDataGeo(int* sbuf_t, int* rbuf_t, int* sbuf_b, int* rbuf_b, int count);
    MPI_Comm getCommunicator();
    void startTimer();
    void stopTimer();
    double getTime();
    int mapCudaDevice(const int &rank, const int &size, const std::vector<unsigned int> &devices, const int &maxdev);
<<<<<<< HEAD
    std::vector<double> gatherNUPS(double processNups);
    //////////////////////////////////////////////////////////////////////////
    void exchangeIndices(uint *rbuf, int count_r, int nb_rank_r, uint *sbuf, int count_s, int nb_rank_s);

protected:
private:
     static Communicator* instanz;
     int numprocs, PID;
     int nbrbottom, nbrtop; 
     MPI_Comm comm1d, commGPU;
     MPI_Status status[4];
     MPI_Request request[4];
     //////////////////////////////////////////////////////////////////////////
     std::vector<MPI_Request> requestGPU;
     int rcount;
     //////////////////////////////////////////////////////////////////////////
     double starttime;
     double endtime;
     Communicator();
     Communicator(const int numberOfProcs);
     Communicator(const Communicator&);
=======
private:
   int numprocs, PID;
   int nbrbottom, nbrtop; 
   MPI_Comm comm1d, commGPU;
   MPI_Status status[4];
   MPI_Request request[4];
   //////////////////////////////////////////////////////////////////////////
   std::vector<MPI_Request> requestGPU;
   int rcount;
   //////////////////////////////////////////////////////////////////////////
   double starttime;
   double endtime;
   Communicator();
   ~Communicator();
>>>>>>> d243c58c
};

}

#endif
<|MERGE_RESOLUTION|>--- conflicted
+++ resolved
@@ -25,15 +25,10 @@
 class VIRTUALFLUIDS_GPU_EXPORT Communicator
 {
 public:
-<<<<<<< HEAD
-    static Communicator* getInstanz();
-    static Communicator* getInstanz(const int numberOfProcs);
-=======
     static Communicator& getInstance();
     Communicator(const Communicator&) = delete;
     Communicator& operator=(const Communicator&) = delete;
 
->>>>>>> d243c58c
     void exchngBottomToTop(float* sbuf, float* rbuf, int count);
     void exchngTopToBottom(float* sbuf, float* rbuf, int count);
     void waitAll();
@@ -62,29 +57,9 @@
     void stopTimer();
     double getTime();
     int mapCudaDevice(const int &rank, const int &size, const std::vector<unsigned int> &devices, const int &maxdev);
-<<<<<<< HEAD
     std::vector<double> gatherNUPS(double processNups);
     //////////////////////////////////////////////////////////////////////////
     void exchangeIndices(uint *rbuf, int count_r, int nb_rank_r, uint *sbuf, int count_s, int nb_rank_s);
-
-protected:
-private:
-     static Communicator* instanz;
-     int numprocs, PID;
-     int nbrbottom, nbrtop; 
-     MPI_Comm comm1d, commGPU;
-     MPI_Status status[4];
-     MPI_Request request[4];
-     //////////////////////////////////////////////////////////////////////////
-     std::vector<MPI_Request> requestGPU;
-     int rcount;
-     //////////////////////////////////////////////////////////////////////////
-     double starttime;
-     double endtime;
-     Communicator();
-     Communicator(const int numberOfProcs);
-     Communicator(const Communicator&);
-=======
 private:
    int numprocs, PID;
    int nbrbottom, nbrtop; 
@@ -99,7 +74,6 @@
    double endtime;
    Communicator();
    ~Communicator();
->>>>>>> d243c58c
 };
 
 }
