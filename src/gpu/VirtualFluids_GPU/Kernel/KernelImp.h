#ifndef KERNEL_IMP_H
#define KERNEL_IMP_H

#include "LBM/LB.h" 

#include "Kernel.h"

#include <memory>

#include <cuda/CudaGrid.h>

class CheckParameterStrategy;
class Parameter;
class CudaStreamManager; 
class KernelImp : public Kernel
{
public:
    virtual void run() = 0;
<<<<<<< HEAD
    virtual void runOnIndices(const unsigned int *indices, unsigned int size_indices, CudaStreamIndex streamIndex=CudaStreamIndex::Legacy);
=======
    virtual void runOnIndices(const unsigned int *indices, unsigned int size_indices, CollisionTemplate collisionTemplate, int stream = -1);
>>>>>>> b7c8ef29

    bool checkParameter();
    std::vector<PreProcessorType> getPreProcessorTypes();
    KernelGroup getKernelGroup();

    void setCheckParameterStrategy(std::shared_ptr<CheckParameterStrategy> strategy);
    bool getKernelUsesFluidNodeIndices();

protected:
    KernelImp(std::shared_ptr<Parameter> para, int level);
    KernelImp();

    std::shared_ptr<Parameter> para;
    std::shared_ptr<CheckParameterStrategy> checkStrategy;
    int level;
    std::vector<PreProcessorType> myPreProcessorTypes;
    KernelGroup myKernelGroup;

    vf::cuda::CudaGrid cudaGrid;

    bool kernelUsesFluidNodeIndices = false;
};

#endif<|MERGE_RESOLUTION|>--- conflicted
+++ resolved
@@ -16,11 +16,7 @@
 {
 public:
     virtual void run() = 0;
-<<<<<<< HEAD
-    virtual void runOnIndices(const unsigned int *indices, unsigned int size_indices, CudaStreamIndex streamIndex=CudaStreamIndex::Legacy);
-=======
-    virtual void runOnIndices(const unsigned int *indices, unsigned int size_indices, CollisionTemplate collisionTemplate, int stream = -1);
->>>>>>> b7c8ef29
+    virtual void runOnIndices(const unsigned int *indices, unsigned int size_indices, CollisionTemplate collisionTemplate, CudaStreamIndex streamIndex);
 
     bool checkParameter();
     std::vector<PreProcessorType> getPreProcessorTypes();
