--- conflicted
+++ resolved
@@ -32,13 +32,9 @@
     std::vector<PreProcessorType> myPreProcessorTypes;
     KernelGroup myKernelGroup;
 
-<<<<<<< HEAD
-    vf::gpu::CudaGrid cudaGrid;
+    vf::cuda::CudaGrid cudaGrid;
     
     std::unique_ptr<std::pair<dim3, dim3>> calcGridDimensions(unsigned int size_Mat, int numberOfThreads);
-=======
-    vf::cuda::CudaGrid cudaGrid;
->>>>>>> d243c58c
 };
 
 #endif