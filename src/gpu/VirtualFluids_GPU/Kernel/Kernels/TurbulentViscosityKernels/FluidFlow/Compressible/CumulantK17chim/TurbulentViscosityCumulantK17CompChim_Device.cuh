#ifndef LB_Kernel_TURBULENT_VISCOSITY_CUMULANT_K17_COMP_CHIM_H
#define LB_Kernel_TURBULENT_VISCOSITY_CUMULANT_K17_COMP_CHIM_H

#include <DataTypes.h>
#include <curand.h>

<<<<<<< HEAD
__global__ void LB_Kernel_TurbulentViscosityCumulantK17CompChim(
=======
template< TurbulenceModel turbulenceModel > __global__ void LB_Kernel_TurbulentViscosityCumulantK17CompChim(
>>>>>>> 9c3257bd
	real omega_in,
	uint* typeOfGridNode,
	uint* neighborX,
	uint* neighborY,
	uint* neighborZ,
	real* distributions,
	real* rho,
	real* vx,
    real* vy,
    real* vz,
	real* turbulentViscosity,
<<<<<<< HEAD
	unsigned long numberOfLBnodes,
=======
	real SGSconstant,
	unsigned long size_Mat,
>>>>>>> 9c3257bd
	int level,
	bool bodyForce,
	real* forces,
	real* bodyForceX,
	real* bodyForceY,
	real* bodyForceZ,
	real* quadricLimiters,
	bool isEvenTimestep);
#endif<|MERGE_RESOLUTION|>--- conflicted
+++ resolved
@@ -4,11 +4,7 @@
 #include <DataTypes.h>
 #include <curand.h>
 
-<<<<<<< HEAD
-__global__ void LB_Kernel_TurbulentViscosityCumulantK17CompChim(
-=======
 template< TurbulenceModel turbulenceModel > __global__ void LB_Kernel_TurbulentViscosityCumulantK17CompChim(
->>>>>>> 9c3257bd
 	real omega_in,
 	uint* typeOfGridNode,
 	uint* neighborX,
@@ -20,12 +16,8 @@
     real* vy,
     real* vz,
 	real* turbulentViscosity,
-<<<<<<< HEAD
+	real SGSconstant,
 	unsigned long numberOfLBnodes,
-=======
-	real SGSconstant,
-	unsigned long size_Mat,
->>>>>>> 9c3257bd
 	int level,
 	bool bodyForce,
 	real* forces,
