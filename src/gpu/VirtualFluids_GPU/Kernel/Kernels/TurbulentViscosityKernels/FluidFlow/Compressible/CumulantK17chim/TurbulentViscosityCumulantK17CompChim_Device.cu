//=======================================================================================
// ____          ____    __    ______     __________   __      __       __        __         
// \    \       |    |  |  |  |   _   \  |___    ___| |  |    |  |     /  \      |  |        
//  \    \      |    |  |  |  |  |_)   |     |  |     |  |    |  |    /    \     |  |        
//   \    \     |    |  |  |  |   _   /      |  |     |  |    |  |   /  /\  \    |  |        
//    \    \    |    |  |  |  |  | \  \      |  |     |   \__/   |  /  ____  \   |  |____    
//     \    \   |    |  |__|  |__|  \__\     |__|      \________/  /__/    \__\  |_______|   
//      \    \  |    |   ________________________________________________________________    
//       \    \ |    |  |  ______________________________________________________________|   
//        \    \|    |  |  |         __          __     __     __     ______      _______    
//         \         |  |  |_____   |  |        |  |   |  |   |  |   |   _  \    /  _____)   
//          \        |  |   _____|  |  |        |  |   |  |   |  |   |  | \  \   \_______    
//           \       |  |  |        |  |_____   |   \_/   |   |  |   |  |_/  /    _____  |
//            \ _____|  |__|        |________|   \_______/    |__|   |______/    (_______/   
//
//  This file is part of VirtualFluids. VirtualFluids is free software: you can 
//  redistribute it and/or modify it under the terms of the GNU General Public
//  License as published by the Free Software Foundation, either version 3 of 
//  the License, or (at your option) any later version.
//  
//  VirtualFluids is distributed in the hope that it will be useful, but WITHOUT 
//  ANY WARRANTY; without even the implied warranty of MERCHANTABILITY or 
//  FITNESS FOR A PARTICULAR PURPOSE.  See the GNU General Public License 
//  for more details.
//  
//  You should have received a copy of the GNU General Public License along
//  with VirtualFluids (see COPYING.txt). If not, see <http://www.gnu.org/licenses/>.
//
//! \file TurbulentViscosityCumulantK17CompChim_Device.cu
//! \author Henry Korb, Henrik Asmuth
//! \date 16/05/2022
//! \brief CumulantK17CompChim kernel by Martin Schönherr that includes turbulent viscosity and other small mods.
//!
//! Additions to CumulantK17CompChim:
//!     - can incorporate local body force 
//!     - when applying a local body force, the total round of error of forcing+bodyforce is saved and added in next time step
//!     - uses turbulent viscosity that is computed in separate kernel (as of now AMD)
//!     - saves macroscopic values (needed for instance for probes, AMD, and actuator models)
//!
//=======================================================================================
/* Device code */
#include "LBM/LB.h" 
#include "lbm/constants/D3Q27.h"
#include <lbm/constants/NumericConstants.h>
#include "Kernel/Utilities/DistributionHelper.cuh"
#include "VirtualFluids_GPU/GPU/KernelUtilities.h"
#include "Kernel/ChimeraTransformation.h"

#include "GPU/TurbulentViscosityInlines.cuh"

using namespace vf::lbm::constant;
using namespace vf::lbm::dir;
<<<<<<< HEAD
#include "Kernel/Utilities/ChimeraTransformation.h"
=======
>>>>>>> d0397a6a


////////////////////////////////////////////////////////////////////////////////
template<TurbulenceModel turbulenceModel>
__global__ void LB_Kernel_TurbulentViscosityCumulantK17CompChim(
	real omega_in,
	uint* typeOfGridNode,
	uint* neighborX,
	uint* neighborY,
	uint* neighborZ,
	real* distributions,
    real* rho,
    real* vx,
    real* vy,
    real* vz,
    real* turbulentViscosity,
    real SGSconstant,
	unsigned long numberOfLBnodes,
	int level,
    bool bodyForce,
	real* forces,
    real* bodyForceX,
    real* bodyForceY,
    real* bodyForceZ,
	real* quadricLimiters,
	bool isEvenTimestep)
{
    //////////////////////////////////////////////////////////////////////////
    //! Cumulant K17 Kernel is based on \ref
    //! <a href="https://doi.org/10.1016/j.jcp.2017.05.040"><b>[ M. Geier et al. (2017), DOI:10.1016/j.jcp.2017.05.040
    //! ]</b></a> and \ref <a href="https://doi.org/10.1016/j.jcp.2017.07.004"><b>[ M. Geier et al. (2017),
    //! DOI:10.1016/j.jcp.2017.07.004 ]</b></a>
    //!
    //! The cumulant kernel is executed in the following steps
    //!
    ////////////////////////////////////////////////////////////////////////////////
    //! - Get node index coordinates from threadIdx, blockIdx, blockDim and gridDim.
    //!
    const unsigned k_000 = vf::gpu::getNodeIndex();

    //////////////////////////////////////////////////////////////////////////
    // run for all indices in size_Mat and fluid nodes
    if ((k_000 < numberOfLBnodes) && (typeOfGridNode[k_000] == GEO_FLUID)) {
        //////////////////////////////////////////////////////////////////////////
        //! - Read distributions: style of reading and writing the distributions from/to stored arrays dependent on
        //! timestep is based on the esoteric twist algorithm \ref <a
        //! href="https://doi.org/10.3390/computation5020019"><b>[ M. Geier et al. (2017),
        //! DOI:10.3390/computation5020019 ]</b></a>
        //!
        Distributions27 dist = vf::gpu::getDistributionReferences27(distributions, numberOfLBnodes, isEvenTimestep);

        ////////////////////////////////////////////////////////////////////////////////
        //! - Set neighbor indices (necessary for indirect addressing)
        uint k_M00 = neighborX[k_000];
        uint k_0M0 = neighborY[k_000];
        uint k_00M = neighborZ[k_000];
        uint k_MM0 = neighborY[k_M00];
        uint k_M0M = neighborZ[k_M00];
        uint k_0MM = neighborZ[k_0M0];
        uint k_MMM = neighborZ[k_MM0];
        ////////////////////////////////////////////////////////////////////////////////////
        //! - Set local distributions
        //!
        real f_000 = (dist.f[DIR_000])[k_000];
        real f_P00 = (dist.f[DIR_P00])[k_000];
        real f_M00 = (dist.f[DIR_M00])[k_M00];
        real f_0P0 = (dist.f[DIR_0P0])[k_000];
        real f_0M0 = (dist.f[DIR_0M0])[k_0M0];
        real f_00P = (dist.f[DIR_00P])[k_000];
        real f_00M = (dist.f[DIR_00M])[k_00M];
        real f_PP0 = (dist.f[DIR_PP0])[k_000];
        real f_MM0 = (dist.f[DIR_MM0])[k_MM0];
        real f_PM0 = (dist.f[DIR_PM0])[k_0M0];
        real f_MP0 = (dist.f[DIR_MP0])[k_M00];
        real f_P0P = (dist.f[DIR_P0P])[k_000];
        real f_M0M = (dist.f[DIR_M0M])[k_M0M];
        real f_P0M = (dist.f[DIR_P0M])[k_00M];
        real f_M0P = (dist.f[DIR_M0P])[k_M00];
        real f_0PP = (dist.f[DIR_0PP])[k_000];
        real f_0MM = (dist.f[DIR_0MM])[k_0MM];
        real f_0PM = (dist.f[DIR_0PM])[k_00M];
        real f_0MP = (dist.f[DIR_0MP])[k_0M0];
        real f_PPP = (dist.f[DIR_PPP])[k_000];
        real f_MPP = (dist.f[DIR_MPP])[k_M00];
        real f_PMP = (dist.f[DIR_PMP])[k_0M0];
        real f_MMP = (dist.f[DIR_MMP])[k_MM0];
        real f_PPM = (dist.f[DIR_PPM])[k_00M];
        real f_MPM = (dist.f[DIR_MPM])[k_M0M];
        real f_PMM = (dist.f[DIR_PMM])[k_0MM];
        real f_MMM = (dist.f[DIR_MMM])[k_MMM];

        ////////////////////////////////////////////////////////////////////////////////////
        //! - Define aliases to use the same variable for the moments (m's):
        //!
        real& m_111 = f_000;
        real& m_211 = f_P00;
        real& m_011 = f_M00;
        real& m_121 = f_0P0;
        real& m_101 = f_0M0;
        real& m_112 = f_00P;
        real& m_110 = f_00M;
        real& m_221 = f_PP0;
        real& m_001 = f_MM0;
        real& m_201 = f_PM0;
        real& m_021 = f_MP0;
        real& m_212 = f_P0P;
        real& m_010 = f_M0M;
        real& m_210 = f_P0M;
        real& m_012 = f_M0P;
        real& m_122 = f_0PP;
        real& m_100 = f_0MM;
        real& m_120 = f_0PM;
        real& m_102 = f_0MP;
        real& m_222 = f_PPP;
        real& m_022 = f_MPP;
        real& m_202 = f_PMP;
        real& m_002 = f_MMP;
        real& m_220 = f_PPM;
        real& m_020 = f_MPM;
        real& m_200 = f_PMM;
        real& m_000 = f_MMM;

        //////////////////////////////////////////////////////(unsigned long)//////////////////////////////
        //! - Calculate density and velocity using pyramid summation for low round-off errors as in Eq. (J1)-(J3) \ref
        //! <a href="https://doi.org/10.1016/j.camwa.2015.05.001"><b>[ M. Geier et al. (2015),
        //! DOI:10.1016/j.camwa.2015.05.001 ]</b></a>
        //!
        real drho = ((((f_PPP + f_MMM) + (f_MPM + f_PMP)) + ((f_MPP + f_PMM) + (f_MMP + f_PPM))) +
                    (((f_0MP + f_0PM) + (f_0MM + f_0PP)) + ((f_M0P + f_P0M) + (f_M0M + f_P0P)) +
                    ((f_MP0 + f_PM0) + (f_MM0 + f_PP0))) +
                    ((f_M00 + f_P00) + (f_0M0 + f_0P0) + (f_00M + f_00P))) +
                        f_000;

        real oneOverRho = c1o1 / (c1o1 + drho);

        real vvx = ((((f_PPP - f_MMM) + (f_PMP - f_MPM)) + ((f_PMM - f_MPP) + (f_PPM - f_MMP))) +
                    (((f_P0M - f_M0P) + (f_P0P - f_M0M)) + ((f_PM0 - f_MP0) + (f_PP0 - f_MM0))) + (f_P00 - f_M00)) *
                oneOverRho;
        real vvy = ((((f_PPP - f_MMM) + (f_MPM - f_PMP)) + ((f_MPP - f_PMM) + (f_PPM - f_MMP))) +
                    (((f_0PM - f_0MP) + (f_0PP - f_0MM)) + ((f_MP0 - f_PM0) + (f_PP0 - f_MM0))) + (f_0P0 - f_0M0)) *
                oneOverRho;
        real vvz = ((((f_PPP - f_MMM) + (f_PMP - f_MPM)) + ((f_MPP - f_PMM) + (f_MMP - f_PPM))) +
                    (((f_0MP - f_0PM) + (f_0PP - f_0MM)) + ((f_M0P - f_P0M) + (f_P0P - f_M0M))) + (f_00P - f_00M)) *
                oneOverRho;
        
        ////////////////////////////////////////////////////////////////////////////////////
        //! - Add half of the acceleration (body force) to the velocity as in Eq. (42) \ref
        //! <a href="https://doi.org/10.1016/j.camwa.2015.05.001"><b>[ M. Geier et al. (2015),
        //! DOI:10.1016/j.camwa.2015.05.001 ]</b></a>
        //!
        real factor = c1o1;
        for (size_t i = 1; i <= level; i++){
            factor *= c2o1;
        } 
        
        real fx = forces[0];
        real fy = forces[1];
        real fz = forces[2];

        if( bodyForce ){
            fx += bodyForceX[k_000]; 
            fy += bodyForceY[k_000];
            fz += bodyForceZ[k_000];

            real vx = vvx;
            real vy = vvy;
            real vz = vvz;
            real acc_x = fx * c1o2 / factor;
            real acc_y = fy * c1o2 / factor;
            real acc_z = fz * c1o2 / factor;

            vvx += acc_x;
            vvy += acc_y;
            vvz += acc_z;
            
        //    // Reset body force. To be used when not using round-off correction.
        // bodyForceX[k] = 0.0f;
        // bodyForceY[k] = 0.0f;
        // bodyForceZ[k] = 0.0f;

            ////////////////////////////////////////////////////////////////////////////////////
            //!> Round-off correction
            //!
            //!> Similar to Kahan summation algorithm (https://en.wikipedia.org/wiki/Kahan_summation_algorithm)
            //!> Essentially computes the round-off error of the applied force and adds it in the next time step as a compensation.
            //!> Seems to be necesseary at very high Re boundary layers, where the forcing and velocity can  
            //!> differ by several orders of magnitude.
            //!> \note 16/05/2022: Testing, still ongoing! 
            //!
            bodyForceX[k_000] = (acc_x-(vvx-vx))*factor*c2o1;
            bodyForceY[k_000] = (acc_y-(vvy-vy))*factor*c2o1;
            bodyForceZ[k_000] = (acc_z-(vvz-vz))*factor*c2o1;
        }
        else{
            vvx += fx * c1o2 / factor;
            vvy += fy * c1o2 / factor;
            vvz += fz * c1o2 / factor;
        }
        

        ////////////////////////////////////////////////////////////////////////////////////
        // calculate the square of velocities for this lattice node
        real vx2 = vvx * vvx;
        real vy2 = vvy * vvy;
        real vz2 = vvz * vvz;
        ////////////////////////////////////////////////////////////////////////////////////
        //! - Set relaxation limiters for third order cumulants to default value \f$ \lambda=0.001 \f$ according to
        //! section 6 in \ref <a href="https://doi.org/10.1016/j.jcp.2017.05.040"><b>[ M. Geier et al. (2017),
        //! DOI:10.1016/j.jcp.2017.05.040 ]</b></a>
        //!
        real quadricLimitP = quadricLimiters[0];
        real quadricLimitM = quadricLimiters[1];
        real quadricLimitD = quadricLimiters[2];
        ////////////////////////////////////////////////////////////////////////////////////
        //! - Chimera transform from well conditioned distributions to central moments as defined in Appendix J in \ref
        //! <a href="https://doi.org/10.1016/j.camwa.2015.05.001"><b>[ M. Geier et al. (2015),
        //! DOI:10.1016/j.camwa.2015.05.001 ]</b></a> see also Eq. (6)-(14) in \ref <a
        //! href="https://doi.org/10.1016/j.jcp.2017.05.040"><b>[ M. Geier et al. (2017), DOI:10.1016/j.jcp.2017.05.040
        //! ]</b></a>
        //!
        ////////////////////////////////////////////////////////////////////////////////////
        // Z - Dir
        forwardInverseChimeraWithK(f_MMM, f_MM0, f_MMP, vvz, vz2, c36o1, c1o36);
        forwardInverseChimeraWithK(f_M0M, f_M00, f_M0P, vvz, vz2, c9o1,  c1o9);
        forwardInverseChimeraWithK(f_MPM, f_MP0, f_MPP, vvz, vz2, c36o1, c1o36);
        forwardInverseChimeraWithK(f_0MM, f_0M0, f_0MP, vvz, vz2, c9o1,  c1o9);
        forwardInverseChimeraWithK(f_00M, f_000, f_00P, vvz, vz2, c9o4,  c4o9);
        forwardInverseChimeraWithK(f_0PM, f_0P0, f_0PP, vvz, vz2, c9o1,  c1o9);
        forwardInverseChimeraWithK(f_PMM, f_PM0, f_PMP, vvz, vz2, c36o1, c1o36);
        forwardInverseChimeraWithK(f_P0M, f_P00, f_P0P, vvz, vz2, c9o1,  c1o9);
        forwardInverseChimeraWithK(f_PPM, f_PP0, f_PPP, vvz, vz2, c36o1, c1o36);

        ////////////////////////////////////////////////////////////////////////////////////
        // Y - Dir
        forwardInverseChimeraWithK(f_MMM, f_M0M, f_MPM, vvy, vy2, c6o1,  c1o6);
        forwardChimera(            f_MM0, f_M00, f_MP0, vvy, vy2);
        forwardInverseChimeraWithK(f_MMP, f_M0P, f_MPP, vvy, vy2, c18o1, c1o18);
        forwardInverseChimeraWithK(f_0MM, f_00M, f_0PM, vvy, vy2, c3o2,  c2o3);
        forwardChimera(            f_0M0, f_000, f_0P0, vvy, vy2);
        forwardInverseChimeraWithK(f_0MP, f_00P, f_0PP, vvy, vy2, c9o2,  c2o9);
        forwardInverseChimeraWithK(f_PMM, f_P0M, f_PPM, vvy, vy2, c6o1,  c1o6);
        forwardChimera(            f_PM0, f_P00, f_PP0, vvy, vy2);
        forwardInverseChimeraWithK(f_PMP, f_P0P, f_PPP, vvy, vy2, c18o1, c1o18);

        ////////////////////////////////////////////////////////////////////////////////////
        // X - Dir
        forwardInverseChimeraWithK(f_MMM, f_0MM, f_PMM, vvx, vx2, c1o1, c1o1);
        forwardChimera(            f_M0M, f_00M, f_P0M, vvx, vx2);
        forwardInverseChimeraWithK(f_MPM, f_0PM, f_PPM, vvx, vx2, c3o1, c1o3);
        forwardChimera(            f_MM0, f_0M0, f_PM0, vvx, vx2);
        forwardChimera(            f_M00, f_000, f_P00, vvx, vx2);
        forwardChimera(            f_MP0, f_0P0, f_PP0, vvx, vx2);
        forwardInverseChimeraWithK(f_MMP, f_0MP, f_PMP, vvx, vx2, c3o1, c1o3);
        forwardChimera(            f_M0P, f_00P, f_P0P, vvx, vx2);
        forwardInverseChimeraWithK(f_MPP, f_0PP, f_PPP, vvx, vx2, c3o1, c1o9);

        ////////////////////////////////////////////////////////////////////////////////////
        //! - Setting relaxation rates for non-hydrodynamic cumulants (default values). Variable names and equations
        //! according to <a href="https://doi.org/10.1016/j.jcp.2017.05.040"><b>[ M. Geier et al. (2017),
        //! DOI:10.1016/j.jcp.2017.05.040 ]</b></a>
        //!  => [NAME IN PAPER]=[NAME IN CODE]=[DEFAULT VALUE].
        //!  - Trace of second order cumulants \f$ C_{200}+C_{020}+C_{002} \f$ used to adjust bulk
        //!  viscosity:\f$\omega_2=OxxPyyPzz=1.0 \f$.
        //!  - Third order cumulants \f$ C_{120}+C_{102}, C_{210}+C_{012}, C_{201}+C_{021} \f$: \f$ \omega_3=OxyyPxzz
        //!  \f$ set according to Eq. (111) with simplifications assuming \f$ \omega_2=1.0\f$.
        //!  - Third order cumulants \f$ C_{120}-C_{102}, C_{210}-C_{012}, C_{201}-C_{021} \f$: \f$ \omega_4 = OxyyMxzz
        //!  \f$ set according to Eq. (112) with simplifications assuming \f$ \omega_2 = 1.0\f$.
        //!  - Third order cumulants \f$ C_{111} \f$: \f$ \omega_5 = Oxyz \f$ set according to Eq. (113) with
        //!  simplifications assuming \f$ \omega_2 = 1.0\f$  (modify for different bulk viscosity).
        //!  - Fourth order cumulants \f$ C_{220}, C_{202}, C_{022}, C_{211}, C_{121}, C_{112} \f$: for simplification
        //!  all set to the same default value \f$ \omega_6=\omega_7=\omega_8=O4=1.0 \f$.
        //!  - Fifth order cumulants \f$ C_{221}, C_{212}, C_{122}\f$: \f$\omega_9=O5=1.0\f$.
        //!  - Sixth order cumulant \f$ C_{222}\f$: \f$\omega_{10}=O6=1.0\f$.
        //!
        ////////////////////////////////////////////////////////////////////////////////////
        //! - Calculate modified omega with turbulent viscosity
        //!
        real omega = omega_in / (c1o1 + c3o1*omega_in*turbulentViscosity[k_000]);
        ////////////////////////////////////////////////////////////
        // 2.
        real OxxPyyPzz = c1o1;
        ////////////////////////////////////////////////////////////
        // 3.
        real OxyyPxzz = c8o1 * (-c2o1 + omega) * (c1o1 + c2o1 * omega) / (-c8o1 - c14o1 * omega + c7o1 * omega * omega);
        real OxyyMxzz =
            c8o1 * (-c2o1 + omega) * (-c7o1 + c4o1 * omega) / (c56o1 - c50o1 * omega + c9o1 * omega * omega);
        real Oxyz = c24o1 * (-c2o1 + omega) * (-c2o1 - c7o1 * omega + c3o1 * omega * omega) /
                    (c48o1 + c152o1 * omega - c130o1 * omega * omega + c29o1 * omega * omega * omega);
        ////////////////////////////////////////////////////////////
        // 4.
        real O4 = c1o1;
        ////////////////////////////////////////////////////////////
        // 5.
        real O5 = c1o1;
        ////////////////////////////////////////////////////////////
        // 6.
        real O6 = c1o1;

        ////////////////////////////////////////////////////////////////////////////////////
        //! - A and DIR_00M: parameters for fourth order convergence of the diffusion term according to Eq. (115) and (116)
        //! <a href="https://doi.org/10.1016/j.jcp.2017.05.040"><b>[ M. Geier et al. (2017),
        //! DOI:10.1016/j.jcp.2017.05.040 ]</b></a> with simplifications assuming \f$ \omega_2 = 1.0 \f$ (modify for
        //! different bulk viscosity).
        //!
        real factorA = (c4o1 + c2o1 * omega - c3o1 * omega * omega) / (c2o1 - c7o1 * omega + c5o1 * omega * omega);
        real factorB = (c4o1 + c28o1 * omega - c14o1 * omega * omega) / (c6o1 - c21o1 * omega + c15o1 * omega * omega);

        ////////////////////////////////////////////////////////////////////////////////////
        //! - Compute cumulants from central moments according to Eq. (20)-(23) in
        //! <a href="https://doi.org/10.1016/j.jcp.2017.05.040"><b>[ M. Geier et al. (2017),
        //! DOI:10.1016/j.jcp.2017.05.040 ]</b></a>
        //!
        ////////////////////////////////////////////////////////////
        // 4.
        real c_211 = m_211 - ((m_200 + c1o3) * m_011 + c2o1 * m_110 * m_101) * oneOverRho;
        real c_121 = m_121 - ((m_020 + c1o3) * m_101 + c2o1 * m_110 * m_011) * oneOverRho;
        real c_112 = m_112 - ((m_002 + c1o3) * m_110 + c2o1 * m_101 * m_011) * oneOverRho;

        real c_220 = m_220 - (((m_200 * m_020 + c2o1 * m_110 * m_110) + c1o3 * (m_200 + m_020)) * oneOverRho - c1o9 * (drho * oneOverRho));
        real c_202 = m_202 - (((m_200 * m_002 + c2o1 * m_101 * m_101) + c1o3 * (m_200 + m_002)) * oneOverRho - c1o9 * (drho * oneOverRho));
        real c_022 = m_022 - (((m_002 * m_020 + c2o1 * m_011 * m_011) + c1o3 * (m_002 + m_020)) * oneOverRho - c1o9 * (drho * oneOverRho));
        ////////////////////////////////////////////////////////////
        // 5.
        real c_122 =
            m_122 - ((m_002 * m_120 + m_020 * m_102 + c4o1 * m_011 * m_111 + c2o1 * (m_101 * m_021 + m_110 * m_012)) +
                    c1o3 * (m_120 + m_102)) *
                    oneOverRho;
        real c_212 =
            m_212 - ((m_002 * m_210 + m_200 * m_012 + c4o1 * m_101 * m_111 + c2o1 * (m_011 * m_201 + m_110 * m_102)) +
                    c1o3 * (m_210 + m_012)) *
                    oneOverRho;
        real c_221 =
            m_221 - ((m_200 * m_021 + m_020 * m_201 + c4o1 * m_110 * m_111 + c2o1 * (m_101 * m_120 + m_011 * m_210)) +
                    c1o3 * (m_021 + m_201)) *
                    oneOverRho;
        ////////////////////////////////////////////////////////////
        // 6.
        real c_222 = m_222 + ((-c4o1 * m_111 * m_111 - (m_200 * m_022 + m_020 * m_202 + m_002 * m_220) -
                                c4o1 * (m_011 * m_211 + m_101 * m_121 + m_110 * m_112) -
                                c2o1 * (m_120 * m_102 + m_210 * m_012 + m_201 * m_021)) *
                                oneOverRho +
                            (c4o1 * (m_101 * m_101 * m_020 + m_011 * m_011 * m_200 + m_110 * m_110 * m_002) +
                                c2o1 * (m_200 * m_020 * m_002) + c16o1 * m_110 * m_101 * m_011) *
                                oneOverRho * oneOverRho -
                                c1o3 * (m_022 + m_202 + m_220) * oneOverRho - c1o9 * (m_200 + m_020 + m_002) * oneOverRho +
                            (c2o1 * (m_101 * m_101 + m_011 * m_011 + m_110 * m_110) +
                                (m_002 * m_020 + m_002 * m_200 + m_020 * m_200) + c1o3 * (m_002 + m_020 + m_200)) *
                                oneOverRho * oneOverRho * c2o3 +
                                c1o27 * ((drho * drho - drho) * oneOverRho * oneOverRho));

        ////////////////////////////////////////////////////////////////////////////////////
        //! - Compute linear combinations of second and third order cumulants
        //!
        ////////////////////////////////////////////////////////////
        // 2.
        real mxxPyyPzz = m_200 + m_020 + m_002;
        real mxxMyy    = m_200 - m_020;
        real mxxMzz    = m_200 - m_002;
        ////////////////////////////////////////////////////////////
        // 3.
        real mxxyPyzz = m_210 + m_012;
        real mxxyMyzz = m_210 - m_012;

        real mxxzPyyz = m_201 + m_021;
        real mxxzMyyz = m_201 - m_021;

        real mxyyPxzz = m_120 + m_102;
        real mxyyMxzz = m_120 - m_102;

        ////////////////////////////////////////////////////////////////////////////////////
        // incl. correction
        ////////////////////////////////////////////////////////////
        //! - Compute velocity  gradients from second order cumulants according to Eq. (27)-(32)
        //! <a href="https://doi.org/10.1016/j.jcp.2017.05.040"><b>[ M. Geier et al. (2017),
        //! DOI:10.1016/j.jcp.2017.05.040 ]</b></a> Further explanations of the correction in viscosity in Appendix H of
        //! <a href="https://doi.org/10.1016/j.camwa.2015.05.001"><b>[ M. Geier et al. (2015),
        //! DOI:10.1016/j.camwa.2015.05.001 ]</b></a> Note that the division by rho is omitted here as we need rho times
        //! the gradients later.
        //!
        real Dxy  = -c3o1 * omega * m_110;
        real Dxz  = -c3o1 * omega * m_101;
        real Dyz  = -c3o1 * omega * m_011;
        real dxux = c1o2 * (-omega) * (mxxMyy + mxxMzz) + c1o2 * OxxPyyPzz * (m_000 - mxxPyyPzz);
        real dyuy = dxux + omega * c3o2 * mxxMyy;
        real dzuz = dxux + omega * c3o2 * mxxMzz;

        ////////////////////////////////////////////////////////////////////////////////////
        switch (turbulenceModel)
        {
        case TurbulenceModel::AMD:  //AMD is computed in separate kernel
            break;
        case TurbulenceModel::Smagorinsky:
            turbulentViscosity[k_000] = calcTurbulentViscositySmagorinsky(SGSconstant, dxux, dyuy, dzuz, Dxy, Dxz , Dyz);
            break;
        case TurbulenceModel::QR:
            turbulentViscosity[k_000] = calcTurbulentViscosityQR(SGSconstant, dxux, dyuy, dzuz, Dxy, Dxz , Dyz);
            break;
        default:
            break;
        }
        ////////////////////////////////////////////////////////////
        //! - Relaxation of second order cumulants with correction terms according to Eq. (33)-(35) in
        //! <a href="https://doi.org/10.1016/j.jcp.2017.05.040"><b>[ M. Geier et al. (2017),
        //! DOI:10.1016/j.jcp.2017.05.040 ]</b></a>
        //!
        mxxPyyPzz += OxxPyyPzz * (m_000 - mxxPyyPzz) - c3o1 * (c1o1 - c1o2 * OxxPyyPzz) * (vx2 * dxux + vy2 * dyuy + vz2 * dzuz);
        mxxMyy += omega * (-mxxMyy) - c3o1 * (c1o1 + c1o2 * (-omega)) * (vx2 * dxux - vy2 * dyuy);
        mxxMzz += omega * (-mxxMzz) - c3o1 * (c1o1 + c1o2 * (-omega)) * (vx2 * dxux - vz2 * dzuz);

        ////////////////////////////////////////////////////////////////////////////////////
        ////no correction
        // mxxPyyPzz += OxxPyyPzz*(mfaaa - mxxPyyPzz);
        // mxxMyy += -(-omega) * (-mxxMyy);
        // mxxMzz += -(-omega) * (-mxxMzz);
        //////////////////////////////////////////////////////////////////////////
        m_011 += omega * (-m_011);
        m_101 += omega * (-m_101);
        m_110 += omega * (-m_110);

        ////////////////////////////////////////////////////////////////////////////////////
        // relax
        //////////////////////////////////////////////////////////////////////////
        // incl. limiter
        //! - Relaxation of third order cumulants including limiter according to Eq. (116)-(123)
        //! <a href="https://doi.org/10.1016/j.jcp.2017.05.040"><b>[ M. Geier et al. (2017),
        //! DOI:10.1016/j.jcp.2017.05.040 ]</b></a>
        //!
        real wadjust = Oxyz + (c1o1 - Oxyz) * abs(m_111) / (abs(m_111) + quadricLimitD);
        m_111 += wadjust * (-m_111);
        wadjust = OxyyPxzz + (c1o1 - OxyyPxzz) * abs(mxxyPyzz) / (abs(mxxyPyzz) + quadricLimitP);
        mxxyPyzz += wadjust * (-mxxyPyzz);
        wadjust = OxyyMxzz + (c1o1 - OxyyMxzz) * abs(mxxyMyzz) / (abs(mxxyMyzz) + quadricLimitM);
        mxxyMyzz += wadjust * (-mxxyMyzz);
        wadjust = OxyyPxzz + (c1o1 - OxyyPxzz) * abs(mxxzPyyz) / (abs(mxxzPyyz) + quadricLimitP);
        mxxzPyyz += wadjust * (-mxxzPyyz);
        wadjust = OxyyMxzz + (c1o1 - OxyyMxzz) * abs(mxxzMyyz) / (abs(mxxzMyyz) + quadricLimitM);
        mxxzMyyz += wadjust * (-mxxzMyyz);
        wadjust = OxyyPxzz + (c1o1 - OxyyPxzz) * abs(mxyyPxzz) / (abs(mxyyPxzz) + quadricLimitP);
        mxyyPxzz += wadjust * (-mxyyPxzz);
        wadjust = OxyyMxzz + (c1o1 - OxyyMxzz) * abs(mxyyMxzz) / (abs(mxyyMxzz) + quadricLimitM);
        mxyyMxzz += wadjust * (-mxyyMxzz);
        //////////////////////////////////////////////////////////////////////////
        // no limiter
        // mfbbb += OxyyMxzz * (-mfbbb);
        // mxxyPyzz += OxyyPxzz * (-mxxyPyzz);
        // mxxyMyzz += OxyyMxzz * (-mxxyMyzz);
        // mxxzPyyz += OxyyPxzz * (-mxxzPyyz);
        // mxxzMyyz += OxyyMxzz * (-mxxzMyyz);
        // mxyyPxzz += OxyyPxzz * (-mxyyPxzz);
        // mxyyMxzz += OxyyMxzz * (-mxyyMxzz);

        ////////////////////////////////////////////////////////////////////////////////////
        //! - Compute inverse linear combinations of second and third order cumulants
        //!
        m_200 = c1o3 * (mxxMyy + mxxMzz + mxxPyyPzz);
        m_020 = c1o3 * (-c2o1 * mxxMyy + mxxMzz + mxxPyyPzz);
        m_002 = c1o3 * (mxxMyy - c2o1 * mxxMzz + mxxPyyPzz);

        m_210 = ( mxxyMyzz + mxxyPyzz) * c1o2;
        m_012 = (-mxxyMyzz + mxxyPyzz) * c1o2;
        m_201 = ( mxxzMyyz + mxxzPyyz) * c1o2;
        m_021 = (-mxxzMyyz + mxxzPyyz) * c1o2;
        m_120 = ( mxyyMxzz + mxyyPxzz) * c1o2;
        m_102 = (-mxyyMxzz + mxyyPxzz) * c1o2;
        //////////////////////////////////////////////////////////////////////////

        //////////////////////////////////////////////////////////////////////////
        // 4.
        // no limiter
        //! - Relax fourth order cumulants to modified equilibrium for fourth order convergence of diffusion according
        //! to Eq. (43)-(48) <a href="https://doi.org/10.1016/j.jcp.2017.05.040"><b>[ M. Geier et al. (2017),
        //! DOI:10.1016/j.jcp.2017.05.040 ]</b></a>
        //!
        c_022 = -O4 * (c1o1 / omega - c1o2) * (dyuy + dzuz) * c2o3 * factorA + (c1o1 - O4) * (c_022);
        c_202 = -O4 * (c1o1 / omega - c1o2) * (dxux + dzuz) * c2o3 * factorA + (c1o1 - O4) * (c_202);
        c_220 = -O4 * (c1o1 / omega - c1o2) * (dyuy + dxux) * c2o3 * factorA + (c1o1 - O4) * (c_220);
        c_112 = -O4 * (c1o1 / omega - c1o2) * Dxy           * c1o3 * factorB + (c1o1 - O4) * (c_112);
        c_121 = -O4 * (c1o1 / omega - c1o2) * Dxz           * c1o3 * factorB + (c1o1 - O4) * (c_121);
        c_211 = -O4 * (c1o1 / omega - c1o2) * Dyz           * c1o3 * factorB + (c1o1 - O4) * (c_211);


        //////////////////////////////////////////////////////////////////////////
        // 5.
        c_122 += O5 * (-c_122);
        c_212 += O5 * (-c_212);
        c_221 += O5 * (-c_221);

        //////////////////////////////////////////////////////////////////////////
        // 6.
        c_222 += O6 * (-c_222);

        ////////////////////////////////////////////////////////////////////////////////////
        //! - Compute central moments from post collision cumulants according to Eq. (53)-(56) in
        //! <a href="https://doi.org/10.1016/j.jcp.2017.05.040"><b>[ M. Geier et al. (2017),
        //! DOI:10.1016/j.jcp.2017.05.040 ]</b></a>
        //!

        //////////////////////////////////////////////////////////////////////////
        // 4.
        m_211 = c_211 + c1o3 * ((c3o1 * m_200 + c1o1) * m_011 + c6o1 * m_110 * m_101) * oneOverRho;
        m_121 = c_121 + c1o3 * ((c3o1 * m_020 + c1o1) * m_101 + c6o1 * m_110 * m_011) * oneOverRho;
        m_112 = c_112 + c1o3 * ((c3o1 * m_002 + c1o1) * m_110 + c6o1 * m_101 * m_011) * oneOverRho;

        m_220 =
            c_220 + (((m_200 * m_020 + c2o1 * m_110 * m_110) * c9o1 + c3o1 * (m_200 + m_020)) * oneOverRho - (drho * oneOverRho)) * c1o9;
        m_202 =
            c_202 + (((m_200 * m_002 + c2o1 * m_101 * m_101) * c9o1 + c3o1 * (m_200 + m_002)) * oneOverRho - (drho * oneOverRho)) * c1o9;
        m_022 =
            c_022 + (((m_002 * m_020 + c2o1 * m_011 * m_011) * c9o1 + c3o1 * (m_002 + m_020)) * oneOverRho - (drho * oneOverRho)) * c1o9;

        //////////////////////////////////////////////////////////////////////////
        // 5.
        m_122 = c_122 + c1o3 *
                (c3o1 * (m_002 * m_120 + m_020 * m_102 + c4o1 * m_011 * m_111 + c2o1 * (m_101 * m_021 + m_110 * m_012)) +
                (m_120 + m_102)) * oneOverRho;
        m_212 = c_212 + c1o3 *
                (c3o1 * (m_002 * m_210 + m_200 * m_012 + c4o1 * m_101 * m_111 + c2o1 * (m_011 * m_201 + m_110 * m_102)) +
                (m_210 + m_012)) * oneOverRho;
        m_221 = c_221 + c1o3 *
                (c3o1 * (m_200 * m_021 + m_020 * m_201 + c4o1 * m_110 * m_111 + c2o1 * (m_101 * m_120 + m_011 * m_210)) +
                (m_021 + m_201)) * oneOverRho;

        //////////////////////////////////////////////////////////////////////////
        // 6.
        m_222 = c_222 - ((-c4o1 * m_111 * m_111 - (m_200 * m_022 + m_020 * m_202 + m_002 * m_220) -
                        c4o1 * (m_011 * m_211 + m_101 * m_121 + m_110 * m_112) -
                        c2o1 * (m_120 * m_102 + m_210 * m_012 + m_201 * m_021)) *
                        oneOverRho +
                        (c4o1 * (m_101 * m_101 * m_020 + m_011 * m_011 * m_200 + m_110 * m_110 * m_002) +
                        c2o1 * (m_200 * m_020 * m_002) + c16o1 * m_110 * m_101 * m_011) *
                        oneOverRho * oneOverRho -
                        c1o3 * (m_022 + m_202 + m_220) * oneOverRho - c1o9 * (m_200 + m_020 + m_002) * oneOverRho +
                        (c2o1 * (m_101 * m_101 + m_011 * m_011 + m_110 * m_110) +
                        (m_002 * m_020 + m_002 * m_200 + m_020 * m_200) + c1o3 * (m_002 + m_020 + m_200)) *
                        oneOverRho * oneOverRho * c2o3 +
                        c1o27 * ((drho * drho - drho) * oneOverRho * oneOverRho));

        ////////////////////////////////////////////////////////////////////////////////////
        //! -  Add acceleration (body force) to first order cumulants according to Eq. (85)-(87) in
        //! <a href="https://doi.org/10.1016/j.camwa.2015.05.001"><b>[ M. Geier et al. (2015),
        //! DOI:10.1016/j.camwa.2015.05.001 ]</b></a>
        //!
        m_100 = -m_100;
        m_010 = -m_010;
        m_001 = -m_001;

        //Write to array here to distribute read/write
        rho[k_000] = drho;
        vx[k_000] = vvx;
        vy[k_000] = vvy;
        vz[k_000] = vvz;

        ////////////////////////////////////////////////////////////////////////////////////
        //! - Chimera transform from central moments to well conditioned distributions as defined in Appendix J in
        //! <a href="https://doi.org/10.1016/j.camwa.2015.05.001"><b>[ M. Geier et al. (2015),
        //! DOI:10.1016/j.camwa.2015.05.001 ]</b></a> see also Eq. (88)-(96) in <a
        //! href="https://doi.org/10.1016/j.jcp.2017.05.040"><b>[ M. Geier et al. (2017), DOI:10.1016/j.jcp.2017.05.040
        //! ]</b></a>
        //!
        ////////////////////////////////////////////////////////////////////////////////////
        // X - Dir
        backwardInverseChimeraWithK(m_000, m_100, m_200, vvx, vx2, c1o1, c1o1);
        backwardChimera(            m_010, m_110, m_210, vvx, vx2);
        backwardInverseChimeraWithK(m_020, m_120, m_220, vvx, vx2, c3o1, c1o3);
        backwardChimera(            m_001, m_101, m_201, vvx, vx2);
        backwardChimera(            m_011, m_111, m_211, vvx, vx2);
        backwardChimera(            m_021, m_121, m_221, vvx, vx2);
        backwardInverseChimeraWithK(m_002, m_102, m_202, vvx, vx2, c3o1, c1o3);
        backwardChimera(            m_012, m_112, m_212, vvx, vx2);
        backwardInverseChimeraWithK(m_022, m_122, m_222, vvx, vx2, c9o1, c1o9);

        ////////////////////////////////////////////////////////////////////////////////////
        // Y - Dir
        backwardInverseChimeraWithK(m_000, m_010, m_020, vvy, vy2, c6o1, c1o6);
        backwardChimera(            m_001, m_011, m_021, vvy, vy2);
        backwardInverseChimeraWithK(m_002, m_012, m_022, vvy, vy2, c18o1, c1o18);
        backwardInverseChimeraWithK(m_100, m_110, m_120, vvy, vy2, c3o2, c2o3);
        backwardChimera(            m_101, m_111, m_121, vvy, vy2);
        backwardInverseChimeraWithK(m_102, m_112, m_122, vvy, vy2, c9o2, c2o9);
        backwardInverseChimeraWithK(m_200, m_210, m_220, vvy, vy2, c6o1, c1o6);
        backwardChimera(            m_201, m_211, m_221, vvy, vy2);
        backwardInverseChimeraWithK(m_202, m_212, m_222, vvy, vy2, c18o1, c1o18);

        ////////////////////////////////////////////////////////////////////////////////////
        // Z - Dir
        backwardInverseChimeraWithK(m_000, m_001, m_002, vvz, vz2, c36o1, c1o36);
        backwardInverseChimeraWithK(m_010, m_011, m_012, vvz, vz2, c9o1, c1o9);
        backwardInverseChimeraWithK(m_020, m_021, m_022, vvz, vz2, c36o1, c1o36);
        backwardInverseChimeraWithK(m_100, m_101, m_102, vvz, vz2, c9o1, c1o9);
        backwardInverseChimeraWithK(m_110, m_111, m_112, vvz, vz2, c9o4, c4o9);
        backwardInverseChimeraWithK(m_120, m_121, m_122, vvz, vz2, c9o1, c1o9);
        backwardInverseChimeraWithK(m_200, m_201, m_202, vvz, vz2, c36o1, c1o36);
        backwardInverseChimeraWithK(m_210, m_211, m_212, vvz, vz2, c9o1, c1o9);
        backwardInverseChimeraWithK(m_220, m_221, m_222, vvz, vz2, c36o1, c1o36);

        ////////////////////////////////////////////////////////////////////////////////////
        //! - Write distributions: style of reading and writing the distributions from/to
        //! stored arrays dependent on timestep is based on the esoteric twist algorithm
        //! <a href="https://doi.org/10.3390/computation5020019"><b>[ M. Geier et al. (2017),
        //! DOI:10.3390/computation5020019 ]</b></a>
        //!
        (dist.f[DIR_P00])[k_000]    = f_M00;
        (dist.f[DIR_M00])[k_M00]    = f_P00;
        (dist.f[DIR_0P0])[k_000]    = f_0M0;
        (dist.f[DIR_0M0])[k_0M0]    = f_0P0;
        (dist.f[DIR_00P])[k_000]    = f_00M;
        (dist.f[DIR_00M])[k_00M]    = f_00P;
        (dist.f[DIR_PP0])[k_000]   = f_MM0;
        (dist.f[DIR_MM0])[k_MM0]   = f_PP0;
        (dist.f[DIR_PM0])[k_0M0]   = f_MP0;
        (dist.f[DIR_MP0])[k_M00]   = f_PM0;
        (dist.f[DIR_P0P])[k_000]   = f_M0M;
        (dist.f[DIR_M0M])[k_M0M]   = f_P0P;
        (dist.f[DIR_P0M])[k_00M]   = f_M0P;
        (dist.f[DIR_M0P])[k_M00]   = f_P0M;
        (dist.f[DIR_0PP])[k_000]   = f_0MM;
        (dist.f[DIR_0MM])[k_0MM]   = f_0PP;
        (dist.f[DIR_0PM])[k_00M]   = f_0MP;
        (dist.f[DIR_0MP])[k_0M0]   = f_0PM;
        (dist.f[DIR_000])[k_000] = f_000;
        (dist.f[DIR_PPP])[k_000]  = f_MMM;
        (dist.f[DIR_PMP])[k_0M0]  = f_MPM;
        (dist.f[DIR_PPM])[k_00M]  = f_MMP;
        (dist.f[DIR_PMM])[k_0MM]  = f_MPP;
        (dist.f[DIR_MPP])[k_M00]  = f_PMM;
        (dist.f[DIR_MMP])[k_MM0]  = f_PPM;
        (dist.f[DIR_MPM])[k_M0M]  = f_PMP;
        (dist.f[DIR_MMM])[k_MMM]  = f_PPP;
    }
}

template __global__ void LB_Kernel_TurbulentViscosityCumulantK17CompChim < TurbulenceModel::AMD > ( real omega_in, uint* typeOfGridNode, uint* neighborX, uint* neighborY, uint* neighborZ, real* distributions, real* rho, real* vx, real* vy, real* vz, real* turbulentViscosity, real SGSconstant, unsigned long numberOfLBnodes, int level, bool bodyForce, real* forces, real* bodyForceX, real* bodyForceY, real* bodyForceZ, real* quadricLimiters, bool isEvenTimestep);

template __global__ void LB_Kernel_TurbulentViscosityCumulantK17CompChim < TurbulenceModel::Smagorinsky > ( real omega_in, uint* typeOfGridNode, uint* neighborX, uint* neighborY, uint* neighborZ, real* distributions, real* rho, real* vx, real* vy, real* vz, real* turbulentViscosity, real SGSconstant, unsigned long numberOfLBnodes, int level, bool bodyForce, real* forces, real* bodyForceX, real* bodyForceY, real* bodyForceZ, real* quadricLimiters, bool isEvenTimestep);

template __global__ void LB_Kernel_TurbulentViscosityCumulantK17CompChim < TurbulenceModel::QR > ( real omega_in, uint* typeOfGridNode, uint* neighborX, uint* neighborY, uint* neighborZ, real* distributions, real* rho, real* vx, real* vy, real* vz, real* turbulentViscosity, real SGSconstant, unsigned long numberOfLBnodes, int level, bool bodyForce, real* forces, real* bodyForceX, real* bodyForceY, real* bodyForceZ, real* quadricLimiters, bool isEvenTimestep);<|MERGE_RESOLUTION|>--- conflicted
+++ resolved
@@ -50,10 +50,7 @@
 
 using namespace vf::lbm::constant;
 using namespace vf::lbm::dir;
-<<<<<<< HEAD
 #include "Kernel/Utilities/ChimeraTransformation.h"
-=======
->>>>>>> d0397a6a
 
 
 ////////////////////////////////////////////////////////////////////////////////
@@ -689,4 +686,4 @@
 
 template __global__ void LB_Kernel_TurbulentViscosityCumulantK17CompChim < TurbulenceModel::Smagorinsky > ( real omega_in, uint* typeOfGridNode, uint* neighborX, uint* neighborY, uint* neighborZ, real* distributions, real* rho, real* vx, real* vy, real* vz, real* turbulentViscosity, real SGSconstant, unsigned long numberOfLBnodes, int level, bool bodyForce, real* forces, real* bodyForceX, real* bodyForceY, real* bodyForceZ, real* quadricLimiters, bool isEvenTimestep);
 
-template __global__ void LB_Kernel_TurbulentViscosityCumulantK17CompChim < TurbulenceModel::QR > ( real omega_in, uint* typeOfGridNode, uint* neighborX, uint* neighborY, uint* neighborZ, real* distributions, real* rho, real* vx, real* vy, real* vz, real* turbulentViscosity, real SGSconstant, unsigned long numberOfLBnodes, int level, bool bodyForce, real* forces, real* bodyForceX, real* bodyForceY, real* bodyForceZ, real* quadricLimiters, bool isEvenTimestep);+template __global__ void LB_Kernel_TurbulentViscosityCumulantK17CompChim < TurbulenceModel::QR > ( real omega_in, uint* typeOfGridNode, uint* neighborX, uint* neighborY, uint* neighborZ, real* distributions, real* rho, real* vx, real* vy, real* vz, real* turbulentViscosity, real SGSconstant, unsigned long size_Mat, int level, bool bodyForce, real* forces, real* bodyForceX, real* bodyForceY, real* bodyForceZ, real* quadricLimiters, bool isEvenTimestep);