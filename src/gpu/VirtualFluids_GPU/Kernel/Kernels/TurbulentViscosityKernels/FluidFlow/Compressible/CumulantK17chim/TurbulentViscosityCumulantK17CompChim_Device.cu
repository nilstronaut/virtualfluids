--- conflicted
+++ resolved
@@ -684,875 +684,4 @@
 
 template __global__ void LB_Kernel_TurbulentViscosityCumulantK17CompChim < TurbulenceModel::Smagorinsky > ( real omega_in, uint* typeOfGridNode, uint* neighborX, uint* neighborY, uint* neighborZ, real* distributions, real* rho, real* vx, real* vy, real* vz, real* turbulentViscosity, real SGSconstant, unsigned long size_Mat, int level, bool bodyForce, real* forces, real* bodyForceX, real* bodyForceY, real* bodyForceZ, real* quadricLimiters, bool isEvenTimestep);
 
-<<<<<<< HEAD
-
-//WORK IN PROGRESS: Incorporating DistributionWrapper in kernel.....
-
-// //=======================================================================================
-// // ____          ____    __    ______     __________   __      __       __        __         
-// // \    \       |    |  |  |  |   _   \  |___    ___| |  |    |  |     /  \      |  |        
-// //  \    \      |    |  |  |  |  |_)   |     |  |     |  |    |  |    /    \     |  |        
-// //   \    \     |    |  |  |  |   _   /      |  |     |  |    |  |   /  /\  \    |  |        
-// //    \    \    |    |  |  |  |  | \  \      |  |     |   \__/   |  /  ____  \   |  |____    
-// //     \    \   |    |  |__|  |__|  \__\     |__|      \________/  /__/    \__\  |_______|   
-// //      \    \  |    |   ________________________________________________________________    
-// //       \    \ |    |  |  ______________________________________________________________|   
-// //        \    \|    |  |  |         __          __     __     __     ______      _______    
-// //         \         |  |  |_____   |  |        |  |   |  |   |  |   |   _  \    /  _____)   
-// //          \        |  |   _____|  |  |        |  |   |  |   |  |   |  | \  \   \_______    
-// //           \       |  |  |        |  |_____   |   \_/   |   |  |   |  |_/  /    _____  |
-// //            \ _____|  |__|        |________|   \_______/    |__|   |______/    (_______/   
-// //
-// //  This file is part of VirtualFluids. VirtualFluids is free software: you can 
-// //  redistribute it and/or modify it under the terms of the GNU General Public
-// //  License as published by the Free Software Foundation, either version 3 of 
-// //  the License, or (at your option) any later version.
-// //  
-// //  VirtualFluids is distributed in the hope that it will be useful, but WITHOUT 
-// //  ANY WARRANTY; without even the implied warranty of MERCHANTABILITY or 
-// //  FITNESS FOR A PARTICULAR PURPOSE.  See the GNU General Public License 
-// //  for more details.
-// //  
-// //  You should have received a copy of the GNU General Public License along
-// //  with VirtualFluids (see COPYING.txt). If not, see <http://www.gnu.org/licenses/>.
-// //
-// //! \file TurbulentViscosityCumulantK17CompChim_Device.cu
-// //! \author Henry Korb, Henrik Asmuth
-// //! \date 16/05/2022
-// //! \brief CumulantK17CompChim kernel by Martin Schönherr that inlcudes turbulent viscosity and other small mods.
-// //!
-// //! Additions to CumulantK17CompChim:
-// //!     - can incorporate local body force 
-// //!     - when applying a local body force, the total round of error of forcing+bodyforce is saved and added in next time step
-// //!     - uses turbulent viscosity that is computed in separate kernel (as of now AMD)
-// //!     - saves macroscopic values (needed for instance for probes, AMD, and actuator models)
-// //!
-// //=======================================================================================
-// /* Device code */
-// #include "LBM/LB.h" 
-// #include "lbm/constants/D3Q27.h"
-// #include <lbm/constants/NumericConstants.h>
-
-// using namespace vf::lbm::constant;
-// #include "Kernel/Utilities/ChimeraTransformation.h"
-
-// #include "Kernel/Utilities/DistributionHelper.cuh"
-
-// #include "lbm/MacroscopicQuantities.h"
-
-// ////////////////////////////////////////////////////////////////////////////////
-// __global__ void LB_Kernel_TurbulentViscosityCumulantK17CompChim(
-// 	real omega_in,
-// 	uint* typeOfGridNode,
-// 	uint* neighborX,
-// 	uint* neighborY,
-// 	uint* neighborZ,
-// 	real* distributions,
-//     real* rho,
-//     real* vx,
-//     real* vy,
-//     real* vz,
-//     real* turbulentViscosity,
-// 	unsigned long size_Mat,
-// 	int level,
-//     bool bodyForce,
-// 	real* forces,
-//     real* bodyForceX,
-//     real* bodyForceY,
-//     real* bodyForceZ,
-// 	real* quadricLimiters,
-// 	bool isEvenTimestep)
-// {
-//     //////////////////////////////////////////////////////////////////////////
-//     //! Cumulant K17 Kernel is based on \ref
-//     //! <a href="https://doi.org/10.1016/j.jcp.2017.05.040"><b>[ M. Geier et al. (2017), DOI:10.1016/j.jcp.2017.05.040
-//     //! ]</b></a> and \ref <a href="https://doi.org/10.1016/j.jcp.2017.07.004"><b>[ M. Geier et al. (2017),
-//     //! DOI:10.1016/j.jcp.2017.07.004 ]</b></a>
-//     //!
-//     //! The cumulant kernel is executed in the following steps
-//     //!
-//     ////////////////////////////////////////////////////////////////////////////////
-//     //! - Get node index coordinates from threadIdx, blockIdx, blockDim and gridDim.
-//     //!
-
-//     // const unsigned x = threadIdx.x;
-//     // const unsigned y = blockIdx.x;
-//     // const unsigned z = blockIdx.y;
-
-//     // const unsigned nx = blockDim.x;
-//     // const unsigned ny = gridDim.x;
-
-//     // const unsigned k = nx * (ny * z + y) + x;
-//     const unsigned k = vf::gpu::getNodeIndex();
-//     //////////////////////////////////////////////////////////////////////////
-//     // run for all indices in size_Mat and fluid nodes
-//     // if ((k < size_Mat) && (typeOfGridNode[k] == GEO_FLUID)) {
-//     if ((k < size_Mat) && vf::gpu::isValidFluidNode(typeOfGridNode[k])) {
-//         //////////////////////////////////////////////////////////////////////////
-//         //! - Read distributions: style of reading and writing the distributions from/to stored arrays dependent on
-//         //! timestep is based on the esoteric twist algorithm \ref <a
-//         //! href="https://doi.org/10.3390/computation5020019"><b>[ M. Geier et al. (2017),
-//         //! DOI:10.3390/computation5020019 ]</b></a>
-//         //!
-
-//         vf::gpu::DistributionWrapper distr_wrapper( distributions, size_Mat, 
-//                                                     isEvenTimestep, k, 
-//                                                     neighborX, neighborY, neighborZ);
-
-//         Distributions27 dist;
-//         if (isEvenTimestep) {
-//             dist.f[DIR_P00]    = &distributions[DIR_P00 * size_Mat];
-//             dist.f[DIR_M00]    = &distributions[DIR_M00 * size_Mat];
-//             dist.f[DIR_0P0]    = &distributions[DIR_0P0 * size_Mat];
-//             dist.f[DIR_0M0]    = &distributions[DIR_0M0 * size_Mat];
-//             dist.f[DIR_00P]    = &distributions[DIR_00P * size_Mat];
-//             dist.f[DIR_00M]    = &distributions[DIR_00M * size_Mat];
-//             dist.f[DIR_PP0]   = &distributions[DIR_PP0 * size_Mat];
-//             dist.f[DIR_MM0]   = &distributions[DIR_MM0 * size_Mat];
-//             dist.f[DIR_PM0]   = &distributions[DIR_PM0 * size_Mat];
-//             dist.f[DIR_MP0]   = &distributions[DIR_MP0 * size_Mat];
-//             dist.f[DIR_P0P]   = &distributions[DIR_P0P * size_Mat];
-//             dist.f[DIR_M0M]   = &distributions[DIR_M0M * size_Mat];
-//             dist.f[DIR_P0M]   = &distributions[DIR_P0M * size_Mat];
-//             dist.f[DIR_M0P]   = &distributions[DIR_M0P * size_Mat];
-//             dist.f[DIR_0PP]   = &distributions[DIR_0PP * size_Mat];
-//             dist.f[DIR_0MM]   = &distributions[DIR_0MM * size_Mat];
-//             dist.f[DIR_0PM]   = &distributions[DIR_0PM * size_Mat];
-//             dist.f[DIR_0MP]   = &distributions[DIR_0MP * size_Mat];
-//             dist.f[DIR_000] = &distributions[DIR_000 * size_Mat];
-//             dist.f[DIR_PPP]  = &distributions[DIR_PPP * size_Mat];
-//             dist.f[DIR_MMP]  = &distributions[DIR_MMP * size_Mat];
-//             dist.f[DIR_PMP]  = &distributions[DIR_PMP * size_Mat];
-//             dist.f[DIR_MPP]  = &distributions[DIR_MPP * size_Mat];
-//             dist.f[DIR_PPM]  = &distributions[DIR_PPM * size_Mat];
-//             dist.f[DIR_MMM]  = &distributions[DIR_MMM * size_Mat];
-//             dist.f[DIR_PMM]  = &distributions[DIR_PMM * size_Mat];
-//             dist.f[DIR_MPM]  = &distributions[DIR_MPM * size_Mat];
-//         } else {
-//             dist.f[DIR_M00]    = &distributions[DIR_P00 * size_Mat];
-//             dist.f[DIR_P00]    = &distributions[DIR_M00 * size_Mat];
-//             dist.f[DIR_0M0]    = &distributions[DIR_0P0 * size_Mat];
-//             dist.f[DIR_0P0]    = &distributions[DIR_0M0 * size_Mat];
-//             dist.f[DIR_00M]    = &distributions[DIR_00P * size_Mat];
-//             dist.f[DIR_00P]    = &distributions[DIR_00M * size_Mat];
-//             dist.f[DIR_MM0]   = &distributions[DIR_PP0 * size_Mat];
-//             dist.f[DIR_PP0]   = &distributions[DIR_MM0 * size_Mat];
-//             dist.f[DIR_MP0]   = &distributions[DIR_PM0 * size_Mat];
-//             dist.f[DIR_PM0]   = &distributions[DIR_MP0 * size_Mat];
-//             dist.f[DIR_M0M]   = &distributions[DIR_P0P * size_Mat];
-//             dist.f[DIR_P0P]   = &distributions[DIR_M0M * size_Mat];
-//             dist.f[DIR_M0P]   = &distributions[DIR_P0M * size_Mat];
-//             dist.f[DIR_P0M]   = &distributions[DIR_M0P * size_Mat];
-//             dist.f[DIR_0MM]   = &distributions[DIR_0PP * size_Mat];
-//             dist.f[DIR_0PP]   = &distributions[DIR_0MM * size_Mat];
-//             dist.f[DIR_0MP]   = &distributions[DIR_0PM * size_Mat];
-//             dist.f[DIR_0PM]   = &distributions[DIR_0MP * size_Mat];
-//             dist.f[DIR_000] = &distributions[DIR_000 * size_Mat];
-//             dist.f[DIR_MMM]  = &distributions[DIR_PPP * size_Mat];
-//             dist.f[DIR_PPM]  = &distributions[DIR_MMP * size_Mat];
-//             dist.f[DIR_MPM]  = &distributions[DIR_PMP * size_Mat];
-//             dist.f[DIR_PMM]  = &distributions[DIR_MPP * size_Mat];
-//             dist.f[DIR_MMP]  = &distributions[DIR_PPM * size_Mat];
-//             dist.f[DIR_PPP]  = &distributions[DIR_MMM * size_Mat];
-//             dist.f[DIR_MPP]  = &distributions[DIR_PMM * size_Mat];
-//             dist.f[DIR_PMP]  = &distributions[DIR_MPM * size_Mat];
-//         }
-//         ////////////////////////////////////////////////////////////////////////////////
-//         //! - Set neighbor indices (necessary for indirect addressing)
-//         uint kw   = neighborX[k];
-//         uint ks   = neighborY[k];
-//         uint kb   = neighborZ[k];
-//         uint ksw  = neighborY[kw];
-//         uint kbw  = neighborZ[kw];
-//         uint kbs  = neighborZ[ks];
-//         uint kbsw = neighborZ[ksw];
-//         ////////////////////////////////////////////////////////////////////////////////////
-//         //! - Set local distributions
-//         //!
-
-//         // real mfcbb = distr_wrapper.distribution.f[DIR_P00];
-//         // real mfabb = distr_wrapper.distribution.f[DIR_M00];
-//         // real mfbcb = distr_wrapper.distribution.f[DIR_0P0];
-//         // real mfbab = distr_wrapper.distribution.f[DIR_0M0];
-//         // real mfbbc = distr_wrapper.distribution.f[DIR_00P];
-//         // real mfbba = distr_wrapper.distribution.f[DIR_00M];
-//         // real mfccb = distr_wrapper.distribution.f[DIR_PP0];
-//         // real mfaab = distr_wrapper.distribution.f[DIR_MM0];
-//         // real mfcab = distr_wrapper.distribution.f[DIR_PM0];
-//         // real mfacb = distr_wrapper.distribution.f[DIR_MP0];
-//         // real mfcbc = distr_wrapper.distribution.f[DIR_P0P];
-//         // real mfaba = distr_wrapper.distribution.f[DIR_M0M];
-//         // real mfcba = distr_wrapper.distribution.f[DIR_P0M];
-//         // real mfabc = distr_wrapper.distribution.f[DIR_M0P];
-//         // real mfbcc = distr_wrapper.distribution.f[DIR_0PP];
-//         // real mfbaa = distr_wrapper.distribution.f[DIR_0MM];
-//         // real mfbca = distr_wrapper.distribution.f[DIR_0PM];
-//         // real mfbac = distr_wrapper.distribution.f[DIR_0MP];
-//         // real mfbbb = distr_wrapper.distribution.f[DIR_000];
-//         // real mfccc = distr_wrapper.distribution.f[DIR_PPP];
-//         // real mfaac = distr_wrapper.distribution.f[DIR_MMP];
-//         // real mfcac = distr_wrapper.distribution.f[DIR_PMP];
-//         // real mfacc = distr_wrapper.distribution.f[DIR_MPP];
-//         // real mfcca = distr_wrapper.distribution.f[DIR_PPM];
-//         // real mfaaa = distr_wrapper.distribution.f[DIR_MMM];
-//         // real mfcaa = distr_wrapper.distribution.f[DIR_PMM];
-//         // real mfaca = distr_wrapper.distribution.f[DIR_MPM];
-
-        
-//         real mfcbb = (dist.f[DIR_P00])[k];
-//         real mfabb = (dist.f[DIR_M00])[kw];
-//         real mfbcb = (dist.f[DIR_0P0])[k];
-//         real mfbab = (dist.f[DIR_0M0])[ks];
-//         real mfbbc = (dist.f[DIR_00P])[k];
-//         real mfbba = (dist.f[DIR_00M])[kb];
-//         real mfccb = (dist.f[DIR_PP0])[k];
-//         real mfaab = (dist.f[DIR_MM0])[ksw];
-//         real mfcab = (dist.f[DIR_PM0])[ks];
-//         real mfacb = (dist.f[DIR_MP0])[kw];
-//         real mfcbc = (dist.f[DIR_P0P])[k];
-//         real mfaba = (dist.f[DIR_M0M])[kbw];
-//         real mfcba = (dist.f[DIR_P0M])[kb];
-//         real mfabc = (dist.f[DIR_M0P])[kw];
-//         real mfbcc = (dist.f[DIR_0PP])[k];
-//         real mfbaa = (dist.f[DIR_0MM])[kbs];
-//         real mfbca = (dist.f[DIR_0PM])[kb];
-//         real mfbac = (dist.f[DIR_0MP])[ks];
-//         real mfbbb = (dist.f[DIR_000])[k];
-//         real mfccc = (dist.f[DIR_PPP])[k];
-//         real mfaac = (dist.f[DIR_MMP])[ksw];
-//         real mfcac = (dist.f[DIR_PMP])[ks];
-//         real mfacc = (dist.f[DIR_MPP])[kw];
-//         real mfcca = (dist.f[DIR_PPM])[kb];
-//         real mfaaa = (dist.f[DIR_MMM])[kbsw];
-//         real mfcaa = (dist.f[DIR_PMM])[kbs];
-//         real mfaca = (dist.f[DIR_MPM])[kbw];
-        
-//         //////////////////////////////////////////////////////(unsigned long)//////////////////////////////
-//         //! - Calculate density and velocity using pyramid summation for low round-off errors as in Eq. (J1)-(J3) \ref
-//         //! <a href="https://doi.org/10.1016/j.camwa.2015.05.001"><b>[ M. Geier et al. (2015),
-//         //! DOI:10.1016/j.camwa.2015.05.001 ]</b></a>
-//         //!
-//         // real drho = ((((mfccc + mfaaa) + (mfaca + mfcac)) + ((mfacc + mfcaa) + (mfaac + mfcca))) +
-//         //              (((mfbac + mfbca) + (mfbaa + mfbcc)) + ((mfabc + mfcba) + (mfaba + mfcbc)) +
-//         //               ((mfacb + mfcab) + (mfaab + mfccb))) +
-//         //              ((mfabb + mfcbb) + (mfbab + mfbcb) + (mfbba + mfbbc))) +
-//         //             mfbbb;
-//         real drho = vf::lbm::getDensity(distr_wrapper.distribution.f);
-
-//         real rrho   = c1o1 + drho;
-//         real OOrho = c1o1 / rrho;
-
-//         // real vvx = ((((mfccc - mfaaa) + (mfcac - mfaca)) + ((mfcaa - mfacc) + (mfcca - mfaac))) +
-//         //             (((mfcba - mfabc) + (mfcbc - mfaba)) + ((mfcab - mfacb) + (mfccb - mfaab))) + (mfcbb - mfabb)) *
-//         //            OOrho;
-//         real vvx = vf::lbm::getCompressibleVelocityX1(distr_wrapper.distribution.f, drho);
-//         // real vvy = ((((mfccc - mfaaa) + (mfaca - mfcac)) + ((mfacc - mfcaa) + (mfcca - mfaac))) +
-//         //             (((mfbca - mfbac) + (mfbcc - mfbaa)) + ((mfacb - mfcab) + (mfccb - mfaab))) + (mfbcb - mfbab)) *
-//         //            OOrho;
-//         real vvy = vf::lbm::getCompressibleVelocityX2(distr_wrapper.distribution.f, drho);
-//         // real vvz = ((((mfccc - mfaaa) + (mfcac - mfaca)) + ((mfacc - mfcaa) + (mfaac - mfcca))) +
-//         //             (((mfbac - mfbca) + (mfbcc - mfbaa)) + ((mfabc - mfcba) + (mfcbc - mfaba))) + (mfbbc - mfbba)) *
-//         //            OOrho;
-//         real vvz = vf::lbm::getCompressibleVelocityX3(distr_wrapper.distribution.f, drho);
-//         // if(k==100000){printf("%f \t %f \t%f \t%f \n\n", drho, vvx, vvz, vvy);}
-//         ////////////////////////////////////////////////////////////////////////////////////
-//         //! - Add half of the acceleration (body force) to the velocity as in Eq. (42) \ref
-//         //! <a href="https://doi.org/10.1016/j.camwa.2015.05.001"><b>[ M. Geier et al. (2015),
-//         //! DOI:10.1016/j.camwa.2015.05.001 ]</b></a>
-//         //!
-//         real factor = c1o1;
-//         for (size_t i = 1; i <= level; i++) {
-//             factor *= c2o1;
-//         }
-        
-//         real fx = forces[0];
-//         real fy = forces[1];
-//         real fz = forces[2];
-
-//         if( bodyForce ){
-//             fx += bodyForceX[k]; 
-//             fy += bodyForceY[k];
-//             fz += bodyForceZ[k];
-
-//             real vx = vvx;
-//             real vy = vvy;
-//             real vz = vvz;
-//             real acc_x = fx * c1o2 / factor;
-//             real acc_y = fy * c1o2 / factor;
-//             real acc_z = fz * c1o2 / factor;
-
-//             vvx += acc_x;
-//             vvy += acc_y;
-//             vvz += acc_z;
-            
-//         //    // Reset body force. To be used when not using round-off correction.
-//         // bodyForceX[k] = 0.0f;
-//         // bodyForceY[k] = 0.0f;
-//         // bodyForceZ[k] = 0.0f;
-
-//             ////////////////////////////////////////////////////////////////////////////////////
-//             //!> Round-off correction
-//             //!
-//             //!> Similar to Kahan summation algorithm (https://en.wikipedia.org/wiki/Kahan_summation_algorithm)
-//             //!> Essentially computes the round-off error of the applied force and adds it in the next time step as a compensation.
-//             //!> Seems to be necesseary at very high Re boundary layers, where the forcing and velocity can  
-//             //!> differ by several orders of magnitude.
-//             //!> \note 16/05/2022: Testing, still ongoing! 
-//             //!
-//             bodyForceX[k] = (acc_x-(double)(vvx-vx))*factor*c2o1;
-//             bodyForceY[k] = (acc_y-(double)(vvy-vy))*factor*c2o1;
-//             bodyForceZ[k] = (acc_z-(double)(vvz-vz))*factor*c2o1;
-
-//         }
-//         else{
-//             vvx += fx * c1o2 / factor;
-//             vvy += fy * c1o2 / factor;
-//             vvz += fz * c1o2 / factor;
-//         }
-        
-
-//         ////////////////////////////////////////////////////////////////////////////////////
-//         // calculate the square of velocities for this lattice node
-//         real vx2 = vvx * vvx;
-//         real vy2 = vvy * vvy;
-//         real vz2 = vvz * vvz;
-//         ////////////////////////////////////////////////////////////////////////////////////
-//         //! - Set relaxation limiters for third order cumulants to default value \f$ \lambda=0.001 \f$ according to
-//         //! section 6 in \ref <a href="https://doi.org/10.1016/j.jcp.2017.05.040"><b>[ M. Geier et al. (2017),
-//         //! DOI:10.1016/j.jcp.2017.05.040 ]</b></a>
-//         //!
-//         real wadjust;
-//         real qudricLimitP = quadricLimiters[0];
-//         real qudricLimitM = quadricLimiters[1];
-//         real qudricLimitD = quadricLimiters[2];
-//         ////////////////////////////////////////////////////////////////////////////////////
-//         //! - Chimera transform from well conditioned distributions to central moments as defined in Appendix J in \ref
-//         //! <a href="https://doi.org/10.1016/j.camwa.2015.05.001"><b>[ M. Geier et al. (2015),
-//         //! DOI:10.1016/j.camwa.2015.05.001 ]</b></a> see also Eq. (6)-(14) in \ref <a
-//         //! href="https://doi.org/10.1016/j.jcp.2017.05.040"><b>[ M. Geier et al. (2017), DOI:10.1016/j.jcp.2017.05.040
-//         //! ]</b></a>
-//         //!
-//         ////////////////////////////////////////////////////////////////////////////////////
-//         // Z - Dir
-//         forwardInverseChimeraWithK(mfaaa, mfaab, mfaac, vvz, vz2, c36o1, c1o36);
-//         forwardInverseChimeraWithK(mfaba, mfabb, mfabc, vvz, vz2, c9o1, c1o9);
-//         forwardInverseChimeraWithK(mfaca, mfacb, mfacc, vvz, vz2, c36o1, c1o36);
-//         forwardInverseChimeraWithK(mfbaa, mfbab, mfbac, vvz, vz2, c9o1, c1o9);
-//         forwardInverseChimeraWithK(mfbba, mfbbb, mfbbc, vvz, vz2, c9o4, c4o9);
-//         forwardInverseChimeraWithK(mfbca, mfbcb, mfbcc, vvz, vz2, c9o1, c1o9);
-//         forwardInverseChimeraWithK(mfcaa, mfcab, mfcac, vvz, vz2, c36o1, c1o36);
-//         forwardInverseChimeraWithK(mfcba, mfcbb, mfcbc, vvz, vz2, c9o1, c1o9);
-//         forwardInverseChimeraWithK(mfcca, mfccb, mfccc, vvz, vz2, c36o1, c1o36);
-
-//         ////////////////////////////////////////////////////////////////////////////////////
-//         // Y - Dir
-//         forwardInverseChimeraWithK(mfaaa, mfaba, mfaca, vvy, vy2, c6o1, c1o6);
-//         forwardChimera(mfaab, mfabb, mfacb, vvy, vy2);
-//         forwardInverseChimeraWithK(mfaac, mfabc, mfacc, vvy, vy2, c18o1, c1o18);
-//         forwardInverseChimeraWithK(mfbaa, mfbba, mfbca, vvy, vy2, c3o2, c2o3);
-//         forwardChimera(mfbab, mfbbb, mfbcb, vvy, vy2);
-//         forwardInverseChimeraWithK(mfbac, mfbbc, mfbcc, vvy, vy2, c9o2, c2o9);
-//         forwardInverseChimeraWithK(mfcaa, mfcba, mfcca, vvy, vy2, c6o1, c1o6);
-//         forwardChimera(mfcab, mfcbb, mfccb, vvy, vy2);
-//         forwardInverseChimeraWithK(mfcac, mfcbc, mfccc, vvy, vy2, c18o1, c1o18);
-
-//         ////////////////////////////////////////////////////////////////////////////////////
-//         // X - Dir
-//         forwardInverseChimeraWithK(mfaaa, mfbaa, mfcaa, vvx, vx2, c1o1, c1o1);
-//         forwardChimera(mfaba, mfbba, mfcba, vvx, vx2);
-//         forwardInverseChimeraWithK(mfaca, mfbca, mfcca, vvx, vx2, c3o1, c1o3);
-//         forwardChimera(mfaab, mfbab, mfcab, vvx, vx2);
-//         forwardChimera(mfabb, mfbbb, mfcbb, vvx, vx2);
-//         forwardChimera(mfacb, mfbcb, mfccb, vvx, vx2);
-//         forwardInverseChimeraWithK(mfaac, mfbac, mfcac, vvx, vx2, c3o1, c1o3);
-//         forwardChimera(mfabc, mfbbc, mfcbc, vvx, vx2);
-//         forwardInverseChimeraWithK(mfacc, mfbcc, mfccc, vvx, vx2, c3o1, c1o9);
-
-//         ////////////////////////////////////////////////////////////////////////////////////
-//         //! - Setting relaxation rates for non-hydrodynamic cumulants (default values). Variable names and equations
-//         //! according to <a href="https://doi.org/10.1016/j.jcp.2017.05.040"><b>[ M. Geier et al. (2017),
-//         //! DOI:10.1016/j.jcp.2017.05.040 ]</b></a>
-//         //!  => [NAME IN PAPER]=[NAME IN CODE]=[DEFAULT VALUE].
-//         //!  - Trace of second order cumulants \f$ C_{200}+C_{020}+C_{002} \f$ used to adjust bulk
-//         //!  viscosity:\f$\omega_2=OxxPyyPzz=1.0 \f$.
-//         //!  - Third order cumulants \f$ C_{120}+C_{102}, C_{210}+C_{012}, C_{201}+C_{021} \f$: \f$ \omega_3=OxyyPxzz
-//         //!  \f$ set according to Eq. (111) with simplifications assuming \f$ \omega_2=1.0\f$.
-//         //!  - Third order cumulants \f$ C_{120}-C_{102}, C_{210}-C_{012}, C_{201}-C_{021} \f$: \f$ \omega_4 = OxyyMxzz
-//         //!  \f$ set according to Eq. (112) with simplifications assuming \f$ \omega_2 = 1.0\f$.
-//         //!  - Third order cumulants \f$ C_{111} \f$: \f$ \omega_5 = Oxyz \f$ set according to Eq. (113) with
-//         //!  simplifications assuming \f$ \omega_2 = 1.0\f$  (modify for different bulk viscosity).
-//         //!  - Fourth order cumulants \f$ C_{220}, C_{202}, C_{022}, C_{211}, C_{121}, C_{112} \f$: for simplification
-//         //!  all set to the same default value \f$ \omega_6=\omega_7=\omega_8=O4=1.0 \f$.
-//         //!  - Fifth order cumulants \f$ C_{221}, C_{212}, C_{122}\f$: \f$\omega_9=O5=1.0\f$.
-//         //!  - Sixth order cumulant \f$ C_{222}\f$: \f$\omega_{10}=O6=1.0\f$.
-//         //!
-//         ////////////////////////////////////////////////////////////////////////////////////
-//         //! - Calculate modified omega with turbulent viscosity
-//         //!
-//         real omega = omega_in / (c1o1 + c3o1*omega_in*turbulentViscosity[k]);
-//         ////////////////////////////////////////////////////////////
-//         // 2.
-//         real OxxPyyPzz = c1o1;
-//         ////////////////////////////////////////////////////////////
-//         // 3.
-//         real OxyyPxzz = c8o1 * (-c2o1 + omega) * (c1o1 + c2o1 * omega) / (-c8o1 - c14o1 * omega + c7o1 * omega * omega);
-//         real OxyyMxzz =
-//             c8o1 * (-c2o1 + omega) * (-c7o1 + c4o1 * omega) / (c56o1 - c50o1 * omega + c9o1 * omega * omega);
-//         real Oxyz = c24o1 * (-c2o1 + omega) * (-c2o1 - c7o1 * omega + c3o1 * omega * omega) /
-//                     (c48o1 + c152o1 * omega - c130o1 * omega * omega + c29o1 * omega * omega * omega);
-//         ////////////////////////////////////////////////////////////
-//         // 4.
-//         real O4 = c1o1;
-//         ////////////////////////////////////////////////////////////
-//         // 5.
-//         real O5 = c1o1;
-//         ////////////////////////////////////////////////////////////
-//         // 6.
-//         real O6 = c1o1;
-
-//         ////////////////////////////////////////////////////////////////////////////////////
-//         //! - A and DIR_00M: parameters for fourth order convergence of the diffusion term according to Eq. (115) and (116)
-//         //! <a href="https://doi.org/10.1016/j.jcp.2017.05.040"><b>[ M. Geier et al. (2017),
-//         //! DOI:10.1016/j.jcp.2017.05.040 ]</b></a> with simplifications assuming \f$ \omega_2 = 1.0 \f$ (modify for
-//         //! different bulk viscosity).
-//         //!
-//         real A = (c4o1 + c2o1 * omega - c3o1 * omega * omega) / (c2o1 - c7o1 * omega + c5o1 * omega * omega);
-//         real DIR_00M = (c4o1 + c28o1 * omega - c14o1 * omega * omega) / (c6o1 - c21o1 * omega + c15o1 * omega * omega);
-
-//         ////////////////////////////////////////////////////////////////////////////////////
-//         //! - Compute cumulants from central moments according to Eq. (20)-(23) in
-//         //! <a href="https://doi.org/10.1016/j.jcp.2017.05.040"><b>[ M. Geier et al. (2017),
-//         //! DOI:10.1016/j.jcp.2017.05.040 ]</b></a>
-//         //!
-//         ////////////////////////////////////////////////////////////
-//         // 4.
-//         real CUMcbb = mfcbb - ((mfcaa + c1o3) * mfabb + c2o1 * mfbba * mfbab) * OOrho;
-//         real CUMbcb = mfbcb - ((mfaca + c1o3) * mfbab + c2o1 * mfbba * mfabb) * OOrho;
-//         real CUMbbc = mfbbc - ((mfaac + c1o3) * mfbba + c2o1 * mfbab * mfabb) * OOrho;
-
-//         real CUMcca =
-//             mfcca - (((mfcaa * mfaca + c2o1 * mfbba * mfbba) + c1o3 * (mfcaa + mfaca)) * OOrho - c1o9 * (drho * OOrho));
-//         real CUMcac =
-//             mfcac - (((mfcaa * mfaac + c2o1 * mfbab * mfbab) + c1o3 * (mfcaa + mfaac)) * OOrho - c1o9 * (drho * OOrho));
-//         real CUMacc =
-//             mfacc - (((mfaac * mfaca + c2o1 * mfabb * mfabb) + c1o3 * (mfaac + mfaca)) * OOrho - c1o9 * (drho * OOrho));
-//         ////////////////////////////////////////////////////////////
-//         // 5.
-//         real CUMbcc =
-//             mfbcc - ((mfaac * mfbca + mfaca * mfbac + c4o1 * mfabb * mfbbb + c2o1 * (mfbab * mfacb + mfbba * mfabc)) +
-//                      c1o3 * (mfbca + mfbac)) *
-//                         OOrho;
-//         real CUMcbc =
-//             mfcbc - ((mfaac * mfcba + mfcaa * mfabc + c4o1 * mfbab * mfbbb + c2o1 * (mfabb * mfcab + mfbba * mfbac)) +
-//                      c1o3 * (mfcba + mfabc)) *
-//                         OOrho;
-//         real CUMccb =
-//             mfccb - ((mfcaa * mfacb + mfaca * mfcab + c4o1 * mfbba * mfbbb + c2o1 * (mfbab * mfbca + mfabb * mfcba)) +
-//                      c1o3 * (mfacb + mfcab)) *
-//                         OOrho;
-//         ////////////////////////////////////////////////////////////
-//         // 6.
-//         real CUMccc = mfccc + ((-c4o1 * mfbbb * mfbbb - (mfcaa * mfacc + mfaca * mfcac + mfaac * mfcca) -
-//                                 c4o1 * (mfabb * mfcbb + mfbab * mfbcb + mfbba * mfbbc) -
-//                                 c2o1 * (mfbca * mfbac + mfcba * mfabc + mfcab * mfacb)) *
-//                                    OOrho +
-//                                (c4o1 * (mfbab * mfbab * mfaca + mfabb * mfabb * mfcaa + mfbba * mfbba * mfaac) +
-//                                 c2o1 * (mfcaa * mfaca * mfaac) + c16o1 * mfbba * mfbab * mfabb) *
-//                                    OOrho * OOrho -
-//                                c1o3 * (mfacc + mfcac + mfcca) * OOrho - c1o9 * (mfcaa + mfaca + mfaac) * OOrho +
-//                                (c2o1 * (mfbab * mfbab + mfabb * mfabb + mfbba * mfbba) +
-//                                 (mfaac * mfaca + mfaac * mfcaa + mfaca * mfcaa) + c1o3 * (mfaac + mfaca + mfcaa)) *
-//                                    OOrho * OOrho * c2o3 +
-//                                c1o27 * ((drho * drho - drho) * OOrho * OOrho));
-
-//         ////////////////////////////////////////////////////////////////////////////////////
-//         //! - Compute linear combinations of second and third order cumulants
-//         //!
-//         ////////////////////////////////////////////////////////////
-//         // 2.
-//         real mxxPyyPzz = mfcaa + mfaca + mfaac;
-//         real mxxMyy    = mfcaa - mfaca;
-//         real mxxMzz    = mfcaa - mfaac;
-//         ////////////////////////////////////////////////////////////
-//         // 3.
-//         real mxxyPyzz = mfcba + mfabc;
-//         real mxxyMyzz = mfcba - mfabc;
-
-//         real mxxzPyyz = mfcab + mfacb;
-//         real mxxzMyyz = mfcab - mfacb;
-
-//         real mxyyPxzz = mfbca + mfbac;
-//         real mxyyMxzz = mfbca - mfbac;
-
-//         ////////////////////////////////////////////////////////////////////////////////////
-//         // incl. correction
-//         ////////////////////////////////////////////////////////////
-//         //! - Compute velocity  gradients from second order cumulants according to Eq. (27)-(32)
-//         //! <a href="https://doi.org/10.1016/j.jcp.2017.05.040"><b>[ M. Geier et al. (2017),
-//         //! DOI:10.1016/j.jcp.2017.05.040 ]</b></a> Further explanations of the correction in viscosity in Appendix H of
-//         //! <a href="https://doi.org/10.1016/j.camwa.2015.05.001"><b>[ M. Geier et al. (2015),
-//         //! DOI:10.1016/j.camwa.2015.05.001 ]</b></a> Note that the division by rho is omitted here as we need rho times
-//         //! the gradients later.
-//         //!
-//         real Dxy  = -c3o1 * omega * mfbba;
-//         real Dxz  = -c3o1 * omega * mfbab;
-//         real Dyz  = -c3o1 * omega * mfabb;
-//         real dxux = c1o2 * (-omega) * (mxxMyy + mxxMzz) + c1o2 * OxxPyyPzz * (mfaaa - mxxPyyPzz);
-//         real dyuy = dxux + omega * c3o2 * mxxMyy;
-//         real dzuz = dxux + omega * c3o2 * mxxMzz;
-
-//         //Smagorinsky for debugging
-//         // if(true)
-//         // {   
-//             // if(false && k==99976)
-//             // {
-//             //     printf("dudz+dwdu: \t %1.14f \n", Dxz );
-//             //     printf("dvdz+dudy: \t %1.14f \n", Dxy );  
-//             //     printf("dwdy+dvdz: \t %1.14f \n", Dyz );  
-//             //     printf("nu_t * dudz+dwdu: \t %1.14f \n", turbulentViscosity[k]*Dxz );
-//             //     printf("nu_t * dvdz+dudy: \t %1.14f \n", turbulentViscosity[k]*Dxy );  
-//             //     printf("nu_t * dwdy+dvdz: \t %1.14f \n", turbulentViscosity[k]*Dyz );      
-//             // } 
-//         //     real Sbar = sqrt(c2o1*(dxux*dxux+dyuy*dyuy+dzuz*dzuz)+Dxy*Dxy+Dxz*Dxz+Dyz*Dyz);
-//         //     real Cs = 0.08f;
-//         //     turbulentViscosity[k] = Cs*Cs*Sbar;
-//         // }
-
-//         ////////////////////////////////////////////////////////////
-//         //! - Relaxation of second order cumulants with correction terms according to Eq. (33)-(35) in
-//         //! <a href="https://doi.org/10.1016/j.jcp.2017.05.040"><b>[ M. Geier et al. (2017),
-//         //! DOI:10.1016/j.jcp.2017.05.040 ]</b></a>
-//         //!
-//         mxxPyyPzz +=
-//             OxxPyyPzz * (mfaaa - mxxPyyPzz) - c3o1 * (c1o1 - c1o2 * OxxPyyPzz) * (vx2 * dxux + vy2 * dyuy + vz2 * dzuz);
-//         mxxMyy += omega * (-mxxMyy) - c3o1 * (c1o1 + c1o2 * (-omega)) * (vx2 * dxux - vy2 * dyuy);
-//         mxxMzz += omega * (-mxxMzz) - c3o1 * (c1o1 + c1o2 * (-omega)) * (vx2 * dxux - vz2 * dzuz);
-
-//         ////////////////////////////////////////////////////////////////////////////////////
-//         ////no correction
-//         // mxxPyyPzz += OxxPyyPzz*(mfaaa - mxxPyyPzz);
-//         // mxxMyy += -(-omega) * (-mxxMyy);
-//         // mxxMzz += -(-omega) * (-mxxMzz);
-//         //////////////////////////////////////////////////////////////////////////
-//         mfabb += omega * (-mfabb);
-//         mfbab += omega * (-mfbab);
-//         mfbba += omega * (-mfbba);
-
-//         ////////////////////////////////////////////////////////////////////////////////////
-//         // relax
-//         //////////////////////////////////////////////////////////////////////////
-//         // incl. limiter
-//         //! - Relaxation of third order cumulants including limiter according to Eq. (116)-(123)
-//         //! <a href="https://doi.org/10.1016/j.jcp.2017.05.040"><b>[ M. Geier et al. (2017),
-//         //! DOI:10.1016/j.jcp.2017.05.040 ]</b></a>
-//         //!
-//         wadjust = Oxyz + (c1o1 - Oxyz) * abs(mfbbb) / (abs(mfbbb) + qudricLimitD);
-//         mfbbb += wadjust * (-mfbbb);
-//         wadjust = OxyyPxzz + (c1o1 - OxyyPxzz) * abs(mxxyPyzz) / (abs(mxxyPyzz) + qudricLimitP);
-//         mxxyPyzz += wadjust * (-mxxyPyzz);
-//         wadjust = OxyyMxzz + (c1o1 - OxyyMxzz) * abs(mxxyMyzz) / (abs(mxxyMyzz) + qudricLimitM);
-//         mxxyMyzz += wadjust * (-mxxyMyzz);
-//         wadjust = OxyyPxzz + (c1o1 - OxyyPxzz) * abs(mxxzPyyz) / (abs(mxxzPyyz) + qudricLimitP);
-//         mxxzPyyz += wadjust * (-mxxzPyyz);
-//         wadjust = OxyyMxzz + (c1o1 - OxyyMxzz) * abs(mxxzMyyz) / (abs(mxxzMyyz) + qudricLimitM);
-//         mxxzMyyz += wadjust * (-mxxzMyyz);
-//         wadjust = OxyyPxzz + (c1o1 - OxyyPxzz) * abs(mxyyPxzz) / (abs(mxyyPxzz) + qudricLimitP);
-//         mxyyPxzz += wadjust * (-mxyyPxzz);
-//         wadjust = OxyyMxzz + (c1o1 - OxyyMxzz) * abs(mxyyMxzz) / (abs(mxyyMxzz) + qudricLimitM);
-//         mxyyMxzz += wadjust * (-mxyyMxzz);
-//         //////////////////////////////////////////////////////////////////////////
-//         // no limiter
-//         // mfbbb += OxyyMxzz * (-mfbbb);
-//         // mxxyPyzz += OxyyPxzz * (-mxxyPyzz);
-//         // mxxyMyzz += OxyyMxzz * (-mxxyMyzz);
-//         // mxxzPyyz += OxyyPxzz * (-mxxzPyyz);
-//         // mxxzMyyz += OxyyMxzz * (-mxxzMyyz);
-//         // mxyyPxzz += OxyyPxzz * (-mxyyPxzz);
-//         // mxyyMxzz += OxyyMxzz * (-mxyyMxzz);
-
-//         ////////////////////////////////////////////////////////////////////////////////////
-//         //! - Compute inverse linear combinations of second and third order cumulants
-//         //!
-//         mfcaa = c1o3 * (mxxMyy + mxxMzz + mxxPyyPzz);
-//         mfaca = c1o3 * (-c2o1 * mxxMyy + mxxMzz + mxxPyyPzz);
-//         mfaac = c1o3 * (mxxMyy - c2o1 * mxxMzz + mxxPyyPzz);
-
-//         mfcba = (mxxyMyzz + mxxyPyzz) * c1o2;
-//         mfabc = (-mxxyMyzz + mxxyPyzz) * c1o2;
-//         mfcab = (mxxzMyyz + mxxzPyyz) * c1o2;
-//         mfacb = (-mxxzMyyz + mxxzPyyz) * c1o2;
-//         mfbca = (mxyyMxzz + mxyyPxzz) * c1o2;
-//         mfbac = (-mxyyMxzz + mxyyPxzz) * c1o2;
-//         //////////////////////////////////////////////////////////////////////////
-
-//         //////////////////////////////////////////////////////////////////////////
-//         // 4.
-//         // no limiter
-//         //! - Relax fourth order cumulants to modified equilibrium for fourth order convergence of diffusion according
-//         //! to Eq. (43)-(48) <a href="https://doi.org/10.1016/j.jcp.2017.05.040"><b>[ M. Geier et al. (2017),
-//         //! DOI:10.1016/j.jcp.2017.05.040 ]</b></a>
-//         //!
-//         CUMacc = -O4 * (c1o1 / omega - c1o2) * (dyuy + dzuz) * c2o3 * A + (c1o1 - O4) * (CUMacc);
-//         CUMcac = -O4 * (c1o1 / omega - c1o2) * (dxux + dzuz) * c2o3 * A + (c1o1 - O4) * (CUMcac);
-//         CUMcca = -O4 * (c1o1 / omega - c1o2) * (dyuy + dxux) * c2o3 * A + (c1o1 - O4) * (CUMcca);
-//         CUMbbc = -O4 * (c1o1 / omega - c1o2) * Dxy * c1o3 * DIR_00M + (c1o1 - O4) * (CUMbbc);
-//         CUMbcb = -O4 * (c1o1 / omega - c1o2) * Dxz * c1o3 * DIR_00M + (c1o1 - O4) * (CUMbcb);
-//         CUMcbb = -O4 * (c1o1 / omega - c1o2) * Dyz * c1o3 * DIR_00M + (c1o1 - O4) * (CUMcbb);
-
-//         //////////////////////////////////////////////////////////////////////////
-//         // 5.
-//         CUMbcc += O5 * (-CUMbcc);
-//         CUMcbc += O5 * (-CUMcbc);
-//         CUMccb += O5 * (-CUMccb);
-
-//         //////////////////////////////////////////////////////////////////////////
-//         // 6.
-//         CUMccc += O6 * (-CUMccc);
-
-//         ////////////////////////////////////////////////////////////////////////////////////
-//         //! - Compute central moments from post collision cumulants according to Eq. (53)-(56) in
-//         //! <a href="https://doi.org/10.1016/j.jcp.2017.05.040"><b>[ M. Geier et al. (2017),
-//         //! DOI:10.1016/j.jcp.2017.05.040 ]</b></a>
-//         //!
-
-//         //////////////////////////////////////////////////////////////////////////
-//         // 4.
-//         mfcbb = CUMcbb + c1o3 * ((c3o1 * mfcaa + c1o1) * mfabb + c6o1 * mfbba * mfbab) * OOrho;
-//         mfbcb = CUMbcb + c1o3 * ((c3o1 * mfaca + c1o1) * mfbab + c6o1 * mfbba * mfabb) * OOrho;
-//         mfbbc = CUMbbc + c1o3 * ((c3o1 * mfaac + c1o1) * mfbba + c6o1 * mfbab * mfabb) * OOrho;
-
-//         mfcca =
-//             CUMcca +
-//             (((mfcaa * mfaca + c2o1 * mfbba * mfbba) * c9o1 + c3o1 * (mfcaa + mfaca)) * OOrho - (drho * OOrho)) * c1o9;
-//         mfcac =
-//             CUMcac +
-//             (((mfcaa * mfaac + c2o1 * mfbab * mfbab) * c9o1 + c3o1 * (mfcaa + mfaac)) * OOrho - (drho * OOrho)) * c1o9;
-//         mfacc =
-//             CUMacc +
-//             (((mfaac * mfaca + c2o1 * mfabb * mfabb) * c9o1 + c3o1 * (mfaac + mfaca)) * OOrho - (drho * OOrho)) * c1o9;
-
-//         //////////////////////////////////////////////////////////////////////////
-//         // 5.
-//         mfbcc = CUMbcc + c1o3 *
-//                              (c3o1 * (mfaac * mfbca + mfaca * mfbac + c4o1 * mfabb * mfbbb +
-//                                       c2o1 * (mfbab * mfacb + mfbba * mfabc)) +
-//                               (mfbca + mfbac)) *
-//                              OOrho;
-//         mfcbc = CUMcbc + c1o3 *
-//                              (c3o1 * (mfaac * mfcba + mfcaa * mfabc + c4o1 * mfbab * mfbbb +
-//                                       c2o1 * (mfabb * mfcab + mfbba * mfbac)) +
-//                               (mfcba + mfabc)) *
-//                              OOrho;
-//         mfccb = CUMccb + c1o3 *
-//                              (c3o1 * (mfcaa * mfacb + mfaca * mfcab + c4o1 * mfbba * mfbbb +
-//                                       c2o1 * (mfbab * mfbca + mfabb * mfcba)) +
-//                               (mfacb + mfcab)) *
-//                              OOrho;
-
-//         //////////////////////////////////////////////////////////////////////////
-//         // 6.
-//         mfccc = CUMccc - ((-c4o1 * mfbbb * mfbbb - (mfcaa * mfacc + mfaca * mfcac + mfaac * mfcca) -
-//                            c4o1 * (mfabb * mfcbb + mfbab * mfbcb + mfbba * mfbbc) -
-//                            c2o1 * (mfbca * mfbac + mfcba * mfabc + mfcab * mfacb)) *
-//                               OOrho +
-//                           (c4o1 * (mfbab * mfbab * mfaca + mfabb * mfabb * mfcaa + mfbba * mfbba * mfaac) +
-//                            c2o1 * (mfcaa * mfaca * mfaac) + c16o1 * mfbba * mfbab * mfabb) *
-//                               OOrho * OOrho -
-//                           c1o3 * (mfacc + mfcac + mfcca) * OOrho - c1o9 * (mfcaa + mfaca + mfaac) * OOrho +
-//                           (c2o1 * (mfbab * mfbab + mfabb * mfabb + mfbba * mfbba) +
-//                            (mfaac * mfaca + mfaac * mfcaa + mfaca * mfcaa) + c1o3 * (mfaac + mfaca + mfcaa)) *
-//                               OOrho * OOrho * c2o3 +
-//                           c1o27 * ((drho * drho - drho) * OOrho * OOrho));
-
-//         ////////////////////////////////////////////////////////////////////////////////////
-//         //! -  Add acceleration (body force) to first order cumulants according to Eq. (85)-(87) in
-//         //! <a href="https://doi.org/10.1016/j.camwa.2015.05.001"><b>[ M. Geier et al. (2015),
-//         //! DOI:10.1016/j.camwa.2015.05.001 ]</b></a>
-//         //!
-//         mfbaa = -mfbaa;
-//         mfaba = -mfaba;
-//         mfaab = -mfaab;
-
-
-//         //Write to array here to distribute read/write
-//         rho[k] = drho;
-//         vx[k] = vvx;
-//         vy[k] = vvy;
-//         vz[k] = vvz;
-
-//         ////////////////////////////////////////////////////////////////////////////////////
-//         //! - Chimera transform from central moments to well conditioned distributions as defined in Appendix J in
-//         //! <a href="https://doi.org/10.1016/j.camwa.2015.05.001"><b>[ M. Geier et al. (2015),
-//         //! DOI:10.1016/j.camwa.2015.05.001 ]</b></a> see also Eq. (88)-(96) in <a
-//         //! href="https://doi.org/10.1016/j.jcp.2017.05.040"><b>[ M. Geier et al. (2017), DOI:10.1016/j.jcp.2017.05.040
-//         //! ]</b></a>
-//         //!
-//         ////////////////////////////////////////////////////////////////////////////////////
-//         // X - Dir
-//         backwardInverseChimeraWithK(mfaaa, mfbaa, mfcaa, vvx, vx2, c1o1, c1o1);
-//         backwardChimera(mfaba, mfbba, mfcba, vvx, vx2);
-//         backwardInverseChimeraWithK(mfaca, mfbca, mfcca, vvx, vx2, c3o1, c1o3);
-//         backwardChimera(mfaab, mfbab, mfcab, vvx, vx2);
-//         backwardChimera(mfabb, mfbbb, mfcbb, vvx, vx2);
-//         backwardChimera(mfacb, mfbcb, mfccb, vvx, vx2);
-//         backwardInverseChimeraWithK(mfaac, mfbac, mfcac, vvx, vx2, c3o1, c1o3);
-//         backwardChimera(mfabc, mfbbc, mfcbc, vvx, vx2);
-//         backwardInverseChimeraWithK(mfacc, mfbcc, mfccc, vvx, vx2, c9o1, c1o9);
-
-//         ////////////////////////////////////////////////////////////////////////////////////
-//         // Y - Dir
-//         backwardInverseChimeraWithK(mfaaa, mfaba, mfaca, vvy, vy2, c6o1, c1o6);
-//         backwardChimera(mfaab, mfabb, mfacb, vvy, vy2);
-//         backwardInverseChimeraWithK(mfaac, mfabc, mfacc, vvy, vy2, c18o1, c1o18);
-//         backwardInverseChimeraWithK(mfbaa, mfbba, mfbca, vvy, vy2, c3o2, c2o3);
-//         backwardChimera(mfbab, mfbbb, mfbcb, vvy, vy2);
-//         backwardInverseChimeraWithK(mfbac, mfbbc, mfbcc, vvy, vy2, c9o2, c2o9);
-//         backwardInverseChimeraWithK(mfcaa, mfcba, mfcca, vvy, vy2, c6o1, c1o6);
-//         backwardChimera(mfcab, mfcbb, mfccb, vvy, vy2);
-//         backwardInverseChimeraWithK(mfcac, mfcbc, mfccc, vvy, vy2, c18o1, c1o18);
-
-//         ////////////////////////////////////////////////////////////////////////////////////
-//         // Z - Dir
-//         backwardInverseChimeraWithK(mfaaa, mfaab, mfaac, vvz, vz2, c36o1, c1o36);
-//         backwardInverseChimeraWithK(mfaba, mfabb, mfabc, vvz, vz2, c9o1, c1o9);
-//         backwardInverseChimeraWithK(mfaca, mfacb, mfacc, vvz, vz2, c36o1, c1o36);
-//         backwardInverseChimeraWithK(mfbaa, mfbab, mfbac, vvz, vz2, c9o1, c1o9);
-//         backwardInverseChimeraWithK(mfbba, mfbbb, mfbbc, vvz, vz2, c9o4, c4o9);
-//         backwardInverseChimeraWithK(mfbca, mfbcb, mfbcc, vvz, vz2, c9o1, c1o9);
-//         backwardInverseChimeraWithK(mfcaa, mfcab, mfcac, vvz, vz2, c36o1, c1o36);
-//         backwardInverseChimeraWithK(mfcba, mfcbb, mfcbc, vvz, vz2, c9o1, c1o9);
-//         backwardInverseChimeraWithK(mfcca, mfccb, mfccc, vvz, vz2, c36o1, c1o36);
-
-//         ////////////////////////////////////////////////////////////////////////////////////
-//         //! - Write distributions: style of reading and writing the distributions from/to
-//         //! stored arrays dependent on timestep is based on the esoteric twist algorithm
-//         //! <a href="https://doi.org/10.3390/computation5020019"><b>[ M. Geier et al. (2017),
-//         //! DOI:10.3390/computation5020019 ]</b></a>
-//         //!
-
-
-//         distr_wrapper.distribution.f[DIR_P00]      = mfabb;
-//         distr_wrapper.distribution.f[DIR_M00]      = mfcbb;
-//         distr_wrapper.distribution.f[DIR_0P0]      = mfbab;
-//         distr_wrapper.distribution.f[DIR_0M0]      = mfbcb;
-//         distr_wrapper.distribution.f[DIR_00P]      = mfbba;
-//         distr_wrapper.distribution.f[DIR_00M]      = mfbbc;
-//         distr_wrapper.distribution.f[DIR_PP0]     = mfaab;
-//         distr_wrapper.distribution.f[DIR_MM0]     = mfccb;
-//         distr_wrapper.distribution.f[DIR_PM0]     = mfacb;
-//         distr_wrapper.distribution.f[DIR_MP0]     = mfcab;
-//         distr_wrapper.distribution.f[DIR_P0P]     = mfaba;
-//         distr_wrapper.distribution.f[DIR_M0M]     = mfcbc;
-//         distr_wrapper.distribution.f[DIR_P0M]     = mfabc;
-//         distr_wrapper.distribution.f[DIR_M0P]     = mfcba;
-//         distr_wrapper.distribution.f[DIR_0PP]     = mfbaa;
-//         distr_wrapper.distribution.f[DIR_0MM]     = mfbcc;
-//         distr_wrapper.distribution.f[DIR_0PM]     = mfbac;
-//         distr_wrapper.distribution.f[DIR_0MP]     = mfbca;
-//         distr_wrapper.distribution.f[DIR_000]   = mfbbb;
-//         distr_wrapper.distribution.f[DIR_PPP]    = mfaaa;
-//         distr_wrapper.distribution.f[DIR_MMP]    = mfaca;
-//         distr_wrapper.distribution.f[DIR_PMP]    = mfaac;
-//         distr_wrapper.distribution.f[DIR_MPP]    = mfacc;
-//         distr_wrapper.distribution.f[DIR_PPM]    = mfcaa;
-//         distr_wrapper.distribution.f[DIR_MMM]    = mfcca;
-//         distr_wrapper.distribution.f[DIR_PMM]    = mfcac;
-//         distr_wrapper.distribution.f[DIR_MPM]    = mfccc;
-
-//         distr_wrapper.write();
-//         if(k==100000)
-//         {
-//             printf("mfcbb \t %f \t %f\t %f\t %f\t %f\t %f\t %f\t %f\t %f\t %f\t %f\t %f\t %f\t %f\t %f\t %f\t %f\t %f\t %f\t %f\t %f\t %f\t %f\t %f\t %f\t %f\t %f \n\n", 
-//                                                 (dist.f[DIR_P00])[k]                  ,        
-//                                                 (dist.f[DIR_0P0])[k]       ,
-//                                                 (dist.f[DIR_0M0])[ks]      ,
-//                                                 (dist.f[DIR_00P])[k]       ,
-//                                                 (dist.f[DIR_00M])[kb]      ,
-//                                                 (dist.f[DIR_PP0])[k]      ,
-//                                                 (dist.f[DIR_MM0])[ksw]    ,
-//                                                 (dist.f[DIR_PM0])[ks]     ,
-//                                                 (dist.f[DIR_MP0])[kw]   ,
-//                                                 (dist.f[DIR_M00])[kw]    ,
-//                                                 (dist.f[DIR_P0P])[k]    ,
-//                                                 (dist.f[DIR_M0M])[kbw]  ,
-//                                                 (dist.f[DIR_P0M])[kb]   ,
-//                                                 (dist.f[DIR_M0P])[kw]   ,
-//                                                 (dist.f[DIR_0PP])[k]    ,
-//                                                 (dist.f[DIR_0MM])[kbs]  ,
-//                                                 (dist.f[DIR_0PM])[kb]   ,
-//                                                 (dist.f[DIR_0MP])[ks]   ,
-//                                                 (dist.f[DIR_000])[k]  ,
-//                                                 (dist.f[DIR_PPP])[k]   ,
-//                                                 (dist.f[DIR_PMP])[ks]  ,
-//                                                 (dist.f[DIR_PPM])[kb]  ,
-//                                                 (dist.f[DIR_PMM])[kbs] ,
-//                                                 (dist.f[DIR_MPP])[kw]  ,
-//                                                 (dist.f[DIR_MMP])[ksw] ,
-//                                                 (dist.f[DIR_MPM])[kbw] ,
-//                                                 (dist.f[DIR_MMM])[kbsw]);
-//         }
-
-//         (dist.f[DIR_P00])[k]      = mfabb;
-//         (dist.f[DIR_M00])[kw]     = mfcbb;
-//         (dist.f[DIR_0P0])[k]      = mfbab;
-//         (dist.f[DIR_0M0])[ks]     = mfbcb;
-//         (dist.f[DIR_00P])[k]      = mfbba;
-//         (dist.f[DIR_00M])[kb]     = mfbbc;
-//         (dist.f[DIR_PP0])[k]     = mfaab;
-//         (dist.f[DIR_MM0])[ksw]   = mfccb;
-//         (dist.f[DIR_PM0])[ks]    = mfacb;
-//         (dist.f[DIR_MP0])[kw]    = mfcab;
-//         (dist.f[DIR_P0P])[k]     = mfaba;
-//         (dist.f[DIR_M0M])[kbw]   = mfcbc;
-//         (dist.f[DIR_P0M])[kb]    = mfabc;
-//         (dist.f[DIR_M0P])[kw]    = mfcba;
-//         (dist.f[DIR_0PP])[k]     = mfbaa;
-//         (dist.f[DIR_0MM])[kbs]   = mfbcc;
-//         (dist.f[DIR_0PM])[kb]    = mfbac;
-//         (dist.f[DIR_0MP])[ks]    = mfbca;
-//         (dist.f[DIR_000])[k]   = mfbbb;
-//         (dist.f[DIR_PPP])[k]    = mfaaa;
-//         (dist.f[DIR_PMP])[ks]   = mfaca;
-//         (dist.f[DIR_PPM])[kb]   = mfaac;
-//         (dist.f[DIR_PMM])[kbs]  = mfacc;
-//         (dist.f[DIR_MPP])[kw]   = mfcaa;
-//         (dist.f[DIR_MMP])[ksw]  = mfcca;
-//         (dist.f[DIR_MPM])[kbw]  = mfcac;
-//         (dist.f[DIR_MMM])[kbsw] = mfccc;
-        
-//         if(k==100000)
-//         {
-//             printf("mfcbb \t %f \t %f\t %f\t %f\t %f\t %f\t %f\t %f\t %f\t %f\t %f\t %f\t %f\t %f\t %f\t %f\t %f\t %f\t %f\t %f\t %f\t %f\t %f\t %f\t %f\t %f\t %f \n\n\n", 
-//                                                 (dist.f[DIR_P00])[k]                  ,        
-//                                                 (dist.f[DIR_0P0])[k]       ,
-//                                                 (dist.f[DIR_0M0])[ks]      ,
-//                                                 (dist.f[DIR_00P])[k]       ,
-//                                                 (dist.f[DIR_00M])[kb]      ,
-//                                                 (dist.f[DIR_PP0])[k]      ,
-//                                                 (dist.f[DIR_MM0])[ksw]    ,
-//                                                 (dist.f[DIR_PM0])[ks]     ,
-//                                                 (dist.f[DIR_MP0])[kw]   ,
-//                                                 (dist.f[DIR_M00])[kw]   ,
-//                                                 (dist.f[DIR_P0P])[k]    ,
-//                                                 (dist.f[DIR_M0M])[kbw]  ,
-//                                                 (dist.f[DIR_P0M])[kb]   ,
-//                                                 (dist.f[DIR_M0P])[kw]   ,
-//                                                 (dist.f[DIR_0PP])[k]    ,
-//                                                 (dist.f[DIR_0MM])[kbs]  ,
-//                                                 (dist.f[DIR_0PM])[kb]   ,
-//                                                 (dist.f[DIR_0MP])[ks]   ,
-//                                                 (dist.f[DIR_000])[k]  ,
-//                                                 (dist.f[DIR_PPP])[k]   ,
-//                                                 (dist.f[DIR_PMP])[ks]  ,
-//                                                 (dist.f[DIR_PPM])[kb]  ,
-//                                                 (dist.f[DIR_PMM])[kbs] ,
-//                                                 (dist.f[DIR_MPP])[kw]  ,
-//                                                 (dist.f[DIR_MMP])[ksw] ,
-//                                                 (dist.f[DIR_MPM])[kbw] ,
-//                                                 (dist.f[DIR_MMM])[kbsw]);
-//         }
-//     }
-// }
-=======
-template __global__ void LB_Kernel_TurbulentViscosityCumulantK17CompChim < TurbulenceModel::QR > ( real omega_in, uint* typeOfGridNode, uint* neighborX, uint* neighborY, uint* neighborZ, real* distributions, real* rho, real* vx, real* vy, real* vz, real* turbulentViscosity, real SGSconstant, unsigned long size_Mat, int level, bool bodyForce, real* forces, real* bodyForceX, real* bodyForceY, real* bodyForceZ, real* quadricLimiters, bool isEvenTimestep);
->>>>>>> 2b2e5456
+template __global__ void LB_Kernel_TurbulentViscosityCumulantK17CompChim < TurbulenceModel::QR > ( real omega_in, uint* typeOfGridNode, uint* neighborX, uint* neighborY, uint* neighborZ, real* distributions, real* rho, real* vx, real* vy, real* vz, real* turbulentViscosity, real SGSconstant, unsigned long size_Mat, int level, bool bodyForce, real* forces, real* bodyForceX, real* bodyForceY, real* bodyForceZ, real* quadricLimiters, bool isEvenTimestep);