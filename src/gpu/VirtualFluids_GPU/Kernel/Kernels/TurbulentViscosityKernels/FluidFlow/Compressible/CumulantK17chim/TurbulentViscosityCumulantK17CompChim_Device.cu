//=======================================================================================
// ____          ____    __    ______     __________   __      __       __        __         
// \    \       |    |  |  |  |   _   \  |___    ___| |  |    |  |     /  \      |  |        
//  \    \      |    |  |  |  |  |_)   |     |  |     |  |    |  |    /    \     |  |        
//   \    \     |    |  |  |  |   _   /      |  |     |  |    |  |   /  /\  \    |  |        
//    \    \    |    |  |  |  |  | \  \      |  |     |   \__/   |  /  ____  \   |  |____    
//     \    \   |    |  |__|  |__|  \__\     |__|      \________/  /__/    \__\  |_______|   
//      \    \  |    |   ________________________________________________________________    
//       \    \ |    |  |  ______________________________________________________________|   
//        \    \|    |  |  |         __          __     __     __     ______      _______    
//         \         |  |  |_____   |  |        |  |   |  |   |  |   |   _  \    /  _____)   
//          \        |  |   _____|  |  |        |  |   |  |   |  |   |  | \  \   \_______    
//           \       |  |  |        |  |_____   |   \_/   |   |  |   |  |_/  /    _____  |
//            \ _____|  |__|        |________|   \_______/    |__|   |______/    (_______/   
//
//  This file is part of VirtualFluids. VirtualFluids is free software: you can 
//  redistribute it and/or modify it under the terms of the GNU General Public
//  License as published by the Free Software Foundation, either version 3 of 
//  the License, or (at your option) any later version.
//  
//  VirtualFluids is distributed in the hope that it will be useful, but WITHOUT 
//  ANY WARRANTY; without even the implied warranty of MERCHANTABILITY or 
//  FITNESS FOR A PARTICULAR PURPOSE.  See the GNU General Public License 
//  for more details.
//  
//  You should have received a copy of the GNU General Public License along
//  with VirtualFluids (see COPYING.txt). If not, see <http://www.gnu.org/licenses/>.
//
//! \file TurbulentViscosityCumulantK17CompChim_Device.cu
//! \author Henry Korb, Henrik Asmuth
//! \date 16/05/2022
//! \brief CumulantK17CompChim kernel by Martin Schönherr that includes turbulent viscosity and other small mods.
//!
//! Additions to CumulantK17CompChim:
//!     - can incorporate local body force 
//!     - when applying a local body force, the total round of error of forcing+bodyforce is saved and added in next time step
//!     - uses turbulent viscosity that is computed in separate kernel (as of now AMD)
//!     - saves macroscopic values (needed for instance for probes, AMD, and actuator models)
//!
//=======================================================================================
/* Device code */
#include "LBM/LB.h" 
#include "lbm/constants/D3Q27.h"
#include <lbm/constants/NumericConstants.h>
#include "Kernel/Utilities/DistributionHelper.cuh"
<<<<<<< HEAD
=======

#include "GPU/TurbulentViscosityInlines.cuh"
>>>>>>> 5c564ec3

using namespace vf::lbm::constant;
using namespace vf::lbm::dir;
#include "Kernel/ChimeraTransformation.h"


////////////////////////////////////////////////////////////////////////////////
template<TurbulenceModel turbulenceModel>
__global__ void LB_Kernel_TurbulentViscosityCumulantK17CompChim(
	real omega_in,
	uint* typeOfGridNode,
	uint* neighborX,
	uint* neighborY,
	uint* neighborZ,
	real* distributions,
    real* rho,
    real* vx,
    real* vy,
    real* vz,
    real* turbulentViscosity,
    real SGSconstant,
	unsigned long size_Mat,
	int level,
    bool bodyForce,
	real* forces,
    real* bodyForceX,
    real* bodyForceY,
    real* bodyForceZ,
	real* quadricLimiters,
	bool isEvenTimestep)
{
    //////////////////////////////////////////////////////////////////////////
    //! Cumulant K17 Kernel is based on \ref
    //! <a href="https://doi.org/10.1016/j.jcp.2017.05.040"><b>[ M. Geier et al. (2017), DOI:10.1016/j.jcp.2017.05.040
    //! ]</b></a> and \ref <a href="https://doi.org/10.1016/j.jcp.2017.07.004"><b>[ M. Geier et al. (2017),
    //! DOI:10.1016/j.jcp.2017.07.004 ]</b></a>
    //!
    //! The cumulant kernel is executed in the following steps
    //!
    ////////////////////////////////////////////////////////////////////////////////
    //! - Get node index coordinates from threadIdx, blockIdx, blockDim and gridDim.
    //!
<<<<<<< HEAD
    const uint k = vf::gpu::getNodeIndex();
=======
    const unsigned k_000 = vf::gpu::getNodeIndex();
>>>>>>> 5c564ec3

    //////////////////////////////////////////////////////////////////////////
    // run for all indices in size_Mat and fluid nodes
    if ((k_000 < size_Mat) && (typeOfGridNode[k_000] == GEO_FLUID)) {
        //////////////////////////////////////////////////////////////////////////
        //! - Read distributions: style of reading and writing the distributions from/to stored arrays dependent on
        //! timestep is based on the esoteric twist algorithm \ref <a
        //! href="https://doi.org/10.3390/computation5020019"><b>[ M. Geier et al. (2017),
        //! DOI:10.3390/computation5020019 ]</b></a>
        //!
        Distributions27 dist = vf::gpu::getDistributionReferences27(distributions, size_Mat, isEvenTimestep);

        ////////////////////////////////////////////////////////////////////////////////
        //! - Set neighbor indices (necessary for indirect addressing)
        uint k_M00 = neighborX[k_000];
        uint k_0M0 = neighborY[k_000];
        uint k_00M = neighborZ[k_000];
        uint k_MM0 = neighborY[k_M00];
        uint k_M0M = neighborZ[k_M00];
        uint k_0MM = neighborZ[k_0M0];
        uint k_MMM = neighborZ[k_MM0];
        ////////////////////////////////////////////////////////////////////////////////////
        //! - Set local distributions
        //!
        real f_000 = (dist.f[DIR_000])[k_000];
        real f_P00 = (dist.f[DIR_P00])[k_000];
        real f_M00 = (dist.f[DIR_M00])[k_M00];
        real f_0P0 = (dist.f[DIR_0P0])[k_000];
        real f_0M0 = (dist.f[DIR_0M0])[k_0M0];
        real f_00P = (dist.f[DIR_00P])[k_000];
        real f_00M = (dist.f[DIR_00M])[k_00M];
        real f_PP0 = (dist.f[DIR_PP0])[k_000];
        real f_MM0 = (dist.f[DIR_MM0])[k_MM0];
        real f_PM0 = (dist.f[DIR_PM0])[k_0M0];
        real f_MP0 = (dist.f[DIR_MP0])[k_M00];
        real f_P0P = (dist.f[DIR_P0P])[k_000];
        real f_M0M = (dist.f[DIR_M0M])[k_M0M];
        real f_P0M = (dist.f[DIR_P0M])[k_00M];
        real f_M0P = (dist.f[DIR_M0P])[k_M00];
        real f_0PP = (dist.f[DIR_0PP])[k_000];
        real f_0MM = (dist.f[DIR_0MM])[k_0MM];
        real f_0PM = (dist.f[DIR_0PM])[k_00M];
        real f_0MP = (dist.f[DIR_0MP])[k_0M0];
        real f_PPP = (dist.f[DIR_PPP])[k_000];
        real f_MPP = (dist.f[DIR_MPP])[k_M00];
        real f_PMP = (dist.f[DIR_PMP])[k_0M0];
        real f_MMP = (dist.f[DIR_MMP])[k_MM0];
        real f_PPM = (dist.f[DIR_PPM])[k_00M];
        real f_MPM = (dist.f[DIR_MPM])[k_M0M];
        real f_PMM = (dist.f[DIR_PMM])[k_0MM];
        real f_MMM = (dist.f[DIR_MMM])[k_MMM];

        ////////////////////////////////////////////////////////////////////////////////////
        //! - Define aliases to use the same variable for the moments (m's):
        //!
        real& m_111 = f_000;
        real& m_211 = f_P00;
        real& m_011 = f_M00;
        real& m_121 = f_0P0;
        real& m_101 = f_0M0;
        real& m_112 = f_00P;
        real& m_110 = f_00M;
        real& m_221 = f_PP0;
        real& m_001 = f_MM0;
        real& m_201 = f_PM0;
        real& m_021 = f_MP0;
        real& m_212 = f_P0P;
        real& m_010 = f_M0M;
        real& m_210 = f_P0M;
        real& m_012 = f_M0P;
        real& m_122 = f_0PP;
        real& m_100 = f_0MM;
        real& m_120 = f_0PM;
        real& m_102 = f_0MP;
        real& m_222 = f_PPP;
        real& m_022 = f_MPP;
        real& m_202 = f_PMP;
        real& m_002 = f_MMP;
        real& m_220 = f_PPM;
        real& m_020 = f_MPM;
        real& m_200 = f_PMM;
        real& m_000 = f_MMM;

        //////////////////////////////////////////////////////(unsigned long)//////////////////////////////
        //! - Calculate density and velocity using pyramid summation for low round-off errors as in Eq. (J1)-(J3) \ref
        //! <a href="https://doi.org/10.1016/j.camwa.2015.05.001"><b>[ M. Geier et al. (2015),
        //! DOI:10.1016/j.camwa.2015.05.001 ]</b></a>
        //!
        real drho = ((((f_PPP + f_MMM) + (f_MPM + f_PMP)) + ((f_MPP + f_PMM) + (f_MMP + f_PPM))) +
                    (((f_0MP + f_0PM) + (f_0MM + f_0PP)) + ((f_M0P + f_P0M) + (f_M0M + f_P0P)) +
                    ((f_MP0 + f_PM0) + (f_MM0 + f_PP0))) +
                    ((f_M00 + f_P00) + (f_0M0 + f_0P0) + (f_00M + f_00P))) +
                        f_000;

        real oneOverRho = c1o1 / (c1o1 + drho);

        real vvx = ((((f_PPP - f_MMM) + (f_PMP - f_MPM)) + ((f_PMM - f_MPP) + (f_PPM - f_MMP))) +
                    (((f_P0M - f_M0P) + (f_P0P - f_M0M)) + ((f_PM0 - f_MP0) + (f_PP0 - f_MM0))) + (f_P00 - f_M00)) *
                oneOverRho;
        real vvy = ((((f_PPP - f_MMM) + (f_MPM - f_PMP)) + ((f_MPP - f_PMM) + (f_PPM - f_MMP))) +
                    (((f_0PM - f_0MP) + (f_0PP - f_0MM)) + ((f_MP0 - f_PM0) + (f_PP0 - f_MM0))) + (f_0P0 - f_0M0)) *
                oneOverRho;
        real vvz = ((((f_PPP - f_MMM) + (f_PMP - f_MPM)) + ((f_MPP - f_PMM) + (f_MMP - f_PPM))) +
                    (((f_0MP - f_0PM) + (f_0PP - f_0MM)) + ((f_M0P - f_P0M) + (f_P0P - f_M0M))) + (f_00P - f_00M)) *
                oneOverRho;
        
        ////////////////////////////////////////////////////////////////////////////////////
        //! - Add half of the acceleration (body force) to the velocity as in Eq. (42) \ref
        //! <a href="https://doi.org/10.1016/j.camwa.2015.05.001"><b>[ M. Geier et al. (2015),
        //! DOI:10.1016/j.camwa.2015.05.001 ]</b></a>
        //!
        real factor = c1o1;
        for (size_t i = 1; i <= level; i++) 
            factor *= c2o1;
        
        real fx = forces[0];
        real fy = forces[1];
        real fz = forces[2];

        if( bodyForce ){
            fx += bodyForceX[k_000]; 
            fy += bodyForceY[k_000];
            fz += bodyForceZ[k_000];

            real vx = vvx;
            real vy = vvy;
            real vz = vvz;
            real acc_x = fx * c1o2 / factor;
            real acc_y = fy * c1o2 / factor;
            real acc_z = fz * c1o2 / factor;

            vvx += acc_x;
            vvy += acc_y;
            vvz += acc_z;
            
        //    // Reset body force. To be used when not using round-off correction.
        // bodyForceX[k] = 0.0f;
        // bodyForceY[k] = 0.0f;
        // bodyForceZ[k] = 0.0f;

            ////////////////////////////////////////////////////////////////////////////////////
            //!> Round-off correction
            //!
            //!> Similar to Kahan summation algorithm (https://en.wikipedia.org/wiki/Kahan_summation_algorithm)
            //!> Essentially computes the round-off error of the applied force and adds it in the next time step as a compensation.
            //!> Seems to be necesseary at very high Re boundary layers, where the forcing and velocity can  
            //!> differ by several orders of magnitude.
            //!> \note 16/05/2022: Testing, still ongoing! 
            //!
            bodyForceX[k_000] = (acc_x-(vvx-vx))*factor*c2o1;
            bodyForceY[k_000] = (acc_y-(vvy-vy))*factor*c2o1;
            bodyForceZ[k_000] = (acc_z-(vvz-vz))*factor*c2o1;
        }
        else{
            vvx += fx * c1o2 / factor;
            vvy += fy * c1o2 / factor;
            vvz += fz * c1o2 / factor;
        }
        

        ////////////////////////////////////////////////////////////////////////////////////
        // calculate the square of velocities for this lattice node
        real vx2 = vvx * vvx;
        real vy2 = vvy * vvy;
        real vz2 = vvz * vvz;
        ////////////////////////////////////////////////////////////////////////////////////
        //! - Set relaxation limiters for third order cumulants to default value \f$ \lambda=0.001 \f$ according to
        //! section 6 in \ref <a href="https://doi.org/10.1016/j.jcp.2017.05.040"><b>[ M. Geier et al. (2017),
        //! DOI:10.1016/j.jcp.2017.05.040 ]</b></a>
        //!
        real quadricLimitP = quadricLimiters[0];
        real quadricLimitM = quadricLimiters[1];
        real quadricLimitD = quadricLimiters[2];
        ////////////////////////////////////////////////////////////////////////////////////
        //! - Chimera transform from well conditioned distributions to central moments as defined in Appendix J in \ref
        //! <a href="https://doi.org/10.1016/j.camwa.2015.05.001"><b>[ M. Geier et al. (2015),
        //! DOI:10.1016/j.camwa.2015.05.001 ]</b></a> see also Eq. (6)-(14) in \ref <a
        //! href="https://doi.org/10.1016/j.jcp.2017.05.040"><b>[ M. Geier et al. (2017), DOI:10.1016/j.jcp.2017.05.040
        //! ]</b></a>
        //!
        ////////////////////////////////////////////////////////////////////////////////////
        // Z - Dir
        forwardInverseChimeraWithK(f_MMM, f_MM0, f_MMP, vvz, vz2, c36o1, c1o36);
        forwardInverseChimeraWithK(f_M0M, f_M00, f_M0P, vvz, vz2, c9o1,  c1o9);
        forwardInverseChimeraWithK(f_MPM, f_MP0, f_MPP, vvz, vz2, c36o1, c1o36);
        forwardInverseChimeraWithK(f_0MM, f_0M0, f_0MP, vvz, vz2, c9o1,  c1o9);
        forwardInverseChimeraWithK(f_00M, f_000, f_00P, vvz, vz2, c9o4,  c4o9);
        forwardInverseChimeraWithK(f_0PM, f_0P0, f_0PP, vvz, vz2, c9o1,  c1o9);
        forwardInverseChimeraWithK(f_PMM, f_PM0, f_PMP, vvz, vz2, c36o1, c1o36);
        forwardInverseChimeraWithK(f_P0M, f_P00, f_P0P, vvz, vz2, c9o1,  c1o9);
        forwardInverseChimeraWithK(f_PPM, f_PP0, f_PPP, vvz, vz2, c36o1, c1o36);

        ////////////////////////////////////////////////////////////////////////////////////
        // Y - Dir
        forwardInverseChimeraWithK(f_MMM, f_M0M, f_MPM, vvy, vy2, c6o1,  c1o6);
        forwardChimera(            f_MM0, f_M00, f_MP0, vvy, vy2);
        forwardInverseChimeraWithK(f_MMP, f_M0P, f_MPP, vvy, vy2, c18o1, c1o18);
        forwardInverseChimeraWithK(f_0MM, f_00M, f_0PM, vvy, vy2, c3o2,  c2o3);
        forwardChimera(            f_0M0, f_000, f_0P0, vvy, vy2);
        forwardInverseChimeraWithK(f_0MP, f_00P, f_0PP, vvy, vy2, c9o2,  c2o9);
        forwardInverseChimeraWithK(f_PMM, f_P0M, f_PPM, vvy, vy2, c6o1,  c1o6);
        forwardChimera(            f_PM0, f_P00, f_PP0, vvy, vy2);
        forwardInverseChimeraWithK(f_PMP, f_P0P, f_PPP, vvy, vy2, c18o1, c1o18);

        ////////////////////////////////////////////////////////////////////////////////////
        // X - Dir
        forwardInverseChimeraWithK(f_MMM, f_0MM, f_PMM, vvx, vx2, c1o1, c1o1);
        forwardChimera(            f_M0M, f_00M, f_P0M, vvx, vx2);
        forwardInverseChimeraWithK(f_MPM, f_0PM, f_PPM, vvx, vx2, c3o1, c1o3);
        forwardChimera(            f_MM0, f_0M0, f_PM0, vvx, vx2);
        forwardChimera(            f_M00, f_000, f_P00, vvx, vx2);
        forwardChimera(            f_MP0, f_0P0, f_PP0, vvx, vx2);
        forwardInverseChimeraWithK(f_MMP, f_0MP, f_PMP, vvx, vx2, c3o1, c1o3);
        forwardChimera(            f_M0P, f_00P, f_P0P, vvx, vx2);
        forwardInverseChimeraWithK(f_MPP, f_0PP, f_PPP, vvx, vx2, c3o1, c1o9);

        ////////////////////////////////////////////////////////////////////////////////////
        //! - Setting relaxation rates for non-hydrodynamic cumulants (default values). Variable names and equations
        //! according to <a href="https://doi.org/10.1016/j.jcp.2017.05.040"><b>[ M. Geier et al. (2017),
        //! DOI:10.1016/j.jcp.2017.05.040 ]</b></a>
        //!  => [NAME IN PAPER]=[NAME IN CODE]=[DEFAULT VALUE].
        //!  - Trace of second order cumulants \f$ C_{200}+C_{020}+C_{002} \f$ used to adjust bulk
        //!  viscosity:\f$\omega_2=OxxPyyPzz=1.0 \f$.
        //!  - Third order cumulants \f$ C_{120}+C_{102}, C_{210}+C_{012}, C_{201}+C_{021} \f$: \f$ \omega_3=OxyyPxzz
        //!  \f$ set according to Eq. (111) with simplifications assuming \f$ \omega_2=1.0\f$.
        //!  - Third order cumulants \f$ C_{120}-C_{102}, C_{210}-C_{012}, C_{201}-C_{021} \f$: \f$ \omega_4 = OxyyMxzz
        //!  \f$ set according to Eq. (112) with simplifications assuming \f$ \omega_2 = 1.0\f$.
        //!  - Third order cumulants \f$ C_{111} \f$: \f$ \omega_5 = Oxyz \f$ set according to Eq. (113) with
        //!  simplifications assuming \f$ \omega_2 = 1.0\f$  (modify for different bulk viscosity).
        //!  - Fourth order cumulants \f$ C_{220}, C_{202}, C_{022}, C_{211}, C_{121}, C_{112} \f$: for simplification
        //!  all set to the same default value \f$ \omega_6=\omega_7=\omega_8=O4=1.0 \f$.
        //!  - Fifth order cumulants \f$ C_{221}, C_{212}, C_{122}\f$: \f$\omega_9=O5=1.0\f$.
        //!  - Sixth order cumulant \f$ C_{222}\f$: \f$\omega_{10}=O6=1.0\f$.
        //!
        ////////////////////////////////////////////////////////////////////////////////////
        //! - Calculate modified omega with turbulent viscosity
        //!
        real omega = omega_in / (c1o1 + c3o1*omega_in*turbulentViscosity[k_000]);
        ////////////////////////////////////////////////////////////
        // 2.
        real OxxPyyPzz = c1o1;
        ////////////////////////////////////////////////////////////
        // 3.
        real OxyyPxzz = c8o1 * (-c2o1 + omega) * (c1o1 + c2o1 * omega) / (-c8o1 - c14o1 * omega + c7o1 * omega * omega);
        real OxyyMxzz =
            c8o1 * (-c2o1 + omega) * (-c7o1 + c4o1 * omega) / (c56o1 - c50o1 * omega + c9o1 * omega * omega);
        real Oxyz = c24o1 * (-c2o1 + omega) * (-c2o1 - c7o1 * omega + c3o1 * omega * omega) /
                    (c48o1 + c152o1 * omega - c130o1 * omega * omega + c29o1 * omega * omega * omega);
        ////////////////////////////////////////////////////////////
        // 4.
        real O4 = c1o1;
        ////////////////////////////////////////////////////////////
        // 5.
        real O5 = c1o1;
        ////////////////////////////////////////////////////////////
        // 6.
        real O6 = c1o1;

        ////////////////////////////////////////////////////////////////////////////////////
        //! - A and DIR_00M: parameters for fourth order convergence of the diffusion term according to Eq. (115) and (116)
        //! <a href="https://doi.org/10.1016/j.jcp.2017.05.040"><b>[ M. Geier et al. (2017),
        //! DOI:10.1016/j.jcp.2017.05.040 ]</b></a> with simplifications assuming \f$ \omega_2 = 1.0 \f$ (modify for
        //! different bulk viscosity).
        //!
        real factorA = (c4o1 + c2o1 * omega - c3o1 * omega * omega) / (c2o1 - c7o1 * omega + c5o1 * omega * omega);
        real factorB = (c4o1 + c28o1 * omega - c14o1 * omega * omega) / (c6o1 - c21o1 * omega + c15o1 * omega * omega);

        ////////////////////////////////////////////////////////////////////////////////////
        //! - Compute cumulants from central moments according to Eq. (20)-(23) in
        //! <a href="https://doi.org/10.1016/j.jcp.2017.05.040"><b>[ M. Geier et al. (2017),
        //! DOI:10.1016/j.jcp.2017.05.040 ]</b></a>
        //!
        ////////////////////////////////////////////////////////////
        // 4.
        real c_211 = m_211 - ((m_200 + c1o3) * m_011 + c2o1 * m_110 * m_101) * oneOverRho;
        real c_121 = m_121 - ((m_020 + c1o3) * m_101 + c2o1 * m_110 * m_011) * oneOverRho;
        real c_112 = m_112 - ((m_002 + c1o3) * m_110 + c2o1 * m_101 * m_011) * oneOverRho;

        real c_220 = m_220 - (((m_200 * m_020 + c2o1 * m_110 * m_110) + c1o3 * (m_200 + m_020)) * oneOverRho - c1o9 * (drho * oneOverRho));
        real c_202 = m_202 - (((m_200 * m_002 + c2o1 * m_101 * m_101) + c1o3 * (m_200 + m_002)) * oneOverRho - c1o9 * (drho * oneOverRho));
        real c_022 = m_022 - (((m_002 * m_020 + c2o1 * m_011 * m_011) + c1o3 * (m_002 + m_020)) * oneOverRho - c1o9 * (drho * oneOverRho));
        ////////////////////////////////////////////////////////////
        // 5.
        real c_122 =
            m_122 - ((m_002 * m_120 + m_020 * m_102 + c4o1 * m_011 * m_111 + c2o1 * (m_101 * m_021 + m_110 * m_012)) +
                    c1o3 * (m_120 + m_102)) *
                    oneOverRho;
        real c_212 =
            m_212 - ((m_002 * m_210 + m_200 * m_012 + c4o1 * m_101 * m_111 + c2o1 * (m_011 * m_201 + m_110 * m_102)) +
                    c1o3 * (m_210 + m_012)) *
                    oneOverRho;
        real c_221 =
            m_221 - ((m_200 * m_021 + m_020 * m_201 + c4o1 * m_110 * m_111 + c2o1 * (m_101 * m_120 + m_011 * m_210)) +
                    c1o3 * (m_021 + m_201)) *
                    oneOverRho;
        ////////////////////////////////////////////////////////////
        // 6.
        real c_222 = m_222 + ((-c4o1 * m_111 * m_111 - (m_200 * m_022 + m_020 * m_202 + m_002 * m_220) -
                                c4o1 * (m_011 * m_211 + m_101 * m_121 + m_110 * m_112) -
                                c2o1 * (m_120 * m_102 + m_210 * m_012 + m_201 * m_021)) *
                                oneOverRho +
                            (c4o1 * (m_101 * m_101 * m_020 + m_011 * m_011 * m_200 + m_110 * m_110 * m_002) +
                                c2o1 * (m_200 * m_020 * m_002) + c16o1 * m_110 * m_101 * m_011) *
                                oneOverRho * oneOverRho -
                                c1o3 * (m_022 + m_202 + m_220) * oneOverRho - c1o9 * (m_200 + m_020 + m_002) * oneOverRho +
                            (c2o1 * (m_101 * m_101 + m_011 * m_011 + m_110 * m_110) +
                                (m_002 * m_020 + m_002 * m_200 + m_020 * m_200) + c1o3 * (m_002 + m_020 + m_200)) *
                                oneOverRho * oneOverRho * c2o3 +
                                c1o27 * ((drho * drho - drho) * oneOverRho * oneOverRho));

        ////////////////////////////////////////////////////////////////////////////////////
        //! - Compute linear combinations of second and third order cumulants
        //!
        ////////////////////////////////////////////////////////////
        // 2.
        real mxxPyyPzz = m_200 + m_020 + m_002;
        real mxxMyy    = m_200 - m_020;
        real mxxMzz    = m_200 - m_002;
        ////////////////////////////////////////////////////////////
        // 3.
        real mxxyPyzz = m_210 + m_012;
        real mxxyMyzz = m_210 - m_012;

        real mxxzPyyz = m_201 + m_021;
        real mxxzMyyz = m_201 - m_021;

        real mxyyPxzz = m_120 + m_102;
        real mxyyMxzz = m_120 - m_102;

        ////////////////////////////////////////////////////////////////////////////////////
        // incl. correction
        ////////////////////////////////////////////////////////////
        //! - Compute velocity  gradients from second order cumulants according to Eq. (27)-(32)
        //! <a href="https://doi.org/10.1016/j.jcp.2017.05.040"><b>[ M. Geier et al. (2017),
        //! DOI:10.1016/j.jcp.2017.05.040 ]</b></a> Further explanations of the correction in viscosity in Appendix H of
        //! <a href="https://doi.org/10.1016/j.camwa.2015.05.001"><b>[ M. Geier et al. (2015),
        //! DOI:10.1016/j.camwa.2015.05.001 ]</b></a> Note that the division by rho is omitted here as we need rho times
        //! the gradients later.
        //!
        real Dxy  = -c3o1 * omega * m_110;
        real Dxz  = -c3o1 * omega * m_101;
        real Dyz  = -c3o1 * omega * m_011;
        real dxux = c1o2 * (-omega) * (mxxMyy + mxxMzz) + c1o2 * OxxPyyPzz * (m_000 - mxxPyyPzz);
        real dyuy = dxux + omega * c3o2 * mxxMyy;
        real dzuz = dxux + omega * c3o2 * mxxMzz;

        ////////////////////////////////////////////////////////////////////////////////////
        switch (turbulenceModel)
        {
        case TurbulenceModel::AMD:  //AMD is computed in separate kernel
            break;
        case TurbulenceModel::Smagorinsky:
            turbulentViscosity[k_000] = calcTurbulentViscositySmagorinsky(SGSconstant, dxux, dyuy, dzuz, Dxy, Dxz , Dyz);
            break;
        case TurbulenceModel::QR:
            turbulentViscosity[k_000] = calcTurbulentViscosityQR(SGSconstant, dxux, dyuy, dzuz, Dxy, Dxz , Dyz);
            break;
        default:
            break;
        }
        ////////////////////////////////////////////////////////////
        //! - Relaxation of second order cumulants with correction terms according to Eq. (33)-(35) in
        //! <a href="https://doi.org/10.1016/j.jcp.2017.05.040"><b>[ M. Geier et al. (2017),
        //! DOI:10.1016/j.jcp.2017.05.040 ]</b></a>
        //!
        mxxPyyPzz += OxxPyyPzz * (m_000 - mxxPyyPzz) - c3o1 * (c1o1 - c1o2 * OxxPyyPzz) * (vx2 * dxux + vy2 * dyuy + vz2 * dzuz);
        mxxMyy += omega * (-mxxMyy) - c3o1 * (c1o1 + c1o2 * (-omega)) * (vx2 * dxux - vy2 * dyuy);
        mxxMzz += omega * (-mxxMzz) - c3o1 * (c1o1 + c1o2 * (-omega)) * (vx2 * dxux - vz2 * dzuz);

        ////////////////////////////////////////////////////////////////////////////////////
        ////no correction
        // mxxPyyPzz += OxxPyyPzz*(mfaaa - mxxPyyPzz);
        // mxxMyy += -(-omega) * (-mxxMyy);
        // mxxMzz += -(-omega) * (-mxxMzz);
        //////////////////////////////////////////////////////////////////////////
        m_011 += omega * (-m_011);
        m_101 += omega * (-m_101);
        m_110 += omega * (-m_110);

        ////////////////////////////////////////////////////////////////////////////////////
        // relax
        //////////////////////////////////////////////////////////////////////////
        // incl. limiter
        //! - Relaxation of third order cumulants including limiter according to Eq. (116)-(123)
        //! <a href="https://doi.org/10.1016/j.jcp.2017.05.040"><b>[ M. Geier et al. (2017),
        //! DOI:10.1016/j.jcp.2017.05.040 ]</b></a>
        //!
        real wadjust = Oxyz + (c1o1 - Oxyz) * abs(m_111) / (abs(m_111) + quadricLimitD);
        m_111 += wadjust * (-m_111);
        wadjust = OxyyPxzz + (c1o1 - OxyyPxzz) * abs(mxxyPyzz) / (abs(mxxyPyzz) + quadricLimitP);
        mxxyPyzz += wadjust * (-mxxyPyzz);
        wadjust = OxyyMxzz + (c1o1 - OxyyMxzz) * abs(mxxyMyzz) / (abs(mxxyMyzz) + quadricLimitM);
        mxxyMyzz += wadjust * (-mxxyMyzz);
        wadjust = OxyyPxzz + (c1o1 - OxyyPxzz) * abs(mxxzPyyz) / (abs(mxxzPyyz) + quadricLimitP);
        mxxzPyyz += wadjust * (-mxxzPyyz);
        wadjust = OxyyMxzz + (c1o1 - OxyyMxzz) * abs(mxxzMyyz) / (abs(mxxzMyyz) + quadricLimitM);
        mxxzMyyz += wadjust * (-mxxzMyyz);
        wadjust = OxyyPxzz + (c1o1 - OxyyPxzz) * abs(mxyyPxzz) / (abs(mxyyPxzz) + quadricLimitP);
        mxyyPxzz += wadjust * (-mxyyPxzz);
        wadjust = OxyyMxzz + (c1o1 - OxyyMxzz) * abs(mxyyMxzz) / (abs(mxyyMxzz) + quadricLimitM);
        mxyyMxzz += wadjust * (-mxyyMxzz);
        //////////////////////////////////////////////////////////////////////////
        // no limiter
        // mfbbb += OxyyMxzz * (-mfbbb);
        // mxxyPyzz += OxyyPxzz * (-mxxyPyzz);
        // mxxyMyzz += OxyyMxzz * (-mxxyMyzz);
        // mxxzPyyz += OxyyPxzz * (-mxxzPyyz);
        // mxxzMyyz += OxyyMxzz * (-mxxzMyyz);
        // mxyyPxzz += OxyyPxzz * (-mxyyPxzz);
        // mxyyMxzz += OxyyMxzz * (-mxyyMxzz);

        ////////////////////////////////////////////////////////////////////////////////////
        //! - Compute inverse linear combinations of second and third order cumulants
        //!
        m_200 = c1o3 * (mxxMyy + mxxMzz + mxxPyyPzz);
        m_020 = c1o3 * (-c2o1 * mxxMyy + mxxMzz + mxxPyyPzz);
        m_002 = c1o3 * (mxxMyy - c2o1 * mxxMzz + mxxPyyPzz);

        m_210 = ( mxxyMyzz + mxxyPyzz) * c1o2;
        m_012 = (-mxxyMyzz + mxxyPyzz) * c1o2;
        m_201 = ( mxxzMyyz + mxxzPyyz) * c1o2;
        m_021 = (-mxxzMyyz + mxxzPyyz) * c1o2;
        m_120 = ( mxyyMxzz + mxyyPxzz) * c1o2;
        m_102 = (-mxyyMxzz + mxyyPxzz) * c1o2;
        //////////////////////////////////////////////////////////////////////////

        //////////////////////////////////////////////////////////////////////////
        // 4.
        // no limiter
        //! - Relax fourth order cumulants to modified equilibrium for fourth order convergence of diffusion according
        //! to Eq. (43)-(48) <a href="https://doi.org/10.1016/j.jcp.2017.05.040"><b>[ M. Geier et al. (2017),
        //! DOI:10.1016/j.jcp.2017.05.040 ]</b></a>
        //!
        c_022 = -O4 * (c1o1 / omega - c1o2) * (dyuy + dzuz) * c2o3 * factorA + (c1o1 - O4) * (c_022);
        c_202 = -O4 * (c1o1 / omega - c1o2) * (dxux + dzuz) * c2o3 * factorA + (c1o1 - O4) * (c_202);
        c_220 = -O4 * (c1o1 / omega - c1o2) * (dyuy + dxux) * c2o3 * factorA + (c1o1 - O4) * (c_220);
        c_112 = -O4 * (c1o1 / omega - c1o2) * Dxy           * c1o3 * factorB + (c1o1 - O4) * (c_112);
        c_121 = -O4 * (c1o1 / omega - c1o2) * Dxz           * c1o3 * factorB + (c1o1 - O4) * (c_121);
        c_211 = -O4 * (c1o1 / omega - c1o2) * Dyz           * c1o3 * factorB + (c1o1 - O4) * (c_211);


        //////////////////////////////////////////////////////////////////////////
        // 5.
        c_122 += O5 * (-c_122);
        c_212 += O5 * (-c_212);
        c_221 += O5 * (-c_221);

        //////////////////////////////////////////////////////////////////////////
        // 6.
        c_222 += O6 * (-c_222);

        ////////////////////////////////////////////////////////////////////////////////////
        //! - Compute central moments from post collision cumulants according to Eq. (53)-(56) in
        //! <a href="https://doi.org/10.1016/j.jcp.2017.05.040"><b>[ M. Geier et al. (2017),
        //! DOI:10.1016/j.jcp.2017.05.040 ]</b></a>
        //!

        //////////////////////////////////////////////////////////////////////////
        // 4.
        m_211 = c_211 + c1o3 * ((c3o1 * m_200 + c1o1) * m_011 + c6o1 * m_110 * m_101) * oneOverRho;
        m_121 = c_121 + c1o3 * ((c3o1 * m_020 + c1o1) * m_101 + c6o1 * m_110 * m_011) * oneOverRho;
        m_112 = c_112 + c1o3 * ((c3o1 * m_002 + c1o1) * m_110 + c6o1 * m_101 * m_011) * oneOverRho;

        m_220 =
            c_220 + (((m_200 * m_020 + c2o1 * m_110 * m_110) * c9o1 + c3o1 * (m_200 + m_020)) * oneOverRho - (drho * oneOverRho)) * c1o9;
        m_202 =
            c_202 + (((m_200 * m_002 + c2o1 * m_101 * m_101) * c9o1 + c3o1 * (m_200 + m_002)) * oneOverRho - (drho * oneOverRho)) * c1o9;
        m_022 =
            c_022 + (((m_002 * m_020 + c2o1 * m_011 * m_011) * c9o1 + c3o1 * (m_002 + m_020)) * oneOverRho - (drho * oneOverRho)) * c1o9;

        //////////////////////////////////////////////////////////////////////////
        // 5.
        m_122 = c_122 + c1o3 *
                (c3o1 * (m_002 * m_120 + m_020 * m_102 + c4o1 * m_011 * m_111 + c2o1 * (m_101 * m_021 + m_110 * m_012)) +
                (m_120 + m_102)) * oneOverRho;
        m_212 = c_212 + c1o3 *
                (c3o1 * (m_002 * m_210 + m_200 * m_012 + c4o1 * m_101 * m_111 + c2o1 * (m_011 * m_201 + m_110 * m_102)) +
                (m_210 + m_012)) * oneOverRho;
        m_221 = c_221 + c1o3 *
                (c3o1 * (m_200 * m_021 + m_020 * m_201 + c4o1 * m_110 * m_111 + c2o1 * (m_101 * m_120 + m_011 * m_210)) +
                (m_021 + m_201)) * oneOverRho;

        //////////////////////////////////////////////////////////////////////////
        // 6.
        m_222 = c_222 - ((-c4o1 * m_111 * m_111 - (m_200 * m_022 + m_020 * m_202 + m_002 * m_220) -
                        c4o1 * (m_011 * m_211 + m_101 * m_121 + m_110 * m_112) -
                        c2o1 * (m_120 * m_102 + m_210 * m_012 + m_201 * m_021)) *
                        oneOverRho +
                        (c4o1 * (m_101 * m_101 * m_020 + m_011 * m_011 * m_200 + m_110 * m_110 * m_002) +
                        c2o1 * (m_200 * m_020 * m_002) + c16o1 * m_110 * m_101 * m_011) *
                        oneOverRho * oneOverRho -
                        c1o3 * (m_022 + m_202 + m_220) * oneOverRho - c1o9 * (m_200 + m_020 + m_002) * oneOverRho +
                        (c2o1 * (m_101 * m_101 + m_011 * m_011 + m_110 * m_110) +
                        (m_002 * m_020 + m_002 * m_200 + m_020 * m_200) + c1o3 * (m_002 + m_020 + m_200)) *
                        oneOverRho * oneOverRho * c2o3 +
                        c1o27 * ((drho * drho - drho) * oneOverRho * oneOverRho));

        ////////////////////////////////////////////////////////////////////////////////////
        //! -  Add acceleration (body force) to first order cumulants according to Eq. (85)-(87) in
        //! <a href="https://doi.org/10.1016/j.camwa.2015.05.001"><b>[ M. Geier et al. (2015),
        //! DOI:10.1016/j.camwa.2015.05.001 ]</b></a>
        //!
        m_100 = -m_100;
        m_010 = -m_010;
        m_001 = -m_001;

        //Write to array here to distribute read/write
        rho[k_000] = drho;
        vx[k_000] = vvx;
        vy[k_000] = vvy;
        vz[k_000] = vvz;

        ////////////////////////////////////////////////////////////////////////////////////
        //! - Chimera transform from central moments to well conditioned distributions as defined in Appendix J in
        //! <a href="https://doi.org/10.1016/j.camwa.2015.05.001"><b>[ M. Geier et al. (2015),
        //! DOI:10.1016/j.camwa.2015.05.001 ]</b></a> see also Eq. (88)-(96) in <a
        //! href="https://doi.org/10.1016/j.jcp.2017.05.040"><b>[ M. Geier et al. (2017), DOI:10.1016/j.jcp.2017.05.040
        //! ]</b></a>
        //!
        ////////////////////////////////////////////////////////////////////////////////////
        // X - Dir
        backwardInverseChimeraWithK(m_000, m_100, m_200, vvx, vx2, c1o1, c1o1);
        backwardChimera(            m_010, m_110, m_210, vvx, vx2);
        backwardInverseChimeraWithK(m_020, m_120, m_220, vvx, vx2, c3o1, c1o3);
        backwardChimera(            m_001, m_101, m_201, vvx, vx2);
        backwardChimera(            m_011, m_111, m_211, vvx, vx2);
        backwardChimera(            m_021, m_121, m_221, vvx, vx2);
        backwardInverseChimeraWithK(m_002, m_102, m_202, vvx, vx2, c3o1, c1o3);
        backwardChimera(            m_012, m_112, m_212, vvx, vx2);
        backwardInverseChimeraWithK(m_022, m_122, m_222, vvx, vx2, c9o1, c1o9);

        ////////////////////////////////////////////////////////////////////////////////////
        // Y - Dir
        backwardInverseChimeraWithK(m_000, m_010, m_020, vvy, vy2, c6o1, c1o6);
        backwardChimera(            m_001, m_011, m_021, vvy, vy2);
        backwardInverseChimeraWithK(m_002, m_012, m_022, vvy, vy2, c18o1, c1o18);
        backwardInverseChimeraWithK(m_100, m_110, m_120, vvy, vy2, c3o2, c2o3);
        backwardChimera(            m_101, m_111, m_121, vvy, vy2);
        backwardInverseChimeraWithK(m_102, m_112, m_122, vvy, vy2, c9o2, c2o9);
        backwardInverseChimeraWithK(m_200, m_210, m_220, vvy, vy2, c6o1, c1o6);
        backwardChimera(            m_201, m_211, m_221, vvy, vy2);
        backwardInverseChimeraWithK(m_202, m_212, m_222, vvy, vy2, c18o1, c1o18);

        ////////////////////////////////////////////////////////////////////////////////////
        // Z - Dir
        backwardInverseChimeraWithK(m_000, m_001, m_002, vvz, vz2, c36o1, c1o36);
        backwardInverseChimeraWithK(m_010, m_011, m_012, vvz, vz2, c9o1, c1o9);
        backwardInverseChimeraWithK(m_020, m_021, m_022, vvz, vz2, c36o1, c1o36);
        backwardInverseChimeraWithK(m_100, m_101, m_102, vvz, vz2, c9o1, c1o9);
        backwardInverseChimeraWithK(m_110, m_111, m_112, vvz, vz2, c9o4, c4o9);
        backwardInverseChimeraWithK(m_120, m_121, m_122, vvz, vz2, c9o1, c1o9);
        backwardInverseChimeraWithK(m_200, m_201, m_202, vvz, vz2, c36o1, c1o36);
        backwardInverseChimeraWithK(m_210, m_211, m_212, vvz, vz2, c9o1, c1o9);
        backwardInverseChimeraWithK(m_220, m_221, m_222, vvz, vz2, c36o1, c1o36);

        ////////////////////////////////////////////////////////////////////////////////////
        //! - Write distributions: style of reading and writing the distributions from/to
        //! stored arrays dependent on timestep is based on the esoteric twist algorithm
        //! <a href="https://doi.org/10.3390/computation5020019"><b>[ M. Geier et al. (2017),
        //! DOI:10.3390/computation5020019 ]</b></a>
        //!
        (dist.f[DIR_P00])[k_000]    = f_M00;
        (dist.f[DIR_M00])[k_M00]    = f_P00;
        (dist.f[DIR_0P0])[k_000]    = f_0M0;
        (dist.f[DIR_0M0])[k_0M0]    = f_0P0;
        (dist.f[DIR_00P])[k_000]    = f_00M;
        (dist.f[DIR_00M])[k_00M]    = f_00P;
        (dist.f[DIR_PP0])[k_000]   = f_MM0;
        (dist.f[DIR_MM0])[k_MM0]   = f_PP0;
        (dist.f[DIR_PM0])[k_0M0]   = f_MP0;
        (dist.f[DIR_MP0])[k_M00]   = f_PM0;
        (dist.f[DIR_P0P])[k_000]   = f_M0M;
        (dist.f[DIR_M0M])[k_M0M]   = f_P0P;
        (dist.f[DIR_P0M])[k_00M]   = f_M0P;
        (dist.f[DIR_M0P])[k_M00]   = f_P0M;
        (dist.f[DIR_0PP])[k_000]   = f_0MM;
        (dist.f[DIR_0MM])[k_0MM]   = f_0PP;
        (dist.f[DIR_0PM])[k_00M]   = f_0MP;
        (dist.f[DIR_0MP])[k_0M0]   = f_0PM;
        (dist.f[DIR_000])[k_000] = f_000;
        (dist.f[DIR_PPP])[k_000]  = f_MMM;
        (dist.f[DIR_PMP])[k_0M0]  = f_MPM;
        (dist.f[DIR_PPM])[k_00M]  = f_MMP;
        (dist.f[DIR_PMM])[k_0MM]  = f_MPP;
        (dist.f[DIR_MPP])[k_M00]  = f_PMM;
        (dist.f[DIR_MMP])[k_MM0]  = f_PPM;
        (dist.f[DIR_MPM])[k_M0M]  = f_PMP;
        (dist.f[DIR_MMM])[k_MMM]  = f_PPP;
    }
}

template __global__ void LB_Kernel_TurbulentViscosityCumulantK17CompChim < TurbulenceModel::AMD > ( real omega_in, uint* typeOfGridNode, uint* neighborX, uint* neighborY, uint* neighborZ, real* distributions, real* rho, real* vx, real* vy, real* vz, real* turbulentViscosity, real SGSconstant, unsigned long size_Mat, int level, bool bodyForce, real* forces, real* bodyForceX, real* bodyForceY, real* bodyForceZ, real* quadricLimiters, bool isEvenTimestep);

template __global__ void LB_Kernel_TurbulentViscosityCumulantK17CompChim < TurbulenceModel::Smagorinsky > ( real omega_in, uint* typeOfGridNode, uint* neighborX, uint* neighborY, uint* neighborZ, real* distributions, real* rho, real* vx, real* vy, real* vz, real* turbulentViscosity, real SGSconstant, unsigned long size_Mat, int level, bool bodyForce, real* forces, real* bodyForceX, real* bodyForceY, real* bodyForceZ, real* quadricLimiters, bool isEvenTimestep);

template __global__ void LB_Kernel_TurbulentViscosityCumulantK17CompChim < TurbulenceModel::QR > ( real omega_in, uint* typeOfGridNode, uint* neighborX, uint* neighborY, uint* neighborZ, real* distributions, real* rho, real* vx, real* vy, real* vz, real* turbulentViscosity, real SGSconstant, unsigned long size_Mat, int level, bool bodyForce, real* forces, real* bodyForceX, real* bodyForceY, real* bodyForceZ, real* quadricLimiters, bool isEvenTimestep);<|MERGE_RESOLUTION|>--- conflicted
+++ resolved
@@ -43,11 +43,8 @@
 #include "lbm/constants/D3Q27.h"
 #include <lbm/constants/NumericConstants.h>
 #include "Kernel/Utilities/DistributionHelper.cuh"
-<<<<<<< HEAD
-=======
 
 #include "GPU/TurbulentViscosityInlines.cuh"
->>>>>>> 5c564ec3
 
 using namespace vf::lbm::constant;
 using namespace vf::lbm::dir;
@@ -90,11 +87,7 @@
     ////////////////////////////////////////////////////////////////////////////////
     //! - Get node index coordinates from threadIdx, blockIdx, blockDim and gridDim.
     //!
-<<<<<<< HEAD
-    const uint k = vf::gpu::getNodeIndex();
-=======
     const unsigned k_000 = vf::gpu::getNodeIndex();
->>>>>>> 5c564ec3
 
     //////////////////////////////////////////////////////////////////////////
     // run for all indices in size_Mat and fluid nodes
