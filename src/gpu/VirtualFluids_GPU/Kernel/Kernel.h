#ifndef GPU_KERNEL_H
#define GPU_KERNEL_H

#include <vector>

#include "LBM/LB.h" 

#include "Kernel/Utilities/KernelGroup.h"
#include "PreProcessor/PreProcessorType.h"
#include "Parameter/CudaStreamManager.h"

#include <helper_cuda.h>

class Kernel
{
public:
    virtual ~Kernel()  = default;
    virtual void run() = 0;
<<<<<<< HEAD
    virtual void runOnIndices(const unsigned int *indices, unsigned int size_indices, CollisionTemplate collisionTemplate, CudaStreamIndex streamIdx=CudaStreamIndex::Legacy) = 0; 
=======
    virtual void runOnIndices(const unsigned int *indices, unsigned int size_indices, CollisionTemplate collisionTemplate, CudaStreamIndex streamIdx=CudaStreamIndex::Legacy) = 0; //if stream == -1: run on default stream
>>>>>>> 8e0e4898

    virtual bool checkParameter()                                = 0;
    virtual std::vector<PreProcessorType> getPreProcessorTypes() = 0;
    virtual KernelGroup getKernelGroup()                         = 0;
};
#endif<|MERGE_RESOLUTION|>--- conflicted
+++ resolved
@@ -16,11 +16,7 @@
 public:
     virtual ~Kernel()  = default;
     virtual void run() = 0;
-<<<<<<< HEAD
-    virtual void runOnIndices(const unsigned int *indices, unsigned int size_indices, CollisionTemplate collisionTemplate, CudaStreamIndex streamIdx=CudaStreamIndex::Legacy) = 0; 
-=======
     virtual void runOnIndices(const unsigned int *indices, unsigned int size_indices, CollisionTemplate collisionTemplate, CudaStreamIndex streamIdx=CudaStreamIndex::Legacy) = 0; //if stream == -1: run on default stream
->>>>>>> 8e0e4898
 
     virtual bool checkParameter()                                = 0;
     virtual std::vector<PreProcessorType> getPreProcessorTypes() = 0;
