/* Device code */
#include "LBM/LB.h" 
#include "lbm/constants/D3Q27.h"
#include "Kernel/Utilities/DistributionHelper.cuh"
#include "lbm/constants/NumericConstants.h"
#include "KernelUtilities.h"

using namespace vf::lbm::constant;
using namespace vf::lbm::dir;

//////////////////////////////////////////////////////////////////////////////
__global__ void QSlipDevice27(real* DD, 
                                         int* k_Q, 
                                         real* QQ,
                                         unsigned int numberOfBCnodes,
                                         real om1, 
                                         unsigned int* neighborX,
                                         unsigned int* neighborY,
                                         unsigned int* neighborZ,
                                         unsigned long long numberOfLBnodes, 
                                         bool isEvenTimestep)
{
<<<<<<< HEAD
   Distributions27 D = vf::gpu::getDistributionReferences27(DD, size_Mat, isEvenTimestep);

   // Distributions27 D;
   // if (isEvenTimestep==true)
   // {
   //    D.f[DIR_P00   ] = &DD[DIR_P00   *size_Mat];
   //    D.f[DIR_M00   ] = &DD[DIR_M00   *size_Mat];
   //    D.f[DIR_0P0   ] = &DD[DIR_0P0   *size_Mat];
   //    D.f[DIR_0M0   ] = &DD[DIR_0M0   *size_Mat];
   //    D.f[DIR_00P   ] = &DD[DIR_00P   *size_Mat];
   //    D.f[DIR_00M   ] = &DD[DIR_00M   *size_Mat];
   //    D.f[DIR_PP0  ] = &DD[DIR_PP0  *size_Mat];
   //    D.f[DIR_MM0  ] = &DD[DIR_MM0  *size_Mat];
   //    D.f[DIR_PM0  ] = &DD[DIR_PM0  *size_Mat];
   //    D.f[DIR_MP0  ] = &DD[DIR_MP0  *size_Mat];
   //    D.f[DIR_P0P  ] = &DD[DIR_P0P  *size_Mat];
   //    D.f[DIR_M0M  ] = &DD[DIR_M0M  *size_Mat];
   //    D.f[DIR_P0M  ] = &DD[DIR_P0M  *size_Mat];
   //    D.f[DIR_M0P  ] = &DD[DIR_M0P  *size_Mat];
   //    D.f[DIR_0PP  ] = &DD[DIR_0PP  *size_Mat];
   //    D.f[DIR_0MM  ] = &DD[DIR_0MM  *size_Mat];
   //    D.f[DIR_0PM  ] = &DD[DIR_0PM  *size_Mat];
   //    D.f[DIR_0MP  ] = &DD[DIR_0MP  *size_Mat];
   //    D.f[DIR_000] = &DD[DIR_000*size_Mat];
   //    D.f[DIR_PPP ] = &DD[DIR_PPP *size_Mat];
   //    D.f[DIR_MMP ] = &DD[DIR_MMP *size_Mat];
   //    D.f[DIR_PMP ] = &DD[DIR_PMP *size_Mat];
   //    D.f[DIR_MPP ] = &DD[DIR_MPP *size_Mat];
   //    D.f[DIR_PPM ] = &DD[DIR_PPM *size_Mat];
   //    D.f[DIR_MMM ] = &DD[DIR_MMM *size_Mat];
   //    D.f[DIR_PMM ] = &DD[DIR_PMM *size_Mat];
   //    D.f[DIR_MPM ] = &DD[DIR_MPM *size_Mat];
   // } 
   // else
   // {
   //    D.f[DIR_M00   ] = &DD[DIR_P00   *size_Mat];
   //    D.f[DIR_P00   ] = &DD[DIR_M00   *size_Mat];
   //    D.f[DIR_0M0   ] = &DD[DIR_0P0   *size_Mat];
   //    D.f[DIR_0P0   ] = &DD[DIR_0M0   *size_Mat];
   //    D.f[DIR_00M   ] = &DD[DIR_00P   *size_Mat];
   //    D.f[DIR_00P   ] = &DD[DIR_00M   *size_Mat];
   //    D.f[DIR_MM0  ] = &DD[DIR_PP0  *size_Mat];
   //    D.f[DIR_PP0  ] = &DD[DIR_MM0  *size_Mat];
   //    D.f[DIR_MP0  ] = &DD[DIR_PM0  *size_Mat];
   //    D.f[DIR_PM0  ] = &DD[DIR_MP0  *size_Mat];
   //    D.f[DIR_M0M  ] = &DD[DIR_P0P  *size_Mat];
   //    D.f[DIR_P0P  ] = &DD[DIR_M0M  *size_Mat];
   //    D.f[DIR_M0P  ] = &DD[DIR_P0M  *size_Mat];
   //    D.f[DIR_P0M  ] = &DD[DIR_M0P  *size_Mat];
   //    D.f[DIR_0MM  ] = &DD[DIR_0PP  *size_Mat];
   //    D.f[DIR_0PP  ] = &DD[DIR_0MM  *size_Mat];
   //    D.f[DIR_0MP  ] = &DD[DIR_0PM  *size_Mat];
   //    D.f[DIR_0PM  ] = &DD[DIR_0MP  *size_Mat];
   //    D.f[DIR_000] = &DD[DIR_000*size_Mat];
   //    D.f[DIR_PPP ] = &DD[DIR_MMM *size_Mat];
   //    D.f[DIR_MMP ] = &DD[DIR_PPM *size_Mat];
   //    D.f[DIR_PMP ] = &DD[DIR_MPM *size_Mat];
   //    D.f[DIR_MPP ] = &DD[DIR_PMM *size_Mat];
   //    D.f[DIR_PPM ] = &DD[DIR_MMP *size_Mat];
   //    D.f[DIR_MMM ] = &DD[DIR_PPP *size_Mat];
   //    D.f[DIR_PMM ] = &DD[DIR_MPP *size_Mat];
   //    D.f[DIR_MPM ] = &DD[DIR_PMP *size_Mat];
   // }
=======
   Distributions27 D;
   if (isEvenTimestep==true)
   {
      D.f[DIR_P00] = &DD[DIR_P00 * numberOfLBnodes];
      D.f[DIR_M00] = &DD[DIR_M00 * numberOfLBnodes];
      D.f[DIR_0P0] = &DD[DIR_0P0 * numberOfLBnodes];
      D.f[DIR_0M0] = &DD[DIR_0M0 * numberOfLBnodes];
      D.f[DIR_00P] = &DD[DIR_00P * numberOfLBnodes];
      D.f[DIR_00M] = &DD[DIR_00M * numberOfLBnodes];
      D.f[DIR_PP0] = &DD[DIR_PP0 * numberOfLBnodes];
      D.f[DIR_MM0] = &DD[DIR_MM0 * numberOfLBnodes];
      D.f[DIR_PM0] = &DD[DIR_PM0 * numberOfLBnodes];
      D.f[DIR_MP0] = &DD[DIR_MP0 * numberOfLBnodes];
      D.f[DIR_P0P] = &DD[DIR_P0P * numberOfLBnodes];
      D.f[DIR_M0M] = &DD[DIR_M0M * numberOfLBnodes];
      D.f[DIR_P0M] = &DD[DIR_P0M * numberOfLBnodes];
      D.f[DIR_M0P] = &DD[DIR_M0P * numberOfLBnodes];
      D.f[DIR_0PP] = &DD[DIR_0PP * numberOfLBnodes];
      D.f[DIR_0MM] = &DD[DIR_0MM * numberOfLBnodes];
      D.f[DIR_0PM] = &DD[DIR_0PM * numberOfLBnodes];
      D.f[DIR_0MP] = &DD[DIR_0MP * numberOfLBnodes];
      D.f[DIR_000] = &DD[DIR_000 * numberOfLBnodes];
      D.f[DIR_PPP] = &DD[DIR_PPP * numberOfLBnodes];
      D.f[DIR_MMP] = &DD[DIR_MMP * numberOfLBnodes];
      D.f[DIR_PMP] = &DD[DIR_PMP * numberOfLBnodes];
      D.f[DIR_MPP] = &DD[DIR_MPP * numberOfLBnodes];
      D.f[DIR_PPM] = &DD[DIR_PPM * numberOfLBnodes];
      D.f[DIR_MMM] = &DD[DIR_MMM * numberOfLBnodes];
      D.f[DIR_PMM] = &DD[DIR_PMM * numberOfLBnodes];
      D.f[DIR_MPM] = &DD[DIR_MPM * numberOfLBnodes];
   } 
   else
   {
      D.f[DIR_M00] = &DD[DIR_P00 * numberOfLBnodes];
      D.f[DIR_P00] = &DD[DIR_M00 * numberOfLBnodes];
      D.f[DIR_0M0] = &DD[DIR_0P0 * numberOfLBnodes];
      D.f[DIR_0P0] = &DD[DIR_0M0 * numberOfLBnodes];
      D.f[DIR_00M] = &DD[DIR_00P * numberOfLBnodes];
      D.f[DIR_00P] = &DD[DIR_00M * numberOfLBnodes];
      D.f[DIR_MM0] = &DD[DIR_PP0 * numberOfLBnodes];
      D.f[DIR_PP0] = &DD[DIR_MM0 * numberOfLBnodes];
      D.f[DIR_MP0] = &DD[DIR_PM0 * numberOfLBnodes];
      D.f[DIR_PM0] = &DD[DIR_MP0 * numberOfLBnodes];
      D.f[DIR_M0M] = &DD[DIR_P0P * numberOfLBnodes];
      D.f[DIR_P0P] = &DD[DIR_M0M * numberOfLBnodes];
      D.f[DIR_M0P] = &DD[DIR_P0M * numberOfLBnodes];
      D.f[DIR_P0M] = &DD[DIR_M0P * numberOfLBnodes];
      D.f[DIR_0MM] = &DD[DIR_0PP * numberOfLBnodes];
      D.f[DIR_0PP] = &DD[DIR_0MM * numberOfLBnodes];
      D.f[DIR_0MP] = &DD[DIR_0PM * numberOfLBnodes];
      D.f[DIR_0PM] = &DD[DIR_0MP * numberOfLBnodes];
      D.f[DIR_000] = &DD[DIR_000 * numberOfLBnodes];
      D.f[DIR_PPP] = &DD[DIR_MMM * numberOfLBnodes];
      D.f[DIR_MMP] = &DD[DIR_PPM * numberOfLBnodes];
      D.f[DIR_PMP] = &DD[DIR_MPM * numberOfLBnodes];
      D.f[DIR_MPP] = &DD[DIR_PMM * numberOfLBnodes];
      D.f[DIR_PPM] = &DD[DIR_MMP * numberOfLBnodes];
      D.f[DIR_MMM] = &DD[DIR_PPP * numberOfLBnodes];
      D.f[DIR_PMM] = &DD[DIR_MPP * numberOfLBnodes];
      D.f[DIR_MPM] = &DD[DIR_PMP * numberOfLBnodes];
   }
>>>>>>> b3a34b58
   ////////////////////////////////////////////////////////////////////////////////
   const unsigned  x = threadIdx.x;  // Globaler x-Index 
   const unsigned  y = blockIdx.x;   // Globaler y-Index 
   const unsigned  z = blockIdx.y;   // Globaler z-Index 

   const unsigned nx = blockDim.x;
   const unsigned ny = gridDim.x;

   const unsigned k = nx*(ny*z + y) + x;
   //////////////////////////////////////////////////////////////////////////

   if(k<numberOfBCnodes)
   {
      ////////////////////////////////////////////////////////////////////////////////
      real *q_dirE,   *q_dirW,   *q_dirN,   *q_dirS,   *q_dirT,   *q_dirB, 
            *q_dirNE,  *q_dirSW,  *q_dirSE,  *q_dirNW,  *q_dirTE,  *q_dirBW,
            *q_dirBE,  *q_dirTW,  *q_dirTN,  *q_dirBS,  *q_dirBN,  *q_dirTS,
            *q_dirTNE, *q_dirTSW, *q_dirTSE, *q_dirTNW, *q_dirBNE, *q_dirBSW,
            *q_dirBSE, *q_dirBNW; 
      q_dirE   = &QQ[DIR_P00 * numberOfBCnodes];
      q_dirW   = &QQ[DIR_M00 * numberOfBCnodes];
      q_dirN   = &QQ[DIR_0P0 * numberOfBCnodes];
      q_dirS   = &QQ[DIR_0M0 * numberOfBCnodes];
      q_dirT   = &QQ[DIR_00P * numberOfBCnodes];
      q_dirB   = &QQ[DIR_00M * numberOfBCnodes];
      q_dirNE  = &QQ[DIR_PP0 * numberOfBCnodes];
      q_dirSW  = &QQ[DIR_MM0 * numberOfBCnodes];
      q_dirSE  = &QQ[DIR_PM0 * numberOfBCnodes];
      q_dirNW  = &QQ[DIR_MP0 * numberOfBCnodes];
      q_dirTE  = &QQ[DIR_P0P * numberOfBCnodes];
      q_dirBW  = &QQ[DIR_M0M * numberOfBCnodes];
      q_dirBE  = &QQ[DIR_P0M * numberOfBCnodes];
      q_dirTW  = &QQ[DIR_M0P * numberOfBCnodes];
      q_dirTN  = &QQ[DIR_0PP * numberOfBCnodes];
      q_dirBS  = &QQ[DIR_0MM * numberOfBCnodes];
      q_dirBN  = &QQ[DIR_0PM * numberOfBCnodes];
      q_dirTS  = &QQ[DIR_0MP * numberOfBCnodes];
      q_dirTNE = &QQ[DIR_PPP * numberOfBCnodes];
      q_dirTSW = &QQ[DIR_MMP * numberOfBCnodes];
      q_dirTSE = &QQ[DIR_PMP * numberOfBCnodes];
      q_dirTNW = &QQ[DIR_MPP * numberOfBCnodes];
      q_dirBNE = &QQ[DIR_PPM * numberOfBCnodes];
      q_dirBSW = &QQ[DIR_MMM * numberOfBCnodes];
      q_dirBSE = &QQ[DIR_PMM * numberOfBCnodes];
      q_dirBNW = &QQ[DIR_MPM * numberOfBCnodes];
      ////////////////////////////////////////////////////////////////////////////////
      //index
      unsigned int KQK  = k_Q[k];
      unsigned int kzero= KQK;
      unsigned int ke   = KQK;
      unsigned int kw   = neighborX[KQK];
      unsigned int kn   = KQK;
      unsigned int ks   = neighborY[KQK];
      unsigned int kt   = KQK;
      unsigned int kb   = neighborZ[KQK];
      unsigned int ksw  = neighborY[kw];
      unsigned int kne  = KQK;
      unsigned int kse  = ks;
      unsigned int knw  = kw;
      unsigned int kbw  = neighborZ[kw];
      unsigned int kte  = KQK;
      unsigned int kbe  = kb;
      unsigned int ktw  = kw;
      unsigned int kbs  = neighborZ[ks];
      unsigned int ktn  = KQK;
      unsigned int kbn  = kb;
      unsigned int kts  = ks;
      unsigned int ktse = ks;
      unsigned int kbnw = kbw;
      unsigned int ktnw = kw;
      unsigned int kbse = kbs;
      unsigned int ktsw = ksw;
      unsigned int kbne = kb;
      unsigned int ktne = KQK;
      unsigned int kbsw = neighborZ[ksw];
      ////////////////////////////////////////////////////////////////////////////////
      real f_W    = (D.f[DIR_P00])[ke   ];
      real f_E    = (D.f[DIR_M00])[kw   ];
      real f_S    = (D.f[DIR_0P0])[kn   ];
      real f_N    = (D.f[DIR_0M0])[ks   ];
      real f_B    = (D.f[DIR_00P])[kt   ];
      real f_T    = (D.f[DIR_00M])[kb   ];
      real f_SW   = (D.f[DIR_PP0])[kne  ];
      real f_NE   = (D.f[DIR_MM0])[ksw  ];
      real f_NW   = (D.f[DIR_PM0])[kse  ];
      real f_SE   = (D.f[DIR_MP0])[knw  ];
      real f_BW   = (D.f[DIR_P0P])[kte  ];
      real f_TE   = (D.f[DIR_M0M])[kbw  ];
      real f_TW   = (D.f[DIR_P0M])[kbe  ];
      real f_BE   = (D.f[DIR_M0P])[ktw  ];
      real f_BS   = (D.f[DIR_0PP])[ktn  ];
      real f_TN   = (D.f[DIR_0MM])[kbs  ];
      real f_TS   = (D.f[DIR_0PM])[kbn  ];
      real f_BN   = (D.f[DIR_0MP])[kts  ];
      real f_BSW  = (D.f[DIR_PPP])[ktne ];
      real f_BNE  = (D.f[DIR_MMP])[ktsw ];
      real f_BNW  = (D.f[DIR_PMP])[ktse ];
      real f_BSE  = (D.f[DIR_MPP])[ktnw ];
      real f_TSW  = (D.f[DIR_PPM])[kbne ];
      real f_TNE  = (D.f[DIR_MMM])[kbsw ];
      real f_TNW  = (D.f[DIR_PMM])[kbse ];
      real f_TSE  = (D.f[DIR_MPM])[kbnw ];
      ////////////////////////////////////////////////////////////////////////////////
      real vx1, vx2, vx3, drho, feq, q;
      drho   =  f_TSE + f_TNW + f_TNE + f_TSW + f_BSE + f_BNW + f_BNE + f_BSW +
                f_BN + f_TS + f_TN + f_BS + f_BE + f_TW + f_TE + f_BW + f_SE + f_NW + f_NE + f_SW + 
                f_T + f_B + f_N + f_S + f_E + f_W + ((D.f[DIR_000])[kzero]); 

      vx1    =  ((f_TSE - f_BNW) - (f_TNW - f_BSE)) + ((f_TNE - f_BSW) - (f_TSW - f_BNE)) +
                ((f_BE - f_TW)   + (f_TE - f_BW))   + ((f_SE - f_NW)   + (f_NE - f_SW)) +
                (f_E - f_W); 
         

      vx2    =   (-(f_TSE - f_BNW) + (f_TNW - f_BSE)) + ((f_TNE - f_BSW) - (f_TSW - f_BNE)) +
                 ((f_BN - f_TS)   + (f_TN - f_BS))    + (-(f_SE - f_NW)  + (f_NE - f_SW)) +
                 (f_N - f_S); 

      vx3    =   ((f_TSE - f_BNW) + (f_TNW - f_BSE)) + ((f_TNE - f_BSW) + (f_TSW - f_BNE)) +
                 (-(f_BN - f_TS)  + (f_TN - f_BS))   + ((f_TE - f_BW)   - (f_BE - f_TW)) +
                 (f_T - f_B); 

      real cu_sq=c3o2*(vx1*vx1+vx2*vx2+vx3*vx3);

      //////////////////////////////////////////////////////////////////////////
<<<<<<< HEAD

      D = vf::gpu::getDistributionReferences27(DD, size_Mat, !isEvenTimestep);
=======
      if (isEvenTimestep==false)
      {
         D.f[DIR_P00] = &DD[DIR_P00 * numberOfLBnodes];
         D.f[DIR_M00] = &DD[DIR_M00 * numberOfLBnodes];
         D.f[DIR_0P0] = &DD[DIR_0P0 * numberOfLBnodes];
         D.f[DIR_0M0] = &DD[DIR_0M0 * numberOfLBnodes];
         D.f[DIR_00P] = &DD[DIR_00P * numberOfLBnodes];
         D.f[DIR_00M] = &DD[DIR_00M * numberOfLBnodes];
         D.f[DIR_PP0] = &DD[DIR_PP0 * numberOfLBnodes];
         D.f[DIR_MM0] = &DD[DIR_MM0 * numberOfLBnodes];
         D.f[DIR_PM0] = &DD[DIR_PM0 * numberOfLBnodes];
         D.f[DIR_MP0] = &DD[DIR_MP0 * numberOfLBnodes];
         D.f[DIR_P0P] = &DD[DIR_P0P * numberOfLBnodes];
         D.f[DIR_M0M] = &DD[DIR_M0M * numberOfLBnodes];
         D.f[DIR_P0M] = &DD[DIR_P0M * numberOfLBnodes];
         D.f[DIR_M0P] = &DD[DIR_M0P * numberOfLBnodes];
         D.f[DIR_0PP] = &DD[DIR_0PP * numberOfLBnodes];
         D.f[DIR_0MM] = &DD[DIR_0MM * numberOfLBnodes];
         D.f[DIR_0PM] = &DD[DIR_0PM * numberOfLBnodes];
         D.f[DIR_0MP] = &DD[DIR_0MP * numberOfLBnodes];
         D.f[DIR_000] = &DD[DIR_000 * numberOfLBnodes];
         D.f[DIR_PPP] = &DD[DIR_PPP * numberOfLBnodes];
         D.f[DIR_MMP] = &DD[DIR_MMP * numberOfLBnodes];
         D.f[DIR_PMP] = &DD[DIR_PMP * numberOfLBnodes];
         D.f[DIR_MPP] = &DD[DIR_MPP * numberOfLBnodes];
         D.f[DIR_PPM] = &DD[DIR_PPM * numberOfLBnodes];
         D.f[DIR_MMM] = &DD[DIR_MMM * numberOfLBnodes];
         D.f[DIR_PMM] = &DD[DIR_PMM * numberOfLBnodes];
         D.f[DIR_MPM] = &DD[DIR_MPM * numberOfLBnodes];
      } 
      else
      {
         D.f[DIR_M00] = &DD[DIR_P00 * numberOfLBnodes];
         D.f[DIR_P00] = &DD[DIR_M00 * numberOfLBnodes];
         D.f[DIR_0M0] = &DD[DIR_0P0 * numberOfLBnodes];
         D.f[DIR_0P0] = &DD[DIR_0M0 * numberOfLBnodes];
         D.f[DIR_00M] = &DD[DIR_00P * numberOfLBnodes];
         D.f[DIR_00P] = &DD[DIR_00M * numberOfLBnodes];
         D.f[DIR_MM0] = &DD[DIR_PP0 * numberOfLBnodes];
         D.f[DIR_PP0] = &DD[DIR_MM0 * numberOfLBnodes];
         D.f[DIR_MP0] = &DD[DIR_PM0 * numberOfLBnodes];
         D.f[DIR_PM0] = &DD[DIR_MP0 * numberOfLBnodes];
         D.f[DIR_M0M] = &DD[DIR_P0P * numberOfLBnodes];
         D.f[DIR_P0P] = &DD[DIR_M0M * numberOfLBnodes];
         D.f[DIR_M0P] = &DD[DIR_P0M * numberOfLBnodes];
         D.f[DIR_P0M] = &DD[DIR_M0P * numberOfLBnodes];
         D.f[DIR_0MM] = &DD[DIR_0PP * numberOfLBnodes];
         D.f[DIR_0PP] = &DD[DIR_0MM * numberOfLBnodes];
         D.f[DIR_0MP] = &DD[DIR_0PM * numberOfLBnodes];
         D.f[DIR_0PM] = &DD[DIR_0MP * numberOfLBnodes];
         D.f[DIR_000] = &DD[DIR_000 * numberOfLBnodes];
         D.f[DIR_PPP] = &DD[DIR_MMM * numberOfLBnodes];
         D.f[DIR_MMP] = &DD[DIR_PPM * numberOfLBnodes];
         D.f[DIR_PMP] = &DD[DIR_MPM * numberOfLBnodes];
         D.f[DIR_MPP] = &DD[DIR_PMM * numberOfLBnodes];
         D.f[DIR_PPM] = &DD[DIR_MMP * numberOfLBnodes];
         D.f[DIR_MMM] = &DD[DIR_PPP * numberOfLBnodes];
         D.f[DIR_PMM] = &DD[DIR_MPP * numberOfLBnodes];
         D.f[DIR_MPM] = &DD[DIR_PMP * numberOfLBnodes];
      }
>>>>>>> b3a34b58
      ////////////////////////////////////////////////////////////////////////////////////////////////////////////////////////////////////////////////////////
      //Test
      //(D.f[DIR_000])[k]=c1o10;
      ////////////////////////////////////////////////////////////////////////////////////////////////////////////////////////////////////////////////////////
	  real fac = c1o1;//c99o100;
	  real VeloX = fac*vx1;
	  real VeloY = fac*vx2;
	  real VeloZ = fac*vx3;
	  bool x = false;
	  bool y = false;
	  bool z = false;

      q = q_dirE[k];
      if (q>=c0o1 && q<=c1o1)
      {
		 VeloX = c0o1;
	     VeloY = fac*vx2;
	     VeloZ = fac*vx3;
		 x = true;
         feq=c2o27* (drho+c3o1*( vx1        )+c9o2*( vx1        )*( vx1        )-cu_sq); 
         (D.f[DIR_M00])[kw]=(c1o1-q)/(c1o1+q)*(f_E-feq*om1)/(c1o1-om1)+(q*(f_E+f_W)-c6o1*c2o27*( VeloX     ))/(c1o1+q);
         //(D.f[DIR_M00])[kw]=zero;
      }

      q = q_dirW[k];
      if (q>=c0o1 && q<=c1o1)
      {
		 VeloX = c0o1;
	     VeloY = fac*vx2;
	     VeloZ = fac*vx3;
		 x = true;
         feq=c2o27* (drho+c3o1*(-vx1        )+c9o2*(-vx1        )*(-vx1        )-cu_sq); 
         (D.f[DIR_P00])[ke]=(c1o1-q)/(c1o1+q)*(f_W-feq*om1)/(c1o1-om1)+(q*(f_W+f_E)-c6o1*c2o27*(-VeloX     ))/(c1o1+q);
         //(D.f[DIR_P00])[ke]=zero;
      }

      q = q_dirN[k];
      if (q>=c0o1 && q<=c1o1)
      {
		 VeloX = fac*vx1;
		 VeloY = c0o1;
	     VeloZ = fac*vx3;
		 y = true;
         feq=c2o27* (drho+c3o1*(    vx2     )+c9o2*(     vx2    )*(     vx2    )-cu_sq); 
         (D.f[DIR_0M0])[ks]=(c1o1-q)/(c1o1+q)*(f_N-feq*om1)/(c1o1-om1)+(q*(f_N+f_S)-c6o1*c2o27*( VeloY     ))/(c1o1+q);
         //(D.f[DIR_0M0])[ks]=zero;
      }

      q = q_dirS[k];
      if (q>=c0o1 && q<=c1o1)
      {
		 VeloX = fac*vx1;
		 VeloY = c0o1;
	     VeloZ = fac*vx3;
		 y = true;
         feq=c2o27* (drho+c3o1*(   -vx2     )+c9o2*(    -vx2    )*(    -vx2    )-cu_sq); 
         (D.f[DIR_0P0])[kn]=(c1o1-q)/(c1o1+q)*(f_S-feq*om1)/(c1o1-om1)+(q*(f_S+f_N)-c6o1*c2o27*(-VeloY     ))/(c1o1+q);
         //(D.f[DIR_0P0])[kn]=zero;
      }

      q = q_dirT[k];
      if (q>=c0o1 && q<=c1o1)
      {
		 VeloX = fac*vx1;
	     VeloY = fac*vx2;
		 VeloZ = c0o1;
		 z = true;
         feq=c2o27* (drho+c3o1*(         vx3)+c9o2*(         vx3)*(         vx3)-cu_sq); 
         (D.f[DIR_00M])[kb]=(c1o1-q)/(c1o1+q)*(f_T-feq*om1)/(c1o1-om1)+(q*(f_T+f_B)-c6o1*c2o27*( VeloZ     ))/(c1o1+q);
         //(D.f[DIR_00M])[kb]=one;
      }

      q = q_dirB[k];
      if (q>=c0o1 && q<=c1o1)
      {
		 VeloX = fac*vx1;
	     VeloY = fac*vx2;
		 VeloZ = c0o1;
		 z = true;
         feq=c2o27* (drho+c3o1*(        -vx3)+c9o2*(        -vx3)*(        -vx3)-cu_sq); 
         (D.f[DIR_00P])[kt]=(c1o1-q)/(c1o1+q)*(f_B-feq*om1)/(c1o1-om1)+(q*(f_B+f_T)-c6o1*c2o27*(-VeloZ     ))/(c1o1+q);
         //(D.f[DIR_00P])[kt]=zero;
      }

      q = q_dirNE[k];
      if (q>=c0o1 && q<=c1o1)
      {
		 VeloX = fac*vx1;
	     VeloY = fac*vx2;
	     VeloZ = fac*vx3;
		 if (x == true) VeloX = c0o1;
		 if (y == true) VeloY = c0o1;
         feq=c1o54* (drho+c3o1*( vx1+vx2    )+c9o2*( vx1+vx2    )*( vx1+vx2    )-cu_sq); 
         (D.f[DIR_MM0])[ksw]=(c1o1-q)/(c1o1+q)*(f_NE-feq*om1)/(c1o1-om1)+(q*(f_NE+f_SW)-c6o1*c1o54*(VeloX+VeloY))/(c1o1+q);
         //(D.f[DIR_MM0])[ksw]=zero;
      }

      q = q_dirSW[k];
      if (q>=c0o1 && q<=c1o1)
      {
		 VeloX = fac*vx1;
	     VeloY = fac*vx2;
	     VeloZ = fac*vx3;
		 if (x == true) VeloX = c0o1;
		 if (y == true) VeloY = c0o1;
         feq=c1o54* (drho+c3o1*(-vx1-vx2    )+c9o2*(-vx1-vx2    )*(-vx1-vx2    )-cu_sq); 
         (D.f[DIR_PP0])[kne]=(c1o1-q)/(c1o1+q)*(f_SW-feq*om1)/(c1o1-om1)+(q*(f_SW+f_NE)-c6o1*c1o54*(-VeloX-VeloY))/(c1o1+q);
         //(D.f[DIR_PP0])[kne]=zero;
      }

      q = q_dirSE[k];
      if (q>=c0o1 && q<=c1o1)
      {
		 VeloX = fac*vx1;
	     VeloY = fac*vx2;
	     VeloZ = fac*vx3;
		 if (x == true) VeloX = c0o1;
		 if (y == true) VeloY = c0o1;
         feq=c1o54* (drho+c3o1*( vx1-vx2    )+c9o2*( vx1-vx2    )*( vx1-vx2    )-cu_sq); 
         (D.f[DIR_MP0])[knw]=(c1o1-q)/(c1o1+q)*(f_SE-feq*om1)/(c1o1-om1)+(q*(f_SE+f_NW)-c6o1*c1o54*( VeloX-VeloY))/(c1o1+q);
         //(D.f[DIR_MP0])[knw]=zero;
      }

      q = q_dirNW[k];
      if (q>=c0o1 && q<=c1o1)
      {
		 VeloX = fac*vx1;
	     VeloY = fac*vx2;
	     VeloZ = fac*vx3;
		 if (x == true) VeloX = c0o1;
		 if (y == true) VeloY = c0o1;
         feq=c1o54* (drho+c3o1*(-vx1+vx2    )+c9o2*(-vx1+vx2    )*(-vx1+vx2    )-cu_sq); 
         (D.f[DIR_PM0])[kse]=(c1o1-q)/(c1o1+q)*(f_NW-feq*om1)/(c1o1-om1)+(q*(f_NW+f_SE)-c6o1*c1o54*(-VeloX+VeloY))/(c1o1+q);
         //(D.f[DIR_PM0])[kse]=zero;
      }

      q = q_dirTE[k];
      if (q>=c0o1 && q<=c1o1)
      {
		 VeloX = fac*vx1;
	     VeloY = fac*vx2;
	     VeloZ = fac*vx3;
		 if (x == true) VeloX = c0o1;
		 if (z == true) VeloZ = c0o1;
         feq=c1o54* (drho+c3o1*( vx1    +vx3)+c9o2*( vx1    +vx3)*( vx1    +vx3)-cu_sq); 
         (D.f[DIR_M0M])[kbw]=(c1o1-q)/(c1o1+q)*(f_TE-feq*om1)/(c1o1-om1)+(q*(f_TE+f_BW)-c6o1*c1o54*( VeloX+VeloZ))/(c1o1+q);
         //(D.f[DIR_M0M])[kbw]=zero;
      }

      q = q_dirBW[k];
      if (q>=c0o1 && q<=c1o1)
      {
		 VeloX = fac*vx1;
	     VeloY = fac*vx2;
	     VeloZ = fac*vx3;
		 if (x == true) VeloX = c0o1;
		 if (z == true) VeloZ = c0o1;
         feq=c1o54* (drho+c3o1*(-vx1    -vx3)+c9o2*(-vx1    -vx3)*(-vx1    -vx3)-cu_sq); 
         (D.f[DIR_P0P])[kte]=(c1o1-q)/(c1o1+q)*(f_BW-feq*om1)/(c1o1-om1)+(q*(f_BW+f_TE)-c6o1*c1o54*(-VeloX-VeloZ))/(c1o1+q);
         //(D.f[DIR_P0P])[kte]=zero;
      }

      q = q_dirBE[k];
      if (q>=c0o1 && q<=c1o1)
      {
		 VeloX = fac*vx1;
	     VeloY = fac*vx2;
	     VeloZ = fac*vx3;
		 if (x == true) VeloX = c0o1;
		 if (z == true) VeloZ = c0o1;
         feq=c1o54* (drho+c3o1*( vx1    -vx3)+c9o2*( vx1    -vx3)*( vx1    -vx3)-cu_sq); 
         (D.f[DIR_M0P])[ktw]=(c1o1-q)/(c1o1+q)*(f_BE-feq*om1)/(c1o1-om1)+(q*(f_BE+f_TW)-c6o1*c1o54*( VeloX-VeloZ))/(c1o1+q);
         //(D.f[DIR_M0P])[ktw]=zero;
      }

      q = q_dirTW[k];
      if (q>=c0o1 && q<=c1o1)
      {
		 VeloX = fac*vx1;
	     VeloY = fac*vx2;
	     VeloZ = fac*vx3;
		 if (x == true) VeloX = c0o1;
		 if (z == true) VeloZ = c0o1;
         feq=c1o54* (drho+c3o1*(-vx1    +vx3)+c9o2*(-vx1    +vx3)*(-vx1    +vx3)-cu_sq); 
         (D.f[DIR_P0M])[kbe]=(c1o1-q)/(c1o1+q)*(f_TW-feq*om1)/(c1o1-om1)+(q*(f_TW+f_BE)-c6o1*c1o54*(-VeloX+VeloZ))/(c1o1+q);
         //(D.f[DIR_P0M])[kbe]=zero;
      }

      q = q_dirTN[k];
      if (q>=c0o1 && q<=c1o1)
      {
		 VeloX = fac*vx1;
	     VeloY = fac*vx2;
	     VeloZ = fac*vx3;
		 if (y == true) VeloY = c0o1;
		 if (z == true) VeloZ = c0o1;
         feq=c1o54* (drho+c3o1*(     vx2+vx3)+c9o2*(     vx2+vx3)*(     vx2+vx3)-cu_sq); 
         (D.f[DIR_0MM])[kbs]=(c1o1-q)/(c1o1+q)*(f_TN-feq*om1)/(c1o1-om1)+(q*(f_TN+f_BS)-c6o1*c1o54*( VeloY+VeloZ))/(c1o1+q);
         //(D.f[DIR_0MM])[kbs]=zero;
      }

      q = q_dirBS[k];
      if (q>=c0o1 && q<=c1o1)
      {
		 VeloX = fac*vx1;
	     VeloY = fac*vx2;
	     VeloZ = fac*vx3;
		 if (y == true) VeloY = c0o1;
		 if (z == true) VeloZ = c0o1;
         feq=c1o54* (drho+c3o1*(    -vx2-vx3)+c9o2*(    -vx2-vx3)*(    -vx2-vx3)-cu_sq); 
         (D.f[DIR_0PP])[ktn]=(c1o1-q)/(c1o1+q)*(f_BS-feq*om1)/(c1o1-om1)+(q*(f_BS+f_TN)-c6o1*c1o54*( -VeloY-VeloZ))/(c1o1+q);
         //(D.f[DIR_0PP])[ktn]=zero;
      }

      q = q_dirBN[k];
      if (q>=c0o1 && q<=c1o1)
      {
		 VeloX = fac*vx1;
	     VeloY = fac*vx2;
	     VeloZ = fac*vx3;
		 if (y == true) VeloY = c0o1;
		 if (z == true) VeloZ = c0o1;
         feq=c1o54* (drho+c3o1*(     vx2-vx3)+c9o2*(     vx2-vx3)*(     vx2-vx3)-cu_sq); 
         (D.f[DIR_0MP])[kts]=(c1o1-q)/(c1o1+q)*(f_BN-feq*om1)/(c1o1-om1)+(q*(f_BN+f_TS)-c6o1*c1o54*( VeloY-VeloZ))/(c1o1+q);
         //(D.f[DIR_0MP])[kts]=zero;
      }

      q = q_dirTS[k];
      if (q>=c0o1 && q<=c1o1)
      {
		 VeloX = fac*vx1;
	     VeloY = fac*vx2;
	     VeloZ = fac*vx3;
		 if (y == true) VeloY = c0o1;
		 if (z == true) VeloZ = c0o1;
         feq=c1o54* (drho+c3o1*(    -vx2+vx3)+c9o2*(    -vx2+vx3)*(    -vx2+vx3)-cu_sq); 
         (D.f[DIR_0PM])[kbn]=(c1o1-q)/(c1o1+q)*(f_TS-feq*om1)/(c1o1-om1)+(q*(f_TS+f_BN)-c6o1*c1o54*( -VeloY+VeloZ))/(c1o1+q);
         //(D.f[DIR_0PM])[kbn]=zero;
      }

      q = q_dirTNE[k];
      if (q>=c0o1 && q<=c1o1)
      {
		 VeloX = fac*vx1;
	     VeloY = fac*vx2;
	     VeloZ = fac*vx3;
		 if (x == true) VeloX = c0o1;
		 if (y == true) VeloY = c0o1;
		 if (z == true) VeloZ = c0o1;
         feq=c1o216*(drho+c3o1*( vx1+vx2+vx3)+c9o2*( vx1+vx2+vx3)*( vx1+vx2+vx3)-cu_sq); 
         (D.f[DIR_MMM])[kbsw]=(c1o1-q)/(c1o1+q)*(f_TNE-feq*om1)/(c1o1-om1)+(q*(f_TNE+f_BSW)-c6o1*c1o216*( VeloX+VeloY+VeloZ))/(c1o1+q);
         //(D.f[DIR_MMM])[kbsw]=zero;
      }

      q = q_dirBSW[k];
      if (q>=c0o1 && q<=c1o1)
      {
		 VeloX = fac*vx1;
	     VeloY = fac*vx2;
	     VeloZ = fac*vx3;
		 if (x == true) VeloX = c0o1;
		 if (y == true) VeloY = c0o1;
		 if (z == true) VeloZ = c0o1;
         feq=c1o216*(drho+c3o1*(-vx1-vx2-vx3)+c9o2*(-vx1-vx2-vx3)*(-vx1-vx2-vx3)-cu_sq); 
         (D.f[DIR_PPP])[ktne]=(c1o1-q)/(c1o1+q)*(f_BSW-feq*om1)/(c1o1-om1)+(q*(f_BSW+f_TNE)-c6o1*c1o216*(-VeloX-VeloY-VeloZ))/(c1o1+q);
         //(D.f[DIR_PPP])[ktne]=zero;
      }

      q = q_dirBNE[k];
      if (q>=c0o1 && q<=c1o1)
      {
		 VeloX = fac*vx1;
	     VeloY = fac*vx2;
	     VeloZ = fac*vx3;
		 if (x == true) VeloX = c0o1;
		 if (y == true) VeloY = c0o1;
		 if (z == true) VeloZ = c0o1;
         feq=c1o216*(drho+c3o1*( vx1+vx2-vx3)+c9o2*( vx1+vx2-vx3)*( vx1+vx2-vx3)-cu_sq); 
         (D.f[DIR_MMP])[ktsw]=(c1o1-q)/(c1o1+q)*(f_BNE-feq*om1)/(c1o1-om1)+(q*(f_BNE+f_TSW)-c6o1*c1o216*( VeloX+VeloY-VeloZ))/(c1o1+q);
         //(D.f[DIR_MMP])[ktsw]=zero;
      }

      q = q_dirTSW[k];
      if (q>=c0o1 && q<=c1o1)
      {
		 VeloX = fac*vx1;
	     VeloY = fac*vx2;
	     VeloZ = fac*vx3;
		 if (x == true) VeloX = c0o1;
		 if (y == true) VeloY = c0o1;
		 if (z == true) VeloZ = c0o1;
         feq=c1o216*(drho+c3o1*(-vx1-vx2+vx3)+c9o2*(-vx1-vx2+vx3)*(-vx1-vx2+vx3)-cu_sq); 
         (D.f[DIR_PPM])[kbne]=(c1o1-q)/(c1o1+q)*(f_TSW-feq*om1)/(c1o1-om1)+(q*(f_TSW+f_BNE)-c6o1*c1o216*(-VeloX-VeloY+VeloZ))/(c1o1+q);
         //(D.f[DIR_PPM])[kbne]=zero;
      }

      q = q_dirTSE[k];
      if (q>=c0o1 && q<=c1o1)
      {
		 VeloX = fac*vx1;
	     VeloY = fac*vx2;
	     VeloZ = fac*vx3;
		 if (x == true) VeloX = c0o1;
		 if (y == true) VeloY = c0o1;
		 if (z == true) VeloZ = c0o1;
         feq=c1o216*(drho+c3o1*( vx1-vx2+vx3)+c9o2*( vx1-vx2+vx3)*( vx1-vx2+vx3)-cu_sq); 
         (D.f[DIR_MPM])[kbnw]=(c1o1-q)/(c1o1+q)*(f_TSE-feq*om1)/(c1o1-om1)+(q*(f_TSE+f_BNW)-c6o1*c1o216*( VeloX-VeloY+VeloZ))/(c1o1+q);
         //(D.f[DIR_MPM])[kbnw]=zero;
      }

      q = q_dirBNW[k];
      if (q>=c0o1 && q<=c1o1)
      {
		 VeloX = fac*vx1;
	     VeloY = fac*vx2;
	     VeloZ = fac*vx3;
		 if (x == true) VeloX = c0o1;
		 if (y == true) VeloY = c0o1;
		 if (z == true) VeloZ = c0o1;
         feq=c1o216*(drho+c3o1*(-vx1+vx2-vx3)+c9o2*(-vx1+vx2-vx3)*(-vx1+vx2-vx3)-cu_sq); 
         (D.f[DIR_PMP])[ktse]=(c1o1-q)/(c1o1+q)*(f_BNW-feq*om1)/(c1o1-om1)+(q*(f_BNW+f_TSE)-c6o1*c1o216*(-VeloX+VeloY-VeloZ))/(c1o1+q);
         //(D.f[DIR_PMP])[ktse]=zero;
      }

      q = q_dirBSE[k];
      if (q>=c0o1 && q<=c1o1)
      {
		 VeloX = fac*vx1;
	     VeloY = fac*vx2;
	     VeloZ = fac*vx3;
		 if (x == true) VeloX = c0o1;
		 if (y == true) VeloY = c0o1;
		 if (z == true) VeloZ = c0o1;
         feq=c1o216*(drho+c3o1*( vx1-vx2-vx3)+c9o2*( vx1-vx2-vx3)*( vx1-vx2-vx3)-cu_sq); 
         (D.f[DIR_MPP])[ktnw]=(c1o1-q)/(c1o1+q)*(f_BSE-feq*om1)/(c1o1-om1)+(q*(f_BSE+f_TNW)-c6o1*c1o216*( VeloX-VeloY-VeloZ))/(c1o1+q);
         //(D.f[DIR_MPP])[ktnw]=zero;
      }

      q = q_dirTNW[k];
      if (q>=c0o1 && q<=c1o1)
      {
		 VeloX = fac*vx1;
	     VeloY = fac*vx2;
	     VeloZ = fac*vx3;
		 if (x == true) VeloX = c0o1;
		 if (y == true) VeloY = c0o1;
		 if (z == true) VeloZ = c0o1;
         feq=c1o216*(drho+c3o1*(-vx1+vx2+vx3)+c9o2*(-vx1+vx2+vx3)*(-vx1+vx2+vx3)-cu_sq); 
         (D.f[DIR_PMM])[kbse]=(c1o1-q)/(c1o1+q)*(f_TNW-feq*om1)/(c1o1-om1)+(q*(f_TNW+f_BSE)-c6o1*c1o216*(-VeloX+VeloY+VeloZ))/(c1o1+q);
         //(D.f[DIR_PMM])[kbse]=zero;
      }
   }
}
////////////////////////////////////////////////////////////////////////////////////////////////////////////////////////////////////////////////////







































//////////////////////////////////////////////////////////////////////////////
__global__ void QSlipDeviceComp27(
                                    real* distributions, 
                                    int* subgridDistanceIndices, 
                                    real* subgridDistances,
                                    unsigned int numberOfBCnodes,
                                    real omega, 
                                    unsigned int* neighborX,
                                    unsigned int* neighborY,
                                    unsigned int* neighborZ,
                                    unsigned long long numberOfLBnodes, 
                                    bool isEvenTimestep)
{
   //! The slip boundary condition is executed in the following steps
   //!
   ////////////////////////////////////////////////////////////////////////////////
   //! - Get node index coordinates from threadIdx, blockIdx, blockDim and gridDim.
   //!
   const unsigned  x = threadIdx.x;  // global x-index 
   const unsigned  y = blockIdx.x;   // global y-index 
   const unsigned  z = blockIdx.y;   // global z-index 

   const unsigned nx = blockDim.x;
   const unsigned ny = gridDim.x;

   const unsigned k = nx*(ny*z + y) + x;

   if(k < numberOfBCnodes)
   {
      //////////////////////////////////////////////////////////////////////////
      //! - Read distributions: style of reading and writing the distributions from/to stored arrays dependent on timestep is based on the esoteric twist algorithm \ref
      //! <a href="https://doi.org/10.3390/computation5020019"><b>[ M. Geier et al. (2017), DOI:10.3390/computation5020019 ]</b></a>
      //!
      Distributions27 dist;
      getPointersToDistributions(dist, distributions, numberOfLBnodes, isEvenTimestep);

      ////////////////////////////////////////////////////////////////////////////////
      //! - Set local subgrid distances (q's)
      //!
      SubgridDistances27 subgridD;
      getPointersToSubgridDistances(subgridD, subgridDistances, numberOfBCnodes);
      
      ////////////////////////////////////////////////////////////////////////////////
      //! - Set neighbor indices (necessary for indirect addressing)
      //!
      unsigned int indexOfBCnode  = subgridDistanceIndices[k];
      unsigned int kzero= indexOfBCnode;
      unsigned int ke   = indexOfBCnode;
      unsigned int kw   = neighborX[indexOfBCnode];
      unsigned int kn   = indexOfBCnode;
      unsigned int ks   = neighborY[indexOfBCnode];
      unsigned int kt   = indexOfBCnode;
      unsigned int kb   = neighborZ[indexOfBCnode];
      unsigned int ksw  = neighborY[kw];
      unsigned int kne  = indexOfBCnode;
      unsigned int kse  = ks;
      unsigned int knw  = kw;
      unsigned int kbw  = neighborZ[kw];
      unsigned int kte  = indexOfBCnode;
      unsigned int kbe  = kb;
      unsigned int ktw  = kw;
      unsigned int kbs  = neighborZ[ks];
      unsigned int ktn  = indexOfBCnode;
      unsigned int kbn  = kb;
      unsigned int kts  = ks;
      unsigned int ktse = ks;
      unsigned int kbnw = kbw;
      unsigned int ktnw = kw;
      unsigned int kbse = kbs;
      unsigned int ktsw = ksw;
      unsigned int kbne = kb;
      unsigned int ktne = indexOfBCnode;
      unsigned int kbsw = neighborZ[ksw];
      
      ////////////////////////////////////////////////////////////////////////////////
      //! - Set local distributions
      //!
      real f_W    = (dist.f[DIR_P00])[ke   ];
      real f_E    = (dist.f[DIR_M00])[kw   ];
      real f_S    = (dist.f[DIR_0P0])[kn   ];
      real f_N    = (dist.f[DIR_0M0])[ks   ];
      real f_B    = (dist.f[DIR_00P])[kt   ];
      real f_T    = (dist.f[DIR_00M])[kb   ];
      real f_SW   = (dist.f[DIR_PP0])[kne  ];
      real f_NE   = (dist.f[DIR_MM0])[ksw  ];
      real f_NW   = (dist.f[DIR_PM0])[kse  ];
      real f_SE   = (dist.f[DIR_MP0])[knw  ];
      real f_BW   = (dist.f[DIR_P0P])[kte  ];
      real f_TE   = (dist.f[DIR_M0M])[kbw  ];
      real f_TW   = (dist.f[DIR_P0M])[kbe  ];
      real f_BE   = (dist.f[DIR_M0P])[ktw  ];
      real f_BS   = (dist.f[DIR_0PP])[ktn  ];
      real f_TN   = (dist.f[DIR_0MM])[kbs  ];
      real f_TS   = (dist.f[DIR_0PM])[kbn  ];
      real f_BN   = (dist.f[DIR_0MP])[kts  ];
      real f_BSW  = (dist.f[DIR_PPP])[ktne ];
      real f_BNE  = (dist.f[DIR_MMP])[ktsw ];
      real f_BNW  = (dist.f[DIR_PMP])[ktse ];
      real f_BSE  = (dist.f[DIR_MPP])[ktnw ];
      real f_TSW  = (dist.f[DIR_PPM])[kbne ];
      real f_TNE  = (dist.f[DIR_MMM])[kbsw ];
      real f_TNW  = (dist.f[DIR_PMM])[kbse ];
      real f_TSE  = (dist.f[DIR_MPM])[kbnw ];

      ////////////////////////////////////////////////////////////////////////////////
      //! - Calculate macroscopic quantities
      //!
      real drho = f_TSE + f_TNW + f_TNE + f_TSW + f_BSE + f_BNW + f_BNE + f_BSW +
                  f_BN + f_TS + f_TN + f_BS + f_BE + f_TW + f_TE + f_BW + f_SE + f_NW + f_NE + f_SW + 
                  f_T + f_B + f_N + f_S + f_E + f_W + ((dist.f[DIR_000])[kzero]); 

      real vx1  = (((f_TSE - f_BNW) - (f_TNW - f_BSE)) + ((f_TNE - f_BSW) - (f_TSW - f_BNE)) +
                   ((f_BE - f_TW)   + (f_TE - f_BW))   + ((f_SE - f_NW)   + (f_NE - f_SW)) +
                   (f_E - f_W)) / (c1o1 + drho);

      real vx2  = ((-(f_TSE - f_BNW) + (f_TNW - f_BSE)) + ((f_TNE - f_BSW) - (f_TSW - f_BNE)) +
                   ((f_BN - f_TS)   + (f_TN - f_BS))    + (-(f_SE - f_NW)  + (f_NE - f_SW)) +
                   (f_N - f_S)) / (c1o1 + drho);

      real vx3  = (((f_TSE - f_BNW) + (f_TNW - f_BSE)) + ((f_TNE - f_BSW) + (f_TSW - f_BNE)) +
                   (-(f_BN - f_TS)  + (f_TN - f_BS))   + ((f_TE - f_BW)   - (f_BE - f_TW)) +
                   (f_T - f_B)) / (c1o1 + drho);

      real cu_sq = c3o2 * (vx1 * vx1 + vx2 * vx2 + vx3 * vx3) * (c1o1 + drho);

      ////////////////////////////////////////////////////////////////////////////////
      //! - change the pointer to write the results in the correct array
      //!
      getPointersToDistributions(dist, distributions, numberOfLBnodes, !isEvenTimestep);

      ////////////////////////////////////////////////////////////////////////////////
      //! - Multiply the local velocities by the slipLength
      //!
      real slipLength = c1o1;
      real VeloX = slipLength*vx1;
      real VeloY = slipLength*vx2;
      real VeloZ = slipLength*vx3;

      ////////////////////////////////////////////////////////////////////////////////
      //! - Update distributions with subgrid distance (q) between zero and one
      //!
      real feq, q, velocityLB, velocityBC;

      bool x = false;
      bool y = false;
      bool z = false;

      q = (subgridD.q[DIR_P00])[k];
      if (q>=c0o1 && q<=c1o1)  // only update distribution for q between zero and one
      {
         VeloX = c0o1;
         x = true;

         velocityLB = vx1;
         feq = getEquilibriumForBC(drho, velocityLB, cu_sq, c2o27);
         velocityBC = VeloX;
         (dist.f[DIR_M00])[kw] = getInterpolatedDistributionForVeloBC(q, f_E, f_W, feq, omega, velocityBC, c2o27);
      }

      q = (subgridD.q[DIR_M00])[k];
      if (q>=c0o1 && q<=c1o1)
      {
         VeloX = c0o1;
         x = true;

         velocityLB = -vx1;
         feq = getEquilibriumForBC(drho, velocityLB, cu_sq, c2o27);
         velocityBC = -VeloX;
         (dist.f[DIR_P00])[ke] = getInterpolatedDistributionForVeloBC(q, f_W, f_E, feq, omega, velocityBC, c2o27);
      }

      q = (subgridD.q[DIR_0P0])[k];
      if (q>=c0o1 && q<=c1o1)
      {
         VeloY = c0o1;
         y = true;

         velocityLB = vx2;
         feq = getEquilibriumForBC(drho, velocityLB, cu_sq, c2o27);
         velocityBC = VeloY;
         (dist.f[DIR_0M0])[ks] = getInterpolatedDistributionForVeloBC(q, f_N, f_S, feq, omega, velocityBC, c2o27);
      }

      q = (subgridD.q[DIR_0M0])[k];
      if (q>=c0o1 && q<=c1o1)
      {
         VeloY = c0o1;
         y = true;

         velocityLB = -vx2;
         feq = getEquilibriumForBC(drho, velocityLB, cu_sq, c2o27);
         velocityBC = -VeloY;
         (dist.f[DIR_0P0])[kn] = getInterpolatedDistributionForVeloBC(q, f_S, f_N, feq, omega, velocityBC, c2o27);
      }

      q = (subgridD.q[DIR_00P])[k];
      if (q>=c0o1 && q<=c1o1)
      {
         VeloZ = c0o1;
         z = true;

         velocityLB = vx3;
         feq = getEquilibriumForBC(drho, velocityLB, cu_sq, c2o27);
         velocityBC = VeloZ;
         (dist.f[DIR_00M])[kb] = getInterpolatedDistributionForVeloBC(q, f_T, f_B, feq, omega, velocityBC, c2o27);
      }

      q = (subgridD.q[DIR_00M])[k];
      if (q>=c0o1 && q<=c1o1)
      {
         VeloZ = c0o1;
         z = true;

         velocityLB = -vx3;
         feq = getEquilibriumForBC(drho, velocityLB, cu_sq, c2o27);
         velocityBC = -VeloZ;
         (dist.f[DIR_00P])[kt] = getInterpolatedDistributionForVeloBC(q, f_B, f_T, feq, omega, velocityBC, c2o27);
      }

      q = (subgridD.q[DIR_PP0])[k];
      if (q>=c0o1 && q<=c1o1)
      {
         VeloX = slipLength*vx1;
         VeloY = slipLength*vx2;
         if (x == true) VeloX = c0o1;
         if (y == true) VeloY = c0o1;

         velocityLB = vx1 + vx2;
         feq = getEquilibriumForBC(drho, velocityLB, cu_sq, c1o54);
         velocityBC = VeloX + VeloY;
         (dist.f[DIR_MM0])[ksw] = getInterpolatedDistributionForVeloBC(q, f_NE, f_SW, feq, omega, velocityBC, c1o54);
      }

      q = (subgridD.q[DIR_MM0])[k];
      if (q>=c0o1 && q<=c1o1)
      {
         VeloX = slipLength*vx1;
         VeloY = slipLength*vx2;
         if (x == true) VeloX = c0o1;
         if (y == true) VeloY = c0o1;

         velocityLB = -vx1 - vx2;
         feq = getEquilibriumForBC(drho, velocityLB, cu_sq, c1o54);
         velocityBC = -VeloX - VeloY;
         (dist.f[DIR_PP0])[kne] = getInterpolatedDistributionForVeloBC(q, f_SW, f_NE, feq, omega, velocityBC, c1o54);
      }

      q = (subgridD.q[DIR_PM0])[k];
      if (q>=c0o1 && q<=c1o1)
      {
         VeloX = slipLength*vx1;
         VeloY = slipLength*vx2;
         if (x == true) VeloX = c0o1;
         if (y == true) VeloY = c0o1;

         velocityLB = vx1 - vx2;
         feq = getEquilibriumForBC(drho, velocityLB, cu_sq, c1o54);
         velocityBC = VeloX - VeloY;
         (dist.f[DIR_MP0])[knw] = getInterpolatedDistributionForVeloBC(q, f_SE, f_NW, feq, omega, velocityBC, c1o54);
      }

      q = (subgridD.q[DIR_MP0])[k];
      if (q>=c0o1 && q<=c1o1)
      {
         VeloX = slipLength*vx1;
         VeloY = slipLength*vx2;
         if (x == true) VeloX = c0o1;
         if (y == true) VeloY = c0o1;

         velocityLB = -vx1 + vx2;
         feq = getEquilibriumForBC(drho, velocityLB, cu_sq, c1o54);
         velocityBC = -VeloX + VeloY;
         (dist.f[DIR_PM0])[kse] = getInterpolatedDistributionForVeloBC(q, f_NW, f_SE, feq, omega, velocityBC, c1o54);
      }

      q = (subgridD.q[DIR_P0P])[k];
      if (q>=c0o1 && q<=c1o1)
      {
         VeloX = slipLength*vx1;
         VeloZ = slipLength*vx3;
         if (x == true) VeloX = c0o1;
         if (z == true) VeloZ = c0o1;

         velocityLB = vx1 + vx3;
         feq = getEquilibriumForBC(drho, velocityLB, cu_sq, c1o54);
         velocityBC = VeloX + VeloZ;
         (dist.f[DIR_M0M])[kbw] = getInterpolatedDistributionForVeloBC(q, f_TE, f_BW, feq, omega, velocityBC, c1o54);
      }

      q = (subgridD.q[DIR_M0M])[k];
      if (q>=c0o1 && q<=c1o1)
      {
        VeloX = slipLength*vx1;
        VeloZ = slipLength*vx3;
        if (x == true) VeloX = c0o1;
        if (z == true) VeloZ = c0o1;

         velocityLB = -vx1 - vx3;
         feq = getEquilibriumForBC(drho, velocityLB, cu_sq, c1o54);
         velocityBC = -VeloX - VeloZ;
         (dist.f[DIR_P0P])[kte] = getInterpolatedDistributionForVeloBC(q, f_BW, f_TE, feq, omega, velocityBC, c1o54);
      }

      q = (subgridD.q[DIR_P0M])[k];
      if (q>=c0o1 && q<=c1o1)
      {
         VeloX = slipLength*vx1;
         VeloZ = slipLength*vx3;
         if (x == true) VeloX = c0o1;
         if (z == true) VeloZ = c0o1;

         velocityLB = vx1 - vx3;
         feq = getEquilibriumForBC(drho, velocityLB, cu_sq, c1o54);
         velocityBC = VeloX - VeloZ;
         (dist.f[DIR_M0P])[ktw] = getInterpolatedDistributionForVeloBC(q, f_BE, f_TW, feq, omega, velocityBC, c1o54);
      }

      q = (subgridD.q[DIR_M0P])[k];
      if (q>=c0o1 && q<=c1o1)
      {
         VeloX = slipLength*vx1;
         VeloZ = slipLength*vx3;
         if (x == true) VeloX = c0o1;
         if (z == true) VeloZ = c0o1;

         velocityLB = -vx1 + vx3;
         feq = getEquilibriumForBC(drho, velocityLB, cu_sq, c1o54);
         velocityBC = -VeloX + VeloZ;
         (dist.f[DIR_P0M])[kbe] = getInterpolatedDistributionForVeloBC(q, f_TW, f_BE, feq, omega, velocityBC, c1o54);
      }

      q = (subgridD.q[DIR_0PP])[k];
      if (q>=c0o1 && q<=c1o1)
      {
         VeloY = slipLength*vx2;
         VeloZ = slipLength*vx3;
         if (y == true) VeloY = c0o1;
         if (z == true) VeloZ = c0o1;

         velocityLB = vx2 + vx3;
         feq = getEquilibriumForBC(drho, velocityLB, cu_sq, c1o54);
         velocityBC = VeloY + VeloZ;
         (dist.f[DIR_0MM])[kbs] = getInterpolatedDistributionForVeloBC(q, f_TN, f_BS, feq, omega, velocityBC, c1o54);
      }

      q = (subgridD.q[DIR_0MM])[k];
      if (q>=c0o1 && q<=c1o1)
      {
         VeloY = slipLength*vx2;
         VeloZ = slipLength*vx3;
         if (y == true) VeloY = c0o1;
         if (z == true) VeloZ = c0o1;

         velocityLB = -vx2 - vx3;
         feq = getEquilibriumForBC(drho, velocityLB, cu_sq, c1o54);
         velocityBC = -VeloY - VeloZ;
         (dist.f[DIR_0PP])[ktn] = getInterpolatedDistributionForVeloBC(q, f_BS, f_TN, feq, omega, velocityBC, c1o54);
      }


      q = (subgridD.q[DIR_0PM])[k];
      if (q>=c0o1 && q<=c1o1)
      {
         VeloY = slipLength*vx2;
         VeloZ = slipLength*vx3;
         if (y == true) VeloY = c0o1;
         if (z == true) VeloZ = c0o1;

         velocityLB = vx2 - vx3;
         feq = getEquilibriumForBC(drho, velocityLB, cu_sq, c1o54);
         velocityBC = VeloY - VeloZ;
         (dist.f[DIR_0MP])[kts] = getInterpolatedDistributionForVeloBC(q, f_BN, f_TS, feq, omega, velocityBC, c1o54);
      }

      q = (subgridD.q[DIR_0MP])[k];
      if (q>=c0o1 && q<=c1o1)
      {
         VeloY = slipLength*vx2;
         VeloZ = slipLength*vx3;
         if (y == true) VeloY = c0o1;
         if (z == true) VeloZ = c0o1;

         velocityLB = -vx2 + vx3;
         feq = getEquilibriumForBC(drho, velocityLB, cu_sq, c1o54);
         velocityBC = -VeloY + VeloZ;
         (dist.f[DIR_0PM])[kbn] = getInterpolatedDistributionForVeloBC(q, f_TS, f_BN, feq, omega, velocityBC, c1o54);
      }

      q = (subgridD.q[DIR_PPP])[k];
      if (q>=c0o1 && q<=c1o1)
      {
         VeloX = slipLength*vx1;
         VeloY = slipLength*vx2;
         VeloZ = slipLength*vx3;
         if (x == true) VeloX = c0o1;
         if (y == true) VeloY = c0o1;
         if (z == true) VeloZ = c0o1;
         velocityLB = vx1 + vx2 + vx3;
         feq = getEquilibriumForBC(drho, velocityLB, cu_sq, c1o216);
         velocityBC = VeloX + VeloY + VeloZ;
         (dist.f[DIR_MMM])[kbsw] = getInterpolatedDistributionForVeloBC(q, f_TNE, f_BSW, feq, omega, velocityBC, c1o216);
      }

      q = (subgridD.q[DIR_MMM])[k];
      if (q>=c0o1 && q<=c1o1)
      {
         VeloX = slipLength*vx1;
         VeloY = slipLength*vx2;
         VeloZ = slipLength*vx3;
         if (x == true) VeloX = c0o1;
         if (y == true) VeloY = c0o1;
         if (z == true) VeloZ = c0o1;
         velocityLB = -vx1 - vx2 - vx3;
         feq = getEquilibriumForBC(drho, velocityLB, cu_sq, c1o216);
         velocityBC = -VeloX - VeloY - VeloZ;
         (dist.f[DIR_PPP])[ktne] = getInterpolatedDistributionForVeloBC(q, f_BSW, f_TNE, feq, omega, velocityBC, c1o216);
      }


      q = (subgridD.q[DIR_PPM])[k];
      if (q>=c0o1 && q<=c1o1)
      {
         VeloX = slipLength*vx1;
         VeloY = slipLength*vx2;
         VeloZ = slipLength*vx3;
         if (x == true) VeloX = c0o1;
         if (y == true) VeloY = c0o1;
         if (z == true) VeloZ = c0o1;
         velocityLB = vx1 + vx2 - vx3;
         feq = getEquilibriumForBC(drho, velocityLB, cu_sq, c1o216);
         velocityBC = VeloX + VeloY - VeloZ;
         (dist.f[DIR_MMP])[ktsw] = getInterpolatedDistributionForVeloBC(q, f_BNE, f_TSW, feq, omega, velocityBC, c1o216);
      }

      q = (subgridD.q[DIR_MMP])[k];
      if (q>=c0o1 && q<=c1o1)
      {
         VeloX = slipLength*vx1;
         VeloY = slipLength*vx2;
         VeloZ = slipLength*vx3;
         if (x == true) VeloX = c0o1;
         if (y == true) VeloY = c0o1;
         if (z == true) VeloZ = c0o1;
         velocityLB = -vx1 - vx2 + vx3;
         feq = getEquilibriumForBC(drho, velocityLB, cu_sq, c1o216);
         velocityBC = -VeloX - VeloY + VeloZ;
         (dist.f[DIR_PPM])[kbne] = getInterpolatedDistributionForVeloBC(q, f_TSW, f_BNE, feq, omega, velocityBC, c1o216);
      }

      q = (subgridD.q[DIR_PMP])[k];
      if (q>=c0o1 && q<=c1o1)
      {
         VeloX = slipLength*vx1;
         VeloY = slipLength*vx2;
         VeloZ = slipLength*vx3;
         if (x == true) VeloX = c0o1;
         if (y == true) VeloY = c0o1;
         if (z == true) VeloZ = c0o1;
         velocityLB = vx1 - vx2 + vx3;
         feq = getEquilibriumForBC(drho, velocityLB, cu_sq, c1o216);
         velocityBC = VeloX - VeloY + VeloZ;
         (dist.f[DIR_MPM])[kbnw] = getInterpolatedDistributionForVeloBC(q, f_TSE, f_BNW, feq, omega, velocityBC, c1o216);
      }

      q = (subgridD.q[DIR_MPM])[k];
      if (q>=c0o1 && q<=c1o1)
      {
         VeloX = slipLength*vx1;
         VeloY = slipLength*vx2;
         VeloZ = slipLength*vx3;
         if (x == true) VeloX = c0o1;
         if (y == true) VeloY = c0o1;
         if (z == true) VeloZ = c0o1;
         velocityLB = -vx1 + vx2 - vx3;
         feq = getEquilibriumForBC(drho, velocityLB, cu_sq, c1o216);
         velocityBC = -VeloX + VeloY - VeloZ;
         (dist.f[DIR_PMP])[ktse] = getInterpolatedDistributionForVeloBC(q, f_BNW, f_TSE, feq, omega, velocityBC, c1o216);
      }

      q = (subgridD.q[DIR_PMM])[k];
      if (q>=c0o1 && q<=c1o1)
      {
         VeloX = slipLength*vx1;
         VeloY = slipLength*vx2;
         VeloZ = slipLength*vx3;
         if (x == true) VeloX = c0o1;
         if (y == true) VeloY = c0o1;
         if (z == true) VeloZ = c0o1;
         velocityLB = vx1 - vx2 - vx3;
         feq = getEquilibriumForBC(drho, velocityLB, cu_sq, c1o216);
         velocityBC = VeloX - VeloY - VeloZ;
         (dist.f[DIR_MPP])[ktnw] = getInterpolatedDistributionForVeloBC(q, f_BSE, f_TNW, feq, omega, velocityBC, c1o216);
      }

      q = (subgridD.q[DIR_MPP])[k];
      if (q>=c0o1 && q<=c1o1)
      {
         VeloX = slipLength*vx1;
         VeloY = slipLength*vx2;
         VeloZ = slipLength*vx3;
         if (x == true) VeloX = c0o1;
         if (y == true) VeloY = c0o1;
         if (z == true) VeloZ = c0o1;
         velocityLB = -vx1 + vx2 + vx3;
         feq = getEquilibriumForBC(drho, velocityLB, cu_sq, c1o216);
         velocityBC = -VeloX + VeloY + VeloZ;
         (dist.f[DIR_PMM])[kbse] = getInterpolatedDistributionForVeloBC(q, f_TNW, f_BSE, feq, omega, velocityBC, c1o216);
      }
   }
}
////////////////////////////////////////////////////////////////////////////////////////////////////////////////////////////////////////////////////

//////////////////////////////////////////////////////////////////////////////
__global__ void BBSlipDeviceComp27(
                                    real* distributions, 
                                    int* subgridDistanceIndices, 
                                    real* subgridDistances,
                                    unsigned int numberOfBCnodes,
                                    real omega, 
                                    unsigned int* neighborX,
                                    unsigned int* neighborY,
                                    unsigned int* neighborZ,
                                    unsigned long long numberOfLBnodes, 
                                    bool isEvenTimestep)
{
   //! The slip boundary condition is executed in the following steps
   //!
   ////////////////////////////////////////////////////////////////////////////////
   //! - Get node index coordinates from threadIdx, blockIdx, blockDim and gridDim.
   //!
   const unsigned  x = threadIdx.x;  // global x-index 
   const unsigned  y = blockIdx.x;   // global y-index 
   const unsigned  z = blockIdx.y;   // global z-index 

   const unsigned nx = blockDim.x;
   const unsigned ny = gridDim.x;

   const unsigned k = nx*(ny*z + y) + x;

   if(k < numberOfBCnodes)
   {
      //////////////////////////////////////////////////////////////////////////
      //! - Read distributions: style of reading and writing the distributions from/to stored arrays dependent on timestep is based on the esoteric twist algorithm \ref
      //! <a href="https://doi.org/10.3390/computation5020019"><b>[ M. Geier et al. (2017), DOI:10.3390/computation5020019 ]</b></a>
      //!
      Distributions27 dist = vf::gpu::getDistributionReferences27(distributions, numberOfLBnodes, isEvenTimestep);
      ////////////////////////////////////////////////////////////////////////////////
      //! - Set local subgrid distances (q's)
      //!
      SubgridDistances27 subgridD;
      getPointersToSubgridDistances(subgridD, subgridDistances, numberOfBCnodes);
      
      ////////////////////////////////////////////////////////////////////////////////
      //! - Set neighbor indices (necessary for indirect addressing)
      //!
      unsigned int indexOfBCnode  = subgridDistanceIndices[k];
      unsigned int kzero= indexOfBCnode;
      unsigned int ke   = indexOfBCnode;
      unsigned int kw   = neighborX[indexOfBCnode];
      unsigned int kn   = indexOfBCnode;
      unsigned int ks   = neighborY[indexOfBCnode];
      unsigned int kt   = indexOfBCnode;
      unsigned int kb   = neighborZ[indexOfBCnode];
      unsigned int ksw  = neighborY[kw];
      unsigned int kne  = indexOfBCnode;
      unsigned int kse  = ks;
      unsigned int knw  = kw;
      unsigned int kbw  = neighborZ[kw];
      unsigned int kte  = indexOfBCnode;
      unsigned int kbe  = kb;
      unsigned int ktw  = kw;
      unsigned int kbs  = neighborZ[ks];
      unsigned int ktn  = indexOfBCnode;
      unsigned int kbn  = kb;
      unsigned int kts  = ks;
      unsigned int ktse = ks;
      unsigned int kbnw = kbw;
      unsigned int ktnw = kw;
      unsigned int kbse = kbs;
      unsigned int ktsw = ksw;
      unsigned int kbne = kb;
      unsigned int ktne = indexOfBCnode;
      unsigned int kbsw = neighborZ[ksw];
      
      ////////////////////////////////////////////////////////////////////////////////
      //! - Set local distributions
      //!
      real f_W    = (dist.f[DIR_P00])[ke   ];
      real f_E    = (dist.f[DIR_M00])[kw   ];
      real f_S    = (dist.f[DIR_0P0])[kn   ];
      real f_N    = (dist.f[DIR_0M0])[ks   ];
      real f_B    = (dist.f[DIR_00P])[kt   ];
      real f_T    = (dist.f[DIR_00M])[kb   ];
      real f_SW   = (dist.f[DIR_PP0])[kne  ];
      real f_NE   = (dist.f[DIR_MM0])[ksw  ];
      real f_NW   = (dist.f[DIR_PM0])[kse  ];
      real f_SE   = (dist.f[DIR_MP0])[knw  ];
      real f_BW   = (dist.f[DIR_P0P])[kte  ];
      real f_TE   = (dist.f[DIR_M0M])[kbw  ];
      real f_TW   = (dist.f[DIR_P0M])[kbe  ];
      real f_BE   = (dist.f[DIR_M0P])[ktw  ];
      real f_BS   = (dist.f[DIR_0PP])[ktn  ];
      real f_TN   = (dist.f[DIR_0MM])[kbs  ];
      real f_TS   = (dist.f[DIR_0PM])[kbn  ];
      real f_BN   = (dist.f[DIR_0MP])[kts  ];
      real f_BSW  = (dist.f[DIR_PPP])[ktne ];
      real f_BNE  = (dist.f[DIR_MMP])[ktsw ];
      real f_BNW  = (dist.f[DIR_PMP])[ktse ];
      real f_BSE  = (dist.f[DIR_MPP])[ktnw ];
      real f_TSW  = (dist.f[DIR_PPM])[kbne ];
      real f_TNE  = (dist.f[DIR_MMM])[kbsw ];
      real f_TNW  = (dist.f[DIR_PMM])[kbse ];
      real f_TSE  = (dist.f[DIR_MPM])[kbnw ];

      ////////////////////////////////////////////////////////////////////////////////
      //! - Calculate macroscopic quantities
      //!
      real drho = f_TSE + f_TNW + f_TNE + f_TSW + f_BSE + f_BNW + f_BNE + f_BSW +
                  f_BN + f_TS + f_TN + f_BS + f_BE + f_TW + f_TE + f_BW + f_SE + f_NW + f_NE + f_SW + 
                  f_T + f_B + f_N + f_S + f_E + f_W + ((dist.f[DIR_000])[kzero]); 

      real vx1  = (((f_TSE - f_BNW) - (f_TNW - f_BSE)) + ((f_TNE - f_BSW) - (f_TSW - f_BNE)) +
                   ((f_BE - f_TW)   + (f_TE - f_BW))   + ((f_SE - f_NW)   + (f_NE - f_SW)) +
                   (f_E - f_W)) / (c1o1 + drho);

      real vx2  = ((-(f_TSE - f_BNW) + (f_TNW - f_BSE)) + ((f_TNE - f_BSW) - (f_TSW - f_BNE)) +
                   ((f_BN - f_TS)   + (f_TN - f_BS))    + (-(f_SE - f_NW)  + (f_NE - f_SW)) +
                   (f_N - f_S)) / (c1o1 + drho);

      real vx3  = (((f_TSE - f_BNW) + (f_TNW - f_BSE)) + ((f_TNE - f_BSW) + (f_TSW - f_BNE)) +
                   (-(f_BN - f_TS)  + (f_TN - f_BS))   + ((f_TE - f_BW)   - (f_BE - f_TW)) +
                   (f_T - f_B)) / (c1o1 + drho);

      real cu_sq = c3o2 * (vx1 * vx1 + vx2 * vx2 + vx3 * vx3) * (c1o1 + drho);

      ////////////////////////////////////////////////////////////////////////////////
      //! - change the pointer to write the results in the correct array
      //!

      dist = vf::gpu::getDistributionReferences27(distributions, numberOfLBnodes, !isEvenTimestep);
      ////////////////////////////////////////////////////////////////////////////////
      //! - Multiply the local velocities by the slipLength
      //!
      real slipLength = c1o1;
      real VeloX = slipLength*vx1;
      real VeloY = slipLength*vx2;
      real VeloZ = slipLength*vx3;

      ////////////////////////////////////////////////////////////////////////////////
      //! - Update distributions with subgrid distance (q) between zero and one
      //!
      real q, velocityBC;

      bool x = false;
      bool y = false;
      bool z = false;

      q = (subgridD.q[DIR_P00])[k];
      if (q>=c0o1 && q<=c1o1)  // only update distribution for q between zero and one
      {
         VeloX = c0o1;
         x = true;

         velocityBC = VeloX;
         (dist.f[DIR_M00])[kw] = getBounceBackDistributionForVeloBC(f_W, velocityBC, c2o27);
      }

      q = (subgridD.q[DIR_M00])[k];
      if (q>=c0o1 && q<=c1o1)
      {
         VeloX = c0o1;
         x = true;

         velocityBC = -VeloX;
         (dist.f[DIR_P00])[ke] = getBounceBackDistributionForVeloBC(f_E, velocityBC, c2o27);
      }

      q = (subgridD.q[DIR_0P0])[k];
      if (q>=c0o1 && q<=c1o1)
      {
         VeloY = c0o1;
         y = true;

         velocityBC = VeloY;
         (dist.f[DIR_0M0])[ks] = getBounceBackDistributionForVeloBC(f_S, velocityBC, c2o27);
      }

      q = (subgridD.q[DIR_0M0])[k];
      if (q>=c0o1 && q<=c1o1)
      {
         VeloY = c0o1;
         y = true;

         velocityBC = -VeloY;
         (dist.f[DIR_0P0])[kn] = getBounceBackDistributionForVeloBC(f_N, velocityBC, c2o27);
      }

      q = (subgridD.q[DIR_00P])[k];
      if (q>=c0o1 && q<=c1o1)
      {
         VeloZ = c0o1;
         z = true;

         velocityBC = VeloZ;
         (dist.f[DIR_00M])[kb] = getBounceBackDistributionForVeloBC(f_B, velocityBC, c2o27);
      }

      q = (subgridD.q[DIR_00M])[k];
      if (q>=c0o1 && q<=c1o1)
      {
         VeloZ = c0o1;
         z = true;

         velocityBC = -VeloZ;
         (dist.f[DIR_00P])[kt] = getBounceBackDistributionForVeloBC(f_T, velocityBC, c2o27);
      }

      q = (subgridD.q[DIR_PP0])[k];
      if (q>=c0o1 && q<=c1o1)
      {
         VeloX = slipLength*vx1;
         VeloY = slipLength*vx2;
         if (x == true) VeloX = c0o1;
         if (y == true) VeloY = c0o1;

         velocityBC = VeloX + VeloY;
         (dist.f[DIR_MM0])[ksw] = getBounceBackDistributionForVeloBC(f_SW, velocityBC, c1o54);
      }

      q = (subgridD.q[DIR_MM0])[k];
      if (q>=c0o1 && q<=c1o1)
      {
         VeloX = slipLength*vx1;
         VeloY = slipLength*vx2;
         if (x == true) VeloX = c0o1;
         if (y == true) VeloY = c0o1;

         velocityBC = -VeloX - VeloY;
         (dist.f[DIR_PP0])[kne] = getBounceBackDistributionForVeloBC(f_NE, velocityBC, c1o54);
      }

      q = (subgridD.q[DIR_PM0])[k];
      if (q>=c0o1 && q<=c1o1)
      {
         VeloX = slipLength*vx1;
         VeloY = slipLength*vx2;
         if (x == true) VeloX = c0o1;
         if (y == true) VeloY = c0o1;

         velocityBC = VeloX - VeloY;
         (dist.f[DIR_MP0])[knw] = getBounceBackDistributionForVeloBC(f_NW, velocityBC, c1o54);
      }

      q = (subgridD.q[DIR_MP0])[k];
      if (q>=c0o1 && q<=c1o1)
      {
         VeloX = slipLength*vx1;
         VeloY = slipLength*vx2;
         if (x == true) VeloX = c0o1;
         if (y == true) VeloY = c0o1;

         velocityBC = -VeloX + VeloY;
         (dist.f[DIR_PM0])[kse] = getBounceBackDistributionForVeloBC(f_SE, velocityBC, c1o54);
      }

      q = (subgridD.q[DIR_P0P])[k];
      if (q>=c0o1 && q<=c1o1)
      {
         VeloX = slipLength*vx1;
         VeloZ = slipLength*vx3;
         if (x == true) VeloX = c0o1;
         if (z == true) VeloZ = c0o1;

         velocityBC = VeloX + VeloZ;
         (dist.f[DIR_M0M])[kbw] = getBounceBackDistributionForVeloBC(f_BW, velocityBC, c1o54);
      }

      q = (subgridD.q[DIR_M0M])[k];
      if (q>=c0o1 && q<=c1o1)
      {
        VeloX = slipLength*vx1;
        VeloZ = slipLength*vx3;
        if (x == true) VeloX = c0o1;
        if (z == true) VeloZ = c0o1;

         velocityBC = -VeloX - VeloZ;
         (dist.f[DIR_P0P])[kte] = getBounceBackDistributionForVeloBC(f_TE, velocityBC, c1o54);
      }

      q = (subgridD.q[DIR_P0M])[k];
      if (q>=c0o1 && q<=c1o1)
      {
         VeloX = slipLength*vx1;
         VeloZ = slipLength*vx3;
         if (x == true) VeloX = c0o1;
         if (z == true) VeloZ = c0o1;

         velocityBC = VeloX - VeloZ;
         (dist.f[DIR_M0P])[ktw] = getBounceBackDistributionForVeloBC(f_TW, velocityBC, c1o54);
      }

      q = (subgridD.q[DIR_M0P])[k];
      if (q>=c0o1 && q<=c1o1)
      {
         VeloX = slipLength*vx1;
         VeloZ = slipLength*vx3;
         if (x == true) VeloX = c0o1;
         if (z == true) VeloZ = c0o1;

         velocityBC = -VeloX + VeloZ;
         (dist.f[DIR_P0M])[kbe] = getBounceBackDistributionForVeloBC(f_BE, velocityBC, c1o54);
      }

      q = (subgridD.q[DIR_0PP])[k];
      if (q>=c0o1 && q<=c1o1)
      {
         VeloY = slipLength*vx2;
         VeloZ = slipLength*vx3;
         if (y == true) VeloY = c0o1;
         if (z == true) VeloZ = c0o1;

         velocityBC = VeloY + VeloZ;
         (dist.f[DIR_0MM])[kbs] = getBounceBackDistributionForVeloBC(f_BS, velocityBC, c1o54);
      }

      q = (subgridD.q[DIR_0MM])[k];
      if (q>=c0o1 && q<=c1o1)
      {
         VeloY = slipLength*vx2;
         VeloZ = slipLength*vx3;
         if (y == true) VeloY = c0o1;
         if (z == true) VeloZ = c0o1;

         velocityBC = -VeloY - VeloZ;
         (dist.f[DIR_0PP])[ktn] = getBounceBackDistributionForVeloBC(f_TN, velocityBC, c1o54);
      }


      q = (subgridD.q[DIR_0PM])[k];
      if (q>=c0o1 && q<=c1o1)
      {
         VeloY = slipLength*vx2;
         VeloZ = slipLength*vx3;
         if (y == true) VeloY = c0o1;
         if (z == true) VeloZ = c0o1;

         velocityBC = VeloY - VeloZ;
         (dist.f[DIR_0MP])[kts] = getBounceBackDistributionForVeloBC(f_TS, velocityBC, c1o54);
      }

      q = (subgridD.q[DIR_0MP])[k];
      if (q>=c0o1 && q<=c1o1)
      {
         VeloY = slipLength*vx2;
         VeloZ = slipLength*vx3;
         if (y == true) VeloY = c0o1;
         if (z == true) VeloZ = c0o1;

         velocityBC = -VeloY + VeloZ;
         (dist.f[DIR_0PM])[kbn] = getBounceBackDistributionForVeloBC(f_BN, velocityBC, c1o54);
      }

      q = (subgridD.q[DIR_PPP])[k];
      if (q>=c0o1 && q<=c1o1)
      {
         VeloX = slipLength*vx1;
         VeloY = slipLength*vx2;
         VeloZ = slipLength*vx3;
         if (x == true) VeloX = c0o1;
         if (y == true) VeloY = c0o1;
         if (z == true) VeloZ = c0o1;

         velocityBC = VeloX + VeloY + VeloZ;
         (dist.f[DIR_MMM])[kbsw] = getBounceBackDistributionForVeloBC(f_TNE, velocityBC, c1o216);
      }

      q = (subgridD.q[DIR_MMM])[k];
      if (q>=c0o1 && q<=c1o1)
      {
         VeloX = slipLength*vx1;
         VeloY = slipLength*vx2;
         VeloZ = slipLength*vx3;
         if (x == true) VeloX = c0o1;
         if (y == true) VeloY = c0o1;
         if (z == true) VeloZ = c0o1;

         velocityBC = -VeloX - VeloY - VeloZ;
         (dist.f[DIR_PPP])[ktne] = getBounceBackDistributionForVeloBC(f_TNE, velocityBC, c1o216);
      }


      q = (subgridD.q[DIR_PPM])[k];
      if (q>=c0o1 && q<=c1o1)
      {
         VeloX = slipLength*vx1;
         VeloY = slipLength*vx2;
         VeloZ = slipLength*vx3;
         if (x == true) VeloX = c0o1;
         if (y == true) VeloY = c0o1;
         if (z == true) VeloZ = c0o1;

         velocityBC = VeloX + VeloY - VeloZ;
         (dist.f[DIR_MMP])[ktsw] = getBounceBackDistributionForVeloBC(f_TSW, velocityBC, c1o216);
      }

      q = (subgridD.q[DIR_MMP])[k];
      if (q>=c0o1 && q<=c1o1)
      {
         VeloX = slipLength*vx1;
         VeloY = slipLength*vx2;
         VeloZ = slipLength*vx3;
         if (x == true) VeloX = c0o1;
         if (y == true) VeloY = c0o1;
         if (z == true) VeloZ = c0o1;

         velocityBC = -VeloX - VeloY + VeloZ;
         (dist.f[DIR_PPM])[kbne] = getBounceBackDistributionForVeloBC(f_BNE, velocityBC, c1o216);
      }

      q = (subgridD.q[DIR_PMP])[k];
      if (q>=c0o1 && q<=c1o1)
      {
         VeloX = slipLength*vx1;
         VeloY = slipLength*vx2;
         VeloZ = slipLength*vx3;
         if (x == true) VeloX = c0o1;
         if (y == true) VeloY = c0o1;
         if (z == true) VeloZ = c0o1;

         velocityBC = VeloX - VeloY + VeloZ;
         (dist.f[DIR_MPM])[kbnw] = getBounceBackDistributionForVeloBC(f_BNW, velocityBC, c1o216);
      }

      q = (subgridD.q[DIR_MPM])[k];
      if (q>=c0o1 && q<=c1o1)
      {
         VeloX = slipLength*vx1;
         VeloY = slipLength*vx2;
         VeloZ = slipLength*vx3;
         if (x == true) VeloX = c0o1;
         if (y == true) VeloY = c0o1;
         if (z == true) VeloZ = c0o1;

         velocityBC = -VeloX + VeloY - VeloZ;
         (dist.f[DIR_PMP])[ktse] = getBounceBackDistributionForVeloBC(f_TSE, velocityBC, c1o216);
      }

      q = (subgridD.q[DIR_PMM])[k];
      if (q>=c0o1 && q<=c1o1)
      {
         VeloX = slipLength*vx1;
         VeloY = slipLength*vx2;
         VeloZ = slipLength*vx3;
         if (x == true) VeloX = c0o1;
         if (y == true) VeloY = c0o1;
         if (z == true) VeloZ = c0o1;

         velocityBC = VeloX - VeloY - VeloZ;
         (dist.f[DIR_MPP])[ktnw] = getBounceBackDistributionForVeloBC(f_TNW, velocityBC, c1o216);
      }

      q = (subgridD.q[DIR_MPP])[k];
      if (q>=c0o1 && q<=c1o1)
      {
         VeloX = slipLength*vx1;
         VeloY = slipLength*vx2;
         VeloZ = slipLength*vx3;
         if (x == true) VeloX = c0o1;
         if (y == true) VeloY = c0o1;
         if (z == true) VeloZ = c0o1;

         velocityBC = -VeloX + VeloY + VeloZ;
         (dist.f[DIR_PMM])[kbse] = getBounceBackDistributionForVeloBC(f_BSE, velocityBC, c1o216);
      }
   }
}
////////////////////////////////////////////////////////////////////////////////////////////////////////////////////////////////////////////////////


////////////////////////////////////////////////////////////////////////////
__global__ void QSlipDeviceComp27TurbViscosity(
                                    real* distributions, 
                                    int* subgridDistanceIndices, 
                                    real* subgridDistances,
                                    unsigned int numberOfBCnodes,
                                    real omega, 
                                    unsigned int* neighborX,
                                    unsigned int* neighborY,
                                    unsigned int* neighborZ,
                                    real* turbViscosity,
                                    unsigned long long numberOfLBnodes, 
                                    bool isEvenTimestep)
{
   //! The slip boundary condition is executed in the following steps
   //!
   ////////////////////////////////////////////////////////////////////////////////
   //! - Get node index coordinates from threadIdx, blockIdx, blockDim and gridDim.
   //!
   const unsigned  x = threadIdx.x;  // global x-index 
   const unsigned  y = blockIdx.x;   // global y-index 
   const unsigned  z = blockIdx.y;   // global z-index 

   const unsigned nx = blockDim.x;
   const unsigned ny = gridDim.x;

   const unsigned k = nx*(ny*z + y) + x;

   if(k < numberOfBCnodes)
   {
      //////////////////////////////////////////////////////////////////////////
      //! - Read distributions: style of reading and writing the distributions from/to stored arrays dependent on timestep is based on the esoteric twist algorithm \ref
      //! <a href="https://doi.org/10.3390/computation5020019"><b>[ M. Geier et al. (2017), DOI:10.3390/computation5020019 ]</b></a>
      //!
      Distributions27 dist;
      getPointersToDistributions(dist, distributions, numberOfLBnodes, isEvenTimestep);
      
      ////////////////////////////////////////////////////////////////////////////////
      //! - Set local subgrid distances (q's)
      //!
      SubgridDistances27 subgridD;
      getPointersToSubgridDistances(subgridD, subgridDistances, numberOfBCnodes);
      
      ////////////////////////////////////////////////////////////////////////////////
      //! - Set neighbor indices (necessary for indirect addressing)
      //!
      unsigned int indexOfBCnode  = subgridDistanceIndices[k];
      unsigned int kzero= indexOfBCnode;
      unsigned int ke   = indexOfBCnode;
      unsigned int kw   = neighborX[indexOfBCnode];
      unsigned int kn   = indexOfBCnode;
      unsigned int ks   = neighborY[indexOfBCnode];
      unsigned int kt   = indexOfBCnode;
      unsigned int kb   = neighborZ[indexOfBCnode];
      unsigned int ksw  = neighborY[kw];
      unsigned int kne  = indexOfBCnode;
      unsigned int kse  = ks;
      unsigned int knw  = kw;
      unsigned int kbw  = neighborZ[kw];
      unsigned int kte  = indexOfBCnode;
      unsigned int kbe  = kb;
      unsigned int ktw  = kw;
      unsigned int kbs  = neighborZ[ks];
      unsigned int ktn  = indexOfBCnode;
      unsigned int kbn  = kb;
      unsigned int kts  = ks;
      unsigned int ktse = ks;
      unsigned int kbnw = kbw;
      unsigned int ktnw = kw;
      unsigned int kbse = kbs;
      unsigned int ktsw = ksw;
      unsigned int kbne = kb;
      unsigned int ktne = indexOfBCnode;
      unsigned int kbsw = neighborZ[ksw];
      
      ////////////////////////////////////////////////////////////////////////////////
      //! - Set local distributions
      //!
      real f_W    = (dist.f[DIR_P00])[ke   ];
      real f_E    = (dist.f[DIR_M00])[kw   ];
      real f_S    = (dist.f[DIR_0P0])[kn   ];
      real f_N    = (dist.f[DIR_0M0])[ks   ];
      real f_B    = (dist.f[DIR_00P])[kt   ];
      real f_T    = (dist.f[DIR_00M])[kb   ];
      real f_SW   = (dist.f[DIR_PP0])[kne  ];
      real f_NE   = (dist.f[DIR_MM0])[ksw  ];
      real f_NW   = (dist.f[DIR_PM0])[kse  ];
      real f_SE   = (dist.f[DIR_MP0])[knw  ];
      real f_BW   = (dist.f[DIR_P0P])[kte  ];
      real f_TE   = (dist.f[DIR_M0M])[kbw  ];
      real f_TW   = (dist.f[DIR_P0M])[kbe  ];
      real f_BE   = (dist.f[DIR_M0P])[ktw  ];
      real f_BS   = (dist.f[DIR_0PP])[ktn  ];
      real f_TN   = (dist.f[DIR_0MM])[kbs  ];
      real f_TS   = (dist.f[DIR_0PM])[kbn  ];
      real f_BN   = (dist.f[DIR_0MP])[kts  ];
      real f_BSW  = (dist.f[DIR_PPP])[ktne ];
      real f_BNE  = (dist.f[DIR_MMP])[ktsw ];
      real f_BNW  = (dist.f[DIR_PMP])[ktse ];
      real f_BSE  = (dist.f[DIR_MPP])[ktnw ];
      real f_TSW  = (dist.f[DIR_PPM])[kbne ];
      real f_TNE  = (dist.f[DIR_MMM])[kbsw ];
      real f_TNW  = (dist.f[DIR_PMM])[kbse ];
      real f_TSE  = (dist.f[DIR_MPM])[kbnw ];

      ////////////////////////////////////////////////////////////////////////////////
      //! - Calculate macroscopic quantities
      //!
      real drho = f_TSE + f_TNW + f_TNE + f_TSW + f_BSE + f_BNW + f_BNE + f_BSW +
                  f_BN + f_TS + f_TN + f_BS + f_BE + f_TW + f_TE + f_BW + f_SE + f_NW + f_NE + f_SW + 
                  f_T + f_B + f_N + f_S + f_E + f_W + ((dist.f[DIR_000])[kzero]); 

      real vx1  = (((f_TSE - f_BNW) - (f_TNW - f_BSE)) + ((f_TNE - f_BSW) - (f_TSW - f_BNE)) +
                   ((f_BE - f_TW)   + (f_TE - f_BW))   + ((f_SE - f_NW)   + (f_NE - f_SW)) +
                   (f_E - f_W)) / (c1o1 + drho);

      real vx2  = ((-(f_TSE - f_BNW) + (f_TNW - f_BSE)) + ((f_TNE - f_BSW) - (f_TSW - f_BNE)) +
                   ((f_BN - f_TS)   + (f_TN - f_BS))    + (-(f_SE - f_NW)  + (f_NE - f_SW)) +
                   (f_N - f_S)) / (c1o1 + drho);

      real vx3  = (((f_TSE - f_BNW) + (f_TNW - f_BSE)) + ((f_TNE - f_BSW) + (f_TSW - f_BNE)) +
                   (-(f_BN - f_TS)  + (f_TN - f_BS))   + ((f_TE - f_BW)   - (f_BE - f_TW)) +
                   (f_T - f_B)) / (c1o1 + drho);

      real cu_sq = c3o2 * (vx1 * vx1 + vx2 * vx2 + vx3 * vx3) * (c1o1 + drho);

      ////////////////////////////////////////////////////////////////////////////////
      //! - change the pointer to write the results in the correct array
      //!
      getPointersToDistributions(dist, distributions, numberOfLBnodes, !isEvenTimestep);

      ////////////////////////////////////////////////////////////////////////////////
      //! - compute local relaxation rate
      //!
      real om_turb = omega / (c1o1 + c3o1* omega* max(c0o1, turbViscosity[indexOfBCnode]) );

      ////////////////////////////////////////////////////////////////////////////////
      //! - Multiply the local velocities by the slipLength
      //!
      real slipLength = c1o1;
      real VeloX = slipLength*vx1;
      real VeloY = slipLength*vx2;
      real VeloZ = slipLength*vx3;

      ////////////////////////////////////////////////////////////////////////////////
      //! - Update distributions with subgrid distance (q) between zero and one
      //!
      real feq, q, velocityLB, velocityBC;

      bool x = false;
      bool y = false;
      bool z = false;

      q = (subgridD.q[DIR_P00])[k];
      if (q>=c0o1 && q<=c1o1)  // only update distribution for q between zero and one
      {
         VeloX = c0o1;
         x = true;

         velocityLB = vx1;
         feq = getEquilibriumForBC(drho, velocityLB, cu_sq, c2o27);
         velocityBC = VeloX;
         (dist.f[DIR_M00])[kw] = getInterpolatedDistributionForVeloBC(q, f_E, f_W, feq, om_turb, velocityBC, c2o27);
      }

      q = (subgridD.q[DIR_M00])[k];
      if (q>=c0o1 && q<=c1o1)
      {
         VeloX = c0o1;
         x = true;

         velocityLB = -vx1;
         feq = getEquilibriumForBC(drho, velocityLB, cu_sq, c2o27);
         velocityBC = -VeloX;
         (dist.f[DIR_P00])[ke] = getInterpolatedDistributionForVeloBC(q, f_W, f_E, feq, om_turb, velocityBC, c2o27);
      }

      q = (subgridD.q[DIR_0P0])[k];
      if (q>=c0o1 && q<=c1o1)
      {
         VeloY = c0o1;
         y = true;

         velocityLB = vx2;
         feq = getEquilibriumForBC(drho, velocityLB, cu_sq, c2o27);
         velocityBC = VeloY;
         (dist.f[DIR_0M0])[ks] = getInterpolatedDistributionForVeloBC(q, f_N, f_S, feq, om_turb, velocityBC, c2o27);
      }

      q = (subgridD.q[DIR_0M0])[k];
      if (q>=c0o1 && q<=c1o1)
      {
         VeloY = c0o1;
         y = true;

         velocityLB = -vx2;
         feq = getEquilibriumForBC(drho, velocityLB, cu_sq, c2o27);
         velocityBC = -VeloY;
         (dist.f[DIR_0P0])[kn] = getInterpolatedDistributionForVeloBC(q, f_S, f_N, feq, om_turb, velocityBC, c2o27);
      }

      q = (subgridD.q[DIR_00P])[k];
      if (q>=c0o1 && q<=c1o1)
      {
         VeloZ = c0o1;
         z = true;

         velocityLB = vx3;
         feq = getEquilibriumForBC(drho, velocityLB, cu_sq, c2o27);
         velocityBC = VeloZ;
         (dist.f[DIR_00M])[kb] = getInterpolatedDistributionForVeloBC(q, f_T, f_B, feq, om_turb, velocityBC, c2o27);
      }

      q = (subgridD.q[DIR_00M])[k];
      if (q>=c0o1 && q<=c1o1)
      {
         VeloZ = c0o1;
         z = true;

         velocityLB = -vx3;
         feq = getEquilibriumForBC(drho, velocityLB, cu_sq, c2o27);
         velocityBC = -VeloZ;
         (dist.f[DIR_00P])[kt] = getInterpolatedDistributionForVeloBC(q, f_B, f_T, feq, om_turb, velocityBC, c2o27);
      }

      q = (subgridD.q[DIR_PP0])[k];
      if (q>=c0o1 && q<=c1o1)
      {
         VeloX = slipLength*vx1;
         VeloY = slipLength*vx2;
         if (x == true) VeloX = c0o1;
         if (y == true) VeloY = c0o1;

         velocityLB = vx1 + vx2;
         feq = getEquilibriumForBC(drho, velocityLB, cu_sq, c1o54);
         velocityBC = VeloX + VeloY;
         (dist.f[DIR_MM0])[ksw] = getInterpolatedDistributionForVeloBC(q, f_NE, f_SW, feq, om_turb, velocityBC, c1o54);
      }

      q = (subgridD.q[DIR_MM0])[k];
      if (q>=c0o1 && q<=c1o1)
      {
         VeloX = slipLength*vx1;
         VeloY = slipLength*vx2;
         if (x == true) VeloX = c0o1;
         if (y == true) VeloY = c0o1;

         velocityLB = -vx1 - vx2;
         feq = getEquilibriumForBC(drho, velocityLB, cu_sq, c1o54);
         velocityBC = -VeloX - VeloY;
         (dist.f[DIR_PP0])[kne] = getInterpolatedDistributionForVeloBC(q, f_SW, f_NE, feq, om_turb, velocityBC, c1o54);
      }

      q = (subgridD.q[DIR_PM0])[k];
      if (q>=c0o1 && q<=c1o1)
      {
         VeloX = slipLength*vx1;
         VeloY = slipLength*vx2;
         if (x == true) VeloX = c0o1;
         if (y == true) VeloY = c0o1;

         velocityLB = vx1 - vx2;
         feq = getEquilibriumForBC(drho, velocityLB, cu_sq, c1o54);
         velocityBC = VeloX - VeloY;
         (dist.f[DIR_MP0])[knw] = getInterpolatedDistributionForVeloBC(q, f_SE, f_NW, feq, om_turb, velocityBC, c1o54);
      }

      q = (subgridD.q[DIR_MP0])[k];
      if (q>=c0o1 && q<=c1o1)
      {
         VeloX = slipLength*vx1;
         VeloY = slipLength*vx2;
         if (x == true) VeloX = c0o1;
         if (y == true) VeloY = c0o1;

         velocityLB = -vx1 + vx2;
         feq = getEquilibriumForBC(drho, velocityLB, cu_sq, c1o54);
         velocityBC = -VeloX + VeloY;
         (dist.f[DIR_PM0])[kse] = getInterpolatedDistributionForVeloBC(q, f_NW, f_SE, feq, om_turb, velocityBC, c1o54);
      }

      q = (subgridD.q[DIR_P0P])[k];
      if (q>=c0o1 && q<=c1o1)
      {
         VeloX = slipLength*vx1;
         VeloZ = slipLength*vx3;
         if (x == true) VeloX = c0o1;
         if (z == true) VeloZ = c0o1;

         velocityLB = vx1 + vx3;
         feq = getEquilibriumForBC(drho, velocityLB, cu_sq, c1o54);
         velocityBC = VeloX + VeloZ;
         (dist.f[DIR_M0M])[kbw] = getInterpolatedDistributionForVeloBC(q, f_TE, f_BW, feq, om_turb, velocityBC, c1o54);
      }

      q = (subgridD.q[DIR_M0M])[k];
      if (q>=c0o1 && q<=c1o1)
      {
        VeloX = slipLength*vx1;
        VeloZ = slipLength*vx3;
        if (x == true) VeloX = c0o1;
        if (z == true) VeloZ = c0o1;

         velocityLB = -vx1 - vx3;
         feq = getEquilibriumForBC(drho, velocityLB, cu_sq, c1o54);
         velocityBC = -VeloX - VeloZ;
         (dist.f[DIR_P0P])[kte] = getInterpolatedDistributionForVeloBC(q, f_BW, f_TE, feq, om_turb, velocityBC, c1o54);
      }

      q = (subgridD.q[DIR_P0M])[k];
      if (q>=c0o1 && q<=c1o1)
      {
         VeloX = slipLength*vx1;
         VeloZ = slipLength*vx3;
         if (x == true) VeloX = c0o1;
         if (z == true) VeloZ = c0o1;

         velocityLB = vx1 - vx3;
         feq = getEquilibriumForBC(drho, velocityLB, cu_sq, c1o54);
         velocityBC = VeloX - VeloZ;
         (dist.f[DIR_M0P])[ktw] = getInterpolatedDistributionForVeloBC(q, f_BE, f_TW, feq, om_turb, velocityBC, c1o54);
      }

      q = (subgridD.q[DIR_M0P])[k];
      if (q>=c0o1 && q<=c1o1)
      {
         VeloX = slipLength*vx1;
         VeloZ = slipLength*vx3;
         if (x == true) VeloX = c0o1;
         if (z == true) VeloZ = c0o1;

         velocityLB = -vx1 + vx3;
         feq = getEquilibriumForBC(drho, velocityLB, cu_sq, c1o54);
         velocityBC = -VeloX + VeloZ;
         (dist.f[DIR_P0M])[kbe] = getInterpolatedDistributionForVeloBC(q, f_TW, f_BE, feq, om_turb, velocityBC, c1o54);
      }

      q = (subgridD.q[DIR_0PP])[k];
      if (q>=c0o1 && q<=c1o1)
      {
         VeloY = slipLength*vx2;
         VeloZ = slipLength*vx3;
         if (y == true) VeloY = c0o1;
         if (z == true) VeloZ = c0o1;

         velocityLB = vx2 + vx3;
         feq = getEquilibriumForBC(drho, velocityLB, cu_sq, c1o54);
         velocityBC = VeloY + VeloZ;
         (dist.f[DIR_0MM])[kbs] = getInterpolatedDistributionForVeloBC(q, f_TN, f_BS, feq, om_turb, velocityBC, c1o54);
      }

      q = (subgridD.q[DIR_0MM])[k];
      if (q>=c0o1 && q<=c1o1)
      {
         VeloY = slipLength*vx2;
         VeloZ = slipLength*vx3;
         if (y == true) VeloY = c0o1;
         if (z == true) VeloZ = c0o1;

         velocityLB = -vx2 - vx3;
         feq = getEquilibriumForBC(drho, velocityLB, cu_sq, c1o54);
         velocityBC = -VeloY - VeloZ;
         (dist.f[DIR_0PP])[ktn] = getInterpolatedDistributionForVeloBC(q, f_BS, f_TN, feq, om_turb, velocityBC, c1o54);
      }


      q = (subgridD.q[DIR_0PM])[k];
      if (q>=c0o1 && q<=c1o1)
      {
         VeloY = slipLength*vx2;
         VeloZ = slipLength*vx3;
         if (y == true) VeloY = c0o1;
         if (z == true) VeloZ = c0o1;

         velocityLB = vx2 - vx3;
         feq = getEquilibriumForBC(drho, velocityLB, cu_sq, c1o54);
         velocityBC = VeloY - VeloZ;
         (dist.f[DIR_0MP])[kts] = getInterpolatedDistributionForVeloBC(q, f_BN, f_TS, feq, om_turb, velocityBC, c1o54);
      }

      q = (subgridD.q[DIR_0MP])[k];
      if (q>=c0o1 && q<=c1o1)
      {
         VeloY = slipLength*vx2;
         VeloZ = slipLength*vx3;
         if (y == true) VeloY = c0o1;
         if (z == true) VeloZ = c0o1;

         velocityLB = -vx2 + vx3;
         feq = getEquilibriumForBC(drho, velocityLB, cu_sq, c1o54);
         velocityBC = -VeloY + VeloZ;
         (dist.f[DIR_0PM])[kbn] = getInterpolatedDistributionForVeloBC(q, f_TS, f_BN, feq, om_turb, velocityBC, c1o54);
      }

      q = (subgridD.q[DIR_PPP])[k];
      if (q>=c0o1 && q<=c1o1)
      {
         VeloX = slipLength*vx1;
         VeloY = slipLength*vx2;
         VeloZ = slipLength*vx3;
         if (x == true) VeloX = c0o1;
         if (y == true) VeloY = c0o1;
         if (z == true) VeloZ = c0o1;
         velocityLB = vx1 + vx2 + vx3;
         feq = getEquilibriumForBC(drho, velocityLB, cu_sq, c1o216);
         velocityBC = VeloX + VeloY + VeloZ;
         (dist.f[DIR_MMM])[kbsw] = getInterpolatedDistributionForVeloBC(q, f_TNE, f_BSW, feq, om_turb, velocityBC, c1o216);
      }

      q = (subgridD.q[DIR_MMM])[k];
      if (q>=c0o1 && q<=c1o1)
      {
         VeloX = slipLength*vx1;
         VeloY = slipLength*vx2;
         VeloZ = slipLength*vx3;
         if (x == true) VeloX = c0o1;
         if (y == true) VeloY = c0o1;
         if (z == true) VeloZ = c0o1;
         velocityLB = -vx1 - vx2 - vx3;
         feq = getEquilibriumForBC(drho, velocityLB, cu_sq, c1o216);
         velocityBC = -VeloX - VeloY - VeloZ;
         (dist.f[DIR_PPP])[ktne] = getInterpolatedDistributionForVeloBC(q, f_BSW, f_TNE, feq, om_turb, velocityBC, c1o216);
      }


      q = (subgridD.q[DIR_PPM])[k];
      if (q>=c0o1 && q<=c1o1)
      {
         VeloX = slipLength*vx1;
         VeloY = slipLength*vx2;
         VeloZ = slipLength*vx3;
         if (x == true) VeloX = c0o1;
         if (y == true) VeloY = c0o1;
         if (z == true) VeloZ = c0o1;
         velocityLB = vx1 + vx2 - vx3;
         feq = getEquilibriumForBC(drho, velocityLB, cu_sq, c1o216);
         velocityBC = VeloX + VeloY - VeloZ;
         (dist.f[DIR_MMP])[ktsw] = getInterpolatedDistributionForVeloBC(q, f_BNE, f_TSW, feq, om_turb, velocityBC, c1o216);
      }

      q = (subgridD.q[DIR_MMP])[k];
      if (q>=c0o1 && q<=c1o1)
      {
         VeloX = slipLength*vx1;
         VeloY = slipLength*vx2;
         VeloZ = slipLength*vx3;
         if (x == true) VeloX = c0o1;
         if (y == true) VeloY = c0o1;
         if (z == true) VeloZ = c0o1;
         velocityLB = -vx1 - vx2 + vx3;
         feq = getEquilibriumForBC(drho, velocityLB, cu_sq, c1o216);
         velocityBC = -VeloX - VeloY + VeloZ;
         (dist.f[DIR_PPM])[kbne] = getInterpolatedDistributionForVeloBC(q, f_TSW, f_BNE, feq, om_turb, velocityBC, c1o216);
      }

      q = (subgridD.q[DIR_PMP])[k];
      if (q>=c0o1 && q<=c1o1)
      {
         VeloX = slipLength*vx1;
         VeloY = slipLength*vx2;
         VeloZ = slipLength*vx3;
         if (x == true) VeloX = c0o1;
         if (y == true) VeloY = c0o1;
         if (z == true) VeloZ = c0o1;
         velocityLB = vx1 - vx2 + vx3;
         feq = getEquilibriumForBC(drho, velocityLB, cu_sq, c1o216);
         velocityBC = VeloX - VeloY + VeloZ;
         (dist.f[DIR_MPM])[kbnw] = getInterpolatedDistributionForVeloBC(q, f_TSE, f_BNW, feq, om_turb, velocityBC, c1o216);
      }

      q = (subgridD.q[DIR_MPM])[k];
      if (q>=c0o1 && q<=c1o1)
      {
         VeloX = slipLength*vx1;
         VeloY = slipLength*vx2;
         VeloZ = slipLength*vx3;
         if (x == true) VeloX = c0o1;
         if (y == true) VeloY = c0o1;
         if (z == true) VeloZ = c0o1;
         velocityLB = -vx1 + vx2 - vx3;
         feq = getEquilibriumForBC(drho, velocityLB, cu_sq, c1o216);
         velocityBC = -VeloX + VeloY - VeloZ;
         (dist.f[DIR_PMP])[ktse] = getInterpolatedDistributionForVeloBC(q, f_BNW, f_TSE, feq, om_turb, velocityBC, c1o216);
      }

      q = (subgridD.q[DIR_PMM])[k];
      if (q>=c0o1 && q<=c1o1)
      {
         VeloX = slipLength*vx1;
         VeloY = slipLength*vx2;
         VeloZ = slipLength*vx3;
         if (x == true) VeloX = c0o1;
         if (y == true) VeloY = c0o1;
         if (z == true) VeloZ = c0o1;
         velocityLB = vx1 - vx2 - vx3;
         feq = getEquilibriumForBC(drho, velocityLB, cu_sq, c1o216);
         velocityBC = VeloX - VeloY - VeloZ;
         (dist.f[DIR_MPP])[ktnw] = getInterpolatedDistributionForVeloBC(q, f_BSE, f_TNW, feq, om_turb, velocityBC, c1o216);
      }

      q = (subgridD.q[DIR_MPP])[k];
      if (q>=c0o1 && q<=c1o1)
      {
         VeloX = slipLength*vx1;
         VeloY = slipLength*vx2;
         VeloZ = slipLength*vx3;
         if (x == true) VeloX = c0o1;
         if (y == true) VeloY = c0o1;
         if (z == true) VeloZ = c0o1;
         velocityLB = -vx1 + vx2 + vx3;
         feq = getEquilibriumForBC(drho, velocityLB, cu_sq, c1o216);
         velocityBC = -VeloX + VeloY + VeloZ;
         (dist.f[DIR_PMM])[kbse] = getInterpolatedDistributionForVeloBC(q, f_TNW, f_BSE, feq, om_turb, velocityBC, c1o216);
      }
   }
}


////////////////////////////////////////////////////////////////////////////
__global__ void QSlipPressureDeviceComp27TurbViscosity(
                                    real* distributions, 
                                    int* subgridDistanceIndices, 
                                    real* subgridDistances,
                                    unsigned int numberOfBCnodes,
                                    real omega, 
                                    unsigned int* neighborX,
                                    unsigned int* neighborY,
                                    unsigned int* neighborZ,
                                    real* turbViscosity,
                                    unsigned long long numberOfLBnodes, 
                                    bool isEvenTimestep)
{
   //! The slip boundary condition is executed in the following steps
   //!
   ////////////////////////////////////////////////////////////////////////////////
   //! - Get node index coordinates from threadIdx, blockIdx, blockDim and gridDim.
   //!
   const unsigned  x = threadIdx.x;  // global x-index 
   const unsigned  y = blockIdx.x;   // global y-index 
   const unsigned  z = blockIdx.y;   // global z-index 

   const unsigned nx = blockDim.x;
   const unsigned ny = gridDim.x;

   const unsigned k = nx*(ny*z + y) + x;

   if(k < numberOfBCnodes)
   {
      //////////////////////////////////////////////////////////////////////////
      //! - Read distributions: style of reading and writing the distributions from/to stored arrays dependent on timestep is based on the esoteric twist algorithm \ref
      //! <a href="https://doi.org/10.3390/computation5020019"><b>[ M. Geier et al. (2017), DOI:10.3390/computation5020019 ]</b></a>
      //!
      Distributions27 dist;
      getPointersToDistributions(dist, distributions, numberOfLBnodes, isEvenTimestep);
      
      ////////////////////////////////////////////////////////////////////////////////
      //! - Set local subgrid distances (q's)
      //!
      SubgridDistances27 subgridD;
      getPointersToSubgridDistances(subgridD, subgridDistances, numberOfBCnodes);
      
      ////////////////////////////////////////////////////////////////////////////////
      //! - Set neighbor indices (necessary for indirect addressing)
      //!
      unsigned int indexOfBCnode  = subgridDistanceIndices[k];
      unsigned int kzero= indexOfBCnode;
      unsigned int ke   = indexOfBCnode;
      unsigned int kw   = neighborX[indexOfBCnode];
      unsigned int kn   = indexOfBCnode;
      unsigned int ks   = neighborY[indexOfBCnode];
      unsigned int kt   = indexOfBCnode;
      unsigned int kb   = neighborZ[indexOfBCnode];
      unsigned int ksw  = neighborY[kw];
      unsigned int kne  = indexOfBCnode;
      unsigned int kse  = ks;
      unsigned int knw  = kw;
      unsigned int kbw  = neighborZ[kw];
      unsigned int kte  = indexOfBCnode;
      unsigned int kbe  = kb;
      unsigned int ktw  = kw;
      unsigned int kbs  = neighborZ[ks];
      unsigned int ktn  = indexOfBCnode;
      unsigned int kbn  = kb;
      unsigned int kts  = ks;
      unsigned int ktse = ks;
      unsigned int kbnw = kbw;
      unsigned int ktnw = kw;
      unsigned int kbse = kbs;
      unsigned int ktsw = ksw;
      unsigned int kbne = kb;
      unsigned int ktne = indexOfBCnode;
      unsigned int kbsw = neighborZ[ksw];
      
      ////////////////////////////////////////////////////////////////////////////////
      //! - Set local distributions
      //!
      real f_W    = (dist.f[DIR_P00])[ke   ];
      real f_E    = (dist.f[DIR_M00])[kw   ];
      real f_S    = (dist.f[DIR_0P0])[kn   ];
      real f_N    = (dist.f[DIR_0M0])[ks   ];
      real f_B    = (dist.f[DIR_00P])[kt   ];
      real f_T    = (dist.f[DIR_00M])[kb   ];
      real f_SW   = (dist.f[DIR_PP0])[kne  ];
      real f_NE   = (dist.f[DIR_MM0])[ksw  ];
      real f_NW   = (dist.f[DIR_PM0])[kse  ];
      real f_SE   = (dist.f[DIR_MP0])[knw  ];
      real f_BW   = (dist.f[DIR_P0P])[kte  ];
      real f_TE   = (dist.f[DIR_M0M])[kbw  ];
      real f_TW   = (dist.f[DIR_P0M])[kbe  ];
      real f_BE   = (dist.f[DIR_M0P])[ktw  ];
      real f_BS   = (dist.f[DIR_0PP])[ktn  ];
      real f_TN   = (dist.f[DIR_0MM])[kbs  ];
      real f_TS   = (dist.f[DIR_0PM])[kbn  ];
      real f_BN   = (dist.f[DIR_0MP])[kts  ];
      real f_BSW  = (dist.f[DIR_PPP])[ktne ];
      real f_BNE  = (dist.f[DIR_MMP])[ktsw ];
      real f_BNW  = (dist.f[DIR_PMP])[ktse ];
      real f_BSE  = (dist.f[DIR_MPP])[ktnw ];
      real f_TSW  = (dist.f[DIR_PPM])[kbne ];
      real f_TNE  = (dist.f[DIR_MMM])[kbsw ];
      real f_TNW  = (dist.f[DIR_PMM])[kbse ];
      real f_TSE  = (dist.f[DIR_MPM])[kbnw ];

      ////////////////////////////////////////////////////////////////////////////////
      //! - Calculate macroscopic quantities
      //!
      real drho = f_TSE + f_TNW + f_TNE + f_TSW + f_BSE + f_BNW + f_BNE + f_BSW +
                  f_BN + f_TS + f_TN + f_BS + f_BE + f_TW + f_TE + f_BW + f_SE + f_NW + f_NE + f_SW + 
                  f_T + f_B + f_N + f_S + f_E + f_W + ((dist.f[DIR_000])[kzero]); 

      real vx1  = (((f_TSE - f_BNW) - (f_TNW - f_BSE)) + ((f_TNE - f_BSW) - (f_TSW - f_BNE)) +
                   ((f_BE - f_TW)   + (f_TE - f_BW))   + ((f_SE - f_NW)   + (f_NE - f_SW)) +
                   (f_E - f_W)) / (c1o1 + drho);

      real vx2  = ((-(f_TSE - f_BNW) + (f_TNW - f_BSE)) + ((f_TNE - f_BSW) - (f_TSW - f_BNE)) +
                   ((f_BN - f_TS)   + (f_TN - f_BS))    + (-(f_SE - f_NW)  + (f_NE - f_SW)) +
                   (f_N - f_S)) / (c1o1 + drho);

      real vx3  = (((f_TSE - f_BNW) + (f_TNW - f_BSE)) + ((f_TNE - f_BSW) + (f_TSW - f_BNE)) +
                   (-(f_BN - f_TS)  + (f_TN - f_BS))   + ((f_TE - f_BW)   - (f_BE - f_TW)) +
                   (f_T - f_B)) / (c1o1 + drho);

      real cu_sq = c3o2 * (vx1 * vx1 + vx2 * vx2 + vx3 * vx3) * (c1o1 + drho);

      ////////////////////////////////////////////////////////////////////////////////
      //! - change the pointer to write the results in the correct array
      //!
      getPointersToDistributions(dist, distributions, numberOfLBnodes, !isEvenTimestep);

      ////////////////////////////////////////////////////////////////////////////////
      //! - compute local relaxation rate
      //!
      real om_turb = omega / (c1o1 + c3o1* omega* max(c0o1, turbViscosity[indexOfBCnode]) );

      ////////////////////////////////////////////////////////////////////////////////
      //! - Multiply the local velocities by the slipLength
      //!
      real slipLength = c1o1;
      real VeloX = slipLength*vx1;
      real VeloY = slipLength*vx2;
      real VeloZ = slipLength*vx3;

      ////////////////////////////////////////////////////////////////////////////////
      //! - Update distributions with subgrid distance (q) between zero and one
      //!
      real feq, q, velocityLB, velocityBC;

      bool x = false;
      bool y = false;
      bool z = false;

      q = (subgridD.q[DIR_P00])[k];
      if (q>=c0o1 && q<=c1o1)  // only update distribution for q between zero and one
      {
         VeloX = c0o1;
         x = true;

         velocityLB = vx1;
         feq = getEquilibriumForBC(drho, velocityLB, cu_sq, c2o27);
         velocityBC = VeloX;
         (dist.f[DIR_M00])[kw] = getInterpolatedDistributionForVeloWithPressureBC(q, f_E, f_W, feq, om_turb, drho, velocityBC, c2o27);
      }

      q = (subgridD.q[DIR_M00])[k];
      if (q>=c0o1 && q<=c1o1)
      {
         VeloX = c0o1;
         x = true;

         velocityLB = -vx1;
         feq = getEquilibriumForBC(drho, velocityLB, cu_sq, c2o27);
         velocityBC = -VeloX;
         (dist.f[DIR_P00])[ke] = getInterpolatedDistributionForVeloWithPressureBC(q, f_W, f_E, feq, om_turb, drho, velocityBC, c2o27);
      }

      q = (subgridD.q[DIR_0P0])[k];
      if (q>=c0o1 && q<=c1o1)
      {
         VeloY = c0o1;
         y = true;

         velocityLB = vx2;
         feq = getEquilibriumForBC(drho, velocityLB, cu_sq, c2o27);
         velocityBC = VeloY;
         (dist.f[DIR_0M0])[ks] = getInterpolatedDistributionForVeloWithPressureBC(q, f_N, f_S, feq, om_turb, drho, velocityBC, c2o27);
      }

      q = (subgridD.q[DIR_0M0])[k];
      if (q>=c0o1 && q<=c1o1)
      {
         VeloY = c0o1;
         y = true;

         velocityLB = -vx2;
         feq = getEquilibriumForBC(drho, velocityLB, cu_sq, c2o27);
         velocityBC = -VeloY;
         (dist.f[DIR_0P0])[kn] = getInterpolatedDistributionForVeloWithPressureBC(q, f_S, f_N, feq, om_turb, drho, velocityBC, c2o27);
      }

      q = (subgridD.q[DIR_00P])[k];
      if (q>=c0o1 && q<=c1o1)
      {
         VeloZ = c0o1;
         z = true;

         velocityLB = vx3;
         feq = getEquilibriumForBC(drho, velocityLB, cu_sq, c2o27);
         velocityBC = VeloZ;
         (dist.f[DIR_00M])[kb] = getInterpolatedDistributionForVeloWithPressureBC(q, f_T, f_B, feq, om_turb, drho, velocityBC, c2o27);
      }

      q = (subgridD.q[DIR_00M])[k];
      if (q>=c0o1 && q<=c1o1)
      {
         VeloZ = c0o1;
         z = true;

         velocityLB = -vx3;
         feq = getEquilibriumForBC(drho, velocityLB, cu_sq, c2o27);
         velocityBC = -VeloZ;
         (dist.f[DIR_00P])[kt] = getInterpolatedDistributionForVeloWithPressureBC(q, f_B, f_T, feq, om_turb, drho, velocityBC, c2o27);
      }

      q = (subgridD.q[DIR_PP0])[k];
      if (q>=c0o1 && q<=c1o1)
      {
         VeloX = slipLength*vx1;
         VeloY = slipLength*vx2;
         if (x == true) VeloX = c0o1;
         if (y == true) VeloY = c0o1;

         velocityLB = vx1 + vx2;
         feq = getEquilibriumForBC(drho, velocityLB, cu_sq, c1o54);
         velocityBC = VeloX + VeloY;
         (dist.f[DIR_MM0])[ksw] = getInterpolatedDistributionForVeloWithPressureBC(q, f_NE, f_SW, feq, om_turb, drho, velocityBC, c1o54);
      }

      q = (subgridD.q[DIR_MM0])[k];
      if (q>=c0o1 && q<=c1o1)
      {
         VeloX = slipLength*vx1;
         VeloY = slipLength*vx2;
         if (x == true) VeloX = c0o1;
         if (y == true) VeloY = c0o1;

         velocityLB = -vx1 - vx2;
         feq = getEquilibriumForBC(drho, velocityLB, cu_sq, c1o54);
         velocityBC = -VeloX - VeloY;
         (dist.f[DIR_PP0])[kne] = getInterpolatedDistributionForVeloWithPressureBC(q, f_SW, f_NE, feq, om_turb, drho, velocityBC, c1o54);
      }

      q = (subgridD.q[DIR_PM0])[k];
      if (q>=c0o1 && q<=c1o1)
      {
         VeloX = slipLength*vx1;
         VeloY = slipLength*vx2;
         if (x == true) VeloX = c0o1;
         if (y == true) VeloY = c0o1;

         velocityLB = vx1 - vx2;
         feq = getEquilibriumForBC(drho, velocityLB, cu_sq, c1o54);
         velocityBC = VeloX - VeloY;
         (dist.f[DIR_MP0])[knw] = getInterpolatedDistributionForVeloWithPressureBC(q, f_SE, f_NW, feq, om_turb, drho, velocityBC, c1o54);
      }

      q = (subgridD.q[DIR_MP0])[k];
      if (q>=c0o1 && q<=c1o1)
      {
         VeloX = slipLength*vx1;
         VeloY = slipLength*vx2;
         if (x == true) VeloX = c0o1;
         if (y == true) VeloY = c0o1;

         velocityLB = -vx1 + vx2;
         feq = getEquilibriumForBC(drho, velocityLB, cu_sq, c1o54);
         velocityBC = -VeloX + VeloY;
         (dist.f[DIR_PM0])[kse] = getInterpolatedDistributionForVeloWithPressureBC(q, f_NW, f_SE, feq, om_turb, drho, velocityBC, c1o54);
      }

      q = (subgridD.q[DIR_P0P])[k];
      if (q>=c0o1 && q<=c1o1)
      {
         VeloX = slipLength*vx1;
         VeloZ = slipLength*vx3;
         if (x == true) VeloX = c0o1;
         if (z == true) VeloZ = c0o1;

         velocityLB = vx1 + vx3;
         feq = getEquilibriumForBC(drho, velocityLB, cu_sq, c1o54);
         velocityBC = VeloX + VeloZ;
         (dist.f[DIR_M0M])[kbw] = getInterpolatedDistributionForVeloWithPressureBC(q, f_TE, f_BW, feq, om_turb, drho, velocityBC, c1o54);
      }

      q = (subgridD.q[DIR_M0M])[k];
      if (q>=c0o1 && q<=c1o1)
      {
        VeloX = slipLength*vx1;
        VeloZ = slipLength*vx3;
        if (x == true) VeloX = c0o1;
        if (z == true) VeloZ = c0o1;

         velocityLB = -vx1 - vx3;
         feq = getEquilibriumForBC(drho, velocityLB, cu_sq, c1o54);
         velocityBC = -VeloX - VeloZ;
         (dist.f[DIR_P0P])[kte] = getInterpolatedDistributionForVeloWithPressureBC(q, f_BW, f_TE, feq, om_turb, drho, velocityBC, c1o54);
      }

      q = (subgridD.q[DIR_P0M])[k];
      if (q>=c0o1 && q<=c1o1)
      {
         VeloX = slipLength*vx1;
         VeloZ = slipLength*vx3;
         if (x == true) VeloX = c0o1;
         if (z == true) VeloZ = c0o1;

         velocityLB = vx1 - vx3;
         feq = getEquilibriumForBC(drho, velocityLB, cu_sq, c1o54);
         velocityBC = VeloX - VeloZ;
         (dist.f[DIR_M0P])[ktw] = getInterpolatedDistributionForVeloWithPressureBC(q, f_BE, f_TW, feq, om_turb, drho, velocityBC, c1o54);
      }

      q = (subgridD.q[DIR_M0P])[k];
      if (q>=c0o1 && q<=c1o1)
      {
         VeloX = slipLength*vx1;
         VeloZ = slipLength*vx3;
         if (x == true) VeloX = c0o1;
         if (z == true) VeloZ = c0o1;

         velocityLB = -vx1 + vx3;
         feq = getEquilibriumForBC(drho, velocityLB, cu_sq, c1o54);
         velocityBC = -VeloX + VeloZ;
         (dist.f[DIR_P0M])[kbe] = getInterpolatedDistributionForVeloWithPressureBC(q, f_TW, f_BE, feq, om_turb, drho, velocityBC, c1o54);
      }

      q = (subgridD.q[DIR_0PP])[k];
      if (q>=c0o1 && q<=c1o1)
      {
         VeloY = slipLength*vx2;
         VeloZ = slipLength*vx3;
         if (y == true) VeloY = c0o1;
         if (z == true) VeloZ = c0o1;

         velocityLB = vx2 + vx3;
         feq = getEquilibriumForBC(drho, velocityLB, cu_sq, c1o54);
         velocityBC = VeloY + VeloZ;
         (dist.f[DIR_0MM])[kbs] = getInterpolatedDistributionForVeloWithPressureBC(q, f_TN, f_BS, feq, om_turb, drho, velocityBC, c1o54);
      }

      q = (subgridD.q[DIR_0MM])[k];
      if (q>=c0o1 && q<=c1o1)
      {
         VeloY = slipLength*vx2;
         VeloZ = slipLength*vx3;
         if (y == true) VeloY = c0o1;
         if (z == true) VeloZ = c0o1;

         velocityLB = -vx2 - vx3;
         feq = getEquilibriumForBC(drho, velocityLB, cu_sq, c1o54);
         velocityBC = -VeloY - VeloZ;
         (dist.f[DIR_0PP])[ktn] = getInterpolatedDistributionForVeloWithPressureBC(q, f_BS, f_TN, feq, om_turb, drho, velocityBC, c1o54);
      }


      q = (subgridD.q[DIR_0PM])[k];
      if (q>=c0o1 && q<=c1o1)
      {
         VeloY = slipLength*vx2;
         VeloZ = slipLength*vx3;
         if (y == true) VeloY = c0o1;
         if (z == true) VeloZ = c0o1;

         velocityLB = vx2 - vx3;
         feq = getEquilibriumForBC(drho, velocityLB, cu_sq, c1o54);
         velocityBC = VeloY - VeloZ;
         (dist.f[DIR_0MP])[kts] = getInterpolatedDistributionForVeloWithPressureBC(q, f_BN, f_TS, feq, om_turb, drho, velocityBC, c1o54);
      }

      q = (subgridD.q[DIR_0MP])[k];
      if (q>=c0o1 && q<=c1o1)
      {
         VeloY = slipLength*vx2;
         VeloZ = slipLength*vx3;
         if (y == true) VeloY = c0o1;
         if (z == true) VeloZ = c0o1;

         velocityLB = -vx2 + vx3;
         feq = getEquilibriumForBC(drho, velocityLB, cu_sq, c1o54);
         velocityBC = -VeloY + VeloZ;
         (dist.f[DIR_0PM])[kbn] = getInterpolatedDistributionForVeloWithPressureBC(q, f_TS, f_BN, feq, om_turb, drho, velocityBC, c1o54);
      }

      q = (subgridD.q[DIR_PPP])[k];
      if (q>=c0o1 && q<=c1o1)
      {
         VeloX = slipLength*vx1;
         VeloY = slipLength*vx2;
         VeloZ = slipLength*vx3;
         if (x == true) VeloX = c0o1;
         if (y == true) VeloY = c0o1;
         if (z == true) VeloZ = c0o1;
         velocityLB = vx1 + vx2 + vx3;
         feq = getEquilibriumForBC(drho, velocityLB, cu_sq, c1o216);
         velocityBC = VeloX + VeloY + VeloZ;
         (dist.f[DIR_MMM])[kbsw] = getInterpolatedDistributionForVeloWithPressureBC(q, f_TNE, f_BSW, feq, om_turb, drho, velocityBC, c1o216);
      }

      q = (subgridD.q[DIR_MMM])[k];
      if (q>=c0o1 && q<=c1o1)
      {
         VeloX = slipLength*vx1;
         VeloY = slipLength*vx2;
         VeloZ = slipLength*vx3;
         if (x == true) VeloX = c0o1;
         if (y == true) VeloY = c0o1;
         if (z == true) VeloZ = c0o1;
         velocityLB = -vx1 - vx2 - vx3;
         feq = getEquilibriumForBC(drho, velocityLB, cu_sq, c1o216);
         velocityBC = -VeloX - VeloY - VeloZ;
         (dist.f[DIR_PPP])[ktne] = getInterpolatedDistributionForVeloWithPressureBC(q, f_BSW, f_TNE, feq, om_turb, drho, velocityBC, c1o216);
      }


      q = (subgridD.q[DIR_PPM])[k];
      if (q>=c0o1 && q<=c1o1)
      {
         VeloX = slipLength*vx1;
         VeloY = slipLength*vx2;
         VeloZ = slipLength*vx3;
         if (x == true) VeloX = c0o1;
         if (y == true) VeloY = c0o1;
         if (z == true) VeloZ = c0o1;
         velocityLB = vx1 + vx2 - vx3;
         feq = getEquilibriumForBC(drho, velocityLB, cu_sq, c1o216);
         velocityBC = VeloX + VeloY - VeloZ;
         (dist.f[DIR_MMP])[ktsw] = getInterpolatedDistributionForVeloWithPressureBC(q, f_BNE, f_TSW, feq, om_turb, drho, velocityBC, c1o216);
      }

      q = (subgridD.q[DIR_MMP])[k];
      if (q>=c0o1 && q<=c1o1)
      {
         VeloX = slipLength*vx1;
         VeloY = slipLength*vx2;
         VeloZ = slipLength*vx3;
         if (x == true) VeloX = c0o1;
         if (y == true) VeloY = c0o1;
         if (z == true) VeloZ = c0o1;
         velocityLB = -vx1 - vx2 + vx3;
         feq = getEquilibriumForBC(drho, velocityLB, cu_sq, c1o216);
         velocityBC = -VeloX - VeloY + VeloZ;
         (dist.f[DIR_PPM])[kbne] = getInterpolatedDistributionForVeloWithPressureBC(q, f_TSW, f_BNE, feq, om_turb, drho, velocityBC, c1o216);
      }

      q = (subgridD.q[DIR_PMP])[k];
      if (q>=c0o1 && q<=c1o1)
      {
         VeloX = slipLength*vx1;
         VeloY = slipLength*vx2;
         VeloZ = slipLength*vx3;
         if (x == true) VeloX = c0o1;
         if (y == true) VeloY = c0o1;
         if (z == true) VeloZ = c0o1;
         velocityLB = vx1 - vx2 + vx3;
         feq = getEquilibriumForBC(drho, velocityLB, cu_sq, c1o216);
         velocityBC = VeloX - VeloY + VeloZ;
         (dist.f[DIR_MPM])[kbnw] = getInterpolatedDistributionForVeloWithPressureBC(q, f_TSE, f_BNW, feq, om_turb, drho, velocityBC, c1o216);
      }

      q = (subgridD.q[DIR_MPM])[k];
      if (q>=c0o1 && q<=c1o1)
      {
         VeloX = slipLength*vx1;
         VeloY = slipLength*vx2;
         VeloZ = slipLength*vx3;
         if (x == true) VeloX = c0o1;
         if (y == true) VeloY = c0o1;
         if (z == true) VeloZ = c0o1;
         velocityLB = -vx1 + vx2 - vx3;
         feq = getEquilibriumForBC(drho, velocityLB, cu_sq, c1o216);
         velocityBC = -VeloX + VeloY - VeloZ;
         (dist.f[DIR_PMP])[ktse] = getInterpolatedDistributionForVeloWithPressureBC(q, f_BNW, f_TSE, feq, om_turb, drho, velocityBC, c1o216);
      }

      q = (subgridD.q[DIR_PMM])[k];
      if (q>=c0o1 && q<=c1o1)
      {
         VeloX = slipLength*vx1;
         VeloY = slipLength*vx2;
         VeloZ = slipLength*vx3;
         if (x == true) VeloX = c0o1;
         if (y == true) VeloY = c0o1;
         if (z == true) VeloZ = c0o1;
         velocityLB = vx1 - vx2 - vx3;
         feq = getEquilibriumForBC(drho, velocityLB, cu_sq, c1o216);
         velocityBC = VeloX - VeloY - VeloZ;
         (dist.f[DIR_MPP])[ktnw] = getInterpolatedDistributionForVeloWithPressureBC(q, f_BSE, f_TNW, feq, om_turb, drho, velocityBC, c1o216);
      }

      q = (subgridD.q[DIR_MPP])[k];
      if (q>=c0o1 && q<=c1o1)
      {
         VeloX = slipLength*vx1;
         VeloY = slipLength*vx2;
         VeloZ = slipLength*vx3;
         if (x == true) VeloX = c0o1;
         if (y == true) VeloY = c0o1;
         if (z == true) VeloZ = c0o1;
         velocityLB = -vx1 + vx2 + vx3;
         feq = getEquilibriumForBC(drho, velocityLB, cu_sq, c1o216);
         velocityBC = -VeloX + VeloY + VeloZ;
         (dist.f[DIR_PMM])[kbse] = getInterpolatedDistributionForVeloWithPressureBC(q, f_TNW, f_BSE, feq, om_turb, drho, velocityBC, c1o216);
      }
   }
}

// __global__ void QSlipDeviceComp27TurbViscosity(real* DD, 
// 											 int* k_Q, 
// 											 real* QQ,
// 											 unsigned int numberOfBCnodes,
// 											 real om1, 
// 											 unsigned int* neighborX,
// 											 unsigned int* neighborY,
// 											 unsigned int* neighborZ,
//                                   real* turbViscosity,
// 											 unsigned int size_Mat, 
// 											 bool isEvenTimestep)
// {
//    Distributions27 D;
//    if (isEvenTimestep==true)
//    {
//       D.f[DIR_P00] = &DD[DIR_P00 * size_Mat];
//       D.f[DIR_M00] = &DD[DIR_M00 * size_Mat];
//       D.f[DIR_0P0] = &DD[DIR_0P0 * size_Mat];
//       D.f[DIR_0M0] = &DD[DIR_0M0 * size_Mat];
//       D.f[DIR_00P] = &DD[DIR_00P * size_Mat];
//       D.f[DIR_00M] = &DD[DIR_00M * size_Mat];
//       D.f[DIR_PP0] = &DD[DIR_PP0 * size_Mat];
//       D.f[DIR_MM0] = &DD[DIR_MM0 * size_Mat];
//       D.f[DIR_PM0] = &DD[DIR_PM0 * size_Mat];
//       D.f[DIR_MP0] = &DD[DIR_MP0 * size_Mat];
//       D.f[DIR_P0P] = &DD[DIR_P0P * size_Mat];
//       D.f[DIR_M0M] = &DD[DIR_M0M * size_Mat];
//       D.f[DIR_P0M] = &DD[DIR_P0M * size_Mat];
//       D.f[DIR_M0P] = &DD[DIR_M0P * size_Mat];
//       D.f[DIR_0PP] = &DD[DIR_0PP * size_Mat];
//       D.f[DIR_0MM] = &DD[DIR_0MM * size_Mat];
//       D.f[DIR_0PM] = &DD[DIR_0PM * size_Mat];
//       D.f[DIR_0MP] = &DD[DIR_0MP * size_Mat];
//       D.f[DIR_000] = &DD[DIR_000 * size_Mat];
//       D.f[DIR_PPP] = &DD[DIR_PPP * size_Mat];
//       D.f[DIR_MMP] = &DD[DIR_MMP * size_Mat];
//       D.f[DIR_PMP] = &DD[DIR_PMP * size_Mat];
//       D.f[DIR_MPP] = &DD[DIR_MPP * size_Mat];
//       D.f[DIR_PPM] = &DD[DIR_PPM * size_Mat];
//       D.f[DIR_MMM] = &DD[DIR_MMM * size_Mat];
//       D.f[DIR_PMM] = &DD[DIR_PMM * size_Mat];
//       D.f[DIR_MPM] = &DD[DIR_MPM * size_Mat];
//    } 
//    else
//    {
//       D.f[DIR_M00] = &DD[DIR_P00 * size_Mat];
//       D.f[DIR_P00] = &DD[DIR_M00 * size_Mat];
//       D.f[DIR_0M0] = &DD[DIR_0P0 * size_Mat];
//       D.f[DIR_0P0] = &DD[DIR_0M0 * size_Mat];
//       D.f[DIR_00M] = &DD[DIR_00P * size_Mat];
//       D.f[DIR_00P] = &DD[DIR_00M * size_Mat];
//       D.f[DIR_MM0] = &DD[DIR_PP0 * size_Mat];
//       D.f[DIR_PP0] = &DD[DIR_MM0 * size_Mat];
//       D.f[DIR_MP0] = &DD[DIR_PM0 * size_Mat];
//       D.f[DIR_PM0] = &DD[DIR_MP0 * size_Mat];
//       D.f[DIR_M0M] = &DD[DIR_P0P * size_Mat];
//       D.f[DIR_P0P] = &DD[DIR_M0M * size_Mat];
//       D.f[DIR_M0P] = &DD[DIR_P0M * size_Mat];
//       D.f[DIR_P0M] = &DD[DIR_M0P * size_Mat];
//       D.f[DIR_0MM] = &DD[DIR_0PP * size_Mat];
//       D.f[DIR_0PP] = &DD[DIR_0MM * size_Mat];
//       D.f[DIR_0MP] = &DD[DIR_0PM * size_Mat];
//       D.f[DIR_0PM] = &DD[DIR_0MP * size_Mat];
//       D.f[DIR_000] = &DD[DIR_000 * size_Mat];
//       D.f[DIR_PPP] = &DD[DIR_MMM * size_Mat];
//       D.f[DIR_MMP] = &DD[DIR_PPM * size_Mat];
//       D.f[DIR_PMP] = &DD[DIR_MPM * size_Mat];
//       D.f[DIR_MPP] = &DD[DIR_PMM * size_Mat];
//       D.f[DIR_PPM] = &DD[DIR_MMP * size_Mat];
//       D.f[DIR_MMM] = &DD[DIR_PPP * size_Mat];
//       D.f[DIR_PMM] = &DD[DIR_MPP * size_Mat];
//       D.f[DIR_MPM] = &DD[DIR_PMP * size_Mat];
//    }
//    ////////////////////////////////////////////////////////////////////////////////
//    const unsigned  x = threadIdx.x;  // Globaler x-Index 
//    const unsigned  y = blockIdx.x;   // Globaler y-Index 
//    const unsigned  z = blockIdx.y;   // Globaler z-Index 

//    const unsigned nx = blockDim.x;
//    const unsigned ny = gridDim.x;

//    const unsigned k = nx*(ny*z + y) + x;
//    //////////////////////////////////////////////////////////////////////////

//    if(k<numberOfBCnodes)
//    {
//       ////////////////////////////////////////////////////////////////////////////////
//       real *q_dirE,   *q_dirW,   *q_dirN,   *q_dirS,   *q_dirT,   *q_dirB, 
//             *q_dirNE,  *q_dirSW,  *q_dirSE,  *q_dirNW,  *q_dirTE,  *q_dirBW,
//             *q_dirBE,  *q_dirTW,  *q_dirTN,  *q_dirBS,  *q_dirBN,  *q_dirTS,
//             *q_dirTNE, *q_dirTSW, *q_dirTSE, *q_dirTNW, *q_dirBNE, *q_dirBSW,
//             *q_dirBSE, *q_dirBNW; 
//       q_dirE   = &QQ[DIR_P00 * numberOfBCnodes];
//       q_dirW   = &QQ[DIR_M00 * numberOfBCnodes];
//       q_dirN   = &QQ[DIR_0P0 * numberOfBCnodes];
//       q_dirS   = &QQ[DIR_0M0 * numberOfBCnodes];
//       q_dirT   = &QQ[DIR_00P * numberOfBCnodes];
//       q_dirB   = &QQ[DIR_00M * numberOfBCnodes];
//       q_dirNE  = &QQ[DIR_PP0 * numberOfBCnodes];
//       q_dirSW  = &QQ[DIR_MM0 * numberOfBCnodes];
//       q_dirSE  = &QQ[DIR_PM0 * numberOfBCnodes];
//       q_dirNW  = &QQ[DIR_MP0 * numberOfBCnodes];
//       q_dirTE  = &QQ[DIR_P0P * numberOfBCnodes];
//       q_dirBW  = &QQ[DIR_M0M * numberOfBCnodes];
//       q_dirBE  = &QQ[DIR_P0M * numberOfBCnodes];
//       q_dirTW  = &QQ[DIR_M0P * numberOfBCnodes];
//       q_dirTN  = &QQ[DIR_0PP * numberOfBCnodes];
//       q_dirBS  = &QQ[DIR_0MM * numberOfBCnodes];
//       q_dirBN  = &QQ[DIR_0PM * numberOfBCnodes];
//       q_dirTS  = &QQ[DIR_0MP * numberOfBCnodes];
//       q_dirTNE = &QQ[DIR_PPP * numberOfBCnodes];
//       q_dirTSW = &QQ[DIR_MMP * numberOfBCnodes];
//       q_dirTSE = &QQ[DIR_PMP * numberOfBCnodes];
//       q_dirTNW = &QQ[DIR_MPP * numberOfBCnodes];
//       q_dirBNE = &QQ[DIR_PPM * numberOfBCnodes];
//       q_dirBSW = &QQ[DIR_MMM * numberOfBCnodes];
//       q_dirBSE = &QQ[DIR_PMM * numberOfBCnodes];
//       q_dirBNW = &QQ[DIR_MPM * numberOfBCnodes];
//       ////////////////////////////////////////////////////////////////////////////////
//       //index
//       unsigned int KQK  = k_Q[k];
//       unsigned int kzero= KQK;
//       unsigned int ke   = KQK;
//       unsigned int kw   = neighborX[KQK];
//       unsigned int kn   = KQK;
//       unsigned int ks   = neighborY[KQK];
//       unsigned int kt   = KQK;
//       unsigned int kb   = neighborZ[KQK];
//       unsigned int ksw  = neighborY[kw];
//       unsigned int kne  = KQK;
//       unsigned int kse  = ks;
//       unsigned int knw  = kw;
//       unsigned int kbw  = neighborZ[kw];
//       unsigned int kte  = KQK;
//       unsigned int kbe  = kb;
//       unsigned int ktw  = kw;
//       unsigned int kbs  = neighborZ[ks];
//       unsigned int ktn  = KQK;
//       unsigned int kbn  = kb;
//       unsigned int kts  = ks;
//       unsigned int ktse = ks;
//       unsigned int kbnw = kbw;
//       unsigned int ktnw = kw;
//       unsigned int kbse = kbs;
//       unsigned int ktsw = ksw;
//       unsigned int kbne = kb;
//       unsigned int ktne = KQK;
//       unsigned int kbsw = neighborZ[ksw];
      
//       ////////////////////////////////////////////////////////////////////////////////
//       real f_W    = (D.f[DIR_P00])[ke   ];
//       real f_E    = (D.f[DIR_M00])[kw   ];
//       real f_S    = (D.f[DIR_0P0])[kn   ];
//       real f_N    = (D.f[DIR_0M0])[ks   ];
//       real f_B    = (D.f[DIR_00P])[kt   ];
//       real f_T    = (D.f[DIR_00M])[kb   ];
//       real f_SW   = (D.f[DIR_PP0])[kne  ];
//       real f_NE   = (D.f[DIR_MM0])[ksw  ];
//       real f_NW   = (D.f[DIR_PM0])[kse  ];
//       real f_SE   = (D.f[DIR_MP0])[knw  ];
//       real f_BW   = (D.f[DIR_P0P])[kte  ];
//       real f_TE   = (D.f[DIR_M0M])[kbw  ];
//       real f_TW   = (D.f[DIR_P0M])[kbe  ];
//       real f_BE   = (D.f[DIR_M0P])[ktw  ];
//       real f_BS   = (D.f[DIR_0PP])[ktn  ];
//       real f_TN   = (D.f[DIR_0MM])[kbs  ];
//       real f_TS   = (D.f[DIR_0PM])[kbn  ];
//       real f_BN   = (D.f[DIR_0MP])[kts  ];
//       real f_BSW  = (D.f[DIR_PPP])[ktne ];
//       real f_BNE  = (D.f[DIR_MMP])[ktsw ];
//       real f_BNW  = (D.f[DIR_PMP])[ktse ];
//       real f_BSE  = (D.f[DIR_MPP])[ktnw ];
//       real f_TSW  = (D.f[DIR_PPM])[kbne ];
//       real f_TNE  = (D.f[DIR_MMM])[kbsw ];
//       real f_TNW  = (D.f[DIR_PMM])[kbse ];
//       real f_TSE  = (D.f[DIR_MPM])[kbnw ];
//       ////////////////////////////////////////////////////////////////////////////////
//       real vx1, vx2, vx3, drho, feq, q;
//       drho   =  f_TSE + f_TNW + f_TNE + f_TSW + f_BSE + f_BNW + f_BNE + f_BSW +
//                 f_BN + f_TS + f_TN + f_BS + f_BE + f_TW + f_TE + f_BW + f_SE + f_NW + f_NE + f_SW + 
//                 f_T + f_B + f_N + f_S + f_E + f_W + ((D.f[DIR_000])[kzero]); 

//       vx1    =  (((f_TSE - f_BNW) - (f_TNW - f_BSE)) + ((f_TNE - f_BSW) - (f_TSW - f_BNE)) +
//                 ((f_BE - f_TW)   + (f_TE - f_BW))   + ((f_SE - f_NW)   + (f_NE - f_SW)) +
//                 (f_E - f_W)) / (c1o1 + drho); 
         

//       vx2    =   ((-(f_TSE - f_BNW) + (f_TNW - f_BSE)) + ((f_TNE - f_BSW) - (f_TSW - f_BNE)) +
//                  ((f_BN - f_TS)   + (f_TN - f_BS))    + (-(f_SE - f_NW)  + (f_NE - f_SW)) +
//                  (f_N - f_S)) / (c1o1 + drho); 

//       vx3    =   (((f_TSE - f_BNW) + (f_TNW - f_BSE)) + ((f_TNE - f_BSW) + (f_TSW - f_BNE)) +
//                  (-(f_BN - f_TS)  + (f_TN - f_BS))   + ((f_TE - f_BW)   - (f_BE - f_TW)) +
//                  (f_T - f_B)) / (c1o1 + drho); 

//       real cu_sq=c3o2*(vx1*vx1+vx2*vx2+vx3*vx3) * (c1o1 + drho);

//       //////////////////////////////////////////////////////////////////////////
//       if (isEvenTimestep==false)
//       {
//          D.f[DIR_P00] = &DD[DIR_P00 * size_Mat];
//          D.f[DIR_M00] = &DD[DIR_M00 * size_Mat];
//          D.f[DIR_0P0] = &DD[DIR_0P0 * size_Mat];
//          D.f[DIR_0M0] = &DD[DIR_0M0 * size_Mat];
//          D.f[DIR_00P] = &DD[DIR_00P * size_Mat];
//          D.f[DIR_00M] = &DD[DIR_00M * size_Mat];
//          D.f[DIR_PP0] = &DD[DIR_PP0 * size_Mat];
//          D.f[DIR_MM0] = &DD[DIR_MM0 * size_Mat];
//          D.f[DIR_PM0] = &DD[DIR_PM0 * size_Mat];
//          D.f[DIR_MP0] = &DD[DIR_MP0 * size_Mat];
//          D.f[DIR_P0P] = &DD[DIR_P0P * size_Mat];
//          D.f[DIR_M0M] = &DD[DIR_M0M * size_Mat];
//          D.f[DIR_P0M] = &DD[DIR_P0M * size_Mat];
//          D.f[DIR_M0P] = &DD[DIR_M0P * size_Mat];
//          D.f[DIR_0PP] = &DD[DIR_0PP * size_Mat];
//          D.f[DIR_0MM] = &DD[DIR_0MM * size_Mat];
//          D.f[DIR_0PM] = &DD[DIR_0PM * size_Mat];
//          D.f[DIR_0MP] = &DD[DIR_0MP * size_Mat];
//          D.f[DIR_000] = &DD[DIR_000 * size_Mat];
//          D.f[DIR_PPP] = &DD[DIR_PPP * size_Mat];
//          D.f[DIR_MMP] = &DD[DIR_MMP * size_Mat];
//          D.f[DIR_PMP] = &DD[DIR_PMP * size_Mat];
//          D.f[DIR_MPP] = &DD[DIR_MPP * size_Mat];
//          D.f[DIR_PPM] = &DD[DIR_PPM * size_Mat];
//          D.f[DIR_MMM] = &DD[DIR_MMM * size_Mat];
//          D.f[DIR_PMM] = &DD[DIR_PMM * size_Mat];
//          D.f[DIR_MPM] = &DD[DIR_MPM * size_Mat];
//       } 
//       else
//       {
//          D.f[DIR_M00] = &DD[DIR_P00 * size_Mat];
//          D.f[DIR_P00] = &DD[DIR_M00 * size_Mat];
//          D.f[DIR_0M0] = &DD[DIR_0P0 * size_Mat];
//          D.f[DIR_0P0] = &DD[DIR_0M0 * size_Mat];
//          D.f[DIR_00M] = &DD[DIR_00P * size_Mat];
//          D.f[DIR_00P] = &DD[DIR_00M * size_Mat];
//          D.f[DIR_MM0] = &DD[DIR_PP0 * size_Mat];
//          D.f[DIR_PP0] = &DD[DIR_MM0 * size_Mat];
//          D.f[DIR_MP0] = &DD[DIR_PM0 * size_Mat];
//          D.f[DIR_PM0] = &DD[DIR_MP0 * size_Mat];
//          D.f[DIR_M0M] = &DD[DIR_P0P * size_Mat];
//          D.f[DIR_P0P] = &DD[DIR_M0M * size_Mat];
//          D.f[DIR_M0P] = &DD[DIR_P0M * size_Mat];
//          D.f[DIR_P0M] = &DD[DIR_M0P * size_Mat];
//          D.f[DIR_0MM] = &DD[DIR_0PP * size_Mat];
//          D.f[DIR_0PP] = &DD[DIR_0MM * size_Mat];
//          D.f[DIR_0MP] = &DD[DIR_0PM * size_Mat];
//          D.f[DIR_0PM] = &DD[DIR_0MP * size_Mat];
//          D.f[DIR_000] = &DD[DIR_000 * size_Mat];
//          D.f[DIR_PPP] = &DD[DIR_MMM * size_Mat];
//          D.f[DIR_MMP] = &DD[DIR_PPM * size_Mat];
//          D.f[DIR_PMP] = &DD[DIR_MPM * size_Mat];
//          D.f[DIR_MPP] = &DD[DIR_PMM * size_Mat];
//          D.f[DIR_PPM] = &DD[DIR_MMP * size_Mat];
//          D.f[DIR_MMM] = &DD[DIR_PPP * size_Mat];
//          D.f[DIR_PMM] = &DD[DIR_MPP * size_Mat];
//          D.f[DIR_MPM] = &DD[DIR_PMP * size_Mat];
//       }
//       ////////////////////////////////////////////////////////////////////////////////////////////////////////////////////////////////////////////////////////
//       //Test
//       //(D.f[DIR_000])[k]=c1o10;
//       ////////////////////////////////////////////////////////////////////////////////////////////////////////////////////////////////////////////////////////
// 	  real om_turb = om1 / (c1o1 + c3o1*om1*max(c0o1, turbViscosity[k_Q[k]]));
     
//      real fac = c1o1;//c99o100;
// 	  real VeloX = fac*vx1;
// 	  real VeloY = fac*vx2;
// 	  real VeloZ = fac*vx3;
// 	  bool x = false;
// 	  bool y = false;
// 	  bool z = false;

//       q = q_dirE[k];
//       if (q>=c0o1 && q<=c1o1)
//       {
// 		 VeloX = c0o1;
// 	     VeloY = fac*vx2;
// 	     VeloZ = fac*vx3;
// 		 x = true;
//          feq=c2o27* (drho/*+three*( vx1        )*/+c9o2*( vx1        )*( vx1        ) * (c1o1 + drho)-cu_sq); 
//          (D.f[DIR_M00])[kw]=(c1o1-q)/(c1o1+q)*(f_E-f_W+(f_E+f_W-c2o1*feq*om_turb)/(c1o1-om_turb))*c1o2+(q*(f_E+f_W)-c6o1*c2o27*( VeloX     ))/(c1o1+q) - c2o27 * drho;
//          //feq=c2over27* (drho+three*( vx1        )+c9over2*( vx1        )*( vx1        )-cu_sq); 
//          //(D.f[DIR_M00])[kw]=(one-q)/(one+q)*(f_E-feq*om1)/(one-om1)+(q*(f_E+f_W)-six*c2over27*( VeloX     ))/(one+q);
//          //(D.f[DIR_M00])[kw]=zero;
//       }

//       q = q_dirW[k];
//       if (q>=c0o1 && q<=c1o1)
//       {
// 		 VeloX = c0o1;
// 	     VeloY = fac*vx2;
// 	     VeloZ = fac*vx3;
// 		 x = true;
//          feq=c2o27* (drho/*+three*(-vx1        )*/+c9o2*(-vx1        )*(-vx1        ) * (c1o1 + drho)-cu_sq); 
//          (D.f[DIR_P00])[ke]=(c1o1-q)/(c1o1+q)*(f_W-f_E+(f_W+f_E-c2o1*feq*om_turb)/(c1o1-om_turb))*c1o2+(q*(f_W+f_E)-c6o1*c2o27*(-VeloX     ))/(c1o1+q) - c2o27 * drho;
//          //feq=c2over27* (drho+three*(-vx1        )+c9over2*(-vx1        )*(-vx1        )-cu_sq); 
//          //(D.f[DIR_P00])[ke]=(one-q)/(one+q)*(f_W-feq*om_turb)/(one-om_turb)+(q*(f_W+f_E)-six*c2over27*(-VeloX     ))/(one+q);
//          //(D.f[DIR_P00])[ke]=zero;
//       }

//       q = q_dirN[k];
//       if (q>=c0o1 && q<=c1o1)
//       {
// 		 VeloX = fac*vx1;
// 		 VeloY = c0o1;
// 	     VeloZ = fac*vx3;
// 		 y = true;
//          feq=c2o27* (drho/*+three*(    vx2     )*/+c9o2*(     vx2    )*(     vx2    ) * (c1o1 + drho)-cu_sq); 
//          (D.f[DIR_0M0])[ks]=(c1o1-q)/(c1o1+q)*(f_N-f_S+(f_N+f_S-c2o1*feq*om_turb)/(c1o1-om_turb))*c1o2+(q*(f_N+f_S)-c6o1*c2o27*( VeloY     ))/(c1o1+q) - c2o27 * drho;
//          //feq=c2over27* (drho+three*(    vx2     )+c9over2*(     vx2    )*(     vx2    )-cu_sq); 
//          //(D.f[DIR_0M0])[ks]=(one-q)/(one+q)*(f_N-feq*om_turb)/(one-om_turb)+(q*(f_N+f_S)-six*c2over27*( VeloY     ))/(one+q);
//          //(D.f[DIR_0M0])[ks]=zero;
//       }

//       q = q_dirS[k];
//       if (q>=c0o1 && q<=c1o1)
//       {
// 		 VeloX = fac*vx1;
// 		 VeloY = c0o1;
// 	     VeloZ = fac*vx3;
// 		 y = true;
//          feq=c2o27* (drho/*+three*(   -vx2     )*/+c9o2*(    -vx2    )*(    -vx2    ) * (c1o1 + drho)-cu_sq); 
//          (D.f[DIR_0P0])[kn]=(c1o1-q)/(c1o1+q)*(f_S-f_N+(f_S+f_N-c2o1*feq*om_turb)/(c1o1-om_turb))*c1o2+(q*(f_S+f_N)-c6o1*c2o27*(-VeloY     ))/(c1o1+q) - c2o27 * drho;
//          //feq=c2over27* (drho+three*(   -vx2     )+c9over2*(    -vx2    )*(    -vx2    )-cu_sq); 
//          //(D.f[DIR_0P0])[kn]=(one-q)/(one+q)*(f_S-feq*om_turb)/(one-om_turb)+(q*(f_S+f_N)-six*c2over27*(-VeloY     ))/(one+q);
//          //(D.f[DIR_0P0])[kn]=zero;
//       }

//       q = q_dirT[k];
//       if (q>=c0o1 && q<=c1o1)
//       {
// 		 VeloX = fac*vx1;
// 	     VeloY = fac*vx2;
// 		 VeloZ = c0o1;
// 		 z = true;
//          feq=c2o27* (drho/*+three*(         vx3)*/+c9o2*(         vx3)*(         vx3) * (c1o1 + drho)-cu_sq); 
//          (D.f[DIR_00M])[kb]=(c1o1-q)/(c1o1+q)*(f_T-f_B+(f_T+f_B-c2o1*feq*om_turb)/(c1o1-om_turb))*c1o2+(q*(f_T+f_B)-c6o1*c2o27*( VeloZ     ))/(c1o1+q) - c2o27 * drho;
//          //feq=c2over27* (drho+three*(         vx3)+c9over2*(         vx3)*(         vx3)-cu_sq); 
//          //(D.f[DIR_00M])[kb]=(one-q)/(one+q)*(f_T-feq*om_turb)/(one-om_turb)+(q*(f_T+f_B)-six*c2over27*( VeloZ     ))/(one+q);
//          //(D.f[DIR_00M])[kb]=one;
//       }

//       q = q_dirB[k];
//       if (q>=c0o1 && q<=c1o1)
//       {
// 		 VeloX = fac*vx1;
// 	     VeloY = fac*vx2;
// 		 VeloZ = c0o1;
// 		 z = true;
//          feq=c2o27* (drho/*+three*(        -vx3)*/+c9o2*(        -vx3)*(        -vx3) * (c1o1 + drho)-cu_sq); 
//          (D.f[DIR_00P])[kt]=(c1o1-q)/(c1o1+q)*(f_B-f_T+(f_B+f_T-c2o1*feq*om_turb)/(c1o1-om_turb))*c1o2+(q*(f_B+f_T)-c6o1*c2o27*(-VeloZ     ))/(c1o1+q) - c2o27 * drho;
//          //feq=c2over27* (drho+three*(        -vx3)+c9over2*(        -vx3)*(        -vx3)-cu_sq); 
//          //(D.f[DIR_00P])[kt]=(one-q)/(one+q)*(f_B-feq*om_turb)/(one-om_turb)+(q*(f_B+f_T)-six*c2over27*(-VeloZ     ))/(one+q);
//          //(D.f[DIR_00P])[kt]=zero;
//       }

//       q = q_dirNE[k];
//       if (q>=c0o1 && q<=c1o1)
//       {
// 		 VeloX = fac*vx1;
// 	     VeloY = fac*vx2;
// 	     VeloZ = fac*vx3;
// 		 if (x == true) VeloX = c0o1;
// 		 if (y == true) VeloY = c0o1;
//          feq=c1o54* (drho/*+three*( vx1+vx2    )*/+c9o2*( vx1+vx2    )*( vx1+vx2    ) * (c1o1 + drho)-cu_sq); 
//          (D.f[DIR_MM0])[ksw]=(c1o1-q)/(c1o1+q)*(f_NE-f_SW+(f_NE+f_SW-c2o1*feq*om_turb)/(c1o1-om_turb))*c1o2+(q*(f_NE+f_SW)-c6o1*c1o54*(VeloX+VeloY))/(c1o1+q) - c1o54 * drho;
//          //feq=c1over54* (drho+three*( vx1+vx2    )+c9over2*( vx1+vx2    )*( vx1+vx2    )-cu_sq); 
//          //(D.f[DIR_MM0])[ksw]=(one-q)/(one+q)*(f_NE-feq*om_turb)/(one-om_turb)+(q*(f_NE+f_SW)-six*c1over54*(VeloX+VeloY))/(one+q);
//          //(D.f[DIR_MM0])[ksw]=zero;
//       }

//       q = q_dirSW[k];
//       if (q>=c0o1 && q<=c1o1)
//       {
// 		 VeloX = fac*vx1;
// 	     VeloY = fac*vx2;
// 	     VeloZ = fac*vx3;
// 		 if (x == true) VeloX = c0o1;
// 		 if (y == true) VeloY = c0o1;
//          feq=c1o54* (drho/*+three*(-vx1-vx2    )*/+c9o2*(-vx1-vx2    )*(-vx1-vx2    ) * (c1o1 + drho)-cu_sq); 
//          (D.f[DIR_PP0])[kne]=(c1o1-q)/(c1o1+q)*(f_SW-f_NE+(f_SW+f_NE-c2o1*feq*om_turb)/(c1o1-om_turb))*c1o2+(q*(f_SW+f_NE)-c6o1*c1o54*(-VeloX-VeloY))/(c1o1+q) - c1o54 * drho;
//          //feq=c1over54* (drho+three*(-vx1-vx2    )+c9over2*(-vx1-vx2    )*(-vx1-vx2    )-cu_sq); 
//          //(D.f[DIR_PP0])[kne]=(one-q)/(one+q)*(f_SW-feq*om_turb)/(one-om_turb)+(q*(f_SW+f_NE)-six*c1over54*(-VeloX-VeloY))/(one+q);
//          //(D.f[DIR_PP0])[kne]=zero;
//       }

//       q = q_dirSE[k];
//       if (q>=c0o1 && q<=c1o1)
//       {
// 		 VeloX = fac*vx1;
// 	     VeloY = fac*vx2;
// 	     VeloZ = fac*vx3;
// 		 if (x == true) VeloX = c0o1;
// 		 if (y == true) VeloY = c0o1;
//          feq=c1o54* (drho/*+three*( vx1-vx2    )*/+c9o2*( vx1-vx2    )*( vx1-vx2    ) * (c1o1 + drho)-cu_sq); 
//          (D.f[DIR_MP0])[knw]=(c1o1-q)/(c1o1+q)*(f_SE-f_NW+(f_SE+f_NW-c2o1*feq*om_turb)/(c1o1-om_turb))*c1o2+(q*(f_SE+f_NW)-c6o1*c1o54*( VeloX-VeloY))/(c1o1+q) - c1o54 * drho;
//          //feq=c1over54* (drho+three*( vx1-vx2    )+c9over2*( vx1-vx2    )*( vx1-vx2    )-cu_sq); 
//          //(D.f[DIR_MP0])[knw]=(one-q)/(one+q)*(f_SE-feq*om_turb)/(one-om_turb)+(q*(f_SE+f_NW)-six*c1over54*( VeloX-VeloY))/(one+q);
//          //(D.f[DIR_MP0])[knw]=zero;
//       }

//       q = q_dirNW[k];
//       if (q>=c0o1 && q<=c1o1)
//       {
// 		 VeloX = fac*vx1;
// 	     VeloY = fac*vx2;
// 	     VeloZ = fac*vx3;
// 		 if (x == true) VeloX = c0o1;
// 		 if (y == true) VeloY = c0o1;
//          feq=c1o54* (drho/*+three*(-vx1+vx2    )*/+c9o2*(-vx1+vx2    )*(-vx1+vx2    ) * (c1o1 + drho)-cu_sq); 
//          (D.f[DIR_PM0])[kse]=(c1o1-q)/(c1o1+q)*(f_NW-f_SE+(f_NW+f_SE-c2o1*feq*om_turb)/(c1o1-om_turb))*c1o2+(q*(f_NW+f_SE)-c6o1*c1o54*(-VeloX+VeloY))/(c1o1+q) - c1o54 * drho;
//          //feq=c1over54* (drho+three*(-vx1+vx2    )+c9over2*(-vx1+vx2    )*(-vx1+vx2    )-cu_sq); 
//          //(D.f[DIR_PM0])[kse]=(one-q)/(one+q)*(f_NW-feq*om_turb)/(one-om_turb)+(q*(f_NW+f_SE)-six*c1over54*(-VeloX+VeloY))/(one+q);
//          //(D.f[DIR_PM0])[kse]=zero;
//       }

//       q = q_dirTE[k];
//       if (q>=c0o1 && q<=c1o1)
//       {
// 		 VeloX = fac*vx1;
// 	     VeloY = fac*vx2;
// 	     VeloZ = fac*vx3;
// 		 if (x == true) VeloX = c0o1;
// 		 if (z == true) VeloZ = c0o1;
//       //  if (k==10000) printf("AFTER x: %u \t  y: %u \t z: %u \n  VeloX: %f \t VeloY: %f \t VeloZ: %f \n\n", x,y,z, VeloX,VeloY,VeloZ);
//          feq=c1o54* (drho/*+three*( vx1    +vx3)*/+c9o2*( vx1    +vx3)*( vx1    +vx3) * (c1o1 + drho)-cu_sq); 
//          (D.f[DIR_M0M])[kbw]=(c1o1-q)/(c1o1+q)*(f_TE-f_BW+(f_TE+f_BW-c2o1*feq*om_turb)/(c1o1-om_turb))*c1o2+(q*(f_TE+f_BW)-c6o1*c1o54*( VeloX+VeloZ))/(c1o1+q) - c1o54 * drho;
//          //feq=c1over54* (drho+three*( vx1    +vx3)+c9over2*( vx1    +vx3)*( vx1    +vx3)-cu_sq); 
//          //(D.f[DIR_M0M])[kbw]=(one-q)/(one+q)*(f_TE-feq*om_turb)/(one-om_turb)+(q*(f_TE+f_BW)-six*c1over54*( VeloX+VeloZ))/(one+q);
//          //(D.f[DIR_M0M])[kbw]=zero;
//       }

//       q = q_dirBW[k];
//       if (q>=c0o1 && q<=c1o1)
//       {
// 		 VeloX = fac*vx1;
// 	     VeloY = fac*vx2;
// 	     VeloZ = fac*vx3;
// 		 if (x == true) VeloX = c0o1;
// 		 if (z == true) VeloZ = c0o1;
//          feq=c1o54* (drho/*+three*(-vx1    -vx3)*/+c9o2*(-vx1    -vx3)*(-vx1    -vx3) * (c1o1 + drho)-cu_sq); 
//          (D.f[DIR_P0P])[kte]=(c1o1-q)/(c1o1+q)*(f_BW-f_TE+(f_BW+f_TE-c2o1*feq*om_turb)/(c1o1-om_turb))*c1o2+(q*(f_BW+f_TE)-c6o1*c1o54*(-VeloX-VeloZ))/(c1o1+q) - c1o54 * drho;
//          //feq=c1over54* (drho+three*(-vx1    -vx3)+c9over2*(-vx1    -vx3)*(-vx1    -vx3)-cu_sq); 
//          //(D.f[DIR_P0P])[kte]=(one-q)/(one+q)*(f_BW-feq*om_turb)/(one-om_turb)+(q*(f_BW+f_TE)-six*c1over54*(-VeloX-VeloZ))/(one+q);
//          //(D.f[DIR_P0P])[kte]=zero;
//       }

//       q = q_dirBE[k];
//       if (q>=c0o1 && q<=c1o1)
//       {
// 		 VeloX = fac*vx1;
// 	     VeloY = fac*vx2;
// 	     VeloZ = fac*vx3;
// 		 if (x == true) VeloX = c0o1;
// 		 if (z == true) VeloZ = c0o1;
//          feq=c1o54* (drho/*+three*( vx1    -vx3)*/+c9o2*( vx1    -vx3)*( vx1    -vx3) * (c1o1 + drho)-cu_sq); 
//          (D.f[DIR_M0P])[ktw]=(c1o1-q)/(c1o1+q)*(f_BE-f_TW+(f_BE+f_TW-c2o1*feq*om_turb)/(c1o1-om_turb))*c1o2+(q*(f_BE+f_TW)-c6o1*c1o54*( VeloX-VeloZ))/(c1o1+q) - c1o54 * drho;
//          //feq=c1over54* (drho+three*( vx1    -vx3)+c9over2*( vx1    -vx3)*( vx1    -vx3)-cu_sq); 
//          //(D.f[DIR_M0P])[ktw]=(one-q)/(one+q)*(f_BE-feq*om_turb)/(one-om_turb)+(q*(f_BE+f_TW)-six*c1over54*( VeloX-VeloZ))/(one+q);
//          //(D.f[DIR_M0P])[ktw]=zero;
//       }

//       q = q_dirTW[k];
//       if (q>=c0o1 && q<=c1o1)
//       {
// 		 VeloX = fac*vx1;
// 	     VeloY = fac*vx2;
// 	     VeloZ = fac*vx3;
// 		 if (x == true) VeloX = c0o1;
// 		 if (z == true) VeloZ = c0o1;
//          feq=c1o54* (drho/*+three*(-vx1    +vx3)*/+c9o2*(-vx1    +vx3)*(-vx1    +vx3) * (c1o1 + drho)-cu_sq); 
//          (D.f[DIR_P0M])[kbe]=(c1o1-q)/(c1o1+q)*(f_TW-f_BE+(f_TW+f_BE-c2o1*feq*om_turb)/(c1o1-om_turb))*c1o2+(q*(f_TW+f_BE)-c6o1*c1o54*(-VeloX+VeloZ))/(c1o1+q) - c1o54 * drho;
//          //feq=c1over54* (drho+three*(-vx1    +vx3)+c9over2*(-vx1    +vx3)*(-vx1    +vx3)-cu_sq); 
//          //(D.f[DIR_P0M])[kbe]=(one-q)/(one+q)*(f_TW-feq*om_turb)/(one-om_turb)+(q*(f_TW+f_BE)-six*c1over54*(-VeloX+VeloZ))/(one+q);
//          //(D.f[DIR_P0M])[kbe]=zero;
//       }

//       q = q_dirTN[k];
//       if (q>=c0o1 && q<=c1o1)
//       {
// 		 VeloX = fac*vx1;
// 	     VeloY = fac*vx2;
// 	     VeloZ = fac*vx3;
// 		 if (y == true) VeloY = c0o1;
// 		 if (z == true) VeloZ = c0o1;
//          feq=c1o54* (drho/*+three*(     vx2+vx3)*/+c9o2*(     vx2+vx3)*(     vx2+vx3) * (c1o1 + drho)-cu_sq); 
//          (D.f[DIR_0MM])[kbs]=(c1o1-q)/(c1o1+q)*(f_TN-f_BS+(f_TN+f_BS-c2o1*feq*om_turb)/(c1o1-om_turb))*c1o2+(q*(f_TN+f_BS)-c6o1*c1o54*( VeloY+VeloZ))/(c1o1+q) - c1o54 * drho;
//          //feq=c1over54* (drho+three*(     vx2+vx3)+c9over2*(     vx2+vx3)*(     vx2+vx3)-cu_sq); 
//          //(D.f[DIR_0MM])[kbs]=(one-q)/(one+q)*(f_TN-feq*om_turb)/(one-om_turb)+(q*(f_TN+f_BS)-six*c1over54*( VeloY+VeloZ))/(one+q);
//          //(D.f[DIR_0MM])[kbs]=zero;
//       }

//       q = q_dirBS[k];
//       if (q>=c0o1 && q<=c1o1)
//       {
// 		 VeloX = fac*vx1;
// 	     VeloY = fac*vx2;
// 	     VeloZ = fac*vx3;
// 		 if (y == true) VeloY = c0o1;
// 		 if (z == true) VeloZ = c0o1;
//          feq=c1o54* (drho/*+three*(    -vx2-vx3)*/+c9o2*(    -vx2-vx3)*(    -vx2-vx3) * (c1o1 + drho)-cu_sq); 
//          (D.f[DIR_0PP])[ktn]=(c1o1-q)/(c1o1+q)*(f_BS-f_TN+(f_BS+f_TN-c2o1*feq*om_turb)/(c1o1-om_turb))*c1o2+(q*(f_BS+f_TN)-c6o1*c1o54*( -VeloY-VeloZ))/(c1o1+q) - c1o54 * drho;
//          //feq=c1over54* (drho+three*(    -vx2-vx3)+c9over2*(    -vx2-vx3)*(    -vx2-vx3)-cu_sq); 
//          //(D.f[DIR_0PP])[ktn]=(one-q)/(one+q)*(f_BS-feq*om_turb)/(one-om_turb)+(q*(f_BS+f_TN)-six*c1over54*( -VeloY-VeloZ))/(one+q);
//          //(D.f[DIR_0PP])[ktn]=zero;
//       }

//       q = q_dirBN[k];
//       if (q>=c0o1 && q<=c1o1)
//       {
// 		 VeloX = fac*vx1;
// 	     VeloY = fac*vx2;
// 	     VeloZ = fac*vx3;
// 		 if (y == true) VeloY = c0o1;
// 		 if (z == true) VeloZ = c0o1;
//          feq=c1o54* (drho/*+three*(     vx2-vx3)*/+c9o2*(     vx2-vx3)*(     vx2-vx3) * (c1o1 + drho)-cu_sq); 
//          (D.f[DIR_0MP])[kts]=(c1o1-q)/(c1o1+q)*(f_BN-f_TS+(f_BN+f_TS-c2o1*feq*om_turb)/(c1o1-om_turb))*c1o2+(q*(f_BN+f_TS)-c6o1*c1o54*( VeloY-VeloZ))/(c1o1+q) - c1o54 * drho;
//          //feq=c1over54* (drho+three*(     vx2-vx3)+c9over2*(     vx2-vx3)*(     vx2-vx3)-cu_sq); 
//          //(D.f[DIR_0MP])[kts]=(one-q)/(one+q)*(f_BN-feq*om_turb)/(one-om_turb)+(q*(f_BN+f_TS)-six*c1over54*( VeloY-VeloZ))/(one+q);
//          //(D.f[DIR_0MP])[kts]=zero;
//       }

//       q = q_dirTS[k];
//       if (q>=c0o1 && q<=c1o1)
//       {
// 		 VeloX = fac*vx1;
// 	     VeloY = fac*vx2;
// 	     VeloZ = fac*vx3;
// 		 if (y == true) VeloY = c0o1;
// 		 if (z == true) VeloZ = c0o1;
//          feq=c1o54* (drho/*+three*(    -vx2+vx3)*/+c9o2*(    -vx2+vx3)*(    -vx2+vx3) * (c1o1 + drho)-cu_sq); 
//          (D.f[DIR_0PM])[kbn]=(c1o1-q)/(c1o1+q)*(f_TS-f_BN+(f_TS+f_BN-c2o1*feq*om_turb)/(c1o1-om_turb))*c1o2+(q*(f_TS+f_BN)-c6o1*c1o54*( -VeloY+VeloZ))/(c1o1+q) - c1o54 * drho;
//          //feq=c1over54* (drho+three*(    -vx2+vx3)+c9over2*(    -vx2+vx3)*(    -vx2+vx3)-cu_sq); 
//          //(D.f[DIR_0PM])[kbn]=(one-q)/(one+q)*(f_TS-feq*om_turb)/(one-om_turb)+(q*(f_TS+f_BN)-six*c1over54*( -VeloY+VeloZ))/(one+q);
//          //(D.f[DIR_0PM])[kbn]=zero;
//       }

//       q = q_dirTNE[k];
//       if (q>=c0o1 && q<=c1o1)
//       {
// 		 VeloX = fac*vx1;
// 	     VeloY = fac*vx2;
// 	     VeloZ = fac*vx3;
// 		 if (x == true) VeloX = c0o1;
// 		 if (y == true) VeloY = c0o1;
// 		 if (z == true) VeloZ = c0o1;
//          feq=c1o216*(drho/*+three*( vx1+vx2+vx3)*/+c9o2*( vx1+vx2+vx3)*( vx1+vx2+vx3) * (c1o1 + drho)-cu_sq); 
//          (D.f[DIR_MMM])[kbsw]=(c1o1-q)/(c1o1+q)*(f_TNE-f_BSW+(f_TNE+f_BSW-c2o1*feq*om_turb)/(c1o1-om_turb))*c1o2+(q*(f_TNE+f_BSW)-c6o1*c1o216*( VeloX+VeloY+VeloZ))/(c1o1+q) - c1o216 * drho;
//          //feq=c1over216*(drho+three*( vx1+vx2+vx3)+c9over2*( vx1+vx2+vx3)*( vx1+vx2+vx3)-cu_sq); 
//          //(D.f[DIR_MMM])[kbsw]=(one-q)/(one+q)*(f_TNE-feq*om_turb)/(one-om_turb)+(q*(f_TNE+f_BSW)-six*c1over216*( VeloX+VeloY+VeloZ))/(one+q);
//          //(D.f[DIR_MMM])[kbsw]=zero;
//       }

//       q = q_dirBSW[k];
//       if (q>=c0o1 && q<=c1o1)
//       {
// 		 VeloX = fac*vx1;
// 	     VeloY = fac*vx2;
// 	     VeloZ = fac*vx3;
// 		 if (x == true) VeloX = c0o1;
// 		 if (y == true) VeloY = c0o1;
// 		 if (z == true) VeloZ = c0o1;
//          feq=c1o216*(drho/*+three*(-vx1-vx2-vx3)*/+c9o2*(-vx1-vx2-vx3)*(-vx1-vx2-vx3) * (c1o1 + drho)-cu_sq); 
//          (D.f[DIR_PPP])[ktne]=(c1o1-q)/(c1o1+q)*(f_BSW-f_TNE+(f_BSW+f_TNE-c2o1*feq*om_turb)/(c1o1-om_turb))*c1o2+(q*(f_BSW+f_TNE)-c6o1*c1o216*(-VeloX-VeloY-VeloZ))/(c1o1+q) - c1o216 * drho;
//          //feq=c1over216*(drho+three*(-vx1-vx2-vx3)+c9over2*(-vx1-vx2-vx3)*(-vx1-vx2-vx3)-cu_sq); 
//          //(D.f[DIR_PPP])[ktne]=(one-q)/(one+q)*(f_BSW-feq*om_turb)/(one-om_turb)+(q*(f_BSW+f_TNE)-six*c1over216*(-VeloX-VeloY-VeloZ))/(one+q);
//          //(D.f[DIR_PPP])[ktne]=zero;
//       }

//       q = q_dirBNE[k];
//       if (q>=c0o1 && q<=c1o1)
//       {
// 		 VeloX = fac*vx1;
// 	     VeloY = fac*vx2;
// 	     VeloZ = fac*vx3;
// 		 if (x == true) VeloX = c0o1;
// 		 if (y == true) VeloY = c0o1;
// 		 if (z == true) VeloZ = c0o1;
//          feq=c1o216*(drho/*+three*( vx1+vx2-vx3)*/+c9o2*( vx1+vx2-vx3)*( vx1+vx2-vx3) * (c1o1 + drho)-cu_sq); 
//          (D.f[DIR_MMP])[ktsw]=(c1o1-q)/(c1o1+q)*(f_BNE-f_TSW+(f_BNE+f_TSW-c2o1*feq*om_turb)/(c1o1-om_turb))*c1o2+(q*(f_BNE+f_TSW)-c6o1*c1o216*( VeloX+VeloY-VeloZ))/(c1o1+q) - c1o216 * drho;
//          //feq=c1over216*(drho+three*( vx1+vx2-vx3)+c9over2*( vx1+vx2-vx3)*( vx1+vx2-vx3)-cu_sq); 
//          //(D.f[DIR_MMP])[ktsw]=(one-q)/(one+q)*(f_BNE-feq*om_turb)/(one-om_turb)+(q*(f_BNE+f_TSW)-six*c1over216*( VeloX+VeloY-VeloZ))/(one+q);
//          //(D.f[DIR_MMP])[ktsw]=zero;
//       }

//       q = q_dirTSW[k];
//       if (q>=c0o1 && q<=c1o1)
//       {
// 		 VeloX = fac*vx1;
// 	     VeloY = fac*vx2;
// 	     VeloZ = fac*vx3;
// 		 if (x == true) VeloX = c0o1;
// 		 if (y == true) VeloY = c0o1;
// 		 if (z == true) VeloZ = c0o1;
//          feq=c1o216*(drho/*+three*(-vx1-vx2+vx3)*/+c9o2*(-vx1-vx2+vx3)*(-vx1-vx2+vx3) * (c1o1 + drho)-cu_sq); 
//          (D.f[DIR_PPM])[kbne]=(c1o1-q)/(c1o1+q)*(f_TSW-f_BNE+(f_TSW+f_BNE-c2o1*feq*om_turb)/(c1o1-om_turb))*c1o2+(q*(f_TSW+f_BNE)-c6o1*c1o216*(-VeloX-VeloY+VeloZ))/(c1o1+q) - c1o216 * drho;
//          //feq=c1over216*(drho+three*(-vx1-vx2+vx3)+c9over2*(-vx1-vx2+vx3)*(-vx1-vx2+vx3)-cu_sq); 
//          //(D.f[DIR_PPM])[kbne]=(one-q)/(one+q)*(f_TSW-feq*om_turb)/(one-om_turb)+(q*(f_TSW+f_BNE)-six*c1over216*(-VeloX-VeloY+VeloZ))/(one+q);
//          //(D.f[DIR_PPM])[kbne]=zero;
//       }

//       q = q_dirTSE[k];
//       if (q>=c0o1 && q<=c1o1)
//       {
// 		 VeloX = fac*vx1;
// 	     VeloY = fac*vx2;
// 	     VeloZ = fac*vx3;
// 		 if (x == true) VeloX = c0o1;
// 		 if (y == true) VeloY = c0o1;
// 		 if (z == true) VeloZ = c0o1;
//          feq=c1o216*(drho/*+three*( vx1-vx2+vx3)*/+c9o2*( vx1-vx2+vx3)*( vx1-vx2+vx3) * (c1o1 + drho)-cu_sq); 
//          (D.f[DIR_MPM])[kbnw]=(c1o1-q)/(c1o1+q)*(f_TSE-f_BNW+(f_TSE+f_BNW-c2o1*feq*om_turb)/(c1o1-om_turb))*c1o2+(q*(f_TSE+f_BNW)-c6o1*c1o216*( VeloX-VeloY+VeloZ))/(c1o1+q) - c1o216 * drho;
//          //feq=c1over216*(drho+three*( vx1-vx2+vx3)+c9over2*( vx1-vx2+vx3)*( vx1-vx2+vx3)-cu_sq); 
//          //(D.f[DIR_MPM])[kbnw]=(one-q)/(one+q)*(f_TSE-feq*om_turb)/(one-om_turb)+(q*(f_TSE+f_BNW)-six*c1over216*( VeloX-VeloY+VeloZ))/(one+q);
//          //(D.f[DIR_MPM])[kbnw]=zero;
//       }

//       q = q_dirBNW[k];
//       if (q>=c0o1 && q<=c1o1)
//       {
// 		 VeloX = fac*vx1;
// 	     VeloY = fac*vx2;
// 	     VeloZ = fac*vx3;
// 		 if (x == true) VeloX = c0o1;
// 		 if (y == true) VeloY = c0o1;
// 		 if (z == true) VeloZ = c0o1;
//          feq=c1o216*(drho/*+three*(-vx1+vx2-vx3)*/+c9o2*(-vx1+vx2-vx3)*(-vx1+vx2-vx3) * (c1o1 + drho)-cu_sq); 
//          (D.f[DIR_PMP])[ktse]=(c1o1-q)/(c1o1+q)*(f_BNW-f_TSE+(f_BNW+f_TSE-c2o1*feq*om_turb)/(c1o1-om_turb))*c1o2+(q*(f_BNW+f_TSE)-c6o1*c1o216*(-VeloX+VeloY-VeloZ))/(c1o1+q) - c1o216 * drho;
//          //feq=c1over216*(drho+three*(-vx1+vx2-vx3)+c9over2*(-vx1+vx2-vx3)*(-vx1+vx2-vx3)-cu_sq); 
//          //(D.f[DIR_PMP])[ktse]=(one-q)/(one+q)*(f_BNW-feq*om_turb)/(one-om_turb)+(q*(f_BNW+f_TSE)-six*c1over216*(-VeloX+VeloY-VeloZ))/(one+q);
//          //(D.f[DIR_PMP])[ktse]=zero;
//       }

//       q = q_dirBSE[k];
//       if (q>=c0o1 && q<=c1o1)
//       {
// 		 VeloX = fac*vx1;
// 	     VeloY = fac*vx2;
// 	     VeloZ = fac*vx3;
// 		 if (x == true) VeloX = c0o1;
// 		 if (y == true) VeloY = c0o1;
// 		 if (z == true) VeloZ = c0o1;
//          feq=c1o216*(drho/*+three*( vx1-vx2-vx3)*/+c9o2*( vx1-vx2-vx3)*( vx1-vx2-vx3) * (c1o1 + drho)-cu_sq); 
//          (D.f[DIR_MPP])[ktnw]=(c1o1-q)/(c1o1+q)*(f_BSE-f_TNW+(f_BSE+f_TNW-c2o1*feq*om_turb)/(c1o1-om_turb))*c1o2+(q*(f_BSE+f_TNW)-c6o1*c1o216*( VeloX-VeloY-VeloZ))/(c1o1+q) - c1o216 * drho;
//          //feq=c1over216*(drho+three*( vx1-vx2-vx3)+c9over2*( vx1-vx2-vx3)*( vx1-vx2-vx3)-cu_sq); 
//          //(D.f[DIR_MPP])[ktnw]=(one-q)/(one+q)*(f_BSE-feq*om_turb)/(one-om_turb)+(q*(f_BSE+f_TNW)-six*c1over216*( VeloX-VeloY-VeloZ))/(one+q);
//          //(D.f[DIR_MPP])[ktnw]=zero;
//       }

//       q = q_dirTNW[k];
//       if (q>=c0o1 && q<=c1o1)
//       {
// 		 VeloX = fac*vx1;
// 	     VeloY = fac*vx2;
// 	     VeloZ = fac*vx3;
// 		 if (x == true) VeloX = c0o1;
// 		 if (y == true) VeloY = c0o1;
// 		 if (z == true) VeloZ = c0o1;
//          feq=c1o216*(drho/*+three*(-vx1+vx2+vx3)*/+c9o2*(-vx1+vx2+vx3)*(-vx1+vx2+vx3) * (c1o1 + drho)-cu_sq); 
//          (D.f[DIR_PMM])[kbse]=(c1o1-q)/(c1o1+q)*(f_TNW-f_BSE+(f_TNW+f_BSE-c2o1*feq*om_turb)/(c1o1-om_turb))*c1o2+(q*(f_TNW+f_BSE)-c6o1*c1o216*(-VeloX+VeloY+VeloZ))/(c1o1+q) - c1o216 * drho;
//          //feq=c1over216*(drho+three*(-vx1+vx2+vx3)+c9over2*(-vx1+vx2+vx3)*(-vx1+vx2+vx3)-cu_sq); 
//          //(D.f[DIR_PMM])[kbse]=(one-q)/(one+q)*(f_TNW-feq*om_turb)/(one-om_turb)+(q*(f_TNW+f_BSE)-six*c1over216*(-VeloX+VeloY+VeloZ))/(one+q);
//          //(D.f[DIR_PMM])[kbse]=zero;
//       }
//    }
// }






































//////////////////////////////////////////////////////////////////////////////
__global__ void QSlipGeomDeviceComp27(real* DD, 
												 int* k_Q, 
												 real* QQ,
												 unsigned int  numberOfBCnodes,
												 real om1, 
												 real* NormalX,
												 real* NormalY,
												 real* NormalZ,
												 unsigned int* neighborX,
												 unsigned int* neighborY,
												 unsigned int* neighborZ,
												 unsigned long long numberOfLBnodes, 
												 bool isEvenTimestep)
{
   Distributions27 D;
   if (isEvenTimestep==true)
   {
      D.f[DIR_P00] = &DD[DIR_P00 * numberOfLBnodes];
      D.f[DIR_M00] = &DD[DIR_M00 * numberOfLBnodes];
      D.f[DIR_0P0] = &DD[DIR_0P0 * numberOfLBnodes];
      D.f[DIR_0M0] = &DD[DIR_0M0 * numberOfLBnodes];
      D.f[DIR_00P] = &DD[DIR_00P * numberOfLBnodes];
      D.f[DIR_00M] = &DD[DIR_00M * numberOfLBnodes];
      D.f[DIR_PP0] = &DD[DIR_PP0 * numberOfLBnodes];
      D.f[DIR_MM0] = &DD[DIR_MM0 * numberOfLBnodes];
      D.f[DIR_PM0] = &DD[DIR_PM0 * numberOfLBnodes];
      D.f[DIR_MP0] = &DD[DIR_MP0 * numberOfLBnodes];
      D.f[DIR_P0P] = &DD[DIR_P0P * numberOfLBnodes];
      D.f[DIR_M0M] = &DD[DIR_M0M * numberOfLBnodes];
      D.f[DIR_P0M] = &DD[DIR_P0M * numberOfLBnodes];
      D.f[DIR_M0P] = &DD[DIR_M0P * numberOfLBnodes];
      D.f[DIR_0PP] = &DD[DIR_0PP * numberOfLBnodes];
      D.f[DIR_0MM] = &DD[DIR_0MM * numberOfLBnodes];
      D.f[DIR_0PM] = &DD[DIR_0PM * numberOfLBnodes];
      D.f[DIR_0MP] = &DD[DIR_0MP * numberOfLBnodes];
      D.f[DIR_000] = &DD[DIR_000 * numberOfLBnodes];
      D.f[DIR_PPP] = &DD[DIR_PPP * numberOfLBnodes];
      D.f[DIR_MMP] = &DD[DIR_MMP * numberOfLBnodes];
      D.f[DIR_PMP] = &DD[DIR_PMP * numberOfLBnodes];
      D.f[DIR_MPP] = &DD[DIR_MPP * numberOfLBnodes];
      D.f[DIR_PPM] = &DD[DIR_PPM * numberOfLBnodes];
      D.f[DIR_MMM] = &DD[DIR_MMM * numberOfLBnodes];
      D.f[DIR_PMM] = &DD[DIR_PMM * numberOfLBnodes];
      D.f[DIR_MPM] = &DD[DIR_MPM * numberOfLBnodes];
   } 
   else
   {
      D.f[DIR_M00] = &DD[DIR_P00 * numberOfLBnodes];
      D.f[DIR_P00] = &DD[DIR_M00 * numberOfLBnodes];
      D.f[DIR_0M0] = &DD[DIR_0P0 * numberOfLBnodes];
      D.f[DIR_0P0] = &DD[DIR_0M0 * numberOfLBnodes];
      D.f[DIR_00M] = &DD[DIR_00P * numberOfLBnodes];
      D.f[DIR_00P] = &DD[DIR_00M * numberOfLBnodes];
      D.f[DIR_MM0] = &DD[DIR_PP0 * numberOfLBnodes];
      D.f[DIR_PP0] = &DD[DIR_MM0 * numberOfLBnodes];
      D.f[DIR_MP0] = &DD[DIR_PM0 * numberOfLBnodes];
      D.f[DIR_PM0] = &DD[DIR_MP0 * numberOfLBnodes];
      D.f[DIR_M0M] = &DD[DIR_P0P * numberOfLBnodes];
      D.f[DIR_P0P] = &DD[DIR_M0M * numberOfLBnodes];
      D.f[DIR_M0P] = &DD[DIR_P0M * numberOfLBnodes];
      D.f[DIR_P0M] = &DD[DIR_M0P * numberOfLBnodes];
      D.f[DIR_0MM] = &DD[DIR_0PP * numberOfLBnodes];
      D.f[DIR_0PP] = &DD[DIR_0MM * numberOfLBnodes];
      D.f[DIR_0MP] = &DD[DIR_0PM * numberOfLBnodes];
      D.f[DIR_0PM] = &DD[DIR_0MP * numberOfLBnodes];
      D.f[DIR_000] = &DD[DIR_000 * numberOfLBnodes];
      D.f[DIR_PPP] = &DD[DIR_MMM * numberOfLBnodes];
      D.f[DIR_MMP] = &DD[DIR_PPM * numberOfLBnodes];
      D.f[DIR_PMP] = &DD[DIR_MPM * numberOfLBnodes];
      D.f[DIR_MPP] = &DD[DIR_PMM * numberOfLBnodes];
      D.f[DIR_PPM] = &DD[DIR_MMP * numberOfLBnodes];
      D.f[DIR_MMM] = &DD[DIR_PPP * numberOfLBnodes];
      D.f[DIR_PMM] = &DD[DIR_MPP * numberOfLBnodes];
      D.f[DIR_MPM] = &DD[DIR_PMP * numberOfLBnodes];
   }
   ////////////////////////////////////////////////////////////////////////////////
   const unsigned  x = threadIdx.x;  // Globaler x-Index 
   const unsigned  y = blockIdx.x;   // Globaler y-Index 
   const unsigned  z = blockIdx.y;   // Globaler z-Index 

   const unsigned nx = blockDim.x;
   const unsigned ny = gridDim.x;

   const unsigned k = nx*(ny*z + y) + x;
   //////////////////////////////////////////////////////////////////////////

   if(k< numberOfBCnodes)
   {
      ////////////////////////////////////////////////////////////////////////////////
      real *q_dirE,   *q_dirW,   *q_dirN,   *q_dirS,   *q_dirT,   *q_dirB, 
            *q_dirNE,  *q_dirSW,  *q_dirSE,  *q_dirNW,  *q_dirTE,  *q_dirBW,
            *q_dirBE,  *q_dirTW,  *q_dirTN,  *q_dirBS,  *q_dirBN,  *q_dirTS,
            *q_dirTNE, *q_dirTSW, *q_dirTSE, *q_dirTNW, *q_dirBNE, *q_dirBSW,
            *q_dirBSE, *q_dirBNW; 
      q_dirE   = &QQ[DIR_P00 * numberOfBCnodes];
      q_dirW   = &QQ[DIR_M00 * numberOfBCnodes];
      q_dirN   = &QQ[DIR_0P0 * numberOfBCnodes];
      q_dirS   = &QQ[DIR_0M0 * numberOfBCnodes];
      q_dirT   = &QQ[DIR_00P * numberOfBCnodes];
      q_dirB   = &QQ[DIR_00M * numberOfBCnodes];
      q_dirNE  = &QQ[DIR_PP0 * numberOfBCnodes];
      q_dirSW  = &QQ[DIR_MM0 * numberOfBCnodes];
      q_dirSE  = &QQ[DIR_PM0 * numberOfBCnodes];
      q_dirNW  = &QQ[DIR_MP0 * numberOfBCnodes];
      q_dirTE  = &QQ[DIR_P0P * numberOfBCnodes];
      q_dirBW  = &QQ[DIR_M0M * numberOfBCnodes];
      q_dirBE  = &QQ[DIR_P0M * numberOfBCnodes];
      q_dirTW  = &QQ[DIR_M0P * numberOfBCnodes];
      q_dirTN  = &QQ[DIR_0PP * numberOfBCnodes];
      q_dirBS  = &QQ[DIR_0MM * numberOfBCnodes];
      q_dirBN  = &QQ[DIR_0PM * numberOfBCnodes];
      q_dirTS  = &QQ[DIR_0MP * numberOfBCnodes];
      q_dirTNE = &QQ[DIR_PPP * numberOfBCnodes];
      q_dirTSW = &QQ[DIR_MMP * numberOfBCnodes];
      q_dirTSE = &QQ[DIR_PMP * numberOfBCnodes];
      q_dirTNW = &QQ[DIR_MPP * numberOfBCnodes];
      q_dirBNE = &QQ[DIR_PPM * numberOfBCnodes];
      q_dirBSW = &QQ[DIR_MMM * numberOfBCnodes];
      q_dirBSE = &QQ[DIR_PMM * numberOfBCnodes];
      q_dirBNW = &QQ[DIR_MPM * numberOfBCnodes];
      ////////////////////////////////////////////////////////////////////////////////
      real *nx_dirE,   *nx_dirW,   *nx_dirN,   *nx_dirS,   *nx_dirT,   *nx_dirB, 
              *nx_dirNE,  *nx_dirSW,  *nx_dirSE,  *nx_dirNW,  *nx_dirTE,  *nx_dirBW,
              *nx_dirBE,  *nx_dirTW,  *nx_dirTN,  *nx_dirBS,  *nx_dirBN,  *nx_dirTS,
              *nx_dirTNE, *nx_dirTSW, *nx_dirTSE, *nx_dirTNW, *nx_dirBNE, *nx_dirBSW,
              *nx_dirBSE, *nx_dirBNW; 
      nx_dirE   = &NormalX[DIR_P00 * numberOfBCnodes];
      nx_dirW   = &NormalX[DIR_M00 * numberOfBCnodes];
      nx_dirN   = &NormalX[DIR_0P0 * numberOfBCnodes];
      nx_dirS   = &NormalX[DIR_0M0 * numberOfBCnodes];
      nx_dirT   = &NormalX[DIR_00P * numberOfBCnodes];
      nx_dirB   = &NormalX[DIR_00M * numberOfBCnodes];
      nx_dirNE  = &NormalX[DIR_PP0 * numberOfBCnodes];
      nx_dirSW  = &NormalX[DIR_MM0 * numberOfBCnodes];
      nx_dirSE  = &NormalX[DIR_PM0 * numberOfBCnodes];
      nx_dirNW  = &NormalX[DIR_MP0 * numberOfBCnodes];
      nx_dirTE  = &NormalX[DIR_P0P * numberOfBCnodes];
      nx_dirBW  = &NormalX[DIR_M0M * numberOfBCnodes];
      nx_dirBE  = &NormalX[DIR_P0M * numberOfBCnodes];
      nx_dirTW  = &NormalX[DIR_M0P * numberOfBCnodes];
      nx_dirTN  = &NormalX[DIR_0PP * numberOfBCnodes];
      nx_dirBS  = &NormalX[DIR_0MM * numberOfBCnodes];
      nx_dirBN  = &NormalX[DIR_0PM * numberOfBCnodes];
      nx_dirTS  = &NormalX[DIR_0MP * numberOfBCnodes];
      nx_dirTNE = &NormalX[DIR_PPP * numberOfBCnodes];
      nx_dirTSW = &NormalX[DIR_MMP * numberOfBCnodes];
      nx_dirTSE = &NormalX[DIR_PMP * numberOfBCnodes];
      nx_dirTNW = &NormalX[DIR_MPP * numberOfBCnodes];
      nx_dirBNE = &NormalX[DIR_PPM * numberOfBCnodes];
      nx_dirBSW = &NormalX[DIR_MMM * numberOfBCnodes];
      nx_dirBSE = &NormalX[DIR_PMM * numberOfBCnodes];
      nx_dirBNW = &NormalX[DIR_MPM * numberOfBCnodes];
      ////////////////////////////////////////////////////////////////////////////////
      real *ny_dirE,   *ny_dirW,   *ny_dirN,   *ny_dirS,   *ny_dirT,   *ny_dirB, 
              *ny_dirNE,  *ny_dirSW,  *ny_dirSE,  *ny_dirNW,  *ny_dirTE,  *ny_dirBW,
              *ny_dirBE,  *ny_dirTW,  *ny_dirTN,  *ny_dirBS,  *ny_dirBN,  *ny_dirTS,
              *ny_dirTNE, *ny_dirTSW, *ny_dirTSE, *ny_dirTNW, *ny_dirBNE, *ny_dirBSW,
              *ny_dirBSE, *ny_dirBNW; 
      ny_dirE   = &NormalY[DIR_P00 * numberOfBCnodes];
      ny_dirW   = &NormalY[DIR_M00 * numberOfBCnodes];
      ny_dirN   = &NormalY[DIR_0P0 * numberOfBCnodes];
      ny_dirS   = &NormalY[DIR_0M0 * numberOfBCnodes];
      ny_dirT   = &NormalY[DIR_00P * numberOfBCnodes];
      ny_dirB   = &NormalY[DIR_00M * numberOfBCnodes];
      ny_dirNE  = &NormalY[DIR_PP0 * numberOfBCnodes];
      ny_dirSW  = &NormalY[DIR_MM0 * numberOfBCnodes];
      ny_dirSE  = &NormalY[DIR_PM0 * numberOfBCnodes];
      ny_dirNW  = &NormalY[DIR_MP0 * numberOfBCnodes];
      ny_dirTE  = &NormalY[DIR_P0P * numberOfBCnodes];
      ny_dirBW  = &NormalY[DIR_M0M * numberOfBCnodes];
      ny_dirBE  = &NormalY[DIR_P0M * numberOfBCnodes];
      ny_dirTW  = &NormalY[DIR_M0P * numberOfBCnodes];
      ny_dirTN  = &NormalY[DIR_0PP * numberOfBCnodes];
      ny_dirBS  = &NormalY[DIR_0MM * numberOfBCnodes];
      ny_dirBN  = &NormalY[DIR_0PM * numberOfBCnodes];
      ny_dirTS  = &NormalY[DIR_0MP * numberOfBCnodes];
      ny_dirTNE = &NormalY[DIR_PPP * numberOfBCnodes];
      ny_dirTSW = &NormalY[DIR_MMP * numberOfBCnodes];
      ny_dirTSE = &NormalY[DIR_PMP * numberOfBCnodes];
      ny_dirTNW = &NormalY[DIR_MPP * numberOfBCnodes];
      ny_dirBNE = &NormalY[DIR_PPM * numberOfBCnodes];
      ny_dirBSW = &NormalY[DIR_MMM * numberOfBCnodes];
      ny_dirBSE = &NormalY[DIR_PMM * numberOfBCnodes];
      ny_dirBNW = &NormalY[DIR_MPM * numberOfBCnodes];
      ////////////////////////////////////////////////////////////////////////////////
      real *nz_dirE,   *nz_dirW,   *nz_dirN,   *nz_dirS,   *nz_dirT,   *nz_dirB, 
              *nz_dirNE,  *nz_dirSW,  *nz_dirSE,  *nz_dirNW,  *nz_dirTE,  *nz_dirBW,
              *nz_dirBE,  *nz_dirTW,  *nz_dirTN,  *nz_dirBS,  *nz_dirBN,  *nz_dirTS,
              *nz_dirTNE, *nz_dirTSW, *nz_dirTSE, *nz_dirTNW, *nz_dirBNE, *nz_dirBSW,
              *nz_dirBSE, *nz_dirBNW; 
      nz_dirE   = &NormalZ[DIR_P00 * numberOfBCnodes];
      nz_dirW   = &NormalZ[DIR_M00 * numberOfBCnodes];
      nz_dirN   = &NormalZ[DIR_0P0 * numberOfBCnodes];
      nz_dirS   = &NormalZ[DIR_0M0 * numberOfBCnodes];
      nz_dirT   = &NormalZ[DIR_00P * numberOfBCnodes];
      nz_dirB   = &NormalZ[DIR_00M * numberOfBCnodes];
      nz_dirNE  = &NormalZ[DIR_PP0 * numberOfBCnodes];
      nz_dirSW  = &NormalZ[DIR_MM0 * numberOfBCnodes];
      nz_dirSE  = &NormalZ[DIR_PM0 * numberOfBCnodes];
      nz_dirNW  = &NormalZ[DIR_MP0 * numberOfBCnodes];
      nz_dirTE  = &NormalZ[DIR_P0P * numberOfBCnodes];
      nz_dirBW  = &NormalZ[DIR_M0M * numberOfBCnodes];
      nz_dirBE  = &NormalZ[DIR_P0M * numberOfBCnodes];
      nz_dirTW  = &NormalZ[DIR_M0P * numberOfBCnodes];
      nz_dirTN  = &NormalZ[DIR_0PP * numberOfBCnodes];
      nz_dirBS  = &NormalZ[DIR_0MM * numberOfBCnodes];
      nz_dirBN  = &NormalZ[DIR_0PM * numberOfBCnodes];
      nz_dirTS  = &NormalZ[DIR_0MP * numberOfBCnodes];
      nz_dirTNE = &NormalZ[DIR_PPP * numberOfBCnodes];
      nz_dirTSW = &NormalZ[DIR_MMP * numberOfBCnodes];
      nz_dirTSE = &NormalZ[DIR_PMP * numberOfBCnodes];
      nz_dirTNW = &NormalZ[DIR_MPP * numberOfBCnodes];
      nz_dirBNE = &NormalZ[DIR_PPM * numberOfBCnodes];
      nz_dirBSW = &NormalZ[DIR_MMM * numberOfBCnodes];
      nz_dirBSE = &NormalZ[DIR_PMM * numberOfBCnodes];
      nz_dirBNW = &NormalZ[DIR_MPM * numberOfBCnodes];
      ////////////////////////////////////////////////////////////////////////////////
      //index
      unsigned int KQK  = k_Q[k];
      unsigned int kzero= KQK;
      unsigned int ke   = KQK;
      unsigned int kw   = neighborX[KQK];
      unsigned int kn   = KQK;
      unsigned int ks   = neighborY[KQK];
      unsigned int kt   = KQK;
      unsigned int kb   = neighborZ[KQK];
      unsigned int ksw  = neighborY[kw];
      unsigned int kne  = KQK;
      unsigned int kse  = ks;
      unsigned int knw  = kw;
      unsigned int kbw  = neighborZ[kw];
      unsigned int kte  = KQK;
      unsigned int kbe  = kb;
      unsigned int ktw  = kw;
      unsigned int kbs  = neighborZ[ks];
      unsigned int ktn  = KQK;
      unsigned int kbn  = kb;
      unsigned int kts  = ks;
      unsigned int ktse = ks;
      unsigned int kbnw = kbw;
      unsigned int ktnw = kw;
      unsigned int kbse = kbs;
      unsigned int ktsw = ksw;
      unsigned int kbne = kb;
      unsigned int ktne = KQK;
      unsigned int kbsw = neighborZ[ksw];
      ////////////////////////////////////////////////////////////////////////////////
      real f_W    = (D.f[DIR_P00])[ke   ];
      real f_E    = (D.f[DIR_M00])[kw   ];
      real f_S    = (D.f[DIR_0P0])[kn   ];
      real f_N    = (D.f[DIR_0M0])[ks   ];
      real f_B    = (D.f[DIR_00P])[kt   ];
      real f_T    = (D.f[DIR_00M])[kb   ];
      real f_SW   = (D.f[DIR_PP0])[kne  ];
      real f_NE   = (D.f[DIR_MM0])[ksw  ];
      real f_NW   = (D.f[DIR_PM0])[kse  ];
      real f_SE   = (D.f[DIR_MP0])[knw  ];
      real f_BW   = (D.f[DIR_P0P])[kte  ];
      real f_TE   = (D.f[DIR_M0M])[kbw  ];
      real f_TW   = (D.f[DIR_P0M])[kbe  ];
      real f_BE   = (D.f[DIR_M0P])[ktw  ];
      real f_BS   = (D.f[DIR_0PP])[ktn  ];
      real f_TN   = (D.f[DIR_0MM])[kbs  ];
      real f_TS   = (D.f[DIR_0PM])[kbn  ];
      real f_BN   = (D.f[DIR_0MP])[kts  ];
      real f_BSW  = (D.f[DIR_PPP])[ktne ];
      real f_BNE  = (D.f[DIR_MMP])[ktsw ];
      real f_BNW  = (D.f[DIR_PMP])[ktse ];
      real f_BSE  = (D.f[DIR_MPP])[ktnw ];
      real f_TSW  = (D.f[DIR_PPM])[kbne ];
      real f_TNE  = (D.f[DIR_MMM])[kbsw ];
      real f_TNW  = (D.f[DIR_PMM])[kbse ];
      real f_TSE  = (D.f[DIR_MPM])[kbnw ];
      ////////////////////////////////////////////////////////////////////////////////
      real vx1, vx2, vx3, drho, feq, q;
      drho   =  f_TSE + f_TNW + f_TNE + f_TSW + f_BSE + f_BNW + f_BNE + f_BSW +
                f_BN + f_TS + f_TN + f_BS + f_BE + f_TW + f_TE + f_BW + f_SE + f_NW + f_NE + f_SW + 
                f_T + f_B + f_N + f_S + f_E + f_W + ((D.f[DIR_000])[kzero]); 

      vx1    =  (((f_TSE - f_BNW) - (f_TNW - f_BSE)) + ((f_TNE - f_BSW) - (f_TSW - f_BNE)) +
                ((f_BE - f_TW)   + (f_TE - f_BW))   + ((f_SE - f_NW)   + (f_NE - f_SW)) +
                (f_E - f_W)) / (c1o1 + drho); 
         

      vx2    =   ((-(f_TSE - f_BNW) + (f_TNW - f_BSE)) + ((f_TNE - f_BSW) - (f_TSW - f_BNE)) +
                 ((f_BN - f_TS)   + (f_TN - f_BS))    + (-(f_SE - f_NW)  + (f_NE - f_SW)) +
                 (f_N - f_S)) / (c1o1 + drho); 

      vx3    =   (((f_TSE - f_BNW) + (f_TNW - f_BSE)) + ((f_TNE - f_BSW) + (f_TSW - f_BNE)) +
                 (-(f_BN - f_TS)  + (f_TN - f_BS))   + ((f_TE - f_BW)   - (f_BE - f_TW)) +
                 (f_T - f_B)) / (c1o1 + drho); 

      real cu_sq=c3o2*(vx1*vx1+vx2*vx2+vx3*vx3) * (c1o1 + drho);

      //////////////////////////////////////////////////////////////////////////
      if (isEvenTimestep==false)
      {
         D.f[DIR_P00] = &DD[DIR_P00 * numberOfLBnodes];
         D.f[DIR_M00] = &DD[DIR_M00 * numberOfLBnodes];
         D.f[DIR_0P0] = &DD[DIR_0P0 * numberOfLBnodes];
         D.f[DIR_0M0] = &DD[DIR_0M0 * numberOfLBnodes];
         D.f[DIR_00P] = &DD[DIR_00P * numberOfLBnodes];
         D.f[DIR_00M] = &DD[DIR_00M * numberOfLBnodes];
         D.f[DIR_PP0] = &DD[DIR_PP0 * numberOfLBnodes];
         D.f[DIR_MM0] = &DD[DIR_MM0 * numberOfLBnodes];
         D.f[DIR_PM0] = &DD[DIR_PM0 * numberOfLBnodes];
         D.f[DIR_MP0] = &DD[DIR_MP0 * numberOfLBnodes];
         D.f[DIR_P0P] = &DD[DIR_P0P * numberOfLBnodes];
         D.f[DIR_M0M] = &DD[DIR_M0M * numberOfLBnodes];
         D.f[DIR_P0M] = &DD[DIR_P0M * numberOfLBnodes];
         D.f[DIR_M0P] = &DD[DIR_M0P * numberOfLBnodes];
         D.f[DIR_0PP] = &DD[DIR_0PP * numberOfLBnodes];
         D.f[DIR_0MM] = &DD[DIR_0MM * numberOfLBnodes];
         D.f[DIR_0PM] = &DD[DIR_0PM * numberOfLBnodes];
         D.f[DIR_0MP] = &DD[DIR_0MP * numberOfLBnodes];
         D.f[DIR_000] = &DD[DIR_000 * numberOfLBnodes];
         D.f[DIR_PPP] = &DD[DIR_PPP * numberOfLBnodes];
         D.f[DIR_MMP] = &DD[DIR_MMP * numberOfLBnodes];
         D.f[DIR_PMP] = &DD[DIR_PMP * numberOfLBnodes];
         D.f[DIR_MPP] = &DD[DIR_MPP * numberOfLBnodes];
         D.f[DIR_PPM] = &DD[DIR_PPM * numberOfLBnodes];
         D.f[DIR_MMM] = &DD[DIR_MMM * numberOfLBnodes];
         D.f[DIR_PMM] = &DD[DIR_PMM * numberOfLBnodes];
         D.f[DIR_MPM] = &DD[DIR_MPM * numberOfLBnodes];
      } 
      else
      {
         D.f[DIR_M00] = &DD[DIR_P00 * numberOfLBnodes];
         D.f[DIR_P00] = &DD[DIR_M00 * numberOfLBnodes];
         D.f[DIR_0M0] = &DD[DIR_0P0 * numberOfLBnodes];
         D.f[DIR_0P0] = &DD[DIR_0M0 * numberOfLBnodes];
         D.f[DIR_00M] = &DD[DIR_00P * numberOfLBnodes];
         D.f[DIR_00P] = &DD[DIR_00M * numberOfLBnodes];
         D.f[DIR_MM0] = &DD[DIR_PP0 * numberOfLBnodes];
         D.f[DIR_PP0] = &DD[DIR_MM0 * numberOfLBnodes];
         D.f[DIR_MP0] = &DD[DIR_PM0 * numberOfLBnodes];
         D.f[DIR_PM0] = &DD[DIR_MP0 * numberOfLBnodes];
         D.f[DIR_M0M] = &DD[DIR_P0P * numberOfLBnodes];
         D.f[DIR_P0P] = &DD[DIR_M0M * numberOfLBnodes];
         D.f[DIR_M0P] = &DD[DIR_P0M * numberOfLBnodes];
         D.f[DIR_P0M] = &DD[DIR_M0P * numberOfLBnodes];
         D.f[DIR_0MM] = &DD[DIR_0PP * numberOfLBnodes];
         D.f[DIR_0PP] = &DD[DIR_0MM * numberOfLBnodes];
         D.f[DIR_0MP] = &DD[DIR_0PM * numberOfLBnodes];
         D.f[DIR_0PM] = &DD[DIR_0MP * numberOfLBnodes];
         D.f[DIR_000] = &DD[DIR_000 * numberOfLBnodes];
         D.f[DIR_PPP] = &DD[DIR_MMM * numberOfLBnodes];
         D.f[DIR_MMP] = &DD[DIR_PPM * numberOfLBnodes];
         D.f[DIR_PMP] = &DD[DIR_MPM * numberOfLBnodes];
         D.f[DIR_MPP] = &DD[DIR_PMM * numberOfLBnodes];
         D.f[DIR_PPM] = &DD[DIR_MMP * numberOfLBnodes];
         D.f[DIR_MMM] = &DD[DIR_PPP * numberOfLBnodes];
         D.f[DIR_PMM] = &DD[DIR_MPP * numberOfLBnodes];
         D.f[DIR_MPM] = &DD[DIR_PMP * numberOfLBnodes];
      }
      ////////////////////////////////////////////////////////////////////////////////////////////////////////////////////////////////////////////////////////
	  real VeloX = vx1;
	  real VeloY = vx2;
	  real VeloZ = vx3;
	  real fac = c0o1;//0.5;
 	  real phi = c0o1;
	  //real alpha = c1o100;
      ////////////////////////////////////////////////////////////////////////////////////////////////////////////////////////////////////////////////////////
      real kxyFromfcNEQ = -(c3o1 * om1 / (c1o1-om1))*((f_SW+f_BSW+f_TSW-f_NW-f_BNW-f_TNW-f_SE-f_BSE-f_TSE+f_NE+f_BNE+f_TNE ) / (c1o1 + drho) - ((vx1*vx2)));
      real kyzFromfcNEQ = -(c3o1 * om1 / (c1o1-om1))*((f_BS+f_BSE+f_BSW-f_TS-f_TSE-f_TSW-f_BN-f_BNE-f_BNW+f_TN+f_TNE+f_TNW ) / (c1o1 + drho) - ((vx2*vx3)));
      real kxzFromfcNEQ = -(c3o1 * om1 / (c1o1-om1))*((f_BW+f_BSW+f_BNW-f_TW-f_TSW-f_TNW-f_BE-f_BSE-f_BNE+f_TE+f_TSE+f_TNE ) / (c1o1 + drho) - ((vx1*vx3)));

	  real kxxFromfcNEQ = -(c3o1 * om1 / (c1o1-om1))*((f_E+f_NE+f_SE+f_TE+f_BE+f_W+f_NW+f_SW+f_TW+f_BW+ f_TNE+f_TSE+f_BNE+f_TNE+ f_TNW+f_TSW+f_BNW+f_TNW ) / (c1o1 + drho) - ((c1o3*drho + vx1*vx1)));
	  real kyyFromfcNEQ = -(c3o1 * om1 / (c1o1-om1))*((f_N+f_NE+f_NW+f_TN+f_BN+f_S+f_SE+f_SW+f_TS+f_BS+ f_TNE+f_TSE+f_BNE+f_TNE+ f_TNW+f_TSW+f_BNW+f_TNW ) / (c1o1 + drho) - ((c1o3*drho + vx2*vx2)));
	  real kzzFromfcNEQ = -(c3o1 * om1 / (c1o1-om1))*((f_T+f_TE+f_TW+f_TN+f_BS+f_B+f_BE+f_BW+f_BN+f_BS+ f_TNE+f_TSE+f_BNE+f_TNE+ f_TNW+f_TSW+f_BNW+f_TNW ) / (c1o1 + drho) - ((c1o3*drho + vx3*vx3)));

	  real magS = sqrtf(kxyFromfcNEQ*kxyFromfcNEQ + kyzFromfcNEQ*kyzFromfcNEQ + kxzFromfcNEQ*kxzFromfcNEQ + kxxFromfcNEQ*kxxFromfcNEQ + kyyFromfcNEQ*kyyFromfcNEQ + kzzFromfcNEQ*kzzFromfcNEQ);

	  //fac = fac * magS / (c1o3 * (one / om1 - c1o2));
   //   ////////////////////////////////////////////////////////////////////////////////////////////////////////////////////////////////////////////////////////
	  //real *facAst = &QQ[DIR_000 * numberOfBCnodes];

	  //fac = fac * alpha + facAst[k] * (one - alpha);
	  //facAst[k] = fac;
	  //(&QQ[DIR_000 * numberOfBCnodes])[KQK] = fac;
      ////////////////////////////////////////////////////////////////////////////////////////////////////////////////////////////////////////////////////////
	  ////real uk = sqrtf(vx1*vx1 + vx2*vx2 + vx3*vx3);
      ////////////////////////////////////////////////////////////////////////////////////////////////////////////////////////////////////////////////////////
	  //real phi = expf(magS/0.01f) - one;
	  //phi = (phi > one) ? one:phi;
      ////////////////////////////////////////////////////////////////////////////////////////////////////////////////////////////////////////////////////////
	  //real C = five;
	  //real kappa = 0.41f;
	  //real phi = (C * kappa * c1o2 * logf(magS / (c1o3 * (one / om1 - c1o2))) - one) / (C * kappa * c1o2 * logf(magS / (c1o3 * (one / om1 - c1o2))));
	  //phi = (phi < zero) ? zero:phi;
      ////////////////////////////////////////////////////////////////////////////////////////////////////////////////////////////////////////////////////////
	  //real sum = zero, count = zero;
   //   q = q_dirE   [k]; if (q>=zero && q<=one) sum += (q *   nx_dirE[k] ); count += one;
   //   q = q_dirW   [k]; if (q>=zero && q<=one) sum += (q * (-nx_dirW[k])); count += one;
   //   q = q_dirN   [k]; if (q>=zero && q<=one) sum += (q *   nx_dirN[k] ); count += one;
   //   q = q_dirS   [k]; if (q>=zero && q<=one) sum += (q * (-nx_dirS[k])); count += one;
   //   q = q_dirT   [k]; if (q>=zero && q<=one) sum += (q *   nx_dirT[k] ); count += one;
   //   q = q_dirB   [k]; if (q>=zero && q<=one) sum += (q * (-nx_dirB[k])); count += one;
   //   q = q_dirNE  [k]; if (q>=zero && q<=one) sum += (q * (  nx_dirNE[k]  + ny_dirNE[k])/(sqrtf(two))); count += one;
   //   q = q_dirSW  [k]; if (q>=zero && q<=one) sum += (q * ((-nx_dirSW[k]) - ny_dirSW[k])/(sqrtf(two))); count += one;
   //   q = q_dirSE  [k]; if (q>=zero && q<=one) sum += (q * (  nx_dirSE[k]  - ny_dirSE[k])/(sqrtf(two))); count += one;
   //   q = q_dirNW  [k]; if (q>=zero && q<=one) sum += (q * ((-nx_dirNW[k]) + ny_dirNW[k])/(sqrtf(two))); count += one;
   //   q = q_dirTE  [k]; if (q>=zero && q<=one) sum += (q * (  nx_dirTE[k]  + nz_dirTE[k])/(sqrtf(two))); count += one;
   //   q = q_dirBW  [k]; if (q>=zero && q<=one) sum += (q * ((-nx_dirBW[k]) - nz_dirBW[k])/(sqrtf(two))); count += one;
   //   q = q_dirBE  [k]; if (q>=zero && q<=one) sum += (q * (  nx_dirBE[k]  - nz_dirBE[k])/(sqrtf(two))); count += one;
   //   q = q_dirTW  [k]; if (q>=zero && q<=one) sum += (q * ((-nx_dirTW[k]) + nz_dirTW[k])/(sqrtf(two))); count += one;
   //   q = q_dirTN  [k]; if (q>=zero && q<=one) sum += (q * (  ny_dirTN[k]  + nz_dirTN[k])/(sqrtf(two))); count += one;
   //   q = q_dirBS  [k]; if (q>=zero && q<=one) sum += (q * ((-ny_dirBS[k]) - nz_dirBS[k])/(sqrtf(two))); count += one;
   //   q = q_dirBN  [k]; if (q>=zero && q<=one) sum += (q * (  ny_dirBN[k]  - nz_dirBN[k])/(sqrtf(two))); count += one;
   //   q = q_dirTS  [k]; if (q>=zero && q<=one) sum += (q * ((-ny_dirTS[k]) + nz_dirTS[k])/(sqrtf(two))); count += one;
   //   q = q_dirTNE [k]; if (q>=zero && q<=one) sum += (q * (  nx_dirTNE[k] + ny_dirTNE[k] + nz_dirTNE[k])/(sqrtf(three))); count += one;
   //   q = q_dirTSW [k]; if (q>=zero && q<=one) sum += (q * ((-nx_dirTSW[k])- ny_dirTSW[k] + nz_dirTSW[k])/(sqrtf(three))); count += one;
   //   q = q_dirTSE [k]; if (q>=zero && q<=one) sum += (q * (  nx_dirTSE[k] - ny_dirTSE[k] + nz_dirTSE[k])/(sqrtf(three))); count += one;
   //   q = q_dirTNW [k]; if (q>=zero && q<=one) sum += (q * ((-nx_dirTNW[k])+ ny_dirTNW[k] + nz_dirTNW[k])/(sqrtf(three))); count += one;
   //   q = q_dirBNE [k]; if (q>=zero && q<=one) sum += (q * (  nx_dirBNE[k] + ny_dirBNE[k] - nz_dirBNE[k])/(sqrtf(three))); count += one;
   //   q = q_dirBSW [k]; if (q>=zero && q<=one) sum += (q * ((-nx_dirBSW[k])- ny_dirBSW[k] - nz_dirBSW[k])/(sqrtf(three))); count += one;
   //   q = q_dirBSE [k]; if (q>=zero && q<=one) sum += (q * (  nx_dirBSE[k] - ny_dirBSE[k] - nz_dirBSE[k])/(sqrtf(three))); count += one;
   //   q = q_dirBNW [k]; if (q>=zero && q<=one) sum += (q * ((-nx_dirBNW[k])+ ny_dirBNW[k] - nz_dirBNW[k])/(sqrtf(three))); count += one;
	  //real qMed = sum/count;
	  //real phi = fac / (qMed + fac);
	  //phi = (phi > one) ? one:one;
      ////////////////////////////////////////////////////////////////////////////////////////////////////////////////////////////////////////////////////////
	  real testQ = c2o1;

      q = q_dirE[k];
      if (q>=c0o1 && q<=c1o1)
      {
		 VeloX = vx1 - (vx1 * nx_dirE[k] + vx2 * ny_dirE[k] + vx3 * nz_dirE[k]) * nx_dirE[k];
		 //phi = fac * (one + magS / (Op0000002+uk) * (one-q));
		 //phi = phi > one ? one:phi;
		 //phi = fac; //Test
		 q = testQ; //AAAAHHHHHH bitte wieder raus nehmen!!!!
		 phi = fac / (q * fabs( nx_dirE[k]) + fac);
		 VeloX *= phi;
         feq=c2o27* (drho/*+three*( vx1        )*/+c9o2*( vx1        )*( vx1        ) * (c1o1 + drho)-cu_sq); 
         (D.f[DIR_M00])[kw]=(c1o1-q)/(c1o1+q)*(f_E-f_W+(f_E+f_W-c2o1*feq*om1)/(c1o1-om1))*c1o2+(q*(f_E+f_W)-c6o1*c2o27*( VeloX     ))/(c1o1+q) - c2o27 * drho;
      }

      q = q_dirW[k];
      if (q>=c0o1 && q<=c1o1)
      {
		 VeloX = vx1 - (vx1 * nx_dirW[k] + vx2 * ny_dirW[k] + vx3 * nz_dirW[k]) * nx_dirW[k];
		 //phi = fac * (one + magS / (Op0000002+uk) * (one-q));
		 //phi = phi > one ? one:phi;
		 //phi = fac; //Test
		 q = testQ; //AAAAHHHHHH bitte wieder raus nehmen!!!!
		 phi = fac / (q * fabs(-nx_dirW[k]) + fac);
		 VeloX *= phi;
         feq=c2o27* (drho/*+three*(-vx1        )*/+c9o2*(-vx1        )*(-vx1        ) * (c1o1 + drho)-cu_sq); 
         (D.f[DIR_P00])[ke]=(c1o1-q)/(c1o1+q)*(f_W-f_E+(f_W+f_E-c2o1*feq*om1)/(c1o1-om1))*c1o2+(q*(f_W+f_E)-c6o1*c2o27*(-VeloX     ))/(c1o1+q) - c2o27 * drho;
      }

      q = q_dirN[k];
      if (q>=c0o1 && q<=c1o1)
      {
		 VeloY = vx2 - (vx1 * nx_dirN[k] + vx2 * ny_dirN[k] + vx3 * nz_dirN[k]) * ny_dirN[k];
		 //phi = fac * (one + magS / (Op0000002+uk) * (one-q));
		 //phi = phi > one ? one:phi;
		 //phi = fac; //Test
		 q = testQ; //AAAAHHHHHH bitte wieder raus nehmen!!!!
		 phi = fac / (q * fabs( ny_dirN[k]) + fac);
		 VeloY *= phi;
         feq=c2o27* (drho/*+three*(    vx2     )*/+c9o2*(     vx2    )*(     vx2    ) * (c1o1 + drho)-cu_sq); 
         (D.f[DIR_0M0])[ks]=(c1o1-q)/(c1o1+q)*(f_N-f_S+(f_N+f_S-c2o1*feq*om1)/(c1o1-om1))*c1o2+(q*(f_N+f_S)-c6o1*c2o27*( VeloY     ))/(c1o1+q) - c2o27 * drho;
      }

      q = q_dirS[k];
      if (q>=c0o1 && q<=c1o1)
      {
		 VeloY = vx2 - (vx1 * nx_dirS[k] + vx2 * ny_dirS[k] + vx3 * nz_dirS[k]) * ny_dirS[k];
		 //phi = fac * (one + magS / (Op0000002+uk) * (one-q));
		 //phi = phi > one ? one:phi;
		 //phi = fac; //Test
		 q = testQ; //AAAAHHHHHH bitte wieder raus nehmen!!!!
		 phi = fac / (q * fabs(-ny_dirS[k]) + fac);
		 VeloY *= phi;
         feq=c2o27* (drho/*+three*(   -vx2     )*/+c9o2*(    -vx2    )*(    -vx2    ) * (c1o1 + drho)-cu_sq); 
         (D.f[DIR_0P0])[kn]=(c1o1-q)/(c1o1+q)*(f_S-f_N+(f_S+f_N-c2o1*feq*om1)/(c1o1-om1))*c1o2+(q*(f_S+f_N)-c6o1*c2o27*(-VeloY     ))/(c1o1+q) - c2o27 * drho;
      }

      q = q_dirT[k];
      if (q>=c0o1 && q<=c1o1)
      {
		 VeloZ = vx3 - (vx1 * nx_dirT[k] + vx2 * ny_dirT[k] + vx3 * nz_dirT[k]) * nz_dirT[k];
		 //phi = fac * (one + magS / (Op0000002+uk) * (one-q));
		 //phi = phi > one ? one:phi;
		 //phi = fac; //Test
		 q = testQ; //AAAAHHHHHH bitte wieder raus nehmen!!!!
		 phi = fac / (q * fabs( nz_dirT[k]) + fac);
		 VeloZ *= phi;
         feq=c2o27* (drho/*+three*(         vx3)*/+c9o2*(         vx3)*(         vx3) * (c1o1 + drho)-cu_sq); 
         (D.f[DIR_00M])[kb]=(c1o1-q)/(c1o1+q)*(f_T-f_B+(f_T+f_B-c2o1*feq*om1)/(c1o1-om1))*c1o2+(q*(f_T+f_B)-c6o1*c2o27*( VeloZ     ))/(c1o1+q) - c2o27 * drho;
      }

      q = q_dirB[k];
      if (q>=c0o1 && q<=c1o1)
      {
		 VeloZ = vx3 - (vx1 * nx_dirB[k] + vx2 * ny_dirB[k] + vx3 * nz_dirB[k]) * nz_dirB[k];
		 //phi = fac * (one + magS / (Op0000002+uk) * (one-q));
		 //phi = phi > one ? one:phi;
		 //phi = fac; //Test
		 q = testQ; //AAAAHHHHHH bitte wieder raus nehmen!!!!
		 phi = fac / (q * fabs(-nz_dirB[k]) + fac);
		 VeloZ *= phi;
         feq=c2o27* (drho/*+three*(        -vx3)*/+c9o2*(        -vx3)*(        -vx3) * (c1o1 + drho)-cu_sq); 
         (D.f[DIR_00P])[kt]=(c1o1-q)/(c1o1+q)*(f_B-f_T+(f_B+f_T-c2o1*feq*om1)/(c1o1-om1))*c1o2+(q*(f_B+f_T)-c6o1*c2o27*(-VeloZ     ))/(c1o1+q) - c2o27 * drho;
      }

      q = q_dirNE[k];
      if (q>=c0o1 && q<=c1o1)
      {
		 VeloX = vx1 - (vx1 * nx_dirNE[k] + vx2 * ny_dirNE[k] + vx3 * nz_dirNE[k]) * nx_dirNE[k];
		 VeloY = vx2 - (vx1 * nx_dirNE[k] + vx2 * ny_dirNE[k] + vx3 * nz_dirNE[k]) * ny_dirNE[k];
		 //phi = fac * (one + magS / (Op0000002+uk) * (one-q));
		 //phi = phi > one ? one:phi;
		 //phi = fac; //Test
		 q = testQ; //AAAAHHHHHH bitte wieder raus nehmen!!!!
		 phi = fac / (q * fabs( nx_dirNE[k] + ny_dirNE[k]) + fac);
		 VeloX *= phi;
		 VeloY *= phi;
         feq=c1o54* (drho/*+three*( vx1+vx2    )*/+c9o2*( vx1+vx2    )*( vx1+vx2    ) * (c1o1 + drho)-cu_sq); 
         (D.f[DIR_MM0])[ksw]=(c1o1-q)/(c1o1+q)*(f_NE-f_SW+(f_NE+f_SW-c2o1*feq*om1)/(c1o1-om1))*c1o2+(q*(f_NE+f_SW)-c6o1*c1o54*(VeloX+VeloY))/(c1o1+q) - c1o54 * drho;
      }

      q = q_dirSW[k];
      if (q>=c0o1 && q<=c1o1)
      {
		 VeloX = vx1 - (vx1 * nx_dirSW[k] + vx2 * ny_dirSW[k] + vx3 * nz_dirSW[k]) * nx_dirSW[k];
		 VeloY = vx2 - (vx1 * nx_dirSW[k] + vx2 * ny_dirSW[k] + vx3 * nz_dirSW[k]) * ny_dirSW[k];
		 //phi = fac * (one + magS / (Op0000002+uk) * (one-q));
		 //phi = phi > one ? one:phi;
		 //phi = fac; //Test
		 q = testQ; //AAAAHHHHHH bitte wieder raus nehmen!!!!
		 phi = fac / (q * fabs(-nx_dirSW[k] - ny_dirSW[k]) + fac);
		 VeloX *= phi;
		 VeloY *= phi;
         feq=c1o54* (drho/*+three*(-vx1-vx2    )*/+c9o2*(-vx1-vx2    )*(-vx1-vx2    ) * (c1o1 + drho)-cu_sq); 
         (D.f[DIR_PP0])[kne]=(c1o1-q)/(c1o1+q)*(f_SW-f_NE+(f_SW+f_NE-c2o1*feq*om1)/(c1o1-om1))*c1o2+(q*(f_SW+f_NE)-c6o1*c1o54*(-VeloX-VeloY))/(c1o1+q) - c1o54 * drho;
      }

      q = q_dirSE[k];
      if (q>=c0o1 && q<=c1o1)
      {
		 VeloX = vx1 - (vx1 * nx_dirSE[k] + vx2 * ny_dirSE[k] + vx3 * nz_dirSE[k]) * nx_dirSE[k];
		 VeloY = vx2 - (vx1 * nx_dirSE[k] + vx2 * ny_dirSE[k] + vx3 * nz_dirSE[k]) * ny_dirSE[k];
		 //phi = fac * (one + magS / (Op0000002+uk) * (one-q));
		 //phi = phi > one ? one:phi;
		 //phi = fac; //Test
		 q = testQ; //AAAAHHHHHH bitte wieder raus nehmen!!!!
		 phi = fac / (q * fabs( nx_dirSE[k] - ny_dirSE[k]) + fac);
		 VeloX *= phi;
		 VeloY *= phi;
         feq=c1o54* (drho/*+three*( vx1-vx2    )*/+c9o2*( vx1-vx2    )*( vx1-vx2    ) * (c1o1 + drho)-cu_sq); 
         (D.f[DIR_MP0])[knw]=(c1o1-q)/(c1o1+q)*(f_SE-f_NW+(f_SE+f_NW-c2o1*feq*om1)/(c1o1-om1))*c1o2+(q*(f_SE+f_NW)-c6o1*c1o54*( VeloX-VeloY))/(c1o1+q) - c1o54 * drho;
      }

      q = q_dirNW[k];
      if (q>=c0o1 && q<=c1o1)
      {
		 VeloX = vx1 - (vx1 * nx_dirNW[k] + vx2 * ny_dirNW[k] + vx3 * nz_dirNW[k]) * nx_dirNW[k];
		 VeloY = vx2 - (vx1 * nx_dirNW[k] + vx2 * ny_dirNW[k] + vx3 * nz_dirNW[k]) * ny_dirNW[k];
		 //phi = fac * (one + magS / (Op0000002+uk) * (one-q));
		 //phi = phi > one ? one:phi;
		 //phi = fac; //Test
		 q = testQ; //AAAAHHHHHH bitte wieder raus nehmen!!!!
		 phi = fac / (q * fabs(-nx_dirNW[k] + ny_dirNW[k]) + fac);
		 VeloX *= phi;
		 VeloY *= phi;
         feq=c1o54* (drho/*+three*(-vx1+vx2    )*/+c9o2*(-vx1+vx2    )*(-vx1+vx2    ) * (c1o1 + drho)-cu_sq); 
         (D.f[DIR_PM0])[kse]=(c1o1-q)/(c1o1+q)*(f_NW-f_SE+(f_NW+f_SE-c2o1*feq*om1)/(c1o1-om1))*c1o2+(q*(f_NW+f_SE)-c6o1*c1o54*(-VeloX+VeloY))/(c1o1+q) - c1o54 * drho;
      }

      q = q_dirTE[k];
      if (q>=c0o1 && q<=c1o1)
      {
		 VeloX = vx1 - (vx1 * nx_dirTE[k] + vx2 * ny_dirTE[k] + vx3 * nz_dirTE[k]) * nx_dirTE[k];
		 VeloZ = vx3 - (vx1 * nx_dirTE[k] + vx2 * ny_dirTE[k] + vx3 * nz_dirTE[k]) * nz_dirTE[k];
		 //phi = fac * (one + magS / (Op0000002+uk) * (one-q));
		 //phi = phi > one ? one:phi;
		 //phi = fac; //Test
		 q = testQ; //AAAAHHHHHH bitte wieder raus nehmen!!!!
		 phi = fac / (q * fabs( nx_dirTE[k] + nz_dirTE[k]) + fac);
		 VeloX *= phi;
		 VeloZ *= phi;
         feq=c1o54* (drho/*+three*( vx1    +vx3)*/+c9o2*( vx1    +vx3)*( vx1    +vx3) * (c1o1 + drho)-cu_sq); 
         (D.f[DIR_M0M])[kbw]=(c1o1-q)/(c1o1+q)*(f_TE-f_BW+(f_TE+f_BW-c2o1*feq*om1)/(c1o1-om1))*c1o2+(q*(f_TE+f_BW)-c6o1*c1o54*( VeloX+VeloZ))/(c1o1+q) - c1o54 * drho;
      }

      q = q_dirBW[k];
      if (q>=c0o1 && q<=c1o1)
      {
		 VeloX = vx1 - (vx1 * nx_dirBW[k] + vx2 * ny_dirBW[k] + vx3 * nz_dirBW[k]) * nx_dirBW[k];
		 VeloZ = vx3 - (vx1 * nx_dirBW[k] + vx2 * ny_dirBW[k] + vx3 * nz_dirBW[k]) * nz_dirBW[k];
		 //phi = fac * (one + magS / (Op0000002+uk) * (one-q));
		 //phi = phi > one ? one:phi;
		 //phi = fac; //Test
		 q = testQ; //AAAAHHHHHH bitte wieder raus nehmen!!!!
		 phi = fac / (q * fabs(-nx_dirBW[k] - nz_dirBW[k]) + fac);
		 VeloX *= phi;
		 VeloZ *= phi;
         feq=c1o54* (drho/*+three*(-vx1    -vx3)*/+c9o2*(-vx1    -vx3)*(-vx1    -vx3) * (c1o1 + drho)-cu_sq); 
         (D.f[DIR_P0P])[kte]=(c1o1-q)/(c1o1+q)*(f_BW-f_TE+(f_BW+f_TE-c2o1*feq*om1)/(c1o1-om1))*c1o2+(q*(f_BW+f_TE)-c6o1*c1o54*(-VeloX-VeloZ))/(c1o1+q) - c1o54 * drho;
      }

      q = q_dirBE[k];
      if (q>=c0o1 && q<=c1o1)
      {
		 VeloX = vx1 - (vx1 * nx_dirBE[k] + vx2 * ny_dirBE[k] + vx3 * nz_dirBE[k]) * nx_dirBE[k];
		 VeloZ = vx3 - (vx1 * nx_dirBE[k] + vx2 * ny_dirBE[k] + vx3 * nz_dirBE[k]) * nz_dirBE[k];
		 //phi = fac * (one + magS / (Op0000002+uk) * (one-q));
		 //phi = phi > one ? one:phi;
		 //phi = fac; //Test
		 q = testQ; //AAAAHHHHHH bitte wieder raus nehmen!!!!
		 phi = fac / (q * fabs( nx_dirBE[k] - nz_dirBE[k]) + fac);
		 VeloX *= phi;
		 VeloZ *= phi;
         feq=c1o54* (drho/*+three*( vx1    -vx3)*/+c9o2*( vx1    -vx3)*( vx1    -vx3) * (c1o1 + drho)-cu_sq); 
         (D.f[DIR_M0P])[ktw]=(c1o1-q)/(c1o1+q)*(f_BE-f_TW+(f_BE+f_TW-c2o1*feq*om1)/(c1o1-om1))*c1o2+(q*(f_BE+f_TW)-c6o1*c1o54*( VeloX-VeloZ))/(c1o1+q) - c1o54 * drho;
      }

      q = q_dirTW[k];
      if (q>=c0o1 && q<=c1o1)
      {
		 VeloX = vx1 - (vx1 * nx_dirTW[k] + vx2 * ny_dirTW[k] + vx3 * nz_dirTW[k]) * nx_dirTW[k];
		 VeloZ = vx3 - (vx1 * nx_dirTW[k] + vx2 * ny_dirTW[k] + vx3 * nz_dirTW[k]) * nz_dirTW[k];
		 //phi = fac * (one + magS / (Op0000002+uk) * (one-q));
		 //phi = phi > one ? one:phi;
		 //phi = fac; //Test
		 q = testQ; //AAAAHHHHHH bitte wieder raus nehmen!!!!
		 phi = fac / (q * fabs(-nx_dirTW[k] + nz_dirTW[k]) + fac);
		 VeloX *= phi;
		 VeloZ *= phi;
         feq=c1o54* (drho/*+three*(-vx1    +vx3)*/+c9o2*(-vx1    +vx3)*(-vx1    +vx3) * (c1o1 + drho)-cu_sq); 
         (D.f[DIR_P0M])[kbe]=(c1o1-q)/(c1o1+q)*(f_TW-f_BE+(f_TW+f_BE-c2o1*feq*om1)/(c1o1-om1))*c1o2+(q*(f_TW+f_BE)-c6o1*c1o54*(-VeloX+VeloZ))/(c1o1+q) - c1o54 * drho;
      }

      q = q_dirTN[k];
      if (q>=c0o1 && q<=c1o1)
      {
		 VeloY = vx2 - (vx1 * nx_dirTN[k] + vx2 * ny_dirTN[k] + vx3 * nz_dirTN[k]) * ny_dirTN[k];
		 VeloZ = vx3 - (vx1 * nx_dirTN[k] + vx2 * ny_dirTN[k] + vx3 * nz_dirTN[k]) * nz_dirTN[k];
		 //phi = fac * (one + magS / (Op0000002+uk) * (one-q));
		 //phi = phi > one ? one:phi;
		 //phi = fac; //Test
		 q = testQ; //AAAAHHHHHH bitte wieder raus nehmen!!!!
		 phi = fac / (q * fabs( ny_dirTN[k] + nz_dirTN[k]) + fac);
		 VeloY *= phi;
		 VeloZ *= phi;
         feq=c1o54* (drho/*+three*(     vx2+vx3)*/+c9o2*(     vx2+vx3)*(     vx2+vx3) * (c1o1 + drho)-cu_sq); 
         (D.f[DIR_0MM])[kbs]=(c1o1-q)/(c1o1+q)*(f_TN-f_BS+(f_TN+f_BS-c2o1*feq*om1)/(c1o1-om1))*c1o2+(q*(f_TN+f_BS)-c6o1*c1o54*( VeloY+VeloZ))/(c1o1+q) - c1o54 * drho;
      }

      q = q_dirBS[k];
      if (q>=c0o1 && q<=c1o1)
      {
		 VeloY = vx2 - (vx1 * nx_dirBS[k] + vx2 * ny_dirBS[k] + vx3 * nz_dirBS[k]) * ny_dirBS[k];
		 VeloZ = vx3 - (vx1 * nx_dirBS[k] + vx2 * ny_dirBS[k] + vx3 * nz_dirBS[k]) * nz_dirBS[k];
		 //phi = fac * (one + magS / (Op0000002+uk) * (one-q));
		 //phi = phi > one ? one:phi;
		 //phi = fac; //Test
		 q = testQ; //AAAAHHHHHH bitte wieder raus nehmen!!!!
		 phi = fac / (q * fabs(-ny_dirBS[k] - nz_dirBS[k]) + fac);
		 VeloY *= phi;
		 VeloZ *= phi;
         feq=c1o54* (drho/*+three*(    -vx2-vx3)*/+c9o2*(    -vx2-vx3)*(    -vx2-vx3) * (c1o1 + drho)-cu_sq); 
         (D.f[DIR_0PP])[ktn]=(c1o1-q)/(c1o1+q)*(f_BS-f_TN+(f_BS+f_TN-c2o1*feq*om1)/(c1o1-om1))*c1o2+(q*(f_BS+f_TN)-c6o1*c1o54*( -VeloY-VeloZ))/(c1o1+q) - c1o54 * drho;
      }

      q = q_dirBN[k];
      if (q>=c0o1 && q<=c1o1)
      {
		 VeloY = vx2 - (vx1 * nx_dirBN[k] + vx2 * ny_dirBN[k] + vx3 * nz_dirBN[k]) * ny_dirBN[k];
		 VeloZ = vx3 - (vx1 * nx_dirBN[k] + vx2 * ny_dirBN[k] + vx3 * nz_dirBN[k]) * nz_dirBN[k];
		 //phi = fac * (one + magS / (Op0000002+uk) * (one-q));
		 //phi = phi > one ? one:phi;
		 //phi = fac; //Test
		 q = testQ; //AAAAHHHHHH bitte wieder raus nehmen!!!!
		 phi = fac / (q * fabs( ny_dirBN[k] - nz_dirBN[k]) + fac);
		 VeloY *= phi;
		 VeloZ *= phi;
         feq=c1o54* (drho/*+three*(     vx2-vx3)*/+c9o2*(     vx2-vx3)*(     vx2-vx3) * (c1o1 + drho)-cu_sq); 
         (D.f[DIR_0MP])[kts]=(c1o1-q)/(c1o1+q)*(f_BN-f_TS+(f_BN+f_TS-c2o1*feq*om1)/(c1o1-om1))*c1o2+(q*(f_BN+f_TS)-c6o1*c1o54*( VeloY-VeloZ))/(c1o1+q) - c1o54 * drho;
      }

      q = q_dirTS[k];
      if (q>=c0o1 && q<=c1o1)
      {
		 VeloY = vx2 - (vx1 * nx_dirTS[k] + vx2 * ny_dirTS[k] + vx3 * nz_dirTS[k]) * ny_dirTS[k];
		 VeloZ = vx3 - (vx1 * nx_dirTS[k] + vx2 * ny_dirTS[k] + vx3 * nz_dirTS[k]) * nz_dirTS[k];
		 //phi = fac * (one + magS / (Op0000002+uk) * (one-q));
		 //phi = phi > one ? one:phi;
		 //phi = fac; //Test
		 q = testQ; //AAAAHHHHHH bitte wieder raus nehmen!!!!
		 phi = fac / (q * fabs(-ny_dirTS[k] + nz_dirTS[k]) + fac);
		 VeloY *= phi;
		 VeloZ *= phi;
         feq=c1o54* (drho/*+three*(    -vx2+vx3)*/+c9o2*(    -vx2+vx3)*(    -vx2+vx3) * (c1o1 + drho)-cu_sq); 
         (D.f[DIR_0PM])[kbn]=(c1o1-q)/(c1o1+q)*(f_TS-f_BN+(f_TS+f_BN-c2o1*feq*om1)/(c1o1-om1))*c1o2+(q*(f_TS+f_BN)-c6o1*c1o54*( -VeloY+VeloZ))/(c1o1+q) - c1o54 * drho;
      }

      q = q_dirTNE[k];
      if (q>=c0o1 && q<=c1o1)
      {
		 VeloX = vx1 - (vx1 * nx_dirTNE[k] + vx2 * ny_dirTNE[k] + vx3 * nz_dirTNE[k]) * nx_dirTNE[k];
		 VeloY = vx2 - (vx1 * nx_dirTNE[k] + vx2 * ny_dirTNE[k] + vx3 * nz_dirTNE[k]) * ny_dirTNE[k];
		 VeloZ = vx3 - (vx1 * nx_dirTNE[k] + vx2 * ny_dirTNE[k] + vx3 * nz_dirTNE[k]) * nz_dirTNE[k];
		 //phi = fac * (one + magS / (Op0000002+uk) * (one-q));
		 //phi = phi > one ? one:phi;
		 //phi = fac; //Test
		 q = testQ; //AAAAHHHHHH bitte wieder raus nehmen!!!!
		 phi = fac / (q * fabs( nx_dirTNE[k] + ny_dirTNE[k] + nz_dirTNE[k]) + fac);
		 VeloX *= phi;
		 VeloY *= phi;
		 VeloZ *= phi;
         feq=c1o216*(drho/*+three*( vx1+vx2+vx3)*/+c9o2*( vx1+vx2+vx3)*( vx1+vx2+vx3) * (c1o1 + drho)-cu_sq); 
         (D.f[DIR_MMM])[kbsw]=(c1o1-q)/(c1o1+q)*(f_TNE-f_BSW+(f_TNE+f_BSW-c2o1*feq*om1)/(c1o1-om1))*c1o2+(q*(f_TNE+f_BSW)-c6o1*c1o216*( VeloX+VeloY+VeloZ))/(c1o1+q) - c1o216 * drho;
      }

      q = q_dirBSW[k];
      if (q>=c0o1 && q<=c1o1)
      {
		 VeloX = vx1 - (vx1 * nx_dirBSW[k] + vx2 * ny_dirBSW[k] + vx3 * nz_dirBSW[k]) * nx_dirBSW[k];
		 VeloY = vx2 - (vx1 * nx_dirBSW[k] + vx2 * ny_dirBSW[k] + vx3 * nz_dirBSW[k]) * ny_dirBSW[k];
		 VeloZ = vx3 - (vx1 * nx_dirBSW[k] + vx2 * ny_dirBSW[k] + vx3 * nz_dirBSW[k]) * nz_dirBSW[k];
		 //phi = fac * (one + magS / (Op0000002+uk) * (one-q));
		 //phi = phi > one ? one:phi;
		 //phi = fac; //Test
		 q = testQ; //AAAAHHHHHH bitte wieder raus nehmen!!!!
		 phi = fac / (q * fabs(-nx_dirBSW[k] - ny_dirBSW[k] - nz_dirBSW[k]) + fac);
		 VeloX *= phi;
		 VeloY *= phi;
		 VeloZ *= phi;
         feq=c1o216*(drho/*+three*(-vx1-vx2-vx3)*/+c9o2*(-vx1-vx2-vx3)*(-vx1-vx2-vx3) * (c1o1 + drho)-cu_sq); 
         (D.f[DIR_PPP])[ktne]=(c1o1-q)/(c1o1+q)*(f_BSW-f_TNE+(f_BSW+f_TNE-c2o1*feq*om1)/(c1o1-om1))*c1o2+(q*(f_BSW+f_TNE)-c6o1*c1o216*(-VeloX-VeloY-VeloZ))/(c1o1+q) - c1o216 * drho;
      }

      q = q_dirBNE[k];
      if (q>=c0o1 && q<=c1o1)
      {
		 VeloX = vx1 - (vx1 * nx_dirBNE[k] + vx2 * ny_dirBNE[k] + vx3 * nz_dirBNE[k]) * nx_dirBNE[k];
		 VeloY = vx2 - (vx1 * nx_dirBNE[k] + vx2 * ny_dirBNE[k] + vx3 * nz_dirBNE[k]) * ny_dirBNE[k];
		 VeloZ = vx3 - (vx1 * nx_dirBNE[k] + vx2 * ny_dirBNE[k] + vx3 * nz_dirBNE[k]) * nz_dirBNE[k];
		 //phi = fac * (one + magS / (Op0000002+uk) * (one-q));
		 //phi = phi > one ? one:phi;
		 //phi = fac; //Test
		 q = testQ; //AAAAHHHHHH bitte wieder raus nehmen!!!!
		 phi = fac / (q * fabs( nx_dirBNE[k] + ny_dirBNE[k] - nz_dirBNE[k]) + fac);
		 VeloX *= phi;
		 VeloY *= phi;
		 VeloZ *= phi;
         feq=c1o216*(drho/*+three*( vx1+vx2-vx3)*/+c9o2*( vx1+vx2-vx3)*( vx1+vx2-vx3) * (c1o1 + drho)-cu_sq); 
         (D.f[DIR_MMP])[ktsw]=(c1o1-q)/(c1o1+q)*(f_BNE-f_TSW+(f_BNE+f_TSW-c2o1*feq*om1)/(c1o1-om1))*c1o2+(q*(f_BNE+f_TSW)-c6o1*c1o216*( VeloX+VeloY-VeloZ))/(c1o1+q) - c1o216 * drho;
      }

      q = q_dirTSW[k];
      if (q>=c0o1 && q<=c1o1)
      {
		 VeloX = vx1 - (vx1 * nx_dirTSW[k] + vx2 * ny_dirTSW[k] + vx3 * nz_dirTSW[k]) * nx_dirTSW[k];
		 VeloY = vx2 - (vx1 * nx_dirTSW[k] + vx2 * ny_dirTSW[k] + vx3 * nz_dirTSW[k]) * ny_dirTSW[k];
		 VeloZ = vx3 - (vx1 * nx_dirTSW[k] + vx2 * ny_dirTSW[k] + vx3 * nz_dirTSW[k]) * nz_dirTSW[k];
		 //phi = fac * (one + magS / (Op0000002+uk) * (one-q));
		 //phi = phi > one ? one:phi;
		 //phi = fac; //Test
		 q = testQ; //AAAAHHHHHH bitte wieder raus nehmen!!!!
		 phi = fac / (q * fabs(-nx_dirTSW[k] - ny_dirTSW[k] + nz_dirTSW[k]) + fac);
		 VeloX *= phi;
		 VeloY *= phi;
		 VeloZ *= phi;
         feq=c1o216*(drho/*+three*(-vx1-vx2+vx3)*/+c9o2*(-vx1-vx2+vx3)*(-vx1-vx2+vx3) * (c1o1 + drho)-cu_sq); 
         (D.f[DIR_PPM])[kbne]=(c1o1-q)/(c1o1+q)*(f_TSW-f_BNE+(f_TSW+f_BNE-c2o1*feq*om1)/(c1o1-om1))*c1o2+(q*(f_TSW+f_BNE)-c6o1*c1o216*(-VeloX-VeloY+VeloZ))/(c1o1+q) - c1o216 * drho;
      }

      q = q_dirTSE[k];
      if (q>=c0o1 && q<=c1o1)
      {
		 VeloX = vx1 - (vx1 * nx_dirTSE[k] + vx2 * ny_dirTSE[k] + vx3 * nz_dirTSE[k]) * nx_dirTSE[k];
		 VeloY = vx2 - (vx1 * nx_dirTSE[k] + vx2 * ny_dirTSE[k] + vx3 * nz_dirTSE[k]) * ny_dirTSE[k];
		 VeloZ = vx3 - (vx1 * nx_dirTSE[k] + vx2 * ny_dirTSE[k] + vx3 * nz_dirTSE[k]) * nz_dirTSE[k];
		 //phi = fac * (one + magS / (Op0000002+uk) * (one-q));
		 //phi = phi > one ? one:phi;
		 //phi = fac; //Test
		 q = testQ; //AAAAHHHHHH bitte wieder raus nehmen!!!!
		 phi = fac / (q * fabs( nx_dirTSE[k] - ny_dirTSE[k] + nz_dirTSE[k]) + fac);
		 VeloX *= phi;
		 VeloY *= phi;
		 VeloZ *= phi;
         feq=c1o216*(drho/*+three*( vx1-vx2+vx3)*/+c9o2*( vx1-vx2+vx3)*( vx1-vx2+vx3) * (c1o1 + drho)-cu_sq); 
         (D.f[DIR_MPM])[kbnw]=(c1o1-q)/(c1o1+q)*(f_TSE-f_BNW+(f_TSE+f_BNW-c2o1*feq*om1)/(c1o1-om1))*c1o2+(q*(f_TSE+f_BNW)-c6o1*c1o216*( VeloX-VeloY+VeloZ))/(c1o1+q) - c1o216 * drho;
      }

      q = q_dirBNW[k];
      if (q>=c0o1 && q<=c1o1)
      {
		 VeloX = vx1 - (vx1 * nx_dirBNW[k] + vx2 * ny_dirBNW[k] + vx3 * nz_dirBNW[k]) * nx_dirBNW[k];
		 VeloY = vx2 - (vx1 * nx_dirBNW[k] + vx2 * ny_dirBNW[k] + vx3 * nz_dirBNW[k]) * ny_dirBNW[k];
		 VeloZ = vx3 - (vx1 * nx_dirBNW[k] + vx2 * ny_dirBNW[k] + vx3 * nz_dirBNW[k]) * nz_dirBNW[k];
		 //phi = fac * (one + magS / (Op0000002+uk) * (one-q));
		 //phi = phi > one ? one:phi;
		 //phi = fac; //Test
		 q = testQ; //AAAAHHHHHH bitte wieder raus nehmen!!!!
		 phi = fac / (q * fabs(-nx_dirBNW[k] + ny_dirBNW[k] - nz_dirBNW[k]) + fac);
		 VeloX *= phi;
		 VeloY *= phi;
		 VeloZ *= phi;
         feq=c1o216*(drho/*+three*(-vx1+vx2-vx3)*/+c9o2*(-vx1+vx2-vx3)*(-vx1+vx2-vx3) * (c1o1 + drho)-cu_sq); 
         (D.f[DIR_PMP])[ktse]=(c1o1-q)/(c1o1+q)*(f_BNW-f_TSE+(f_BNW+f_TSE-c2o1*feq*om1)/(c1o1-om1))*c1o2+(q*(f_BNW+f_TSE)-c6o1*c1o216*(-VeloX+VeloY-VeloZ))/(c1o1+q) - c1o216 * drho;
      }

      q = q_dirBSE[k];
      if (q>=c0o1 && q<=c1o1)
      {
		 VeloX = vx1 - (vx1 * nx_dirBSE[k] + vx2 * ny_dirBSE[k] + vx3 * nz_dirBSE[k]) * nx_dirBSE[k];
		 VeloY = vx2 - (vx1 * nx_dirBSE[k] + vx2 * ny_dirBSE[k] + vx3 * nz_dirBSE[k]) * ny_dirBSE[k];
		 VeloZ = vx3 - (vx1 * nx_dirBSE[k] + vx2 * ny_dirBSE[k] + vx3 * nz_dirBSE[k]) * nz_dirBSE[k];
		 //phi = fac * (one + magS / (Op0000002+uk) * (one-q));
		 //phi = (phi > one) ? one:phi;
		 //phi = fac; //Test
		 q = testQ; //AAAAHHHHHH bitte wieder raus nehmen!!!!
		 phi = fac / (q * fabs( nx_dirBSE[k] - ny_dirBSE[k] - nz_dirBSE[k]) + fac);
		 VeloX *= phi;
		 VeloY *= phi;
		 VeloZ *= phi;
         feq=c1o216*(drho/*+three*( vx1-vx2-vx3)*/+c9o2*( vx1-vx2-vx3)*( vx1-vx2-vx3) * (c1o1 + drho)-cu_sq); 
         (D.f[DIR_MPP])[ktnw]=(c1o1-q)/(c1o1+q)*(f_BSE-f_TNW+(f_BSE+f_TNW-c2o1*feq*om1)/(c1o1-om1))*c1o2+(q*(f_BSE+f_TNW)-c6o1*c1o216*( VeloX-VeloY-VeloZ))/(c1o1+q) - c1o216 * drho;
      }

      q = q_dirTNW[k];
      if (q>=c0o1 && q<=c1o1)
      {
		 VeloX = vx1 - (vx1 * nx_dirTNW[k] + vx2 * ny_dirTNW[k] + vx3 * nz_dirTNW[k]) * nx_dirTNW[k];
		 VeloY = vx2 - (vx1 * nx_dirTNW[k] + vx2 * ny_dirTNW[k] + vx3 * nz_dirTNW[k]) * ny_dirTNW[k];
		 VeloZ = vx3 - (vx1 * nx_dirTNW[k] + vx2 * ny_dirTNW[k] + vx3 * nz_dirTNW[k]) * nz_dirTNW[k];
		 //phi = fac * (one + magS / (Op0000002+uk) * (one-q));
		 //phi = phi > one ? one:phi;
		 //phi = fac; //Test
		 q = testQ; //AAAAHHHHHH bitte wieder raus nehmen!!!!
		 phi = fac / (q * fabs(-nx_dirTNW[k] + ny_dirTNW[k] + nz_dirTNW[k]) + fac);
		 VeloX *= phi;
		 VeloY *= phi;
		 VeloZ *= phi;
         feq=c1o216*(drho/*+three*(-vx1+vx2+vx3)*/+c9o2*(-vx1+vx2+vx3)*(-vx1+vx2+vx3) * (c1o1 + drho)-cu_sq); 
         (D.f[DIR_PMM])[kbse]=(c1o1-q)/(c1o1+q)*(f_TNW-f_BSE+(f_TNW+f_BSE-c2o1*feq*om1)/(c1o1-om1))*c1o2+(q*(f_TNW+f_BSE)-c6o1*c1o216*(-VeloX+VeloY+VeloZ))/(c1o1+q) - c1o216 * drho;
      }
   }
}
////////////////////////////////////////////////////////////////////////////////////////////////////////////////////////////////////////////////////







































//////////////////////////////////////////////////////////////////////////////
__global__ void QSlipNormDeviceComp27(real* DD, 
												 int* k_Q, 
												 real* QQ,
												 unsigned int  numberOfBCnodes,
												 real om1, 
												 real* NormalX,
												 real* NormalY,
												 real* NormalZ,
												 unsigned int* neighborX,
												 unsigned int* neighborY,
												 unsigned int* neighborZ,
												 unsigned long long numberOfLBnodes, 
												 bool isEvenTimestep)
{
   Distributions27 D;
   if (isEvenTimestep==true)
   {
      D.f[DIR_P00] = &DD[DIR_P00 * numberOfLBnodes];
      D.f[DIR_M00] = &DD[DIR_M00 * numberOfLBnodes];
      D.f[DIR_0P0] = &DD[DIR_0P0 * numberOfLBnodes];
      D.f[DIR_0M0] = &DD[DIR_0M0 * numberOfLBnodes];
      D.f[DIR_00P] = &DD[DIR_00P * numberOfLBnodes];
      D.f[DIR_00M] = &DD[DIR_00M * numberOfLBnodes];
      D.f[DIR_PP0] = &DD[DIR_PP0 * numberOfLBnodes];
      D.f[DIR_MM0] = &DD[DIR_MM0 * numberOfLBnodes];
      D.f[DIR_PM0] = &DD[DIR_PM0 * numberOfLBnodes];
      D.f[DIR_MP0] = &DD[DIR_MP0 * numberOfLBnodes];
      D.f[DIR_P0P] = &DD[DIR_P0P * numberOfLBnodes];
      D.f[DIR_M0M] = &DD[DIR_M0M * numberOfLBnodes];
      D.f[DIR_P0M] = &DD[DIR_P0M * numberOfLBnodes];
      D.f[DIR_M0P] = &DD[DIR_M0P * numberOfLBnodes];
      D.f[DIR_0PP] = &DD[DIR_0PP * numberOfLBnodes];
      D.f[DIR_0MM] = &DD[DIR_0MM * numberOfLBnodes];
      D.f[DIR_0PM] = &DD[DIR_0PM * numberOfLBnodes];
      D.f[DIR_0MP] = &DD[DIR_0MP * numberOfLBnodes];
      D.f[DIR_000] = &DD[DIR_000 * numberOfLBnodes];
      D.f[DIR_PPP] = &DD[DIR_PPP * numberOfLBnodes];
      D.f[DIR_MMP] = &DD[DIR_MMP * numberOfLBnodes];
      D.f[DIR_PMP] = &DD[DIR_PMP * numberOfLBnodes];
      D.f[DIR_MPP] = &DD[DIR_MPP * numberOfLBnodes];
      D.f[DIR_PPM] = &DD[DIR_PPM * numberOfLBnodes];
      D.f[DIR_MMM] = &DD[DIR_MMM * numberOfLBnodes];
      D.f[DIR_PMM] = &DD[DIR_PMM * numberOfLBnodes];
      D.f[DIR_MPM] = &DD[DIR_MPM * numberOfLBnodes];
   } 
   else
   {
      D.f[DIR_M00] = &DD[DIR_P00 * numberOfLBnodes];
      D.f[DIR_P00] = &DD[DIR_M00 * numberOfLBnodes];
      D.f[DIR_0M0] = &DD[DIR_0P0 * numberOfLBnodes];
      D.f[DIR_0P0] = &DD[DIR_0M0 * numberOfLBnodes];
      D.f[DIR_00M] = &DD[DIR_00P * numberOfLBnodes];
      D.f[DIR_00P] = &DD[DIR_00M * numberOfLBnodes];
      D.f[DIR_MM0] = &DD[DIR_PP0 * numberOfLBnodes];
      D.f[DIR_PP0] = &DD[DIR_MM0 * numberOfLBnodes];
      D.f[DIR_MP0] = &DD[DIR_PM0 * numberOfLBnodes];
      D.f[DIR_PM0] = &DD[DIR_MP0 * numberOfLBnodes];
      D.f[DIR_M0M] = &DD[DIR_P0P * numberOfLBnodes];
      D.f[DIR_P0P] = &DD[DIR_M0M * numberOfLBnodes];
      D.f[DIR_M0P] = &DD[DIR_P0M * numberOfLBnodes];
      D.f[DIR_P0M] = &DD[DIR_M0P * numberOfLBnodes];
      D.f[DIR_0MM] = &DD[DIR_0PP * numberOfLBnodes];
      D.f[DIR_0PP] = &DD[DIR_0MM * numberOfLBnodes];
      D.f[DIR_0MP] = &DD[DIR_0PM * numberOfLBnodes];
      D.f[DIR_0PM] = &DD[DIR_0MP * numberOfLBnodes];
      D.f[DIR_000] = &DD[DIR_000 * numberOfLBnodes];
      D.f[DIR_PPP] = &DD[DIR_MMM * numberOfLBnodes];
      D.f[DIR_MMP] = &DD[DIR_PPM * numberOfLBnodes];
      D.f[DIR_PMP] = &DD[DIR_MPM * numberOfLBnodes];
      D.f[DIR_MPP] = &DD[DIR_PMM * numberOfLBnodes];
      D.f[DIR_PPM] = &DD[DIR_MMP * numberOfLBnodes];
      D.f[DIR_MMM] = &DD[DIR_PPP * numberOfLBnodes];
      D.f[DIR_PMM] = &DD[DIR_MPP * numberOfLBnodes];
      D.f[DIR_MPM] = &DD[DIR_PMP * numberOfLBnodes];
   }
   ////////////////////////////////////////////////////////////////////////////////
   const unsigned  x = threadIdx.x;  // Globaler x-Index 
   const unsigned  y = blockIdx.x;   // Globaler y-Index 
   const unsigned  z = blockIdx.y;   // Globaler z-Index 

   const unsigned nx = blockDim.x;
   const unsigned ny = gridDim.x;

   const unsigned k = nx*(ny*z + y) + x;
   //////////////////////////////////////////////////////////////////////////

   if(k< numberOfBCnodes)
   {
      ////////////////////////////////////////////////////////////////////////////////
      real *q_dirE,   *q_dirW,   *q_dirN,   *q_dirS,   *q_dirT,   *q_dirB, 
            *q_dirNE,  *q_dirSW,  *q_dirSE,  *q_dirNW,  *q_dirTE,  *q_dirBW,
            *q_dirBE,  *q_dirTW,  *q_dirTN,  *q_dirBS,  *q_dirBN,  *q_dirTS,
            *q_dirTNE, *q_dirTSW, *q_dirTSE, *q_dirTNW, *q_dirBNE, *q_dirBSW,
            *q_dirBSE, *q_dirBNW; 
      q_dirE   = &QQ[DIR_P00 * numberOfBCnodes];
      q_dirW   = &QQ[DIR_M00 * numberOfBCnodes];
      q_dirN   = &QQ[DIR_0P0 * numberOfBCnodes];
      q_dirS   = &QQ[DIR_0M0 * numberOfBCnodes];
      q_dirT   = &QQ[DIR_00P * numberOfBCnodes];
      q_dirB   = &QQ[DIR_00M * numberOfBCnodes];
      q_dirNE  = &QQ[DIR_PP0 * numberOfBCnodes];
      q_dirSW  = &QQ[DIR_MM0 * numberOfBCnodes];
      q_dirSE  = &QQ[DIR_PM0 * numberOfBCnodes];
      q_dirNW  = &QQ[DIR_MP0 * numberOfBCnodes];
      q_dirTE  = &QQ[DIR_P0P * numberOfBCnodes];
      q_dirBW  = &QQ[DIR_M0M * numberOfBCnodes];
      q_dirBE  = &QQ[DIR_P0M * numberOfBCnodes];
      q_dirTW  = &QQ[DIR_M0P * numberOfBCnodes];
      q_dirTN  = &QQ[DIR_0PP * numberOfBCnodes];
      q_dirBS  = &QQ[DIR_0MM * numberOfBCnodes];
      q_dirBN  = &QQ[DIR_0PM * numberOfBCnodes];
      q_dirTS  = &QQ[DIR_0MP * numberOfBCnodes];
      q_dirTNE = &QQ[DIR_PPP * numberOfBCnodes];
      q_dirTSW = &QQ[DIR_MMP * numberOfBCnodes];
      q_dirTSE = &QQ[DIR_PMP * numberOfBCnodes];
      q_dirTNW = &QQ[DIR_MPP * numberOfBCnodes];
      q_dirBNE = &QQ[DIR_PPM * numberOfBCnodes];
      q_dirBSW = &QQ[DIR_MMM * numberOfBCnodes];
      q_dirBSE = &QQ[DIR_PMM * numberOfBCnodes];
      q_dirBNW = &QQ[DIR_MPM * numberOfBCnodes];
      ////////////////////////////////////////////////////////////////////////////////
      real *nx_dirE,   *nx_dirW,   *nx_dirN,   *nx_dirS,   *nx_dirT,   *nx_dirB, 
              *nx_dirNE,  *nx_dirSW,  *nx_dirSE,  *nx_dirNW,  *nx_dirTE,  *nx_dirBW,
              *nx_dirBE,  *nx_dirTW,  *nx_dirTN,  *nx_dirBS,  *nx_dirBN,  *nx_dirTS,
              *nx_dirTNE, *nx_dirTSW, *nx_dirTSE, *nx_dirTNW, *nx_dirBNE, *nx_dirBSW,
              *nx_dirBSE, *nx_dirBNW; 
      nx_dirE   = &NormalX[DIR_P00 * numberOfBCnodes];
      nx_dirW   = &NormalX[DIR_M00 * numberOfBCnodes];
      nx_dirN   = &NormalX[DIR_0P0 * numberOfBCnodes];
      nx_dirS   = &NormalX[DIR_0M0 * numberOfBCnodes];
      nx_dirT   = &NormalX[DIR_00P * numberOfBCnodes];
      nx_dirB   = &NormalX[DIR_00M * numberOfBCnodes];
      nx_dirNE  = &NormalX[DIR_PP0 * numberOfBCnodes];
      nx_dirSW  = &NormalX[DIR_MM0 * numberOfBCnodes];
      nx_dirSE  = &NormalX[DIR_PM0 * numberOfBCnodes];
      nx_dirNW  = &NormalX[DIR_MP0 * numberOfBCnodes];
      nx_dirTE  = &NormalX[DIR_P0P * numberOfBCnodes];
      nx_dirBW  = &NormalX[DIR_M0M * numberOfBCnodes];
      nx_dirBE  = &NormalX[DIR_P0M * numberOfBCnodes];
      nx_dirTW  = &NormalX[DIR_M0P * numberOfBCnodes];
      nx_dirTN  = &NormalX[DIR_0PP * numberOfBCnodes];
      nx_dirBS  = &NormalX[DIR_0MM * numberOfBCnodes];
      nx_dirBN  = &NormalX[DIR_0PM * numberOfBCnodes];
      nx_dirTS  = &NormalX[DIR_0MP * numberOfBCnodes];
      nx_dirTNE = &NormalX[DIR_PPP * numberOfBCnodes];
      nx_dirTSW = &NormalX[DIR_MMP * numberOfBCnodes];
      nx_dirTSE = &NormalX[DIR_PMP * numberOfBCnodes];
      nx_dirTNW = &NormalX[DIR_MPP * numberOfBCnodes];
      nx_dirBNE = &NormalX[DIR_PPM * numberOfBCnodes];
      nx_dirBSW = &NormalX[DIR_MMM * numberOfBCnodes];
      nx_dirBSE = &NormalX[DIR_PMM * numberOfBCnodes];
      nx_dirBNW = &NormalX[DIR_MPM * numberOfBCnodes];
      ////////////////////////////////////////////////////////////////////////////////
      real *ny_dirE,   *ny_dirW,   *ny_dirN,   *ny_dirS,   *ny_dirT,   *ny_dirB, 
              *ny_dirNE,  *ny_dirSW,  *ny_dirSE,  *ny_dirNW,  *ny_dirTE,  *ny_dirBW,
              *ny_dirBE,  *ny_dirTW,  *ny_dirTN,  *ny_dirBS,  *ny_dirBN,  *ny_dirTS,
              *ny_dirTNE, *ny_dirTSW, *ny_dirTSE, *ny_dirTNW, *ny_dirBNE, *ny_dirBSW,
              *ny_dirBSE, *ny_dirBNW; 
      ny_dirE   = &NormalY[DIR_P00 * numberOfBCnodes];
      ny_dirW   = &NormalY[DIR_M00 * numberOfBCnodes];
      ny_dirN   = &NormalY[DIR_0P0 * numberOfBCnodes];
      ny_dirS   = &NormalY[DIR_0M0 * numberOfBCnodes];
      ny_dirT   = &NormalY[DIR_00P * numberOfBCnodes];
      ny_dirB   = &NormalY[DIR_00M * numberOfBCnodes];
      ny_dirNE  = &NormalY[DIR_PP0 * numberOfBCnodes];
      ny_dirSW  = &NormalY[DIR_MM0 * numberOfBCnodes];
      ny_dirSE  = &NormalY[DIR_PM0 * numberOfBCnodes];
      ny_dirNW  = &NormalY[DIR_MP0 * numberOfBCnodes];
      ny_dirTE  = &NormalY[DIR_P0P * numberOfBCnodes];
      ny_dirBW  = &NormalY[DIR_M0M * numberOfBCnodes];
      ny_dirBE  = &NormalY[DIR_P0M * numberOfBCnodes];
      ny_dirTW  = &NormalY[DIR_M0P * numberOfBCnodes];
      ny_dirTN  = &NormalY[DIR_0PP * numberOfBCnodes];
      ny_dirBS  = &NormalY[DIR_0MM * numberOfBCnodes];
      ny_dirBN  = &NormalY[DIR_0PM * numberOfBCnodes];
      ny_dirTS  = &NormalY[DIR_0MP * numberOfBCnodes];
      ny_dirTNE = &NormalY[DIR_PPP * numberOfBCnodes];
      ny_dirTSW = &NormalY[DIR_MMP * numberOfBCnodes];
      ny_dirTSE = &NormalY[DIR_PMP * numberOfBCnodes];
      ny_dirTNW = &NormalY[DIR_MPP * numberOfBCnodes];
      ny_dirBNE = &NormalY[DIR_PPM * numberOfBCnodes];
      ny_dirBSW = &NormalY[DIR_MMM * numberOfBCnodes];
      ny_dirBSE = &NormalY[DIR_PMM * numberOfBCnodes];
      ny_dirBNW = &NormalY[DIR_MPM * numberOfBCnodes];
      ////////////////////////////////////////////////////////////////////////////////
      real *nz_dirE,   *nz_dirW,   *nz_dirN,   *nz_dirS,   *nz_dirT,   *nz_dirB, 
              *nz_dirNE,  *nz_dirSW,  *nz_dirSE,  *nz_dirNW,  *nz_dirTE,  *nz_dirBW,
              *nz_dirBE,  *nz_dirTW,  *nz_dirTN,  *nz_dirBS,  *nz_dirBN,  *nz_dirTS,
              *nz_dirTNE, *nz_dirTSW, *nz_dirTSE, *nz_dirTNW, *nz_dirBNE, *nz_dirBSW,
              *nz_dirBSE, *nz_dirBNW; 
      nz_dirE   = &NormalZ[DIR_P00 * numberOfBCnodes];
      nz_dirW   = &NormalZ[DIR_M00 * numberOfBCnodes];
      nz_dirN   = &NormalZ[DIR_0P0 * numberOfBCnodes];
      nz_dirS   = &NormalZ[DIR_0M0 * numberOfBCnodes];
      nz_dirT   = &NormalZ[DIR_00P * numberOfBCnodes];
      nz_dirB   = &NormalZ[DIR_00M * numberOfBCnodes];
      nz_dirNE  = &NormalZ[DIR_PP0 * numberOfBCnodes];
      nz_dirSW  = &NormalZ[DIR_MM0 * numberOfBCnodes];
      nz_dirSE  = &NormalZ[DIR_PM0 * numberOfBCnodes];
      nz_dirNW  = &NormalZ[DIR_MP0 * numberOfBCnodes];
      nz_dirTE  = &NormalZ[DIR_P0P * numberOfBCnodes];
      nz_dirBW  = &NormalZ[DIR_M0M * numberOfBCnodes];
      nz_dirBE  = &NormalZ[DIR_P0M * numberOfBCnodes];
      nz_dirTW  = &NormalZ[DIR_M0P * numberOfBCnodes];
      nz_dirTN  = &NormalZ[DIR_0PP * numberOfBCnodes];
      nz_dirBS  = &NormalZ[DIR_0MM * numberOfBCnodes];
      nz_dirBN  = &NormalZ[DIR_0PM * numberOfBCnodes];
      nz_dirTS  = &NormalZ[DIR_0MP * numberOfBCnodes];
      nz_dirTNE = &NormalZ[DIR_PPP * numberOfBCnodes];
      nz_dirTSW = &NormalZ[DIR_MMP * numberOfBCnodes];
      nz_dirTSE = &NormalZ[DIR_PMP * numberOfBCnodes];
      nz_dirTNW = &NormalZ[DIR_MPP * numberOfBCnodes];
      nz_dirBNE = &NormalZ[DIR_PPM * numberOfBCnodes];
      nz_dirBSW = &NormalZ[DIR_MMM * numberOfBCnodes];
      nz_dirBSE = &NormalZ[DIR_PMM * numberOfBCnodes];
      nz_dirBNW = &NormalZ[DIR_MPM * numberOfBCnodes];
      ////////////////////////////////////////////////////////////////////////////////
      //index
      unsigned int KQK  = k_Q[k];
      unsigned int kzero= KQK;
      unsigned int ke   = KQK;
      unsigned int kw   = neighborX[KQK];
      unsigned int kn   = KQK;
      unsigned int ks   = neighborY[KQK];
      unsigned int kt   = KQK;
      unsigned int kb   = neighborZ[KQK];
      unsigned int ksw  = neighborY[kw];
      unsigned int kne  = KQK;
      unsigned int kse  = ks;
      unsigned int knw  = kw;
      unsigned int kbw  = neighborZ[kw];
      unsigned int kte  = KQK;
      unsigned int kbe  = kb;
      unsigned int ktw  = kw;
      unsigned int kbs  = neighborZ[ks];
      unsigned int ktn  = KQK;
      unsigned int kbn  = kb;
      unsigned int kts  = ks;
      unsigned int ktse = ks;
      unsigned int kbnw = kbw;
      unsigned int ktnw = kw;
      unsigned int kbse = kbs;
      unsigned int ktsw = ksw;
      unsigned int kbne = kb;
      unsigned int ktne = KQK;
      unsigned int kbsw = neighborZ[ksw];
      ////////////////////////////////////////////////////////////////////////////////
      real f_W    = (D.f[DIR_P00])[ke   ];
      real f_E    = (D.f[DIR_M00])[kw   ];
      real f_S    = (D.f[DIR_0P0])[kn   ];
      real f_N    = (D.f[DIR_0M0])[ks   ];
      real f_B    = (D.f[DIR_00P])[kt   ];
      real f_T    = (D.f[DIR_00M])[kb   ];
      real f_SW   = (D.f[DIR_PP0])[kne  ];
      real f_NE   = (D.f[DIR_MM0])[ksw  ];
      real f_NW   = (D.f[DIR_PM0])[kse  ];
      real f_SE   = (D.f[DIR_MP0])[knw  ];
      real f_BW   = (D.f[DIR_P0P])[kte  ];
      real f_TE   = (D.f[DIR_M0M])[kbw  ];
      real f_TW   = (D.f[DIR_P0M])[kbe  ];
      real f_BE   = (D.f[DIR_M0P])[ktw  ];
      real f_BS   = (D.f[DIR_0PP])[ktn  ];
      real f_TN   = (D.f[DIR_0MM])[kbs  ];
      real f_TS   = (D.f[DIR_0PM])[kbn  ];
      real f_BN   = (D.f[DIR_0MP])[kts  ];
      real f_BSW  = (D.f[DIR_PPP])[ktne ];
      real f_BNE  = (D.f[DIR_MMP])[ktsw ];
      real f_BNW  = (D.f[DIR_PMP])[ktse ];
      real f_BSE  = (D.f[DIR_MPP])[ktnw ];
      real f_TSW  = (D.f[DIR_PPM])[kbne ];
      real f_TNE  = (D.f[DIR_MMM])[kbsw ];
      real f_TNW  = (D.f[DIR_PMM])[kbse ];
      real f_TSE  = (D.f[DIR_MPM])[kbnw ];
      ////////////////////////////////////////////////////////////////////////////////
      real vx1, vx2, vx3, drho, feq, q;
      drho   =  f_TSE + f_TNW + f_TNE + f_TSW + f_BSE + f_BNW + f_BNE + f_BSW +
                f_BN + f_TS + f_TN + f_BS + f_BE + f_TW + f_TE + f_BW + f_SE + f_NW + f_NE + f_SW + 
                f_T + f_B + f_N + f_S + f_E + f_W + ((D.f[DIR_000])[kzero]); 

      vx1    =  (((f_TSE - f_BNW) - (f_TNW - f_BSE)) + ((f_TNE - f_BSW) - (f_TSW - f_BNE)) +
                ((f_BE - f_TW)   + (f_TE - f_BW))   + ((f_SE - f_NW)   + (f_NE - f_SW)) +
                (f_E - f_W)) / (c1o1 + drho); 
         

      vx2    =   ((-(f_TSE - f_BNW) + (f_TNW - f_BSE)) + ((f_TNE - f_BSW) - (f_TSW - f_BNE)) +
                 ((f_BN - f_TS)   + (f_TN - f_BS))    + (-(f_SE - f_NW)  + (f_NE - f_SW)) +
                 (f_N - f_S)) / (c1o1 + drho); 

      vx3    =   (((f_TSE - f_BNW) + (f_TNW - f_BSE)) + ((f_TNE - f_BSW) + (f_TSW - f_BNE)) +
                 (-(f_BN - f_TS)  + (f_TN - f_BS))   + ((f_TE - f_BW)   - (f_BE - f_TW)) +
                 (f_T - f_B)) / (c1o1 + drho); 

      real cu_sq=c3o2*(vx1*vx1+vx2*vx2+vx3*vx3) * (c1o1 + drho);

      //////////////////////////////////////////////////////////////////////////
      if (isEvenTimestep==false)
      {
         D.f[DIR_P00] = &DD[DIR_P00 * numberOfLBnodes];
         D.f[DIR_M00] = &DD[DIR_M00 * numberOfLBnodes];
         D.f[DIR_0P0] = &DD[DIR_0P0 * numberOfLBnodes];
         D.f[DIR_0M0] = &DD[DIR_0M0 * numberOfLBnodes];
         D.f[DIR_00P] = &DD[DIR_00P * numberOfLBnodes];
         D.f[DIR_00M] = &DD[DIR_00M * numberOfLBnodes];
         D.f[DIR_PP0] = &DD[DIR_PP0 * numberOfLBnodes];
         D.f[DIR_MM0] = &DD[DIR_MM0 * numberOfLBnodes];
         D.f[DIR_PM0] = &DD[DIR_PM0 * numberOfLBnodes];
         D.f[DIR_MP0] = &DD[DIR_MP0 * numberOfLBnodes];
         D.f[DIR_P0P] = &DD[DIR_P0P * numberOfLBnodes];
         D.f[DIR_M0M] = &DD[DIR_M0M * numberOfLBnodes];
         D.f[DIR_P0M] = &DD[DIR_P0M * numberOfLBnodes];
         D.f[DIR_M0P] = &DD[DIR_M0P * numberOfLBnodes];
         D.f[DIR_0PP] = &DD[DIR_0PP * numberOfLBnodes];
         D.f[DIR_0MM] = &DD[DIR_0MM * numberOfLBnodes];
         D.f[DIR_0PM] = &DD[DIR_0PM * numberOfLBnodes];
         D.f[DIR_0MP] = &DD[DIR_0MP * numberOfLBnodes];
         D.f[DIR_000] = &DD[DIR_000 * numberOfLBnodes];
         D.f[DIR_PPP] = &DD[DIR_PPP * numberOfLBnodes];
         D.f[DIR_MMP] = &DD[DIR_MMP * numberOfLBnodes];
         D.f[DIR_PMP] = &DD[DIR_PMP * numberOfLBnodes];
         D.f[DIR_MPP] = &DD[DIR_MPP * numberOfLBnodes];
         D.f[DIR_PPM] = &DD[DIR_PPM * numberOfLBnodes];
         D.f[DIR_MMM] = &DD[DIR_MMM * numberOfLBnodes];
         D.f[DIR_PMM] = &DD[DIR_PMM * numberOfLBnodes];
         D.f[DIR_MPM] = &DD[DIR_MPM * numberOfLBnodes];
      } 
      else
      {
         D.f[DIR_M00] = &DD[DIR_P00 * numberOfLBnodes];
         D.f[DIR_P00] = &DD[DIR_M00 * numberOfLBnodes];
         D.f[DIR_0M0] = &DD[DIR_0P0 * numberOfLBnodes];
         D.f[DIR_0P0] = &DD[DIR_0M0 * numberOfLBnodes];
         D.f[DIR_00M] = &DD[DIR_00P * numberOfLBnodes];
         D.f[DIR_00P] = &DD[DIR_00M * numberOfLBnodes];
         D.f[DIR_MM0] = &DD[DIR_PP0 * numberOfLBnodes];
         D.f[DIR_PP0] = &DD[DIR_MM0 * numberOfLBnodes];
         D.f[DIR_MP0] = &DD[DIR_PM0 * numberOfLBnodes];
         D.f[DIR_PM0] = &DD[DIR_MP0 * numberOfLBnodes];
         D.f[DIR_M0M] = &DD[DIR_P0P * numberOfLBnodes];
         D.f[DIR_P0P] = &DD[DIR_M0M * numberOfLBnodes];
         D.f[DIR_M0P] = &DD[DIR_P0M * numberOfLBnodes];
         D.f[DIR_P0M] = &DD[DIR_M0P * numberOfLBnodes];
         D.f[DIR_0MM] = &DD[DIR_0PP * numberOfLBnodes];
         D.f[DIR_0PP] = &DD[DIR_0MM * numberOfLBnodes];
         D.f[DIR_0MP] = &DD[DIR_0PM * numberOfLBnodes];
         D.f[DIR_0PM] = &DD[DIR_0MP * numberOfLBnodes];
         D.f[DIR_000] = &DD[DIR_000 * numberOfLBnodes];
         D.f[DIR_PPP] = &DD[DIR_MMM * numberOfLBnodes];
         D.f[DIR_MMP] = &DD[DIR_PPM * numberOfLBnodes];
         D.f[DIR_PMP] = &DD[DIR_MPM * numberOfLBnodes];
         D.f[DIR_MPP] = &DD[DIR_PMM * numberOfLBnodes];
         D.f[DIR_PPM] = &DD[DIR_MMP * numberOfLBnodes];
         D.f[DIR_MMM] = &DD[DIR_PPP * numberOfLBnodes];
         D.f[DIR_PMM] = &DD[DIR_MPP * numberOfLBnodes];
         D.f[DIR_MPM] = &DD[DIR_PMP * numberOfLBnodes];
      }
      ////////////////////////////////////////////////////////////////////////////////////////////////////////////////////////////////////////////////////////
	  real VeloX = vx1;
	  real VeloY = vx2;
	  real VeloZ = vx3;
	  real fac = c1o100;//0.5;
 	  //real phi = c0o1;
	  real alpha = c1o100;
      ////////////////////////////////////////////////////////////////////////////////////////////////////////////////////////////////////////////////////////
      real kxyFromfcNEQ = -(c3o1 * om1 / (c1o1-om1))*((f_SW+f_BSW+f_TSW-f_NW-f_BNW-f_TNW-f_SE-f_BSE-f_TSE+f_NE+f_BNE+f_TNE ) / (c1o1 + drho) - ((vx1*vx2)));
      real kyzFromfcNEQ = -(c3o1 * om1 / (c1o1-om1))*((f_BS+f_BSE+f_BSW-f_TS-f_TSE-f_TSW-f_BN-f_BNE-f_BNW+f_TN+f_TNE+f_TNW ) / (c1o1 + drho) - ((vx2*vx3)));
      real kxzFromfcNEQ = -(c3o1 * om1 / (c1o1-om1))*((f_BW+f_BSW+f_BNW-f_TW-f_TSW-f_TNW-f_BE-f_BSE-f_BNE+f_TE+f_TSE+f_TNE ) / (c1o1 + drho) - ((vx1*vx3)));

	  real kxxFromfcNEQ = -(c3o1 * om1 / (c1o1-om1))*((f_E+f_NE+f_SE+f_TE+f_BE+f_W+f_NW+f_SW+f_TW+f_BW+ f_TNE+f_TSE+f_BNE+f_TNE+ f_TNW+f_TSW+f_BNW+f_TNW ) / (c1o1 + drho) - ((c1o3*drho + vx1*vx1)));
	  real kyyFromfcNEQ = -(c3o1 * om1 / (c1o1-om1))*((f_N+f_NE+f_NW+f_TN+f_BN+f_S+f_SE+f_SW+f_TS+f_BS+ f_TNE+f_TSE+f_BNE+f_TNE+ f_TNW+f_TSW+f_BNW+f_TNW ) / (c1o1 + drho) - ((c1o3*drho + vx2*vx2)));
	  real kzzFromfcNEQ = -(c3o1 * om1 / (c1o1-om1))*((f_T+f_TE+f_TW+f_TN+f_BS+f_B+f_BE+f_BW+f_BN+f_BS+ f_TNE+f_TSE+f_BNE+f_TNE+ f_TNW+f_TSW+f_BNW+f_TNW ) / (c1o1 + drho) - ((c1o3*drho + vx3*vx3)));

	  real magS = sqrtf(kxyFromfcNEQ*kxyFromfcNEQ + kyzFromfcNEQ*kyzFromfcNEQ + kxzFromfcNEQ*kxzFromfcNEQ + kxxFromfcNEQ*kxxFromfcNEQ + kyyFromfcNEQ*kyyFromfcNEQ + kzzFromfcNEQ*kzzFromfcNEQ);

	  fac = fac * magS / (c1o3 * (c1o1 / om1 - c1o2));
      ////////////////////////////////////////////////////////////////////////////////////////////////////////////////////////////////////////////////////////
	  real *facAst = &QQ[DIR_000 * numberOfBCnodes];

	  fac = fac * alpha + facAst[k] * (c1o1 - alpha);
	  facAst[k] = fac;
	  //(&QQ[DIR_000 * numberOfBCnodes])[KQK] = fac;
      ////////////////////////////////////////////////////////////////////////////////////////////////////////////////////////////////////////////////////////
	  ////real uk = sqrtf(vx1*vx1 + vx2*vx2 + vx3*vx3);
      ////////////////////////////////////////////////////////////////////////////////////////////////////////////////////////////////////////////////////////
	  //real phi = expf(magS/0.01f) - one;
	  //phi = (phi > one) ? one:phi;
      ////////////////////////////////////////////////////////////////////////////////////////////////////////////////////////////////////////////////////////
	  //real C = five;
	  //real kappa = 0.41f;
	  //real phi = (C * kappa * c1o2 * logf(magS / (c1o3 * (one / om1 - c1o2))) - one) / (C * kappa * c1o2 * logf(magS / (c1o3 * (one / om1 - c1o2))));
	  //phi = (phi < zero) ? zero:phi;
      ////////////////////////////////////////////////////////////////////////////////////////////////////////////////////////////////////////////////////////
	  //real sum = zero, count = zero;
   //   q = q_dirE   [k]; if (q>=zero && q<=one) sum += (q *   nx_dirE[k] ); count += one;
   //   q = q_dirW   [k]; if (q>=zero && q<=one) sum += (q * (-nx_dirW[k])); count += one;
   //   q = q_dirN   [k]; if (q>=zero && q<=one) sum += (q *   nx_dirN[k] ); count += one;
   //   q = q_dirS   [k]; if (q>=zero && q<=one) sum += (q * (-nx_dirS[k])); count += one;
   //   q = q_dirT   [k]; if (q>=zero && q<=one) sum += (q *   nx_dirT[k] ); count += one;
   //   q = q_dirB   [k]; if (q>=zero && q<=one) sum += (q * (-nx_dirB[k])); count += one;
   //   q = q_dirNE  [k]; if (q>=zero && q<=one) sum += (q * (  nx_dirNE[k]  + ny_dirNE[k])/(sqrtf(two))); count += one;
   //   q = q_dirSW  [k]; if (q>=zero && q<=one) sum += (q * ((-nx_dirSW[k]) - ny_dirSW[k])/(sqrtf(two))); count += one;
   //   q = q_dirSE  [k]; if (q>=zero && q<=one) sum += (q * (  nx_dirSE[k]  - ny_dirSE[k])/(sqrtf(two))); count += one;
   //   q = q_dirNW  [k]; if (q>=zero && q<=one) sum += (q * ((-nx_dirNW[k]) + ny_dirNW[k])/(sqrtf(two))); count += one;
   //   q = q_dirTE  [k]; if (q>=zero && q<=one) sum += (q * (  nx_dirTE[k]  + nz_dirTE[k])/(sqrtf(two))); count += one;
   //   q = q_dirBW  [k]; if (q>=zero && q<=one) sum += (q * ((-nx_dirBW[k]) - nz_dirBW[k])/(sqrtf(two))); count += one;
   //   q = q_dirBE  [k]; if (q>=zero && q<=one) sum += (q * (  nx_dirBE[k]  - nz_dirBE[k])/(sqrtf(two))); count += one;
   //   q = q_dirTW  [k]; if (q>=zero && q<=one) sum += (q * ((-nx_dirTW[k]) + nz_dirTW[k])/(sqrtf(two))); count += one;
   //   q = q_dirTN  [k]; if (q>=zero && q<=one) sum += (q * (  ny_dirTN[k]  + nz_dirTN[k])/(sqrtf(two))); count += one;
   //   q = q_dirBS  [k]; if (q>=zero && q<=one) sum += (q * ((-ny_dirBS[k]) - nz_dirBS[k])/(sqrtf(two))); count += one;
   //   q = q_dirBN  [k]; if (q>=zero && q<=one) sum += (q * (  ny_dirBN[k]  - nz_dirBN[k])/(sqrtf(two))); count += one;
   //   q = q_dirTS  [k]; if (q>=zero && q<=one) sum += (q * ((-ny_dirTS[k]) + nz_dirTS[k])/(sqrtf(two))); count += one;
   //   q = q_dirTNE [k]; if (q>=zero && q<=one) sum += (q * (  nx_dirTNE[k] + ny_dirTNE[k] + nz_dirTNE[k])/(sqrtf(three))); count += one;
   //   q = q_dirTSW [k]; if (q>=zero && q<=one) sum += (q * ((-nx_dirTSW[k])- ny_dirTSW[k] + nz_dirTSW[k])/(sqrtf(three))); count += one;
   //   q = q_dirTSE [k]; if (q>=zero && q<=one) sum += (q * (  nx_dirTSE[k] - ny_dirTSE[k] + nz_dirTSE[k])/(sqrtf(three))); count += one;
   //   q = q_dirTNW [k]; if (q>=zero && q<=one) sum += (q * ((-nx_dirTNW[k])+ ny_dirTNW[k] + nz_dirTNW[k])/(sqrtf(three))); count += one;
   //   q = q_dirBNE [k]; if (q>=zero && q<=one) sum += (q * (  nx_dirBNE[k] + ny_dirBNE[k] - nz_dirBNE[k])/(sqrtf(three))); count += one;
   //   q = q_dirBSW [k]; if (q>=zero && q<=one) sum += (q * ((-nx_dirBSW[k])- ny_dirBSW[k] - nz_dirBSW[k])/(sqrtf(three))); count += one;
   //   q = q_dirBSE [k]; if (q>=zero && q<=one) sum += (q * (  nx_dirBSE[k] - ny_dirBSE[k] - nz_dirBSE[k])/(sqrtf(three))); count += one;
   //   q = q_dirBNW [k]; if (q>=zero && q<=one) sum += (q * ((-nx_dirBNW[k])+ ny_dirBNW[k] - nz_dirBNW[k])/(sqrtf(three))); count += one;
	  //real qMed = sum/count;
	  //real phi = fac / (qMed + fac);
	  //phi = (phi > one) ? one:one;
      ////////////////////////////////////////////////////////////////////////////////////////////////////////////////////////////////////////////////////////
	  real sliplength = 0.9f;//c1o2;
	  real qSlip = c0o1;
	  real un = c0o1;
	  real ut = c0o1;
	  real tangential = c0o1;
	  //real smallSingle = Op0000002;

      q = q_dirE[k];
      if (q>=c0o1 && q<=c1o1)
      {
		 VeloX = vx1 - (vx1 * nx_dirE[k] + vx2 * ny_dirE[k] + vx3 * nz_dirE[k]) * nx_dirE[k];
		 un = fabs((vx1 * nx_dirE[k] + vx2 * ny_dirE[k] + vx3 * nz_dirE[k]) * nx_dirE[k]);
		 ut = fabs(VeloX);
		 tangential = ut / (ut + un + smallSingle);
		 qSlip = sliplength * fabs( nx_dirE[k]);		//sliplength * e_i * n_i
		 //qSlip = (qSlip < zero) ? zero:qSlip;
		 //tangential = (tangential > one) ? one:tangential;
		 q = (q + qSlip)/(c1o1 + qSlip * (c1o1 - tangential) / (smallSingle + q));
         feq=c2o27* (drho/*+three*( vx1        )*/+c9o2*( vx1        )*( vx1        ) * (c1o1 + drho)-cu_sq); 
         (D.f[DIR_M00])[kw]=(c1o1-q)/(c1o1+q)*(f_E-f_W+(f_E+f_W-c2o1*feq*om1)/(c1o1-om1))*c1o2+(q*(f_E+f_W))/(c1o1+q) - c2o27 * drho;
      }

      q = q_dirW[k];
      if (q>=c0o1 && q<=c1o1)
      {
		 VeloX = vx1 - (vx1 * nx_dirW[k] + vx2 * ny_dirW[k] + vx3 * nz_dirW[k]) * nx_dirW[k];
		 un = fabs(-(vx1 * nx_dirW[k] + vx2 * ny_dirW[k] + vx3 * nz_dirW[k]) * nx_dirW[k]);
		 ut = fabs(-VeloX);
		 tangential = ut / (ut + un + smallSingle);
		 qSlip = sliplength * fabs(-nx_dirW[k]);		//sliplength * e_i * n_i
		 //qSlip = (qSlip < zero) ? zero:qSlip;
		 //tangential = (tangential > one) ? one:tangential;
		 q = (q + qSlip)/(c1o1 + qSlip * (c1o1 - tangential) / (smallSingle + q));
         feq=c2o27* (drho/*+three*(-vx1        )*/+c9o2*(-vx1        )*(-vx1        ) * (c1o1 + drho)-cu_sq); 
         (D.f[DIR_P00])[ke]=(c1o1-q)/(c1o1+q)*(f_W-f_E+(f_W+f_E-c2o1*feq*om1)/(c1o1-om1))*c1o2+(q*(f_W+f_E))/(c1o1+q) - c2o27 * drho;
      }

      q = q_dirN[k];
      if (q>=c0o1 && q<=c1o1)
      {
		 VeloY = vx2 - (vx1 * nx_dirN[k] + vx2 * ny_dirN[k] + vx3 * nz_dirN[k]) * ny_dirN[k];
		 un = fabs( (vx1 * nx_dirN[k] + vx2 * ny_dirN[k] + vx3 * nz_dirN[k]) * ny_dirN[k]);
		 ut = fabs( VeloY);
		 tangential = ut / (ut + un + smallSingle);
		 qSlip = sliplength * fabs( ny_dirN[k]);		//sliplength * e_i * n_i
		 //qSlip = (qSlip < zero) ? zero:qSlip;
		 //tangential = (tangential > one) ? one:tangential;
		 q = (q + qSlip)/(c1o1 + qSlip * (c1o1 - tangential) / (smallSingle + q));
         feq=c2o27* (drho/*+three*(    vx2     )*/+c9o2*(     vx2    )*(     vx2    ) * (c1o1 + drho)-cu_sq); 
         (D.f[DIR_0M0])[ks]=(c1o1-q)/(c1o1+q)*(f_N-f_S+(f_N+f_S-c2o1*feq*om1)/(c1o1-om1))*c1o2+(q*(f_N+f_S))/(c1o1+q) - c2o27 * drho;
      }

      q = q_dirS[k];
      if (q>=c0o1 && q<=c1o1)
      {
		 VeloY = vx2 - (vx1 * nx_dirS[k] + vx2 * ny_dirS[k] + vx3 * nz_dirS[k]) * ny_dirS[k];
		 un = fabs(-(vx1 * nx_dirS[k] + vx2 * ny_dirS[k] + vx3 * nz_dirS[k]) * ny_dirS[k]);
		 ut = fabs(-VeloY);
		 tangential = ut / (ut + un + smallSingle);
		 qSlip = sliplength * fabs(-ny_dirS[k]);		//sliplength * e_i * n_i
		 //qSlip = (qSlip < zero) ? zero:qSlip;
		 //tangential = (tangential > one) ? one:tangential;
		 q = (q + qSlip)/(c1o1 + qSlip * (c1o1 - tangential) / (smallSingle + q));
         feq=c2o27* (drho/*+three*(   -vx2     )*/+c9o2*(    -vx2    )*(    -vx2    ) * (c1o1 + drho)-cu_sq); 
         (D.f[DIR_0P0])[kn]=(c1o1-q)/(c1o1+q)*(f_S-f_N+(f_S+f_N-c2o1*feq*om1)/(c1o1-om1))*c1o2+(q*(f_S+f_N))/(c1o1+q) - c2o27 * drho;
      }

      q = q_dirT[k];
      if (q>=c0o1 && q<=c1o1)
      {
		 VeloZ = vx3 - (vx1 * nx_dirT[k] + vx2 * ny_dirT[k] + vx3 * nz_dirT[k]) * nz_dirT[k];
		 un = fabs( (vx1 * nx_dirT[k] + vx2 * ny_dirT[k] + vx3 * nz_dirT[k]) * nz_dirT[k]);
		 ut = fabs( VeloZ);
		 tangential = ut / (ut + un + smallSingle);
		 qSlip = sliplength * fabs( nz_dirT[k]);		//sliplength * e_i * n_i
		 //qSlip = (qSlip < zero) ? zero:qSlip;
		 //tangential = (tangential > one) ? one:tangential;
		 q = (q + qSlip)/(c1o1 + qSlip * (c1o1 - tangential) / (smallSingle + q));
         feq=c2o27* (drho/*+three*(         vx3)*/+c9o2*(         vx3)*(         vx3) * (c1o1 + drho)-cu_sq); 
         (D.f[DIR_00M])[kb]=(c1o1-q)/(c1o1+q)*(f_T-f_B+(f_T+f_B-c2o1*feq*om1)/(c1o1-om1))*c1o2+(q*(f_T+f_B))/(c1o1+q) - c2o27 * drho;
      }

      q = q_dirB[k];
      if (q>=c0o1 && q<=c1o1)
      {
		 VeloZ = vx3 - (vx1 * nx_dirB[k] + vx2 * ny_dirB[k] + vx3 * nz_dirB[k]) * nz_dirB[k];
		 un = fabs(-(vx1 * nx_dirB[k] + vx2 * ny_dirB[k] + vx3 * nz_dirB[k]) * nz_dirB[k]);
		 ut = fabs(-VeloZ);
		 tangential = ut / (ut + un + smallSingle);
		 qSlip = sliplength * fabs(-nz_dirB[k]);		//sliplength * e_i * n_i
		 //qSlip = (qSlip < zero) ? zero:qSlip;
		 //tangential = (tangential > one) ? one:tangential;
		 q = (q + qSlip)/(c1o1 + qSlip * (c1o1 - tangential) / (smallSingle + q));
         feq=c2o27* (drho/*+three*(        -vx3)*/+c9o2*(        -vx3)*(        -vx3) * (c1o1 + drho)-cu_sq); 
         (D.f[DIR_00P])[kt]=(c1o1-q)/(c1o1+q)*(f_B-f_T+(f_B+f_T-c2o1*feq*om1)/(c1o1-om1))*c1o2+(q*(f_B+f_T))/(c1o1+q) - c2o27 * drho;
      }

      q = q_dirNE[k];
      if (q>=c0o1 && q<=c1o1)
      {
		 VeloX = vx1 - (vx1 * nx_dirNE[k] + vx2 * ny_dirNE[k] + vx3 * nz_dirNE[k]) * nx_dirNE[k];
		 VeloY = vx2 - (vx1 * nx_dirNE[k] + vx2 * ny_dirNE[k] + vx3 * nz_dirNE[k]) * ny_dirNE[k];
		 un = fabs( (vx1 * nx_dirNE[k] + vx2 * ny_dirNE[k] + vx3 * nz_dirNE[k]) * nx_dirNE[k] + (vx1 * nx_dirNE[k] + vx2 * ny_dirNE[k] + vx3 * nz_dirNE[k]) * ny_dirNE[k]);
		 ut = fabs( VeloX + VeloY);
		 tangential = ut / (ut + un + smallSingle);
		 qSlip = sliplength * fabs( nx_dirNE[k]+ny_dirNE[k]);		//sliplength * e_i * n_i
		 //qSlip = (qSlip < zero) ? zero:qSlip;
		 //tangential = (tangential > one) ? one:tangential;
		 q = (q + qSlip)/(c1o1 + qSlip * (c1o1 - tangential) / (smallSingle + q));
         feq=c1o54* (drho/*+three*( vx1+vx2    )*/+c9o2*( vx1+vx2    )*( vx1+vx2    ) * (c1o1 + drho)-cu_sq); 
         (D.f[DIR_MM0])[ksw]=(c1o1-q)/(c1o1+q)*(f_NE-f_SW+(f_NE+f_SW-c2o1*feq*om1)/(c1o1-om1))*c1o2+(q*(f_NE+f_SW))/(c1o1+q) - c1o54 * drho;
      }

      q = q_dirSW[k];
      if (q>=c0o1 && q<=c1o1)
      {
		 VeloX = vx1 - (vx1 * nx_dirSW[k] + vx2 * ny_dirSW[k] + vx3 * nz_dirSW[k]) * nx_dirSW[k];
		 VeloY = vx2 - (vx1 * nx_dirSW[k] + vx2 * ny_dirSW[k] + vx3 * nz_dirSW[k]) * ny_dirSW[k];
		 un = fabs(-(vx1 * nx_dirSW[k] + vx2 * ny_dirSW[k] + vx3 * nz_dirSW[k]) * nx_dirSW[k] - (vx1 * nx_dirSW[k] + vx2 * ny_dirSW[k] + vx3 * nz_dirSW[k]) * ny_dirSW[k]);
		 ut = fabs(-VeloX - VeloY);
		 tangential = ut / (ut + un + smallSingle);
		 qSlip = sliplength * fabs(-nx_dirSW[k]-ny_dirSW[k]);		//sliplength * e_i * n_i
		 //qSlip = (qSlip < zero) ? zero:qSlip;
		 //tangential = (tangential > one) ? one:tangential;
		 q = (q + qSlip)/(c1o1 + qSlip * (c1o1 - tangential) / (smallSingle + q));
         feq=c1o54* (drho/*+three*(-vx1-vx2    )*/+c9o2*(-vx1-vx2    )*(-vx1-vx2    ) * (c1o1 + drho)-cu_sq); 
         (D.f[DIR_PP0])[kne]=(c1o1-q)/(c1o1+q)*(f_SW-f_NE+(f_SW+f_NE-c2o1*feq*om1)/(c1o1-om1))*c1o2+(q*(f_SW+f_NE))/(c1o1+q) - c1o54 * drho;
      }

      q = q_dirSE[k];
      if (q>=c0o1 && q<=c1o1)
      {
		 VeloX = vx1 - (vx1 * nx_dirSE[k] + vx2 * ny_dirSE[k] + vx3 * nz_dirSE[k]) * nx_dirSE[k];
		 VeloY = vx2 - (vx1 * nx_dirSE[k] + vx2 * ny_dirSE[k] + vx3 * nz_dirSE[k]) * ny_dirSE[k];
		 un = fabs( (vx1 * nx_dirSE[k] + vx2 * ny_dirSE[k] + vx3 * nz_dirSE[k]) * nx_dirSE[k] - (vx1 * nx_dirSE[k] + vx2 * ny_dirSE[k] + vx3 * nz_dirSE[k]) * ny_dirSE[k]);
		 ut = fabs( VeloX - VeloY);
		 tangential = ut / (ut + un + smallSingle);
		 qSlip = sliplength * fabs( nx_dirSE[k]-ny_dirSE[k]);		//sliplength * e_i * n_i
		 //qSlip = (qSlip < zero) ? zero:qSlip;
		 //tangential = (tangential > one) ? one:tangential;
		 q = (q + qSlip)/(c1o1 + qSlip * (c1o1 - tangential) / (smallSingle + q));
         feq=c1o54* (drho/*+three*( vx1-vx2    )*/+c9o2*( vx1-vx2    )*( vx1-vx2    ) * (c1o1 + drho)-cu_sq); 
         (D.f[DIR_MP0])[knw]=(c1o1-q)/(c1o1+q)*(f_SE-f_NW+(f_SE+f_NW-c2o1*feq*om1)/(c1o1-om1))*c1o2+(q*(f_SE+f_NW))/(c1o1+q) - c1o54 * drho;
      }

      q = q_dirNW[k];
      if (q>=c0o1 && q<=c1o1)
      {
		 VeloX = vx1 - (vx1 * nx_dirNW[k] + vx2 * ny_dirNW[k] + vx3 * nz_dirNW[k]) * nx_dirNW[k];
		 VeloY = vx2 - (vx1 * nx_dirNW[k] + vx2 * ny_dirNW[k] + vx3 * nz_dirNW[k]) * ny_dirNW[k];
		 un = fabs(-(vx1 * nx_dirNW[k] + vx2 * ny_dirNW[k] + vx3 * nz_dirNW[k]) * nx_dirNW[k] + (vx1 * nx_dirNW[k] + vx2 * ny_dirNW[k] + vx3 * nz_dirNW[k]) * ny_dirNW[k]);
		 ut = fabs(-VeloX + VeloY);
		 tangential = ut / (ut + un + smallSingle);
		 qSlip = sliplength * fabs(-nx_dirNW[k]+ny_dirNW[k]);		//sliplength * e_i * n_i
		 //qSlip = (qSlip < zero) ? zero:qSlip;
		 //tangential = (tangential > one) ? one:tangential;
		 q = (q + qSlip)/(c1o1 + qSlip * (c1o1 - tangential) / (smallSingle + q));
         feq=c1o54* (drho/*+three*(-vx1+vx2    )*/+c9o2*(-vx1+vx2    )*(-vx1+vx2    ) * (c1o1 + drho)-cu_sq); 
         (D.f[DIR_PM0])[kse]=(c1o1-q)/(c1o1+q)*(f_NW-f_SE+(f_NW+f_SE-c2o1*feq*om1)/(c1o1-om1))*c1o2+(q*(f_NW+f_SE))/(c1o1+q) - c1o54 * drho;
      }

      q = q_dirTE[k];
      if (q>=c0o1 && q<=c1o1)
      {
		 VeloX = vx1 - (vx1 * nx_dirTE[k] + vx2 * ny_dirTE[k] + vx3 * nz_dirTE[k]) * nx_dirTE[k];
		 VeloZ = vx3 - (vx1 * nx_dirTE[k] + vx2 * ny_dirTE[k] + vx3 * nz_dirTE[k]) * nz_dirTE[k];
		 un = fabs( (vx1 * nx_dirTE[k] + vx2 * ny_dirTE[k] + vx3 * nz_dirTE[k]) * nx_dirTE[k] + (vx1 * nx_dirTE[k] + vx2 * ny_dirTE[k] + vx3 * nz_dirTE[k]) * nz_dirTE[k]);
		 ut = fabs( VeloX + VeloZ);
		 tangential = ut / (ut + un + smallSingle);
		 qSlip = sliplength * fabs( nx_dirTE[k]+nz_dirTE[k]);		//sliplength * e_i * n_i
		 //qSlip = (qSlip < zero) ? zero:qSlip;
		 //tangential = (tangential > one) ? one:tangential;
		 q = (q + qSlip)/(c1o1 + qSlip * (c1o1 - tangential) / (smallSingle + q));
         feq=c1o54* (drho/*+three*( vx1    +vx3)*/+c9o2*( vx1    +vx3)*( vx1    +vx3) * (c1o1 + drho)-cu_sq); 
         (D.f[DIR_M0M])[kbw]=(c1o1-q)/(c1o1+q)*(f_TE-f_BW+(f_TE+f_BW-c2o1*feq*om1)/(c1o1-om1))*c1o2+(q*(f_TE+f_BW))/(c1o1+q) - c1o54 * drho;
      }

      q = q_dirBW[k];
      if (q>=c0o1 && q<=c1o1)
      {
		 VeloX = vx1 - (vx1 * nx_dirBW[k] + vx2 * ny_dirBW[k] + vx3 * nz_dirBW[k]) * nx_dirBW[k];
		 VeloZ = vx3 - (vx1 * nx_dirBW[k] + vx2 * ny_dirBW[k] + vx3 * nz_dirBW[k]) * nz_dirBW[k];
		 un = fabs(-(vx1 * nx_dirBW[k] + vx2 * ny_dirBW[k] + vx3 * nz_dirBW[k]) * nx_dirBW[k] - (vx1 * nx_dirBW[k] + vx2 * ny_dirBW[k] + vx3 * nz_dirBW[k]) * nz_dirBW[k]);
		 ut = fabs(-VeloX - VeloZ);
		 tangential = ut / (ut + un + smallSingle);
		 qSlip = sliplength * fabs(-nx_dirBW[k]-nz_dirBW[k]);		//sliplength * e_i * n_i
		 //qSlip = (qSlip < zero) ? zero:qSlip;
		 //tangential = (tangential > one) ? one:tangential;
		 q = (q + qSlip)/(c1o1 + qSlip * (c1o1 - tangential) / (smallSingle + q));
         feq=c1o54* (drho/*+three*(-vx1    -vx3)*/+c9o2*(-vx1    -vx3)*(-vx1    -vx3) * (c1o1 + drho)-cu_sq); 
         (D.f[DIR_P0P])[kte]=(c1o1-q)/(c1o1+q)*(f_BW-f_TE+(f_BW+f_TE-c2o1*feq*om1)/(c1o1-om1))*c1o2+(q*(f_BW+f_TE))/(c1o1+q) - c1o54 * drho;
      }

      q = q_dirBE[k];
      if (q>=c0o1 && q<=c1o1)
      {
		 VeloX = vx1 - (vx1 * nx_dirBE[k] + vx2 * ny_dirBE[k] + vx3 * nz_dirBE[k]) * nx_dirBE[k];
		 VeloZ = vx3 - (vx1 * nx_dirBE[k] + vx2 * ny_dirBE[k] + vx3 * nz_dirBE[k]) * nz_dirBE[k];
		 un = fabs( (vx1 * nx_dirBE[k] + vx2 * ny_dirBE[k] + vx3 * nz_dirBE[k]) * nx_dirBE[k] - (vx1 * nx_dirBE[k] + vx2 * ny_dirBE[k] + vx3 * nz_dirBE[k]) * nz_dirBE[k]);
		 ut = fabs( VeloX - VeloZ);
		 tangential = ut / (ut + un + smallSingle);
		 qSlip = sliplength * fabs( nx_dirBE[k]-nz_dirBE[k]);		//sliplength * e_i * n_i
		 //qSlip = (qSlip < zero) ? zero:qSlip;
		 //tangential = (tangential > one) ? one:tangential;
		 q = (q + qSlip)/(c1o1 + qSlip * (c1o1 - tangential) / (smallSingle + q));
         feq=c1o54* (drho/*+three*( vx1    -vx3)*/+c9o2*( vx1    -vx3)*( vx1    -vx3) * (c1o1 + drho)-cu_sq); 
         (D.f[DIR_M0P])[ktw]=(c1o1-q)/(c1o1+q)*(f_BE-f_TW+(f_BE+f_TW-c2o1*feq*om1)/(c1o1-om1))*c1o2+(q*(f_BE+f_TW))/(c1o1+q) - c1o54 * drho;
      }

      q = q_dirTW[k];
      if (q>=c0o1 && q<=c1o1)
      {
		 VeloX = vx1 - (vx1 * nx_dirTW[k] + vx2 * ny_dirTW[k] + vx3 * nz_dirTW[k]) * nx_dirTW[k];
		 VeloZ = vx3 - (vx1 * nx_dirTW[k] + vx2 * ny_dirTW[k] + vx3 * nz_dirTW[k]) * nz_dirTW[k];
		 un = fabs(-(vx1 * nx_dirTW[k] + vx2 * ny_dirTW[k] + vx3 * nz_dirTW[k]) * nx_dirTW[k] + (vx1 * nx_dirTW[k] + vx2 * ny_dirTW[k] + vx3 * nz_dirTW[k]) * nz_dirTW[k]);
		 ut = fabs(-VeloX + VeloZ);
		 tangential = ut / (ut + un + smallSingle);
		 qSlip = sliplength * fabs(-nx_dirTW[k]+nz_dirTW[k]);		//sliplength * e_i * n_i
		 //qSlip = (qSlip < zero) ? zero:qSlip;
		 //tangential = (tangential > one) ? one:tangential;
		 q = (q + qSlip)/(c1o1 + qSlip * (c1o1 - tangential) / (smallSingle + q));
         feq=c1o54* (drho/*+three*(-vx1    +vx3)*/+c9o2*(-vx1    +vx3)*(-vx1    +vx3) * (c1o1 + drho)-cu_sq); 
         (D.f[DIR_P0M])[kbe]=(c1o1-q)/(c1o1+q)*(f_TW-f_BE+(f_TW+f_BE-c2o1*feq*om1)/(c1o1-om1))*c1o2+(q*(f_TW+f_BE))/(c1o1+q) - c1o54 * drho;
      }

      q = q_dirTN[k];
      if (q>=c0o1 && q<=c1o1)
      {
		 VeloY = vx2 - (vx1 * nx_dirTN[k] + vx2 * ny_dirTN[k] + vx3 * nz_dirTN[k]) * ny_dirTN[k];
		 VeloZ = vx3 - (vx1 * nx_dirTN[k] + vx2 * ny_dirTN[k] + vx3 * nz_dirTN[k]) * nz_dirTN[k];
		 un = fabs( (vx1 * nx_dirTN[k] + vx2 * ny_dirTN[k] + vx3 * nz_dirTN[k]) * ny_dirTN[k] + (vx1 * nx_dirTN[k] + vx2 * ny_dirTN[k] + vx3 * nz_dirTN[k]) * nz_dirTN[k]);
		 ut = fabs( VeloY + VeloZ);
		 tangential = ut / (ut + un + smallSingle);
		 qSlip = sliplength * fabs( ny_dirTN[k]+nz_dirTN[k]);		//sliplength * e_i * n_i
		 //qSlip = (qSlip < zero) ? zero:qSlip;
		 //tangential = (tangential > one) ? one:tangential;
		 q = (q + qSlip)/(c1o1 + qSlip * (c1o1 - tangential) / (smallSingle + q));
         feq=c1o54* (drho/*+three*(     vx2+vx3)*/+c9o2*(     vx2+vx3)*(     vx2+vx3) * (c1o1 + drho)-cu_sq); 
         (D.f[DIR_0MM])[kbs]=(c1o1-q)/(c1o1+q)*(f_TN-f_BS+(f_TN+f_BS-c2o1*feq*om1)/(c1o1-om1))*c1o2+(q*(f_TN+f_BS))/(c1o1+q) - c1o54 * drho;
      }

      q = q_dirBS[k];
      if (q>=c0o1 && q<=c1o1)
      {
		 VeloY = vx2 - (vx1 * nx_dirBS[k] + vx2 * ny_dirBS[k] + vx3 * nz_dirBS[k]) * ny_dirBS[k];
		 VeloZ = vx3 - (vx1 * nx_dirBS[k] + vx2 * ny_dirBS[k] + vx3 * nz_dirBS[k]) * nz_dirBS[k];
		 un = fabs(-(vx1 * nx_dirBS[k] + vx2 * ny_dirBS[k] + vx3 * nz_dirBS[k]) * ny_dirBS[k] - (vx1 * nx_dirBS[k] + vx2 * ny_dirBS[k] + vx3 * nz_dirBS[k]) * nz_dirBS[k]);
		 ut = fabs(-VeloY - VeloZ);
		 tangential = ut / (ut + un + smallSingle);
		 qSlip = sliplength * fabs(-ny_dirBS[k]-nz_dirBS[k]);		//sliplength * e_i * n_i
		 //qSlip = (qSlip < zero) ? zero:qSlip;
		 //tangential = (tangential > one) ? one:tangential;
		 q = (q + qSlip)/(c1o1 + qSlip * (c1o1 - tangential) / (smallSingle + q));
         feq=c1o54* (drho/*+three*(    -vx2-vx3)*/+c9o2*(    -vx2-vx3)*(    -vx2-vx3) * (c1o1 + drho)-cu_sq); 
         (D.f[DIR_0PP])[ktn]=(c1o1-q)/(c1o1+q)*(f_BS-f_TN+(f_BS+f_TN-c2o1*feq*om1)/(c1o1-om1))*c1o2+(q*(f_BS+f_TN))/(c1o1+q) - c1o54 * drho;
      }

      q = q_dirBN[k];
      if (q>=c0o1 && q<=c1o1)
      {
		 VeloY = vx2 - (vx1 * nx_dirBN[k] + vx2 * ny_dirBN[k] + vx3 * nz_dirBN[k]) * ny_dirBN[k];
		 VeloZ = vx3 - (vx1 * nx_dirBN[k] + vx2 * ny_dirBN[k] + vx3 * nz_dirBN[k]) * nz_dirBN[k];
		 un = fabs( (vx1 * nx_dirBN[k] + vx2 * ny_dirBN[k] + vx3 * nz_dirBN[k]) * ny_dirBN[k] - (vx1 * nx_dirBN[k] + vx2 * ny_dirBN[k] + vx3 * nz_dirBN[k]) * nz_dirBN[k]);
		 ut = fabs( VeloY - VeloZ);
		 tangential = ut / (ut + un + smallSingle);
		 qSlip = sliplength * fabs( ny_dirBN[k]-nz_dirBN[k]);		//sliplength * e_i * n_i
		 //qSlip = (qSlip < zero) ? zero:qSlip;
		 //tangential = (tangential > one) ? one:tangential;
		 q = (q + qSlip)/(c1o1 + qSlip * (c1o1 - tangential) / (smallSingle + q));
         feq=c1o54* (drho/*+three*(     vx2-vx3)*/+c9o2*(     vx2-vx3)*(     vx2-vx3) * (c1o1 + drho)-cu_sq); 
         (D.f[DIR_0MP])[kts]=(c1o1-q)/(c1o1+q)*(f_BN-f_TS+(f_BN+f_TS-c2o1*feq*om1)/(c1o1-om1))*c1o2+(q*(f_BN+f_TS))/(c1o1+q) - c1o54 * drho;
      }

      q = q_dirTS[k];
      if (q>=c0o1 && q<=c1o1)
      {
		 VeloY = vx2 - (vx1 * nx_dirTS[k] + vx2 * ny_dirTS[k] + vx3 * nz_dirTS[k]) * ny_dirTS[k];
		 VeloZ = vx3 - (vx1 * nx_dirTS[k] + vx2 * ny_dirTS[k] + vx3 * nz_dirTS[k]) * nz_dirTS[k];
		 un = fabs(-(vx1 * nx_dirTS[k] + vx2 * ny_dirTS[k] + vx3 * nz_dirTS[k]) * ny_dirTS[k] + (vx1 * nx_dirTS[k] + vx2 * ny_dirTS[k] + vx3 * nz_dirTS[k]) * nz_dirTS[k]);
		 ut = fabs(-VeloY + VeloZ);
		 tangential = ut / (ut + un + smallSingle);
		 qSlip = sliplength * fabs(-ny_dirTS[k]+nz_dirTS[k]);		//sliplength * e_i * n_i
		 //qSlip = (qSlip < zero) ? zero:qSlip;
		 //tangential = (tangential > one) ? one:tangential;
		 q = (q + qSlip)/(c1o1 + qSlip * (c1o1 - tangential) / (smallSingle + q));
         feq=c1o54* (drho/*+three*(    -vx2+vx3)*/+c9o2*(    -vx2+vx3)*(    -vx2+vx3) * (c1o1 + drho)-cu_sq); 
         (D.f[DIR_0PM])[kbn]=(c1o1-q)/(c1o1+q)*(f_TS-f_BN+(f_TS+f_BN-c2o1*feq*om1)/(c1o1-om1))*c1o2+(q*(f_TS+f_BN))/(c1o1+q) - c1o54 * drho;
      }

      q = q_dirTNE[k];
      if (q>=c0o1 && q<=c1o1)
      {
		 VeloX = vx1 - (vx1 * nx_dirTNE[k] + vx2 * ny_dirTNE[k] + vx3 * nz_dirTNE[k]) * nx_dirTNE[k];
		 VeloY = vx2 - (vx1 * nx_dirTNE[k] + vx2 * ny_dirTNE[k] + vx3 * nz_dirTNE[k]) * ny_dirTNE[k];
		 VeloZ = vx3 - (vx1 * nx_dirTNE[k] + vx2 * ny_dirTNE[k] + vx3 * nz_dirTNE[k]) * nz_dirTNE[k];
		 un = fabs( (vx1 * nx_dirTNE[k] + vx2 * ny_dirTNE[k] + vx3 * nz_dirTNE[k]) * nx_dirTNE[k] 
				   +(vx1 * nx_dirTNE[k] + vx2 * ny_dirTNE[k] + vx3 * nz_dirTNE[k]) * ny_dirTNE[k] 
				   +(vx1 * nx_dirTNE[k] + vx2 * ny_dirTNE[k] + vx3 * nz_dirTNE[k]) * nz_dirTNE[k]);
		 ut = fabs( VeloX + VeloY + VeloZ);
		 tangential = ut / (ut + un + smallSingle);
		 qSlip = sliplength * fabs( nx_dirTNE[k] + ny_dirTNE[k] + nz_dirTNE[k]);		//sliplength * e_i * n_i
		 //qSlip = (qSlip < zero) ? zero:qSlip;
		 //tangential = (tangential > one) ? one:tangential;
		 q = (q + qSlip)/(c1o1 + qSlip * (c1o1 - tangential) / (smallSingle + q));
         feq=c1o216*(drho/*+three*( vx1+vx2+vx3)*/+c9o2*( vx1+vx2+vx3)*( vx1+vx2+vx3) * (c1o1 + drho)-cu_sq); 
         (D.f[DIR_MMM])[kbsw]=(c1o1-q)/(c1o1+q)*(f_TNE-f_BSW+(f_TNE+f_BSW-c2o1*feq*om1)/(c1o1-om1))*c1o2+(q*(f_TNE+f_BSW))/(c1o1+q) - c1o216 * drho;
      }

      q = q_dirBSW[k];
      if (q>=c0o1 && q<=c1o1)
      {
		 VeloX = vx1 - (vx1 * nx_dirBSW[k] + vx2 * ny_dirBSW[k] + vx3 * nz_dirBSW[k]) * nx_dirBSW[k];
		 VeloY = vx2 - (vx1 * nx_dirBSW[k] + vx2 * ny_dirBSW[k] + vx3 * nz_dirBSW[k]) * ny_dirBSW[k];
		 VeloZ = vx3 - (vx1 * nx_dirBSW[k] + vx2 * ny_dirBSW[k] + vx3 * nz_dirBSW[k]) * nz_dirBSW[k];
		 un = fabs(-(vx1 * nx_dirBSW[k] + vx2 * ny_dirBSW[k] + vx3 * nz_dirBSW[k]) * nx_dirBSW[k] 
				   -(vx1 * nx_dirBSW[k] + vx2 * ny_dirBSW[k] + vx3 * nz_dirBSW[k]) * ny_dirBSW[k] 
				   -(vx1 * nx_dirBSW[k] + vx2 * ny_dirBSW[k] + vx3 * nz_dirBSW[k]) * nz_dirBSW[k]);
		 ut = fabs(-VeloX - VeloY - VeloZ);
		 tangential = ut / (ut + un + smallSingle);
		 qSlip = sliplength * fabs(-nx_dirBSW[k] - ny_dirBSW[k] - nz_dirBSW[k]);		//sliplength * e_i * n_i
		 //qSlip = (qSlip < zero) ? zero:qSlip;
		 //tangential = (tangential > one) ? one:tangential;
		 q = (q + qSlip)/(c1o1 + qSlip * (c1o1 - tangential) / (smallSingle + q));
         feq=c1o216*(drho/*+three*(-vx1-vx2-vx3)*/+c9o2*(-vx1-vx2-vx3)*(-vx1-vx2-vx3) * (c1o1 + drho)-cu_sq); 
         (D.f[DIR_PPP])[ktne]=(c1o1-q)/(c1o1+q)*(f_BSW-f_TNE+(f_BSW+f_TNE-c2o1*feq*om1)/(c1o1-om1))*c1o2+(q*(f_BSW+f_TNE))/(c1o1+q) - c1o216 * drho;
      }

      q = q_dirBNE[k];
      if (q>=c0o1 && q<=c1o1)
      {
		 VeloX = vx1 - (vx1 * nx_dirBNE[k] + vx2 * ny_dirBNE[k] + vx3 * nz_dirBNE[k]) * nx_dirBNE[k];
		 VeloY = vx2 - (vx1 * nx_dirBNE[k] + vx2 * ny_dirBNE[k] + vx3 * nz_dirBNE[k]) * ny_dirBNE[k];
		 VeloZ = vx3 - (vx1 * nx_dirBNE[k] + vx2 * ny_dirBNE[k] + vx3 * nz_dirBNE[k]) * nz_dirBNE[k];
		 un = fabs( (vx1 * nx_dirBNE[k] + vx2 * ny_dirBNE[k] + vx3 * nz_dirBNE[k]) * nx_dirBNE[k] 
				   +(vx1 * nx_dirBNE[k] + vx2 * ny_dirBNE[k] + vx3 * nz_dirBNE[k]) * ny_dirBNE[k] 
				   -(vx1 * nx_dirBNE[k] + vx2 * ny_dirBNE[k] + vx3 * nz_dirBNE[k]) * nz_dirBNE[k]);
		 ut = fabs( VeloX + VeloY - VeloZ);
		 tangential = ut / (ut + un + smallSingle);
		 qSlip = sliplength * fabs( nx_dirBNE[k] + ny_dirBNE[k] - nz_dirBNE[k]);		//sliplength * e_i * n_i
		 //qSlip = (qSlip < zero) ? zero:qSlip;
		 //tangential = (tangential > one) ? one:tangential;
		 q = (q + qSlip)/(c1o1 + qSlip * (c1o1 - tangential) / (smallSingle + q));
         feq=c1o216*(drho/*+three*( vx1+vx2-vx3)*/+c9o2*( vx1+vx2-vx3)*( vx1+vx2-vx3) * (c1o1 + drho)-cu_sq); 
         (D.f[DIR_MMP])[ktsw]=(c1o1-q)/(c1o1+q)*(f_BNE-f_TSW+(f_BNE+f_TSW-c2o1*feq*om1)/(c1o1-om1))*c1o2+(q*(f_BNE+f_TSW))/(c1o1+q) - c1o216 * drho;
      }

      q = q_dirTSW[k];
      if (q>=c0o1 && q<=c1o1)
      {
		 VeloX = vx1 - (vx1 * nx_dirTSW[k] + vx2 * ny_dirTSW[k] + vx3 * nz_dirTSW[k]) * nx_dirTSW[k];
		 VeloY = vx2 - (vx1 * nx_dirTSW[k] + vx2 * ny_dirTSW[k] + vx3 * nz_dirTSW[k]) * ny_dirTSW[k];
		 VeloZ = vx3 - (vx1 * nx_dirTSW[k] + vx2 * ny_dirTSW[k] + vx3 * nz_dirTSW[k]) * nz_dirTSW[k];
		 un = fabs(-(vx1 * nx_dirTSW[k] + vx2 * ny_dirTSW[k] + vx3 * nz_dirTSW[k]) * nx_dirTSW[k] 
				   -(vx1 * nx_dirTSW[k] + vx2 * ny_dirTSW[k] + vx3 * nz_dirTSW[k]) * ny_dirTSW[k] 
				   +(vx1 * nx_dirTSW[k] + vx2 * ny_dirTSW[k] + vx3 * nz_dirTSW[k]) * nz_dirTSW[k]);
		 ut = fabs(-VeloX - VeloY + VeloZ);
		 tangential = ut / (ut + un + smallSingle);
		 qSlip = sliplength * fabs(-nx_dirTSW[k] - ny_dirTSW[k] + nz_dirTSW[k]);		//sliplength * e_i * n_i
		 //qSlip = (qSlip < zero) ? zero:qSlip;
		 //tangential = (tangential > one) ? one:tangential;
		 q = (q + qSlip)/(c1o1 + qSlip * (c1o1 - tangential) / (smallSingle + q));
         feq=c1o216*(drho/*+three*(-vx1-vx2+vx3)*/+c9o2*(-vx1-vx2+vx3)*(-vx1-vx2+vx3) * (c1o1 + drho)-cu_sq); 
         (D.f[DIR_PPM])[kbne]=(c1o1-q)/(c1o1+q)*(f_TSW-f_BNE+(f_TSW+f_BNE-c2o1*feq*om1)/(c1o1-om1))*c1o2+(q*(f_TSW+f_BNE))/(c1o1+q) - c1o216 * drho;
      }

      q = q_dirTSE[k];
      if (q>=c0o1 && q<=c1o1)
      {
		 VeloX = vx1 - (vx1 * nx_dirTSE[k] + vx2 * ny_dirTSE[k] + vx3 * nz_dirTSE[k]) * nx_dirTSE[k];
		 VeloY = vx2 - (vx1 * nx_dirTSE[k] + vx2 * ny_dirTSE[k] + vx3 * nz_dirTSE[k]) * ny_dirTSE[k];
		 VeloZ = vx3 - (vx1 * nx_dirTSE[k] + vx2 * ny_dirTSE[k] + vx3 * nz_dirTSE[k]) * nz_dirTSE[k];
		 un = fabs(+(vx1 * nx_dirTSE[k] + vx2 * ny_dirTSE[k] + vx3 * nz_dirTSE[k]) * nx_dirTSE[k] 
				   -(vx1 * nx_dirTSE[k] + vx2 * ny_dirTSE[k] + vx3 * nz_dirTSE[k]) * ny_dirTSE[k] 
				   +(vx1 * nx_dirTSE[k] + vx2 * ny_dirTSE[k] + vx3 * nz_dirTSE[k]) * nz_dirTSE[k]);
		 ut = fabs(+VeloX - VeloY + VeloZ);
		 tangential = ut / (ut + un + smallSingle);
		 qSlip = sliplength * fabs( nx_dirTSE[k] - ny_dirTSE[k] + nz_dirTSE[k]);		//sliplength * e_i * n_i
		 //qSlip = (qSlip < zero) ? zero:qSlip;
		 //tangential = (tangential > one) ? one:tangential;
		 q = (q + qSlip)/(c1o1 + qSlip * (c1o1 - tangential) / (smallSingle + q));
         feq=c1o216*(drho/*+three*( vx1-vx2+vx3)*/+c9o2*( vx1-vx2+vx3)*( vx1-vx2+vx3) * (c1o1 + drho)-cu_sq); 
         (D.f[DIR_MPM])[kbnw]=(c1o1-q)/(c1o1+q)*(f_TSE-f_BNW+(f_TSE+f_BNW-c2o1*feq*om1)/(c1o1-om1))*c1o2+(q*(f_TSE+f_BNW))/(c1o1+q) - c1o216 * drho;
      }

      q = q_dirBNW[k];
      if (q>=c0o1 && q<=c1o1)
      {
		 VeloX = vx1 - (vx1 * nx_dirBNW[k] + vx2 * ny_dirBNW[k] + vx3 * nz_dirBNW[k]) * nx_dirBNW[k];
		 VeloY = vx2 - (vx1 * nx_dirBNW[k] + vx2 * ny_dirBNW[k] + vx3 * nz_dirBNW[k]) * ny_dirBNW[k];
		 VeloZ = vx3 - (vx1 * nx_dirBNW[k] + vx2 * ny_dirBNW[k] + vx3 * nz_dirBNW[k]) * nz_dirBNW[k];
		 un = fabs(-(vx1 * nx_dirBNW[k] + vx2 * ny_dirBNW[k] + vx3 * nz_dirBNW[k]) * nx_dirBNW[k] 
				   +(vx1 * nx_dirBNW[k] + vx2 * ny_dirBNW[k] + vx3 * nz_dirBNW[k]) * ny_dirBNW[k] 
				   -(vx1 * nx_dirBNW[k] + vx2 * ny_dirBNW[k] + vx3 * nz_dirBNW[k]) * nz_dirBNW[k]);
		 ut = fabs(-VeloX + VeloY - VeloZ);
		 tangential = ut / (ut + un + smallSingle);
		 qSlip = sliplength * fabs(-nx_dirBNW[k] + ny_dirBNW[k] - nz_dirBNW[k]);		//sliplength * e_i * n_i
		 //qSlip = (qSlip < zero) ? zero:qSlip;
		 //tangential = (tangential > one) ? one:tangential;
		 q = (q + qSlip)/(c1o1 + qSlip * (c1o1 - tangential) / (smallSingle + q));
         feq=c1o216*(drho/*+three*(-vx1+vx2-vx3)*/+c9o2*(-vx1+vx2-vx3)*(-vx1+vx2-vx3) * (c1o1 + drho)-cu_sq); 
         (D.f[DIR_PMP])[ktse]=(c1o1-q)/(c1o1+q)*(f_BNW-f_TSE+(f_BNW+f_TSE-c2o1*feq*om1)/(c1o1-om1))*c1o2+(q*(f_BNW+f_TSE))/(c1o1+q) - c1o216 * drho;
      }

      q = q_dirBSE[k];
      if (q>=c0o1 && q<=c1o1)
      {
		 VeloX = vx1 - (vx1 * nx_dirBSE[k] + vx2 * ny_dirBSE[k] + vx3 * nz_dirBSE[k]) * nx_dirBSE[k];
		 VeloY = vx2 - (vx1 * nx_dirBSE[k] + vx2 * ny_dirBSE[k] + vx3 * nz_dirBSE[k]) * ny_dirBSE[k];
		 VeloZ = vx3 - (vx1 * nx_dirBSE[k] + vx2 * ny_dirBSE[k] + vx3 * nz_dirBSE[k]) * nz_dirBSE[k];
		 un = fabs( (vx1 * nx_dirBSE[k] + vx2 * ny_dirBSE[k] + vx3 * nz_dirBSE[k]) * nx_dirBSE[k] 
				   -(vx1 * nx_dirBSE[k] + vx2 * ny_dirBSE[k] + vx3 * nz_dirBSE[k]) * ny_dirBSE[k] 
				   -(vx1 * nx_dirBSE[k] + vx2 * ny_dirBSE[k] + vx3 * nz_dirBSE[k]) * nz_dirBSE[k]);
		 ut = fabs( VeloX - VeloY - VeloZ);
		 tangential = ut / (ut + un + smallSingle);
		 qSlip = sliplength * fabs( nx_dirBSE[k] - ny_dirBSE[k] - nz_dirBSE[k]);		//sliplength * e_i * n_i
		 //qSlip = (qSlip < zero) ? zero:qSlip;
		 //tangential = (tangential > one) ? one:tangential;
		 q = (q + qSlip)/(c1o1 + qSlip * (c1o1 - tangential) / (smallSingle + q));
         feq=c1o216*(drho/*+three*( vx1-vx2-vx3)*/+c9o2*( vx1-vx2-vx3)*( vx1-vx2-vx3) * (c1o1 + drho)-cu_sq); 
         (D.f[DIR_MPP])[ktnw]=(c1o1-q)/(c1o1+q)*(f_BSE-f_TNW+(f_BSE+f_TNW-c2o1*feq*om1)/(c1o1-om1))*c1o2+(q*(f_BSE+f_TNW))/(c1o1+q) - c1o216 * drho;
      }

      q = q_dirTNW[k];
      if (q>=c0o1 && q<=c1o1)
      {
		 VeloX = vx1 - (vx1 * nx_dirTNW[k] + vx2 * ny_dirTNW[k] + vx3 * nz_dirTNW[k]) * nx_dirTNW[k];
		 VeloY = vx2 - (vx1 * nx_dirTNW[k] + vx2 * ny_dirTNW[k] + vx3 * nz_dirTNW[k]) * ny_dirTNW[k];
		 VeloZ = vx3 - (vx1 * nx_dirTNW[k] + vx2 * ny_dirTNW[k] + vx3 * nz_dirTNW[k]) * nz_dirTNW[k];
		 un = fabs(-(vx1 * nx_dirTNW[k] + vx2 * ny_dirTNW[k] + vx3 * nz_dirTNW[k]) * nx_dirTNW[k] 
				   +(vx1 * nx_dirTNW[k] + vx2 * ny_dirTNW[k] + vx3 * nz_dirTNW[k]) * ny_dirTNW[k] 
				   +(vx1 * nx_dirTNW[k] + vx2 * ny_dirTNW[k] + vx3 * nz_dirTNW[k]) * nz_dirTNW[k]);
		 ut = fabs(-VeloX + VeloY + VeloZ);
		 tangential = ut / (ut + un + smallSingle);
		 qSlip = sliplength * fabs(-nx_dirTNW[k] + ny_dirTNW[k] + nz_dirTNW[k]);		//sliplength * e_i * n_i
		 //qSlip = (qSlip < zero) ? zero:qSlip;
		 //tangential = (tangential > one) ? one:tangential;
		 q = (q + qSlip)/(c1o1 + qSlip * (c1o1 - tangential) / (smallSingle + q));
         feq=c1o216*(drho/*+three*(-vx1+vx2+vx3)*/+c9o2*(-vx1+vx2+vx3)*(-vx1+vx2+vx3) * (c1o1 + drho)-cu_sq); 
         (D.f[DIR_PMM])[kbse]=(c1o1-q)/(c1o1+q)*(f_TNW-f_BSE+(f_TNW+f_BSE-c2o1*feq*om1)/(c1o1-om1))*c1o2+(q*(f_TNW+f_BSE))/(c1o1+q) - c1o216 * drho;
      }
   }
}
////////////////////////////////////////////////////////////////////////////////////////////////////////////////////////////////////////////////////<|MERGE_RESOLUTION|>--- conflicted
+++ resolved
@@ -20,7 +20,6 @@
                                          unsigned long long numberOfLBnodes, 
                                          bool isEvenTimestep)
 {
-<<<<<<< HEAD
    Distributions27 D = vf::gpu::getDistributionReferences27(DD, size_Mat, isEvenTimestep);
 
    // Distributions27 D;
@@ -84,69 +83,6 @@
    //    D.f[DIR_PMM ] = &DD[DIR_MPP *size_Mat];
    //    D.f[DIR_MPM ] = &DD[DIR_PMP *size_Mat];
    // }
-=======
-   Distributions27 D;
-   if (isEvenTimestep==true)
-   {
-      D.f[DIR_P00] = &DD[DIR_P00 * numberOfLBnodes];
-      D.f[DIR_M00] = &DD[DIR_M00 * numberOfLBnodes];
-      D.f[DIR_0P0] = &DD[DIR_0P0 * numberOfLBnodes];
-      D.f[DIR_0M0] = &DD[DIR_0M0 * numberOfLBnodes];
-      D.f[DIR_00P] = &DD[DIR_00P * numberOfLBnodes];
-      D.f[DIR_00M] = &DD[DIR_00M * numberOfLBnodes];
-      D.f[DIR_PP0] = &DD[DIR_PP0 * numberOfLBnodes];
-      D.f[DIR_MM0] = &DD[DIR_MM0 * numberOfLBnodes];
-      D.f[DIR_PM0] = &DD[DIR_PM0 * numberOfLBnodes];
-      D.f[DIR_MP0] = &DD[DIR_MP0 * numberOfLBnodes];
-      D.f[DIR_P0P] = &DD[DIR_P0P * numberOfLBnodes];
-      D.f[DIR_M0M] = &DD[DIR_M0M * numberOfLBnodes];
-      D.f[DIR_P0M] = &DD[DIR_P0M * numberOfLBnodes];
-      D.f[DIR_M0P] = &DD[DIR_M0P * numberOfLBnodes];
-      D.f[DIR_0PP] = &DD[DIR_0PP * numberOfLBnodes];
-      D.f[DIR_0MM] = &DD[DIR_0MM * numberOfLBnodes];
-      D.f[DIR_0PM] = &DD[DIR_0PM * numberOfLBnodes];
-      D.f[DIR_0MP] = &DD[DIR_0MP * numberOfLBnodes];
-      D.f[DIR_000] = &DD[DIR_000 * numberOfLBnodes];
-      D.f[DIR_PPP] = &DD[DIR_PPP * numberOfLBnodes];
-      D.f[DIR_MMP] = &DD[DIR_MMP * numberOfLBnodes];
-      D.f[DIR_PMP] = &DD[DIR_PMP * numberOfLBnodes];
-      D.f[DIR_MPP] = &DD[DIR_MPP * numberOfLBnodes];
-      D.f[DIR_PPM] = &DD[DIR_PPM * numberOfLBnodes];
-      D.f[DIR_MMM] = &DD[DIR_MMM * numberOfLBnodes];
-      D.f[DIR_PMM] = &DD[DIR_PMM * numberOfLBnodes];
-      D.f[DIR_MPM] = &DD[DIR_MPM * numberOfLBnodes];
-   } 
-   else
-   {
-      D.f[DIR_M00] = &DD[DIR_P00 * numberOfLBnodes];
-      D.f[DIR_P00] = &DD[DIR_M00 * numberOfLBnodes];
-      D.f[DIR_0M0] = &DD[DIR_0P0 * numberOfLBnodes];
-      D.f[DIR_0P0] = &DD[DIR_0M0 * numberOfLBnodes];
-      D.f[DIR_00M] = &DD[DIR_00P * numberOfLBnodes];
-      D.f[DIR_00P] = &DD[DIR_00M * numberOfLBnodes];
-      D.f[DIR_MM0] = &DD[DIR_PP0 * numberOfLBnodes];
-      D.f[DIR_PP0] = &DD[DIR_MM0 * numberOfLBnodes];
-      D.f[DIR_MP0] = &DD[DIR_PM0 * numberOfLBnodes];
-      D.f[DIR_PM0] = &DD[DIR_MP0 * numberOfLBnodes];
-      D.f[DIR_M0M] = &DD[DIR_P0P * numberOfLBnodes];
-      D.f[DIR_P0P] = &DD[DIR_M0M * numberOfLBnodes];
-      D.f[DIR_M0P] = &DD[DIR_P0M * numberOfLBnodes];
-      D.f[DIR_P0M] = &DD[DIR_M0P * numberOfLBnodes];
-      D.f[DIR_0MM] = &DD[DIR_0PP * numberOfLBnodes];
-      D.f[DIR_0PP] = &DD[DIR_0MM * numberOfLBnodes];
-      D.f[DIR_0MP] = &DD[DIR_0PM * numberOfLBnodes];
-      D.f[DIR_0PM] = &DD[DIR_0MP * numberOfLBnodes];
-      D.f[DIR_000] = &DD[DIR_000 * numberOfLBnodes];
-      D.f[DIR_PPP] = &DD[DIR_MMM * numberOfLBnodes];
-      D.f[DIR_MMP] = &DD[DIR_PPM * numberOfLBnodes];
-      D.f[DIR_PMP] = &DD[DIR_MPM * numberOfLBnodes];
-      D.f[DIR_MPP] = &DD[DIR_PMM * numberOfLBnodes];
-      D.f[DIR_PPM] = &DD[DIR_MMP * numberOfLBnodes];
-      D.f[DIR_MMM] = &DD[DIR_PPP * numberOfLBnodes];
-      D.f[DIR_PMM] = &DD[DIR_MPP * numberOfLBnodes];
-      D.f[DIR_MPM] = &DD[DIR_PMP * numberOfLBnodes];
-   }
->>>>>>> b3a34b58
    ////////////////////////////////////////////////////////////////////////////////
    const unsigned  x = threadIdx.x;  // Globaler x-Index 
    const unsigned  y = blockIdx.x;   // Globaler y-Index 
@@ -271,71 +207,8 @@
       real cu_sq=c3o2*(vx1*vx1+vx2*vx2+vx3*vx3);
 
       //////////////////////////////////////////////////////////////////////////
-<<<<<<< HEAD
 
       D = vf::gpu::getDistributionReferences27(DD, size_Mat, !isEvenTimestep);
-=======
-      if (isEvenTimestep==false)
-      {
-         D.f[DIR_P00] = &DD[DIR_P00 * numberOfLBnodes];
-         D.f[DIR_M00] = &DD[DIR_M00 * numberOfLBnodes];
-         D.f[DIR_0P0] = &DD[DIR_0P0 * numberOfLBnodes];
-         D.f[DIR_0M0] = &DD[DIR_0M0 * numberOfLBnodes];
-         D.f[DIR_00P] = &DD[DIR_00P * numberOfLBnodes];
-         D.f[DIR_00M] = &DD[DIR_00M * numberOfLBnodes];
-         D.f[DIR_PP0] = &DD[DIR_PP0 * numberOfLBnodes];
-         D.f[DIR_MM0] = &DD[DIR_MM0 * numberOfLBnodes];
-         D.f[DIR_PM0] = &DD[DIR_PM0 * numberOfLBnodes];
-         D.f[DIR_MP0] = &DD[DIR_MP0 * numberOfLBnodes];
-         D.f[DIR_P0P] = &DD[DIR_P0P * numberOfLBnodes];
-         D.f[DIR_M0M] = &DD[DIR_M0M * numberOfLBnodes];
-         D.f[DIR_P0M] = &DD[DIR_P0M * numberOfLBnodes];
-         D.f[DIR_M0P] = &DD[DIR_M0P * numberOfLBnodes];
-         D.f[DIR_0PP] = &DD[DIR_0PP * numberOfLBnodes];
-         D.f[DIR_0MM] = &DD[DIR_0MM * numberOfLBnodes];
-         D.f[DIR_0PM] = &DD[DIR_0PM * numberOfLBnodes];
-         D.f[DIR_0MP] = &DD[DIR_0MP * numberOfLBnodes];
-         D.f[DIR_000] = &DD[DIR_000 * numberOfLBnodes];
-         D.f[DIR_PPP] = &DD[DIR_PPP * numberOfLBnodes];
-         D.f[DIR_MMP] = &DD[DIR_MMP * numberOfLBnodes];
-         D.f[DIR_PMP] = &DD[DIR_PMP * numberOfLBnodes];
-         D.f[DIR_MPP] = &DD[DIR_MPP * numberOfLBnodes];
-         D.f[DIR_PPM] = &DD[DIR_PPM * numberOfLBnodes];
-         D.f[DIR_MMM] = &DD[DIR_MMM * numberOfLBnodes];
-         D.f[DIR_PMM] = &DD[DIR_PMM * numberOfLBnodes];
-         D.f[DIR_MPM] = &DD[DIR_MPM * numberOfLBnodes];
-      } 
-      else
-      {
-         D.f[DIR_M00] = &DD[DIR_P00 * numberOfLBnodes];
-         D.f[DIR_P00] = &DD[DIR_M00 * numberOfLBnodes];
-         D.f[DIR_0M0] = &DD[DIR_0P0 * numberOfLBnodes];
-         D.f[DIR_0P0] = &DD[DIR_0M0 * numberOfLBnodes];
-         D.f[DIR_00M] = &DD[DIR_00P * numberOfLBnodes];
-         D.f[DIR_00P] = &DD[DIR_00M * numberOfLBnodes];
-         D.f[DIR_MM0] = &DD[DIR_PP0 * numberOfLBnodes];
-         D.f[DIR_PP0] = &DD[DIR_MM0 * numberOfLBnodes];
-         D.f[DIR_MP0] = &DD[DIR_PM0 * numberOfLBnodes];
-         D.f[DIR_PM0] = &DD[DIR_MP0 * numberOfLBnodes];
-         D.f[DIR_M0M] = &DD[DIR_P0P * numberOfLBnodes];
-         D.f[DIR_P0P] = &DD[DIR_M0M * numberOfLBnodes];
-         D.f[DIR_M0P] = &DD[DIR_P0M * numberOfLBnodes];
-         D.f[DIR_P0M] = &DD[DIR_M0P * numberOfLBnodes];
-         D.f[DIR_0MM] = &DD[DIR_0PP * numberOfLBnodes];
-         D.f[DIR_0PP] = &DD[DIR_0MM * numberOfLBnodes];
-         D.f[DIR_0MP] = &DD[DIR_0PM * numberOfLBnodes];
-         D.f[DIR_0PM] = &DD[DIR_0MP * numberOfLBnodes];
-         D.f[DIR_000] = &DD[DIR_000 * numberOfLBnodes];
-         D.f[DIR_PPP] = &DD[DIR_MMM * numberOfLBnodes];
-         D.f[DIR_MMP] = &DD[DIR_PPM * numberOfLBnodes];
-         D.f[DIR_PMP] = &DD[DIR_MPM * numberOfLBnodes];
-         D.f[DIR_MPP] = &DD[DIR_PMM * numberOfLBnodes];
-         D.f[DIR_PPM] = &DD[DIR_MMP * numberOfLBnodes];
-         D.f[DIR_MMM] = &DD[DIR_PPP * numberOfLBnodes];
-         D.f[DIR_PMM] = &DD[DIR_MPP * numberOfLBnodes];
-         D.f[DIR_MPM] = &DD[DIR_PMP * numberOfLBnodes];
-      }
->>>>>>> b3a34b58
       ////////////////////////////////////////////////////////////////////////////////////////////////////////////////////////////////////////////////////////
       //Test
       //(D.f[DIR_000])[k]=c1o10;
