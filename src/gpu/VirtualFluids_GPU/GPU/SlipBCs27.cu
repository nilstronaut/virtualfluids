--- conflicted
+++ resolved
@@ -658,19 +658,7 @@
 
 
 //////////////////////////////////////////////////////////////////////////////
-<<<<<<< HEAD
-__global__ void QSlipDeviceComp27(real* DD, 
-											 int* k_Q, 
-											 real* QQ,
-											 unsigned int numberOfBCnodes,
-											 real om1, 
-											 unsigned int* neighborX,
-											 unsigned int* neighborY,
-											 unsigned int* neighborZ,
-											 unsigned int size_Mat, 
-											 bool isEvenTimestep)
-=======
-extern "C" __global__ void QSlipDeviceComp27(
+__global__ void QSlipDeviceComp27(
                                     real* distributions, 
                                     int* subgridDistanceIndices, 
                                     real* subgridDistances,
@@ -681,7 +669,6 @@
                                     unsigned int* neighborZ,
                                     unsigned int numberOfLBnodes, 
                                     bool isEvenTimestep)
->>>>>>> 768bdbdb
 {
    //! The slip boundary condition is executed in the following steps
    //!
