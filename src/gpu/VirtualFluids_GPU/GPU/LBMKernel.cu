//  _    ___      __              __________      _     __        ______________   __
// | |  / (_)____/ /___  ______ _/ / ____/ /_  __(_)___/ /____   /  ___/ __  / /  / /
// | | / / / ___/ __/ / / / __ `/ / /_  / / / / / / __  / ___/  / /___/ /_/ / /  / /
// | |/ / / /  / /_/ /_/ / /_/ / / __/ / / /_/ / / /_/ (__  )  / /_) / ____/ /__/ /
// |___/_/_/   \__/\__,_/\__,_/_/_/   /_/\__,_/_/\__,_/____/   \____/_/    \_____/
//
//////////////////////////////////////////////////////////////////////////
// includes, cuda
#include <cuda_runtime.h>
#include <helper_functions.h>
#include <helper_cuda.h>

#include "LBM/LB.h"
<<<<<<< HEAD
#include "CudaGrid.h"
=======
#include "cuda/CudaGrid.h"
>>>>>>> f37fc760

// includes, kernels
#include "GPU/GPU_Kernels.cuh"

#include "Parameter/Parameter.h"
//////////////////////////////////////////////////////////////////////////
extern "C" void KernelCas27( unsigned int grid_nx,
                             unsigned int grid_ny,
                             unsigned int grid_nz,
                             real s9,
                             unsigned int* bcMatD,
                             unsigned int* neighborX,
                             unsigned int* neighborY,
                             unsigned int* neighborZ,
                             real* DD,
                             int size_Mat,
                             bool EvenOrOdd)
{
   dim3 threads       ( grid_nx, 1, 1 );
   dim3 grid          ( grid_ny, grid_nz );   // Gitter fuer Kollision und Propagation

      LB_Kernel_Casc27<<< grid, threads >>>( s9,
                                             bcMatD,
                                             neighborX,
                                             neighborY,
                                             neighborZ,
                                             DD,
                                             size_Mat,
                                             EvenOrOdd);
     getLastCudaError("LB_Kernel_Casc27 execution failed");
}
//////////////////////////////////////////////////////////////////////////
extern "C" void KernelCasSP27( unsigned int numberOfThreads,
                               real s9,
                               unsigned int* bcMatD,
                               unsigned int* neighborX,
                               unsigned int* neighborY,
                               unsigned int* neighborZ,
                               real* DD,
                               int size_Mat,
                               bool EvenOrOdd)
{
   vf::cuda::CudaGrid grid = vf::cuda::CudaGrid(numberOfThreads, size_Mat);

      LB_Kernel_Casc_SP_27<<< grid.grid, grid.threads >>>(s9,
                                                bcMatD,
                                                neighborX,
                                                neighborY,
                                                neighborZ,
                                                DD,
                                                size_Mat,
                                                EvenOrOdd);
      getLastCudaError("LB_Kernel_Casc_SP_27 execution failed");
}
//////////////////////////////////////////////////////////////////////////
extern "C" void KernelCasSPMS27( unsigned int numberOfThreads,
                                 real s9,
                                 unsigned int* bcMatD,
                                 unsigned int* neighborX,
                                 unsigned int* neighborY,
                                 unsigned int* neighborZ,
                                 real* DD,
                                 int size_Mat,
                                 bool EvenOrOdd)
{
   vf::cuda::CudaGrid grid = vf::cuda::CudaGrid(numberOfThreads, size_Mat);

      LB_Kernel_Casc_SP_MS_27<<< grid.grid, grid.threads >>>(s9,
                                                   bcMatD,
                                                   neighborX,
                                                   neighborY,
                                                   neighborZ,
                                                   DD,
                                                   size_Mat,
                                                   EvenOrOdd);
      getLastCudaError("LB_Kernel_Casc_SP_MS_27 execution failed");
}
//////////////////////////////////////////////////////////////////////////
extern "C" void KernelCasSPMSOHM27( unsigned int numberOfThreads,
                                    real s9,
                                    unsigned int* bcMatD,
                                    unsigned int* neighborX,
                                    unsigned int* neighborY,
                                    unsigned int* neighborZ,
                                    real* DD,
                                    int size_Mat,
                                    bool EvenOrOdd)
{
   vf::cuda::CudaGrid grid = vf::cuda::CudaGrid(numberOfThreads, size_Mat);

      LB_Kernel_Casc_SP_MS_OHM_27<<< grid.grid, grid.threads >>>(  s9,
                                                         bcMatD,
                                                         neighborX,
                                                         neighborY,
                                                         neighborZ,
                                                         DD,
                                                         size_Mat,
                                                         EvenOrOdd);
      getLastCudaError("LB_Kernel_Casc_SP_MS_OHM_27 execution failed");
}
//////////////////////////////////////////////////////////////////////////
extern "C" void KernelKumCompSRTSP27(
	unsigned int numberOfThreads,
	real omega,
	unsigned int* bcMatD,
	unsigned int* neighborX,
	unsigned int* neighborY,
	unsigned int* neighborZ,
	real* DDStart,
	int size_Mat,
	int level,
	real* forces,
	bool EvenOrOdd)
{
   vf::cuda::CudaGrid grid = vf::cuda::CudaGrid(numberOfThreads, size_Mat);

   LB_Kernel_Kum_New_Comp_SRT_SP_27 <<< grid.grid, grid.threads >>>(
	   omega,
	   bcMatD,
	   neighborX,
	   neighborY,
	   neighborZ,
	   DDStart,
	   size_Mat,
	   level,
	   forces,
	   EvenOrOdd);
      getLastCudaError("LB_Kernel_Kum_New_Comp_SRT_SP_27 execution failed");
}
//////////////////////////////////////////////////////////////////////////
extern "C" void KernelKum1hSP27(    unsigned int numberOfThreads,
									real omega,
									real deltaPhi,
									real angularVelocity,
									unsigned int* bcMatD,
									unsigned int* neighborX,
									unsigned int* neighborY,
									unsigned int* neighborZ,
									real* coordX,
									real* coordY,
									real* coordZ,
									real* DDStart,
									int size_Mat,
									bool EvenOrOdd)
{
   vf::cuda::CudaGrid grid = vf::cuda::CudaGrid(numberOfThreads, size_Mat);

		LB_Kernel_Kum_1h_SP_27<<< grid.grid, grid.threads >>>(omega,
													deltaPhi,
													angularVelocity,
													bcMatD,
													neighborX,
													neighborY,
													neighborZ,
													coordX,
													coordY,
													coordZ,
													DDStart,
													size_Mat,
													EvenOrOdd);
		getLastCudaError("LB_Kernel_Kum_New_SP_27 execution failed");
}
//////////////////////////////////////////////////////////////////////////
extern "C" void KernelCascadeSP27(  unsigned int numberOfThreads,
									real s9,
									unsigned int* bcMatD,
									unsigned int* neighborX,
									unsigned int* neighborY,
									unsigned int* neighborZ,
									real* DD,
									int size_Mat,
									bool EvenOrOdd)
{
   vf::cuda::CudaGrid grid = vf::cuda::CudaGrid(numberOfThreads, size_Mat);

		LB_Kernel_Cascade_SP_27<<< grid.grid, grid.threads >>>(s9,
													bcMatD,
													neighborX,
													neighborY,
													neighborZ,
													DD,
													size_Mat,
													EvenOrOdd);
		getLastCudaError("LB_Kernel_Cascade_SP_27 execution failed");
}
//////////////////////////////////////////////////////////////////////////
extern "C" void KernelKumNewSP27(   unsigned int numberOfThreads,
									real s9,
									unsigned int* bcMatD,
									unsigned int* neighborX,
									unsigned int* neighborY,
									unsigned int* neighborZ,
									real* DD,
									int size_Mat,
									bool EvenOrOdd)
{
   vf::cuda::CudaGrid grid = vf::cuda::CudaGrid(numberOfThreads, size_Mat);


		LB_Kernel_Kum_New_SP_27<<< grid.grid, grid.threads >>>(s9,
													bcMatD,
													neighborX,
													neighborY,
													neighborZ,
													DD,
													size_Mat,
													EvenOrOdd);
		getLastCudaError("LB_Kernel_Kum_New_SP_27 execution failed");
}
//////////////////////////////////////////////////////////////////////////
extern "C" void KernelKumNewCompSP27(unsigned int numberOfThreads,
									real s9,
									unsigned int* bcMatD,
									unsigned int* neighborX,
									unsigned int* neighborY,
									unsigned int* neighborZ,
									real* DD,
									int size_Mat,
									int size_Array,
									int level,
									real* forces,
									bool EvenOrOdd)
{
	//int Grid = size_Array / numberOfThreads;
	//dim3 grid(Grid, 1, 1);
	//dim3 threads(numberOfThreads, 1, 1 );

   vf::cuda::CudaGrid grid = vf::cuda::CudaGrid(numberOfThreads, size_Mat);

		//LB_Kernel_Kum_New_Comp_SP_27<<< grid.grid, grid.threads >>>(	s9,
		//													bcMatD,
		//													neighborX,
		//													neighborY,
		//													neighborZ,
		//													DD,
		//													size_Mat,
		//													level,
		//													forces,
		//													EvenOrOdd);
		//getLastCudaError("LB_Kernel_Kum_New_Comp_SP_27 execution failed");
}

//////////////////////////////////////////////////////////////////////////
extern "C" void CumulantOnePreconditionedErrorDiffusionChimCompSP27(unsigned int numberOfThreads,
																	real s9,
																	unsigned int* bcMatD,
																	unsigned int* neighborX,
																	unsigned int* neighborY,
																	unsigned int* neighborZ,
																	real* DD,
																	int size_Mat,
																	int size_Array,
																	int level,
																	real* forces,
																	bool EvenOrOdd)
{
	//int Grid = size_Array / numberOfThreads;
	//dim3 grid(Grid, 1, 1);
	//dim3 threads(numberOfThreads, 1, 1 );

   vf::cuda::CudaGrid grid = vf::cuda::CudaGrid(numberOfThreads, size_Mat);


	Cumulant_One_preconditioned_errorDiffusion_chim_Comp_SP_27 <<< grid.grid, grid.threads >>>(	s9,
																						bcMatD,
																						neighborX,
																						neighborY,
																						neighborZ,
																						DD,
																						size_Mat,
																						level,
																						forces,
																						EvenOrOdd);
		getLastCudaError("Cumulant_One_preconditioned_chim_Comp_SP_27 execution failed");
}
//////////////////////////////////////////////////////////////////////////
extern "C" void CumulantOnePreconditionedChimCompSP27(  unsigned int numberOfThreads,
														real s9,
														unsigned int* bcMatD,
														unsigned int* neighborX,
														unsigned int* neighborY,
														unsigned int* neighborZ,
														real* DD,
														int size_Mat,
														int size_Array,
														int level,
														real* forces,
														bool EvenOrOdd)
{
	//int Grid = size_Array / numberOfThreads;
	//dim3 grid(Grid, 1, 1);
	//dim3 threads(numberOfThreads, 1, 1 );

   vf::cuda::CudaGrid grid = vf::cuda::CudaGrid(numberOfThreads, size_Mat);


	Cumulant_One_preconditioned_chim_Comp_SP_27 <<< grid.grid, grid.threads >>>(	s9,
																		bcMatD,
																		neighborX,
																		neighborY,
																		neighborZ,
																		DD,
																		size_Mat,
																		level,
																		forces,
																		EvenOrOdd);
		getLastCudaError("Cumulant_One_preconditioned_chim_Comp_SP_27 execution failed");
}
//////////////////////////////////////////////////////////////////////////
extern "C" void CumulantOneChimCompSP27(unsigned int numberOfThreads,
										real s9,
										unsigned int* bcMatD,
										unsigned int* neighborX,
										unsigned int* neighborY,
										unsigned int* neighborZ,
										real* DD,
										int size_Mat,
										int size_Array,
										int level,
										real* forces,
										bool EvenOrOdd)
{
	//int Grid = size_Array / numberOfThreads;
	//dim3 grid(Grid, 1, 1);
	//dim3 threads(numberOfThreads, 1, 1 );

   vf::cuda::CudaGrid grid = vf::cuda::CudaGrid(numberOfThreads, size_Mat);


	Cumulant_One_chim_Comp_SP_27 <<< grid.grid, grid.threads >>>(	s9,
														bcMatD,
														neighborX,
														neighborY,
														neighborZ,
														DD,
														size_Mat,
														level,
														forces,
														EvenOrOdd);
		getLastCudaError("Cumulant_One_chim_Comp_SP_27 execution failed");
}
//////////////////////////////////////////////////////////////////////////
extern "C" void KernelKumIsoTestSP27(unsigned int numberOfThreads,
									 real s9,
									 unsigned int* bcMatD,
									 unsigned int* neighborX,
									 unsigned int* neighborY,
									 unsigned int* neighborZ,
									 real* DD,
									 real* dxxUx,
									 real* dyyUy,
									 real* dzzUz,
									 int size_Mat,
									 bool EvenOrOdd)
{
   vf::cuda::CudaGrid grid = vf::cuda::CudaGrid(numberOfThreads, size_Mat);


	LB_Kernel_Kum_IsoTest_SP_27<<< grid.grid, grid.threads >>>(s9,
													bcMatD,
													neighborX,
													neighborY,
													neighborZ,
													DD,
													dxxUx,
													dyyUy,
													dzzUz,
													size_Mat,
													EvenOrOdd);
	getLastCudaError("LB_Kernel_Kum_IsoTest_SP_27 execution failed");
}
//////////////////////////////////////////////////////////////////////////
extern "C" void KernelKumCompSP27(  unsigned int numberOfThreads,
									real s9,
									unsigned int* bcMatD,
									unsigned int* neighborX,
									unsigned int* neighborY,
									unsigned int* neighborZ,
									real* DD,
									int size_Mat,
									bool EvenOrOdd)
{
   vf::cuda::CudaGrid grid = vf::cuda::CudaGrid(numberOfThreads, size_Mat);


		LB_Kernel_Kum_Comp_SP_27<<< grid.grid, grid.threads >>>(s9,
													bcMatD,
													neighborX,
													neighborY,
													neighborZ,
													DD,
													size_Mat,
													EvenOrOdd);
		getLastCudaError("LB_Kernel_Kum_Comp_SP_27 execution failed");
}
//////////////////////////////////////////////////////////////////////////
extern "C" void KernelPMCumOneCompSP27(unsigned int numberOfThreads,
									   real omega,
									   unsigned int* neighborX,
									   unsigned int* neighborY,
									   unsigned int* neighborZ,
									   real* DD,
									   int size_Mat,
									   int level,
									   real* forces,
									   real porosity,
									   real darcy,
									   real forchheimer,
									   unsigned int sizeOfPorousMedia,
									   unsigned int* nodeIdsPorousMedia,
									   bool EvenOrOdd)
{
   vf::cuda::CudaGrid grid = vf::cuda::CudaGrid(numberOfThreads, size_Mat);


	LB_Kernel_PM_Cum_One_Comp_SP_27 <<< grid.grid, grid.threads >>>(omega,
														  neighborX,
														  neighborY,
														  neighborZ,
														  DD,
														  size_Mat,
														  level,
														  forces,
														  porosity,
														  darcy,
														  forchheimer,
														  sizeOfPorousMedia,
														  nodeIdsPorousMedia,
														  EvenOrOdd);
	getLastCudaError("LB_Kernel_PM_Cum_One_Comp_SP_27 execution failed");
}
//////////////////////////////////////////////////////////////////////////
extern "C" void KernelWaleBySoniMalavCumAA2016CompSP27(
	unsigned int numberOfThreads,
	real s9,
	unsigned int* bcMatD,
	unsigned int* neighborX,
	unsigned int* neighborY,
	unsigned int* neighborZ,
	unsigned int* neighborWSB,
	real* veloX,
	real* veloY,
	real* veloZ,
	real* DD,
	real* turbulentViscosity,
	int size_Mat,
	int size_Array,
	int level,
	real* forces,
	bool EvenOrOdd)
{
	//int Grid = size_Array / numberOfThreads;
	//dim3 grid(Grid, 1, 1);
	//dim3 threads(numberOfThreads, 1, 1 );

   vf::cuda::CudaGrid grid = vf::cuda::CudaGrid(numberOfThreads, size_Mat);


	LB_Kernel_WaleBySoniMalav_Cum_AA2016_Comp_SP_27 << < grid.grid, grid.threads >> >(
		s9,
		bcMatD,
		neighborX,
		neighborY,
		neighborZ,
		neighborWSB,
		veloX,
		veloY,
		veloZ,
		DD,
		turbulentViscosity,
		size_Mat,
		level,
		forces,
		EvenOrOdd);
	getLastCudaError("LB_Kernel_WaleBySoniMalav_Cum_AA2016_Comp_SP_27 execution failed");
}
//////////////////////////////////////////////////////////////////////////
extern "C" void KernelADincomp7(   unsigned int numberOfThreads,
								   real diffusivity,
								   unsigned int* bcMatD,
								   unsigned int* neighborX,
								   unsigned int* neighborY,
								   unsigned int* neighborZ,
								   real* DD,
								   real* DD7,
								   int size_Mat,
								   bool EvenOrOdd)
{
   vf::cuda::CudaGrid grid = vf::cuda::CudaGrid(numberOfThreads, size_Mat);

      LB_Kernel_AD_Incomp_7<<< grid.grid, grid.threads >>>( diffusivity,
												  bcMatD,
												  neighborX,
												  neighborY,
												  neighborZ,
												  DD,
												  DD7,
												  size_Mat,
												  EvenOrOdd);
      getLastCudaError("LB_Kernel_AD_Incomp_7 execution failed");
}
//////////////////////////////////////////////////////////////////////////
extern "C" void KernelADincomp27( unsigned int numberOfThreads,
								  real diffusivity,
								  unsigned int* bcMatD,
								  unsigned int* neighborX,
								  unsigned int* neighborY,
								  unsigned int* neighborZ,
								  real* DD,
								  real* DD27,
								  int size_Mat,
								  bool EvenOrOdd)
{
   	vf::cuda::CudaGrid grid = vf::cuda::CudaGrid(numberOfThreads, size_Mat);

	LB_Kernel_AD_Incomp_27<<< grid.grid, grid.threads >>>( diffusivity,
													bcMatD,
													neighborX,
													neighborY,
													neighborZ,
													DD,
													DD27,
													size_Mat,
													EvenOrOdd);
	getLastCudaError("LB_Kernel_AD_Incomp_27 execution failed");
}
//////////////////////////////////////////////////////////////////////////
extern "C" void Init27( int myid,
                        int numprocs,
                        real u0,
                        unsigned int* geoD,
                        unsigned int* neighborX,
                        unsigned int* neighborY,
                        unsigned int* neighborZ,
                        real* vParab,
                        unsigned int size_Mat,
                        unsigned int grid_nx,
                        unsigned int grid_ny,
                        unsigned int grid_nz,
                        real* DD,
                        int level,
                        int maxlevel)
{
   dim3 threads       ( grid_nx, 1, 1 );
   dim3 grid          ( grid_ny, grid_nz );   // Gitter fuer Kollision und Propagation

	LBInit27<<< grid, threads >>> (  myid,
                                       numprocs,
                                       u0,
                                       geoD,
                                       neighborX,
                                       neighborY,
                                       neighborZ,
                                       vParab,
                                       size_Mat,
                                       grid_nx,
                                       grid_ny,
                                       grid_nz,
                                       DD,
                                       level,
                                       maxlevel);
	getLastCudaError("LBInit27 execution failed");
}
//////////////////////////////////////////////////////////////////////////
extern "C" void InitNonEqPartSP27( unsigned int numberOfThreads,
                                   unsigned int* neighborX,
                                   unsigned int* neighborY,
                                   unsigned int* neighborZ,
                                   unsigned int* neighborWSB,
                                   unsigned int* geoD,
                                   real* rho,
                                   real* ux,
                                   real* uy,
                                   real* uz,
                                   unsigned int size_Mat,
                                   real* DD,
                                   real omega,
                                   bool EvenOrOdd)
{
   	vf::cuda::CudaGrid grid = vf::cuda::CudaGrid(numberOfThreads, size_Mat);

	LBInitNonEqPartSP27<<< grid.grid, grid.threads >>>( neighborX,
                                                neighborY,
                                                neighborZ,
                                                neighborWSB,
                                                geoD,
                                                rho,
                                                ux,
                                                uy,
                                                uz,
                                                size_Mat,
                                                DD,
                                                omega,
                                                EvenOrOdd);
	getLastCudaError("LBInitNonEqPartSP27 execution failed");
}
//////////////////////////////////////////////////////////////////////////
extern "C" void InitThS7(     unsigned int numberOfThreads,
                              unsigned int* neighborX,
                              unsigned int* neighborY,
                              unsigned int* neighborZ,
                              unsigned int* geoD,
                              real* Conc,
                              real* ux,
                              real* uy,
                              real* uz,
                              unsigned int size_Mat,
                              real* DD7,
                              bool EvenOrOdd)
{
   	vf::cuda::CudaGrid grid = vf::cuda::CudaGrid(numberOfThreads, size_Mat);

	InitAD7<<< grid.grid, grid.threads >>>( neighborX,
                                       neighborY,
                                       neighborZ,
                                       geoD,
                                       Conc,
                                       ux,
                                       uy,
                                       uz,
                                       size_Mat,
                                       DD7,
                                       EvenOrOdd);
	getLastCudaError("InitAD7 execution failed");
}
//////////////////////////////////////////////////////////////////////////
extern "C" void InitADDev27( unsigned int numberOfThreads,
                           unsigned int* neighborX,
                           unsigned int* neighborY,
                           unsigned int* neighborZ,
                           unsigned int* geoD,
                           real* Conc,
                           real* ux,
                           real* uy,
                           real* uz,
                           unsigned int size_Mat,
                           real* DD27,
                           bool EvenOrOdd)
{
   	vf::cuda::CudaGrid grid = vf::cuda::CudaGrid(numberOfThreads, size_Mat);

	InitAD27<<< grid.grid, grid.threads >>>(neighborX,
                                       neighborY,
                                       neighborZ,
                                       geoD,
                                       Conc,
                                       ux,
                                       uy,
                                       uz,
                                       size_Mat,
                                       DD27,
                                       EvenOrOdd);
	getLastCudaError("InitAD27 execution failed");
}
//////////////////////////////////////////////////////////////////////////
extern "C" void PostProcessorF3_2018Fehlberg(
	unsigned int numberOfThreads,
	real omega,
	unsigned int* bcMatD,
	unsigned int* neighborX,
	unsigned int* neighborY,
	unsigned int* neighborZ,
	real* rhoOut,
	real* vxOut,
	real* vyOut,
	real* vzOut,
	real* DDStart,
	real* G6,
	int size_Mat,
	int level,
	real* forces,
	bool EvenOrOdd)
{
   	vf::cuda::CudaGrid grid = vf::cuda::CudaGrid(numberOfThreads, size_Mat);

	LB_PostProcessor_F3_2018_Fehlberg <<< grid.grid, grid.threads >>> (   omega,
																  bcMatD,
																  neighborX,
																  neighborY,
																  neighborZ,
																  rhoOut,
																  vxOut,
																  vyOut,
																  vzOut,
																  DDStart,
																  G6,
																  size_Mat,
																  level,
																  forces,
																  EvenOrOdd);
	getLastCudaError("LB_PostProcessor_F3_2018_Fehlberg execution failed");
}
//////////////////////////////////////////////////////////////////////////
extern "C" void CalcMac27( real* vxD,
                           real* vyD,
                           real* vzD,
                           real* rhoD,
                           unsigned int* geoD,
                           unsigned int* neighborX,
                           unsigned int* neighborY,
                           unsigned int* neighborZ,
                           unsigned int size_Mat,
                           unsigned int grid_nx,
                           unsigned int grid_ny,
                           unsigned int grid_nz,
                           real* DD,
                           bool isEvenTimestep)
{
   dim3 threads       ( grid_nx, 1, 1 );
   dim3 grid          ( grid_ny, grid_nz );

	LBCalcMac27<<< grid, threads >>> (  vxD,
                                          vyD,
                                          vzD,
                                          rhoD,
                                          geoD,
                                          neighborX,
                                          neighborY,
                                          neighborZ,
                                          size_Mat,
                                          DD,
                                          isEvenTimestep);
	getLastCudaError("LBCalcMac27 execution failed");
}
//////////////////////////////////////////////////////////////////////////
extern "C" void CalcMacSP27( real* vxD,
                             real* vyD,
                             real* vzD,
                             real* rhoD,
                             real* pressD,
                             unsigned int* geoD,
                             unsigned int* neighborX,
                             unsigned int* neighborY,
                             unsigned int* neighborZ,
                             unsigned int size_Mat,
                             unsigned int numberOfThreads,
                             real* DD,
                             bool isEvenTimestep)
{
   	vf::cuda::CudaGrid grid = vf::cuda::CudaGrid(numberOfThreads, size_Mat);

	LBCalcMacSP27<<< grid.grid, grid.threads >>> (   vxD,
                                             vyD,
                                             vzD,
                                             rhoD,
                                             pressD,
                                             geoD,
                                             neighborX,
                                             neighborY,
                                             neighborZ,
                                             size_Mat,
                                             DD,
                                             isEvenTimestep);
	getLastCudaError("LBCalcMacSP27 execution failed");
}
//////////////////////////////////////////////////////////////////////////
extern "C" void CalcMacCompSP27( real* vxD,
								 real* vyD,
								 real* vzD,
								 real* rhoD,
								 real* pressD,
								 unsigned int* geoD,
								 unsigned int* neighborX,
								 unsigned int* neighborY,
								 unsigned int* neighborZ,
								 unsigned int size_Mat,
								 unsigned int numberOfThreads,
								 real* DD,
								 bool isEvenTimestep)
{
   	vf::cuda::CudaGrid grid = vf::cuda::CudaGrid(numberOfThreads, size_Mat);

	LBCalcMacCompSP27<<< grid.grid, grid.threads >>> (   vxD,
												 vyD,
												 vzD,
												 rhoD,
												 pressD,
												 geoD,
												 neighborX,
												 neighborY,
												 neighborZ,
												 size_Mat,
												 DD,
												 isEvenTimestep);
	getLastCudaError("LBCalcMacSP27 execution failed");
}
//////////////////////////////////////////////////////////////////////////
extern "C" void CalcMacThS7(  real* Conc,
                              unsigned int* geoD,
                              unsigned int* neighborX,
                              unsigned int* neighborY,
                              unsigned int* neighborZ,
                              unsigned int size_Mat,
                              unsigned int numberOfThreads,
                              real* DD7,
                              bool isEvenTimestep)
{
   	vf::cuda::CudaGrid grid = vf::cuda::CudaGrid(numberOfThreads, size_Mat);

	CalcConc7<<< grid.grid, grid.threads >>> (Conc,
                                          geoD,
                                          neighborX,
                                          neighborY,
                                          neighborZ,
                                          size_Mat,
                                          DD7,
                                          isEvenTimestep);
	getLastCudaError("CalcConc7 execution failed");
}
//////////////////////////////////////////////////////////////////////////
extern "C" void PlaneConcThS7(real* Conc,
							  int* kPC,
							  unsigned int numberOfPointskPC,
							  unsigned int* geoD,
							  unsigned int* neighborX,
							  unsigned int* neighborY,
							  unsigned int* neighborZ,
							  unsigned int size_Mat,
                              unsigned int numberOfThreads,
							  real* DD7,
							  bool isEvenTimestep)
{
   	vf::cuda::CudaGrid grid = vf::cuda::CudaGrid(numberOfThreads, numberOfPointskPC);

	GetPlaneConc7<<< grid.grid, grid.threads >>> (	Conc,
												kPC,
												numberOfPointskPC,
												geoD,
												neighborX,
												neighborY,
												neighborZ,
												size_Mat,
												DD7,
												isEvenTimestep);
	getLastCudaError("GetPlaneConc7 execution failed");
}
//////////////////////////////////////////////////////////////////////////
extern "C" void PlaneConcThS27(real* Conc,
							   int* kPC,
							   unsigned int numberOfPointskPC,
							   unsigned int* geoD,
							   unsigned int* neighborX,
							   unsigned int* neighborY,
							   unsigned int* neighborZ,
							   unsigned int size_Mat,
                               unsigned int numberOfThreads,
							   real* DD27,
							   bool isEvenTimestep)
{
   	vf::cuda::CudaGrid grid = vf::cuda::CudaGrid(numberOfThreads, numberOfPointskPC);

	GetPlaneConc27<<< grid.grid, grid.threads >>> (	Conc,
												kPC,
												numberOfPointskPC,
												geoD,
												neighborX,
												neighborY,
												neighborZ,
												size_Mat,
												DD27,
												isEvenTimestep);
	getLastCudaError("GetPlaneConc27 execution failed");
}
//////////////////////////////////////////////////////////////////////////
extern "C" void CalcConcentration27( unsigned int numberOfThreads,
                                     real* Conc,
                                     unsigned int* geoD,
                                     unsigned int* neighborX,
                                     unsigned int* neighborY,
                                     unsigned int* neighborZ,
                                     unsigned int size_Mat,
                                     real* DD27,
                                     bool isEvenTimestep)
{
   	vf::cuda::CudaGrid grid = vf::cuda::CudaGrid(numberOfThreads, size_Mat);

	CalcConc27<<< grid.grid, grid.threads >>> (  Conc,
                                             geoD,
                                             neighborX,
                                             neighborY,
                                             neighborZ,
                                             size_Mat,
                                             DD27,
                                             isEvenTimestep);
	getLastCudaError("CalcConc27 execution failed");
}
//////////////////////////////////////////////////////////////////////////
extern "C" void CalcMedSP27(  real* vxD,
                              real* vyD,
                              real* vzD,
                              real* rhoD,
                              real* pressD,
                              unsigned int* geoD,
                              unsigned int* neighborX,
                              unsigned int* neighborY,
                              unsigned int* neighborZ,
                              unsigned int size_Mat,
                              unsigned int numberOfThreads,
                              real* DD,
                              bool isEvenTimestep)
{
   	vf::cuda::CudaGrid grid = vf::cuda::CudaGrid(numberOfThreads, size_Mat);

	LBCalcMedSP27<<< grid.grid, grid.threads >>> (   vxD,
                                             vyD,
                                             vzD,
                                             rhoD,
                                             pressD,
                                             geoD,
                                             neighborX,
                                             neighborY,
                                             neighborZ,
                                             size_Mat,
                                             DD,
                                             isEvenTimestep);
	getLastCudaError("LBCalcMedSP27 execution failed");
}
//////////////////////////////////////////////////////////////////////////
extern "C" void CalcMedCompSP27(  real* vxD,
								  real* vyD,
								  real* vzD,
								  real* rhoD,
								  real* pressD,
								  unsigned int* geoD,
								  unsigned int* neighborX,
								  unsigned int* neighborY,
								  unsigned int* neighborZ,
								  unsigned int size_Mat,
								  unsigned int numberOfThreads,
								  real* DD,
								  bool isEvenTimestep)
{
   	vf::cuda::CudaGrid grid = vf::cuda::CudaGrid(numberOfThreads, size_Mat);

	LBCalcMedCompSP27<<< grid.grid, grid.threads >>> (   vxD,
												 vyD,
												 vzD,
												 rhoD,
												 pressD,
												 geoD,
												 neighborX,
												 neighborY,
												 neighborZ,
												 size_Mat,
												 DD,
												 isEvenTimestep);
	getLastCudaError("LBCalcMedSP27 execution failed");
}
//////////////////////////////////////////////////////////////////////////
extern "C" void CalcMedCompAD27(
	real* vxD,
	real* vyD,
	real* vzD,
	real* rhoD,
	real* pressD,
	real* concD,
	unsigned int* geoD,
	unsigned int* neighborX,
	unsigned int* neighborY,
	unsigned int* neighborZ,
	unsigned int size_Mat,
	unsigned int numberOfThreads,
	real* DD,
	real* DD_AD,
	bool isEvenTimestep)
{
   	vf::cuda::CudaGrid grid = vf::cuda::CudaGrid(numberOfThreads, size_Mat);

	LBCalcMedCompAD27 <<< grid.grid, grid.threads >>> (
		vxD,
		vyD,
		vzD,
		rhoD,
		pressD,
		concD,
		geoD,
		neighborX,
		neighborY,
		neighborZ,
		size_Mat,
		DD,
		DD_AD,
		isEvenTimestep);
	getLastCudaError("LBCalcMedAD27 execution failed");
}
//////////////////////////////////////////////////////////////////////////
extern "C" void CalcMacMedSP27(  real* vxD,
                                 real* vyD,
                                 real* vzD,
                                 real* rhoD,
                                 real* pressD,
                                 unsigned int* geoD,
                                 unsigned int* neighborX,
                                 unsigned int* neighborY,
                                 unsigned int* neighborZ,
                                 unsigned int tdiff,
                                 unsigned int size_Mat,
                                 unsigned int numberOfThreads,
                                 bool isEvenTimestep)
{
   	vf::cuda::CudaGrid grid = vf::cuda::CudaGrid(numberOfThreads, size_Mat);

	LBCalcMacMedSP27<<< grid.grid, grid.threads >>> (   vxD,
                                                vyD,
                                                vzD,
                                                rhoD,
                                                pressD,
                                                geoD,
                                                neighborX,
                                                neighborY,
                                                neighborZ,
                                                tdiff,
                                                size_Mat,
                                                isEvenTimestep);
	getLastCudaError("LBCalcMacMedSP27 execution failed");
}
//////////////////////////////////////////////////////////////////////////
extern "C" void ResetMedianValuesSP27(
	real* vxD,
	real* vyD,
	real* vzD,
	real* rhoD,
	real* pressD,
	unsigned int size_Mat,
	unsigned int numberOfThreads,
	bool isEvenTimestep)
{
   vf::cuda::CudaGrid grid = vf::cuda::CudaGrid(numberOfThreads, size_Mat);


	LBResetMedianValuesSP27 << < grid.grid, grid.threads >> > (
		vxD,
		vyD,
		vzD,
		rhoD,
		pressD,
		size_Mat,
		isEvenTimestep);
	getLastCudaError("LBResetMedianValuesSP27 execution failed");
}
//////////////////////////////////////////////////////////////////////////
extern "C" void ResetMedianValuesAD27(
	real* vxD,
	real* vyD,
	real* vzD,
	real* rhoD,
	real* pressD,
	real* concD,
	unsigned int size_Mat,
	unsigned int numberOfThreads,
	bool isEvenTimestep)
{
	vf::cuda::CudaGrid grid = vf::cuda::CudaGrid(numberOfThreads, size_Mat);

	LBResetMedianValuesAD27 << < grid.grid, grid.threads >> > (
		vxD,
		vyD,
		vzD,
		rhoD,
		pressD,
		concD,
		size_Mat,
		isEvenTimestep);
	getLastCudaError("LBResetMedianValuesAD27 execution failed");
}
//////////////////////////////////////////////////////////////////////////
extern "C" void Calc2ndMomentsIncompSP27(real* kxyFromfcNEQ,
										 real* kyzFromfcNEQ,
										 real* kxzFromfcNEQ,
										 real* kxxMyyFromfcNEQ,
										 real* kxxMzzFromfcNEQ,
										 unsigned int* geoD,
										 unsigned int* neighborX,
										 unsigned int* neighborY,
										 unsigned int* neighborZ,
										 unsigned int size_Mat,
										 unsigned int numberOfThreads,
										 real* DD,
										 bool isEvenTimestep)
{
   	vf::cuda::CudaGrid grid = vf::cuda::CudaGrid(numberOfThreads, size_Mat);

	LBCalc2ndMomentsIncompSP27<<< grid.grid, grid.threads >>> (  kxyFromfcNEQ,
														 kyzFromfcNEQ,
														 kxzFromfcNEQ,
														 kxxMyyFromfcNEQ,
														 kxxMzzFromfcNEQ,
														 geoD,
														 neighborX,
														 neighborY,
														 neighborZ,
														 size_Mat,
														 DD,
														 isEvenTimestep);
	getLastCudaError("LBCalc2ndMomentsIncompSP27 execution failed");
}
//////////////////////////////////////////////////////////////////////////
extern "C" void Calc2ndMomentsCompSP27( real* kxyFromfcNEQ,
										real* kyzFromfcNEQ,
										real* kxzFromfcNEQ,
										real* kxxMyyFromfcNEQ,
										real* kxxMzzFromfcNEQ,
										unsigned int* geoD,
										unsigned int* neighborX,
										unsigned int* neighborY,
										unsigned int* neighborZ,
										unsigned int size_Mat,
										unsigned int numberOfThreads,
										real* DD,
										bool isEvenTimestep)
{
   	vf::cuda::CudaGrid grid = vf::cuda::CudaGrid(numberOfThreads, size_Mat);

	LBCalc2ndMomentsCompSP27<<< grid.grid, grid.threads >>> (kxyFromfcNEQ,
													 kyzFromfcNEQ,
													 kxzFromfcNEQ,
													 kxxMyyFromfcNEQ,
													 kxxMzzFromfcNEQ,
													 geoD,
													 neighborX,
													 neighborY,
													 neighborZ,
													 size_Mat,
													 DD,
													 isEvenTimestep);
	getLastCudaError("LBCalc2ndMomentsCompSP27 execution failed");
}
//////////////////////////////////////////////////////////////////////////
extern "C" void Calc3rdMomentsIncompSP27(real* CUMbbb,
										 real* CUMabc,
										 real* CUMbac,
										 real* CUMbca,
										 real* CUMcba,
										 real* CUMacb,
										 real* CUMcab,
										 unsigned int* geoD,
										 unsigned int* neighborX,
										 unsigned int* neighborY,
										 unsigned int* neighborZ,
										 unsigned int size_Mat,
										 unsigned int numberOfThreads,
										 real* DD,
										 bool isEvenTimestep)
{
   	vf::cuda::CudaGrid grid = vf::cuda::CudaGrid(numberOfThreads, size_Mat);

	LBCalc3rdMomentsIncompSP27<<< grid.grid, grid.threads >>> (  CUMbbb,
														 CUMabc,
														 CUMbac,
														 CUMbca,
														 CUMcba,
														 CUMacb,
														 CUMcab,
														 geoD,
														 neighborX,
														 neighborY,
														 neighborZ,
														 DD,
														 size_Mat,
														 isEvenTimestep);
	getLastCudaError("LBCalc3rdMomentsIncompSP27 execution failed");
}
//////////////////////////////////////////////////////////////////////////
extern "C" void Calc3rdMomentsCompSP27( real* CUMbbb,
										real* CUMabc,
										real* CUMbac,
										real* CUMbca,
										real* CUMcba,
										real* CUMacb,
										real* CUMcab,
										unsigned int* geoD,
										unsigned int* neighborX,
										unsigned int* neighborY,
										unsigned int* neighborZ,
										unsigned int size_Mat,
										unsigned int numberOfThreads,
										real* DD,
										bool isEvenTimestep)
{
	vf::cuda::CudaGrid grid = vf::cuda::CudaGrid(numberOfThreads, size_Mat);

	LBCalc3rdMomentsCompSP27<<< grid.grid, grid.threads >>> (CUMbbb,
													 CUMabc,
													 CUMbac,
													 CUMbca,
													 CUMcba,
													 CUMacb,
													 CUMcab,
													 geoD,
													 neighborX,
													 neighborY,
													 neighborZ,
													 DD,
													 size_Mat,
													 isEvenTimestep);
	getLastCudaError("LBCalc3rdMomentsCompSP27 execution failed");
}
//////////////////////////////////////////////////////////////////////////
extern "C" void CalcHigherMomentsIncompSP27(real* CUMcbb,
											real* CUMbcb,
											real* CUMbbc,
											real* CUMcca,
											real* CUMcac,
											real* CUMacc,
											real* CUMbcc,
											real* CUMcbc,
											real* CUMccb,
											real* CUMccc,
											unsigned int* geoD,
											unsigned int* neighborX,
											unsigned int* neighborY,
											unsigned int* neighborZ,
											unsigned int size_Mat,
											unsigned int numberOfThreads,
											real* DD,
											bool isEvenTimestep)
{
   	vf::cuda::CudaGrid grid = vf::cuda::CudaGrid(numberOfThreads, size_Mat);

	LBCalcHigherMomentsIncompSP27<<< grid.grid, grid.threads >>> (CUMcbb,
														  CUMbcb,
														  CUMbbc,
														  CUMcca,
														  CUMcac,
														  CUMacc,
														  CUMbcc,
														  CUMcbc,
														  CUMccb,
														  CUMccc,
														  geoD,
														  neighborX,
														  neighborY,
														  neighborZ,
														  DD,
														  size_Mat,
														  isEvenTimestep);
	getLastCudaError("LBCalcHigherMomentsIncompSP27 execution failed");
}
//////////////////////////////////////////////////////////////////////////
extern "C" void CalcHigherMomentsCompSP27(  real* CUMcbb,
											real* CUMbcb,
											real* CUMbbc,
											real* CUMcca,
											real* CUMcac,
											real* CUMacc,
											real* CUMbcc,
											real* CUMcbc,
											real* CUMccb,
											real* CUMccc,
											unsigned int* geoD,
											unsigned int* neighborX,
											unsigned int* neighborY,
											unsigned int* neighborZ,
											unsigned int size_Mat,
											unsigned int numberOfThreads,
											real* DD,
											bool isEvenTimestep)
{
   	vf::cuda::CudaGrid grid = vf::cuda::CudaGrid(numberOfThreads, size_Mat);

	LBCalcHigherMomentsCompSP27<<< grid.grid, grid.threads >>> (  CUMcbb,
														  CUMbcb,
														  CUMbbc,
														  CUMcca,
														  CUMcac,
														  CUMacc,
														  CUMbcc,
														  CUMcbc,
														  CUMccb,
														  CUMccc,
														  geoD,
														  neighborX,
														  neighborY,
														  neighborZ,
														  DD,
														  size_Mat,
														  isEvenTimestep);
	getLastCudaError("LBCalcHigherMomentsCompSP27 execution failed");
}
//////////////////////////////////////////////////////////////////////////
extern "C" void LBCalcMeasurePoints27(real* vxMP,
                                      real* vyMP,
                                      real* vzMP,
                                      real* rhoMP,
                                      unsigned int* kMP,
                                      unsigned int numberOfPointskMP,
                                      unsigned int MPClockCycle,
                                      unsigned int t,
                                      unsigned int* geoD,
                                      unsigned int* neighborX,
                                      unsigned int* neighborY,
                                      unsigned int* neighborZ,
                                      unsigned int size_Mat,
                                      real* DD,
                                      unsigned int numberOfThreads,
                                      bool isEvenTimestep)
{
   	vf::cuda::CudaGrid grid = vf::cuda::CudaGrid(numberOfThreads, numberOfPointskMP);

	LBCalcMeasurePoints<<< grid.grid, grid.threads >>> (vxMP,
                                                vyMP,
                                                vzMP,
                                                rhoMP,
                                                kMP,
                                                numberOfPointskMP,
                                                MPClockCycle,
                                                t,
                                                geoD,
                                                neighborX,
                                                neighborY,
                                                neighborZ,
                                                size_Mat,
                                                DD,
                                                isEvenTimestep);
	getLastCudaError("LBCalcMeasurePoints execution failed");
}
//////////////////////////////////////////////////////////////////////////
extern "C" void BcPress27( int nx,
                           int ny,
                           int tz,
                           unsigned int grid_nx,
                           unsigned int grid_ny,
                           unsigned int* bcMatD,
                           unsigned int* neighborX,
                           unsigned int* neighborY,
                           unsigned int* neighborZ,
                           real* DD,
                           unsigned int size_Mat,
                           bool isEvenTimestep)
{
	dim3 threads       ( grid_nx, 1, 1 );
	dim3 grid          ( grid_ny, 1 );

	LB_BC_Press_East27<<< grid, threads >>> ( nx,
                                                ny,
                                                tz,
                                                bcMatD,
                                                neighborX,
                                                neighborY,
                                                neighborZ,
                                                DD,
                                                size_Mat,
                                                isEvenTimestep);
	getLastCudaError("LB_BC_Press_East27 execution failed");
}
//////////////////////////////////////////////////////////////////////////
extern "C" void BcVel27(int nx,
                        int ny,
                        int nz,
                        int itz,
                        unsigned int grid_nx,
                        unsigned int grid_ny,
                        unsigned int* bcMatD,
                        unsigned int* neighborX,
                        unsigned int* neighborY,
                        unsigned int* neighborZ,
                        real* DD,
                        unsigned int size_Mat,
                        bool isEvenTimestep,
                        real u0x,
                        real om)
{
	dim3 threads       ( grid_nx, 1, 1 );
	dim3 grid          ( grid_ny, 1 );

	LB_BC_Vel_West_27<<< grid, threads >>> (  nx,
                                                ny,
                                                nz,
                                                itz,
                                                bcMatD,
                                                neighborX,
                                                neighborY,
                                                neighborZ,
                                                DD,
                                                size_Mat,
                                                isEvenTimestep,
                                                u0x,
                                                grid_nx,
                                                grid_ny,
                                                om);
	getLastCudaError("LB_BC_Vel_West_27 execution failed");
}
//////////////////////////////////////////////////////////////////////////
extern "C" void QADPressDev7( unsigned int numberOfThreads,
                              int nx,
                              int ny,
                              real* DD,
                              real* DD7,
                              real* temp,
                              real* velo,
                              real diffusivity,
                              int* k_Q,
                              real* QQ,
                              unsigned int numberOfBCnodes,
                              real om1,
                              unsigned int* neighborX,
                              unsigned int* neighborY,
                              unsigned int* neighborZ,
                              unsigned int size_Mat,
                              bool isEvenTimestep)
{
   	vf::cuda::CudaGrid grid = vf::cuda::CudaGrid(numberOfThreads, numberOfBCnodes);

<<<<<<< HEAD
	QADPress7<<< grid.grid, grid.threads >>>( nx,
                                       ny,
                                       DD,
=======
      QADPress7<<< gridQ, threads >>>( DD,
>>>>>>> f37fc760
                                       DD7,
                                       temp,
                                       velo,
                                       diffusivity,
                                       k_Q,
                                       QQ,
                                       numberOfBCnodes,
                                       om1,
                                       neighborX,
                                       neighborY,
                                       neighborZ,
                                       size_Mat,
                                       isEvenTimestep);
	getLastCudaError("QADPress7 execution failed");
}
//////////////////////////////////////////////////////////////////////////
extern "C" void QADPressDev27(unsigned int numberOfThreads,
                              real* DD,
                              real* DD27,
                              real* temp,
                              real* velo,
                              real diffusivity,
                              int* k_Q,
                              real* QQ,
                              unsigned int numberOfBCnodes,
                              real om1,
                              unsigned int* neighborX,
                              unsigned int* neighborY,
                              unsigned int* neighborZ,
                              unsigned int size_Mat,
                              bool isEvenTimestep)
{
   	vf::cuda::CudaGrid grid = vf::cuda::CudaGrid(numberOfThreads, numberOfBCnodes);

<<<<<<< HEAD
	QADPress27<<< grid.grid, grid.threads >>>(   nx,
                                          ny,
                                          DD,
=======
      QADPress27<<< gridQ, threads >>>(   DD,
>>>>>>> f37fc760
                                          DD27,
                                          temp,
                                          velo,
                                          diffusivity,
                                          k_Q,
                                          QQ,
                                          numberOfBCnodes,
                                          om1,
                                          neighborX,
                                          neighborY,
                                          neighborZ,
                                          size_Mat,
                                          isEvenTimestep);
	getLastCudaError("QADPress27 execution failed");
}
//////////////////////////////////////////////////////////////////////////
extern "C" void QADPressNEQNeighborDev27(
											unsigned int numberOfThreads,
											real* DD,
											real* DD27,
											int* k_Q,
											int* k_N,
											int numberOfBCnodes,
											unsigned int* neighborX,
											unsigned int* neighborY,
											unsigned int* neighborZ,
											unsigned int size_Mat,
											bool isEvenTimestep
										)
{

	vf::cuda::CudaGrid grid = vf::cuda::CudaGrid(numberOfThreads, numberOfBCnodes);

	QADPressNEQNeighbor27<<< grid.grid, grid.threads >>>(
												DD,
												DD27,
												k_Q,
												k_N,
												numberOfBCnodes,
												neighborX,
												neighborY,
												neighborZ,
												size_Mat,
												isEvenTimestep
											  );
   	getLastCudaError("QADPressNEQNeighbor27 execution failed");
}
//////////////////////////////////////////////////////////////////////////
extern "C" void QADVelDev7(unsigned int numberOfThreads,
                           real* DD,
                           real* DD7,
                           real* temp,
                           real* velo,
                           real diffusivity,
                           int* k_Q,
                           real* QQ,
                           unsigned int numberOfBCnodes,
                           real om1,
                           unsigned int* neighborX,
                           unsigned int* neighborY,
                           unsigned int* neighborZ,
                           unsigned int size_Mat,
                           bool isEvenTimestep)
{
	vf::cuda::CudaGrid grid = vf::cuda::CudaGrid(numberOfThreads, numberOfBCnodes);

<<<<<<< HEAD

	QADVel7<<< grid.grid, grid.threads >>> (  nx,
                                       ny,
=======
      QADVel7<<< gridQ, threads >>> (  
>>>>>>> f37fc760
                                       DD,
                                       DD7,
                                       temp,
                                       velo,
                                       diffusivity,
                                       k_Q,
                                       QQ,
                                       numberOfBCnodes,
                                       om1,
                                       neighborX,
                                       neighborY,
                                       neighborZ,
                                       size_Mat,
                                       isEvenTimestep);
	getLastCudaError("QADVel7 execution failed");
}
//////////////////////////////////////////////////////////////////////////
extern "C" void QADVelDev27(  unsigned int numberOfThreads,
                              real* DD,
                              real* DD27,
                              real* temp,
                              real* velo,
                              real diffusivity,
                              int* k_Q,
                              real* QQ,
                              unsigned int numberOfBCnodes,
                              real om1,
                              unsigned int* neighborX,
                              unsigned int* neighborY,
                              unsigned int* neighborZ,
                              unsigned int size_Mat,
                              bool isEvenTimestep)
{
<<<<<<< HEAD
	vf::cuda::CudaGrid grid = vf::cuda::CudaGrid(numberOfThreads, numberOfBCnodes);


		QADVel27<<< grid.grid, grid.threads >>>(nx,
												ny,
												DD,
												DD27,
												temp,
												velo,
												diffusivity,
												k_Q,
												QQ,
												sizeQ,
												numberOfBCnodes,
												om1,
												neighborX,
												neighborY,
												neighborZ,
												size_Mat,
												isEvenTimestep);
		getLastCudaError("QADVel27 execution failed");
=======
   int Grid = (numberOfBCnodes / numberOfThreads)+1;
   int Grid1, Grid2;
   if (Grid>512)
   {
      Grid1 = 512;
      Grid2 = (Grid/Grid1)+1;
   }
   else
   {
      Grid1 = 1;
      Grid2 = Grid;
   }
   dim3 gridQ(Grid1, Grid2);
   dim3 threads(numberOfThreads, 1, 1 );

      QADVel27<<< gridQ, threads >>> ( DD,
                                      DD27,
                                      temp,
                                      velo,
                                      diffusivity,
                                      k_Q,
                                      QQ,
                                      numberOfBCnodes,
                                      om1,
                                      neighborX,
                                      neighborY,
                                      neighborZ,
                                      size_Mat,
                                      isEvenTimestep);
      getLastCudaError("QADVel27 execution failed");
>>>>>>> f37fc760
}
//////////////////////////////////////////////////////////////////////////
extern "C" void QADDev7(unsigned int numberOfThreads,
                        real* DD,
                        real* DD7,
                        real* temp,
                        real diffusivity,
                        int* k_Q,
                        real* QQ,
                        unsigned int numberOfBCnodes,
                        real om1,
                        unsigned int* neighborX,
                        unsigned int* neighborY,
                        unsigned int* neighborZ,
                        unsigned int size_Mat,
                        bool isEvenTimestep)
{
	vf::cuda::CudaGrid grid = vf::cuda::CudaGrid(numberOfThreads, numberOfBCnodes);

<<<<<<< HEAD
	QAD7<<< grid.grid, grid.threads >>>(nx,
										ny,
										DD,
										DD7,
										temp,
										diffusivity,
										k_Q,
										QQ,
										sizeQ,
										numberOfBCnodes,
										om1,
										neighborX,
										neighborY,
										neighborZ,
										size_Mat,
										isEvenTimestep);
=======
      QAD7<<< gridQ, threads >>> (     DD,
                                       DD7,
                                       temp,
                                       diffusivity,
                                       k_Q,
                                       QQ,
                                       numberOfBCnodes,
                                       om1,
                                       neighborX,
                                       neighborY,
                                       neighborZ,
                                       size_Mat,
                                       isEvenTimestep);
>>>>>>> f37fc760
      getLastCudaError("QAD7 execution failed");
}


//////////////////////////////////////////////////////////////////////////
// Other advection diffusion kernels are in kernel factory :(
extern "C" void FactorizedCentralMomentsAdvectionDiffusionDeviceKernel(
   uint numberOfThreads,
   real omegaDiffusivity,
   uint* typeOfGridNode,
   uint* neighborX,
   uint* neighborY,
   uint* neighborZ,
   real* distributions,
   real* distributionsAD,
   int size_Mat,
   real* forces,
   bool isEvenTimestep)
{
   int Grid = (size_Mat / numberOfThreads) + 1;
   dim3 grid(Grid, 1, 1);
   dim3 threads(numberOfThreads, 1, 1);

   Factorized_Central_Moments_Advection_Diffusion_Device_Kernel <<< grid, threads >>> (
      omegaDiffusivity,
      typeOfGridNode,
      neighborX,
      neighborY,
      neighborZ,
      distributions,
      distributionsAD,
      size_Mat,
      forces,
      isEvenTimestep);
   getLastCudaError("Factorized_Central_Moments_Advection_Diffusion_Device_Kernel execution failed");
}

//////////////////////////////////////////////////////////////////////////
extern "C" void ADSlipVelDevComp(
	uint numberOfThreads,
	real * normalX,
	real * normalY,
	real * normalZ,
	real * distributions,
	real * distributionsAD,
	int* QindexArray,
	real * Qarrays,
	uint numberOfBCnodes,
	real omegaDiffusivity,
	uint * neighborX,
	uint * neighborY,
	uint * neighborZ,
	uint size_Mat,
	bool isEvenTimestep)
{
<<<<<<< HEAD
   	vf::cuda::CudaGrid grid = vf::cuda::CudaGrid(numberOfThreads, numberOfQs);
=======
	int Grid = (numberOfBCnodes / numberOfThreads) + 1;
	dim3 gridQ(Grid, 1, 1);
	dim3 threads(numberOfThreads, 1, 1);
>>>>>>> f37fc760

	AD_SlipVelDeviceComp << < grid.grid, grid.threads >> > (
		normalX,
		normalY,
		normalZ,
		distributions,
		distributionsAD,
		QindexArray,
		Qarrays,
		numberOfBCnodes,
		omegaDiffusivity,
		neighborX,
		neighborY,
		neighborZ,
		size_Mat,
		isEvenTimestep);
	getLastCudaError("AD_SlipVelDeviceComp execution failed");
}
//////////////////////////////////////////////////////////////////////////

extern "C" void QADDirichletDev27( unsigned int numberOfThreads,
								   real* DD,
								   real* DD27,
								   real* temp,
								   real diffusivity,
								   int* k_Q,
								   real* QQ,
								   unsigned int numberOfBCnodes,
								   real om1,
								   unsigned int* neighborX,
								   unsigned int* neighborY,
								   unsigned int* neighborZ,
								   unsigned int size_Mat,
								   bool isEvenTimestep)
{
   	vf::cuda::CudaGrid grid = vf::cuda::CudaGrid(numberOfThreads, numberOfBCnodes);

<<<<<<< HEAD
   	QADDirichlet27<<< grid.grid, grid.threads >>> (   nx,
											   ny,
=======
      QADDirichlet27<<< gridQ, threads >>> (
>>>>>>> f37fc760
											   DD,
											   DD27,
											   temp,
											   diffusivity,
											   k_Q,
											   QQ,
											   numberOfBCnodes,
											   om1,
											   neighborX,
											   neighborY,
											   neighborZ,
											   size_Mat,
											   isEvenTimestep);
      getLastCudaError("QADDirichletDev27 execution failed");
}
//////////////////////////////////////////////////////////////////////////
extern "C" void QADBBDev27(unsigned int numberOfThreads,
                           real* DD,
                           real* DD27,
                           real* temp,
                           real diffusivity,
                           int* k_Q,
                           real* QQ,
                           unsigned int numberOfBCnodes,
                           real om1,
                           unsigned int* neighborX,
                           unsigned int* neighborY,
                           unsigned int* neighborZ,
                           unsigned int size_Mat,
                           bool isEvenTimestep)
{
   vf::cuda::CudaGrid grid = vf::cuda::CudaGrid(numberOfThreads, numberOfBCnodes);

<<<<<<< HEAD
   QADBB27<<< grid.grid, grid.threads >>> (  nx,
                                       ny,
                                       DD,
=======
      QADBB27<<< gridQ, threads >>> (  DD,
>>>>>>> f37fc760
                                       DD27,
                                       temp,
                                       diffusivity,
                                       k_Q,
                                       QQ,
                                       numberOfBCnodes,
                                       om1,
                                       neighborX,
                                       neighborY,
                                       neighborZ,
                                       size_Mat,
                                       isEvenTimestep);
      getLastCudaError("QADBB27 execution failed");
}
//////////////////////////////////////////////////////////////////////////
extern "C" void QNoSlipADincompDev7(unsigned int numberOfThreads,
									real* DD,
									real* DD7,
									real* temp,
									real diffusivity,
									int* k_Q,
									real* QQ,
									unsigned int numberOfBCnodes,
									real om1,
									unsigned int* neighborX,
									unsigned int* neighborY,
									unsigned int* neighborZ,
									unsigned int size_Mat,
									bool isEvenTimestep)
{
   vf::cuda::CudaGrid grid = vf::cuda::CudaGrid(numberOfThreads, numberOfBCnodes);

<<<<<<< HEAD
   QNoSlipADincomp7<<< grid.grid, grid.threads >>> ( nx,
											   ny,
=======
      QNoSlipADincomp7<<< gridQ, threads >>> (
>>>>>>> f37fc760
											   DD,
											   DD7,
											   temp,
											   diffusivity,
											   k_Q,
											   QQ,
											   numberOfBCnodes,
											   om1,
											   neighborX,
											   neighborY,
											   neighborZ,
											   size_Mat,
											   isEvenTimestep);
      getLastCudaError("QNoSlipADincomp7 execution failed");
}
//////////////////////////////////////////////////////////////////////////
extern "C" void QNoSlipADincompDev27(  unsigned int numberOfThreads,
									   real* DD,
									   real* DD27,
									   real* temp,
									   real diffusivity,
									   int* k_Q,
									   real* QQ,
									   unsigned int numberOfBCnodes,
									   real om1,
									   unsigned int* neighborX,
									   unsigned int* neighborY,
									   unsigned int* neighborZ,
									   unsigned int size_Mat,
									   bool isEvenTimestep)
{
   vf::cuda::CudaGrid grid = vf::cuda::CudaGrid(numberOfThreads, numberOfBCnodes);

<<<<<<< HEAD
   QNoSlipADincomp27<<< grid.grid, grid.threads >>> (nx,
											   ny,
=======
      QNoSlipADincomp27<<< gridQ, threads >>> (
>>>>>>> f37fc760
											   DD,
											   DD27,
											   temp,
											   diffusivity,
											   k_Q,
											   QQ,
											   numberOfBCnodes,
											   om1,
											   neighborX,
											   neighborY,
											   neighborZ,
											   size_Mat,
											   isEvenTimestep);
      getLastCudaError("QNoSlipADincomp27 execution failed");
}
//////////////////////////////////////////////////////////////////////////
extern "C" void QADVeloIncompDev7( unsigned int numberOfThreads,
								   real* DD,
								   real* DD7,
								   real* temp,
								   real* velo,
								   real diffusivity,
								   int* k_Q,
								   real* QQ,
								   unsigned int numberOfBCnodes,
								   real om1,
								   unsigned int* neighborX,
								   unsigned int* neighborY,
								   unsigned int* neighborZ,
								   unsigned int size_Mat,
								   bool isEvenTimestep)
{
   vf::cuda::CudaGrid grid = vf::cuda::CudaGrid(numberOfThreads, numberOfBCnodes);

<<<<<<< HEAD
   QADVeloIncomp7<<< grid.grid, grid.threads >>> (   nx,
											   ny,
=======
      QADVeloIncomp7<<< gridQ, threads >>> ( 
>>>>>>> f37fc760
											   DD,
											   DD7,
											   temp,
											   velo,
											   diffusivity,
											   k_Q,
											   QQ,
											   numberOfBCnodes,
											   om1,
											   neighborX,
											   neighborY,
											   neighborZ,
											   size_Mat,
											   isEvenTimestep);
      getLastCudaError("QADVeloIncomp7 execution failed");
}
//////////////////////////////////////////////////////////////////////////
extern "C" void QADVeloIncompDev27(   unsigned int numberOfThreads,
									  real* DD,
									  real* DD27,
									  real* temp,
									  real* velo,
									  real diffusivity,
									  int* k_Q,
									  real* QQ,
									  unsigned int numberOfBCnodes,
									  real om1,
									  unsigned int* neighborX,
									  unsigned int* neighborY,
									  unsigned int* neighborZ,
									  unsigned int size_Mat,
									  bool isEvenTimestep)
{
   vf::cuda::CudaGrid grid = vf::cuda::CudaGrid(numberOfThreads, numberOfBCnodes);

<<<<<<< HEAD
   QADVeloIncomp27<<< grid.grid, grid.threads >>> ( nx,
											  ny,
=======
      QADVeloIncomp27<<< gridQ, threads >>> (
>>>>>>> f37fc760
											  DD,
											  DD27,
											  temp,
											  velo,
											  diffusivity,
											  k_Q,
											  QQ,
											  numberOfBCnodes,
											  om1,
											  neighborX,
											  neighborY,
											  neighborZ,
											  size_Mat,
											  isEvenTimestep);
      getLastCudaError("QADVeloIncomp27 execution failed");
}
//////////////////////////////////////////////////////////////////////////
extern "C" void QADPressIncompDev7( unsigned int numberOfThreads,
									  real* DD,
									  real* DD7,
									  real* temp,
									  real* velo,
									  real diffusivity,
									  int* k_Q,
									  real* QQ,
									  unsigned int numberOfBCnodes,
									  real om1,
									  unsigned int* neighborX,
									  unsigned int* neighborY,
									  unsigned int* neighborZ,
									  unsigned int size_Mat,
									  bool isEvenTimestep)
{
   vf::cuda::CudaGrid grid = vf::cuda::CudaGrid(numberOfThreads, numberOfBCnodes);

<<<<<<< HEAD
   QADPressIncomp7<<< grid.grid, grid.threads >>>(   nx,
											   ny,
=======
      QADPressIncomp7<<< gridQ, threads >>>(
>>>>>>> f37fc760
											   DD,
											   DD7,
											   temp,
											   velo,
											   diffusivity,
											   k_Q,
											   QQ,
											   numberOfBCnodes,
											   om1,
											   neighborX,
											   neighborY,
											   neighborZ,
											   size_Mat,
											   isEvenTimestep);
      getLastCudaError("QADPressIncomp7 execution failed");
}
//////////////////////////////////////////////////////////////////////////
extern "C" void QADPressIncompDev27(  unsigned int numberOfThreads,
									  real* DD,
									  real* DD27,
									  real* temp,
									  real* velo,
									  real diffusivity,
									  int* k_Q,
									  real* QQ,
									  unsigned int numberOfBCnodes,
									  real om1,
									  unsigned int* neighborX,
									  unsigned int* neighborY,
									  unsigned int* neighborZ,
									  unsigned int size_Mat,
									  bool isEvenTimestep)
{
   vf::cuda::CudaGrid grid = vf::cuda::CudaGrid(numberOfThreads, numberOfBCnodes);

<<<<<<< HEAD
   QADPressIncomp27<<< grid.grid, grid.threads >>>( nx,
											  ny,
=======
      QADPressIncomp27<<< gridQ, threads >>>(
>>>>>>> f37fc760
											  DD,
											  DD27,
											  temp,
											  velo,
											  diffusivity,
											  k_Q,
											  QQ,
											  numberOfBCnodes,
											  om1,
											  neighborX,
											  neighborY,
											  neighborZ,
											  size_Mat,
											  isEvenTimestep);
      getLastCudaError("QADPressIncomp27 execution failed");
}
//////////////////////////////////////////////////////////////////////////
extern "C" void QDev27(LBMSimulationParameter* parameterDevice, QforBoundaryConditions* boundaryCondition)
{
<<<<<<< HEAD
   vf::cuda::CudaGrid grid = vf::cuda::CudaGrid(numberOfThreads, numberOfBCnodes);

   QDevice27<<< grid.grid, grid.threads >>> (nx,
                                       ny,
                                       DD,
                                       k_Q,
                                       QQ,
                                       sizeQ,
                                       numberOfBCnodes,
                                       om1,
                                       neighborX,
                                       neighborY,
                                       neighborZ,
                                       size_Mat,
                                       isEvenTimestep);
=======
   dim3 grid = vf::cuda::getCudaGrid( parameterDevice->numberofthreads,  boundaryCondition->numberOfBCnodes);
   dim3 threads(parameterDevice->numberofthreads, 1, 1 );

      QDevice27<<< grid, threads >>> (
            parameterDevice->distributions.f[0],
            boundaryCondition->k,
            boundaryCondition->q27[0],
            boundaryCondition->numberOfBCnodes,
            parameterDevice->omega,
            parameterDevice->neighborX,
            parameterDevice->neighborY,
            parameterDevice->neighborZ,
            parameterDevice->numberOfNodes,
            parameterDevice->isEvenTimestep);

>>>>>>> f37fc760
      getLastCudaError("QDevice27 execution failed");
}
//////////////////////////////////////////////////////////////////////////
extern "C" void QDevComp27(LBMSimulationParameter* parameterDevice, QforBoundaryConditions* boundaryCondition)
{
<<<<<<< HEAD
   vf::cuda::CudaGrid grid = vf::cuda::CudaGrid(numberOfThreads, numberOfBCnodes);

   QDeviceComp27<<< grid.grid, grid.threads >>> (nx,
										   ny,
										   DD,
										   k_Q,
										   QQ,
										   sizeQ,
										   numberOfBCnodes,
										   om1,
										   neighborX,
										   neighborY,
										   neighborZ,
										   size_Mat,
										   isEvenTimestep);
=======
   dim3 grid = vf::cuda::getCudaGrid( parameterDevice->numberofthreads,  boundaryCondition->numberOfBCnodes);
   dim3 threads(parameterDevice->numberofthreads, 1, 1 );

      QDeviceComp27<<< grid, threads >>> (
           parameterDevice->distributions.f[0],
           boundaryCondition->k,
           boundaryCondition->q27[0],
           boundaryCondition->numberOfBCnodes,
           parameterDevice->omega,
           parameterDevice->neighborX,
           parameterDevice->neighborY,
           parameterDevice->neighborZ,
           parameterDevice->numberOfNodes,
           parameterDevice->isEvenTimestep);
>>>>>>> f37fc760
      getLastCudaError("QDeviceComp27 execution failed");
}
//////////////////////////////////////////////////////////////////////////
extern "C" void QDevCompThinWalls27(unsigned int numberOfThreads,
									real* DD,
									int* k_Q,
									real* QQ,
									unsigned int numberOfBCnodes,
									real om1,
									unsigned int* geom,
									unsigned int* neighborX,
									unsigned int* neighborY,
									unsigned int* neighborZ,
									unsigned int* neighborWSB,
									unsigned int size_Mat,
									bool isEvenTimestep)
{
   vf::cuda::CudaGrid grid = vf::cuda::CudaGrid(numberOfThreads, numberOfBCnodes);

   QDeviceCompThinWallsPartOne27 <<< grid.grid, grid.threads >>> (DD,
														 k_Q,
														 QQ,
														 numberOfBCnodes,
														 om1,
														 neighborX,
														 neighborY,
														 neighborZ,
														 size_Mat,
														 isEvenTimestep);
   getLastCudaError("QDeviceCompThinWallsPartOne27 execution failed");

   QThinWallsPartTwo27 <<< grid.grid, grid.threads >>> ( DD,
												k_Q,
												QQ,
												numberOfBCnodes,
												geom,
												neighborX,
												neighborY,
												neighborZ,
												neighborWSB,
												size_Mat,
												isEvenTimestep);
   getLastCudaError("QThinWallsPartTwo27 execution failed");

}
//////////////////////////////////////////////////////////////////////////
extern "C" void QDev3rdMomentsComp27(LBMSimulationParameter* parameterDevice, QforBoundaryConditions* boundaryCondition)
{
<<<<<<< HEAD
   vf::cuda::CudaGrid grid = vf::cuda::CudaGrid(numberOfThreads, numberOfBCnodes);

   QDevice3rdMomentsComp27<<< grid.grid, grid.threads >>> (  nx,
													   ny,
													   DD,
													   k_Q,
													   QQ,
													   sizeQ,
													   numberOfBCnodes,
													   om1,
													   neighborX,
													   neighborY,
													   neighborZ,
													   size_Mat,
													   isEvenTimestep);
      getLastCudaError("QDevice3rdMomentsComp27 execution failed");
=======
   dim3 grid = vf::cuda::getCudaGrid( parameterDevice->numberofthreads,  boundaryCondition->numberOfBCnodes);
   dim3 threads(parameterDevice->numberofthreads, 1, 1);

   QDevice3rdMomentsComp27<<< grid, threads >>> (
         parameterDevice->distributions.f[0],
         boundaryCondition->k,
         boundaryCondition->q27[0],
         boundaryCondition->numberOfBCnodes,
         parameterDevice->omega,
         parameterDevice->neighborX,
         parameterDevice->neighborY,
         parameterDevice->neighborZ,
         parameterDevice->numberOfNodes,
         parameterDevice->isEvenTimestep);
   getLastCudaError("QDevice3rdMomentsComp27 execution failed");
>>>>>>> f37fc760
}
//////////////////////////////////////////////////////////////////////////
extern "C" void QDevIncompHighNu27( unsigned int numberOfThreads,
									real* DD,
									int* k_Q,
									real* QQ,
									unsigned int numberOfBCnodes,
									real om1,
									unsigned int* neighborX,
									unsigned int* neighborY,
									unsigned int* neighborZ,
									unsigned int size_Mat,
									bool isEvenTimestep)
{
   vf::cuda::CudaGrid grid = vf::cuda::CudaGrid(numberOfThreads, numberOfBCnodes);

<<<<<<< HEAD
   QDeviceIncompHighNu27<<< grid.grid, grid.threads >>> (nx,
												   ny,
=======
      QDeviceIncompHighNu27<<< gridQ, threads >>> (
>>>>>>> f37fc760
												   DD,
												   k_Q,
												   QQ,
												   numberOfBCnodes,
												   om1,
												   neighborX,
												   neighborY,
												   neighborZ,
												   size_Mat,
												   isEvenTimestep);
      getLastCudaError("QDeviceIncompHighNu27 execution failed");
}
//////////////////////////////////////////////////////////////////////////
extern "C" void QDevCompHighNu27(   unsigned int numberOfThreads,
									real* DD,
									int* k_Q,
									real* QQ,
									unsigned int numberOfBCnodes,
									real om1,
									unsigned int* neighborX,
									unsigned int* neighborY,
									unsigned int* neighborZ,
									unsigned int size_Mat,
									bool isEvenTimestep)
{
   vf::cuda::CudaGrid grid = vf::cuda::CudaGrid(numberOfThreads, numberOfBCnodes);

<<<<<<< HEAD
   QDeviceCompHighNu27<<< grid.grid, grid.threads >>> (  nx,
												   ny,
=======
      QDeviceCompHighNu27<<< gridQ, threads >>> (
>>>>>>> f37fc760
												   DD,
												   k_Q,
												   QQ,
												   numberOfBCnodes,
												   om1,
												   neighborX,
												   neighborY,
												   neighborZ,
												   size_Mat,
												   isEvenTimestep);
      getLastCudaError("QDevice27 execution failed");
}
//////////////////////////////////////////////////////////////////////////
extern "C" void QVelDevicePlainBB27(LBMSimulationParameter* parameterDevice, QforBoundaryConditions* boundaryCondition)
{
<<<<<<< HEAD
   vf::cuda::CudaGrid grid = vf::cuda::CudaGrid(numberOfThreads, numberOfBCnodes);

   QVelDevPlainBB27<<< grid.grid, grid.threads >>> (  vx,
												vy,
												vz,
												DD,
												k_Q,
												QQ,
												sizeQ,
												numberOfBCnodes,
												om1,
												neighborX,
												neighborY,
												neighborZ,
												size_Mat,
												isEvenTimestep);
      getLastCudaError("QVelDevicePlainBB27 execution failed");
=======
   dim3 grid = vf::cuda::getCudaGrid( parameterDevice->numberofthreads,  boundaryCondition->numberOfBCnodes);
   dim3 threads(parameterDevice->numberofthreads, 1, 1 );

   QVelDevPlainBB27<<< grid, threads >>> (
         boundaryCondition->Vx,
         boundaryCondition->Vy,
         boundaryCondition->Vz,
         parameterDevice->distributions.f[0],
         boundaryCondition->k,
         boundaryCondition->q27[0],
         boundaryCondition->numberOfBCnodes,
         parameterDevice->neighborX,
         parameterDevice->neighborY,
         parameterDevice->neighborZ,
         parameterDevice->numberOfNodes,
         parameterDevice->isEvenTimestep);
   getLastCudaError("QVelDevicePlainBB27 execution failed");
>>>>>>> f37fc760
}
//////////////////////////////////////////////////////////////////////////
extern "C" void QVelDeviceCouette27(unsigned int numberOfThreads,
									real* vx,
									real* vy,
									real* vz,
									real* DD,
									int* k_Q,
									real* QQ,
									unsigned int numberOfBCnodes,
									real om1,
									unsigned int* neighborX,
									unsigned int* neighborY,
									unsigned int* neighborZ,
									unsigned int size_Mat,
									bool isEvenTimestep)
{
   vf::cuda::CudaGrid grid = vf::cuda::CudaGrid(numberOfThreads, numberOfBCnodes);

<<<<<<< HEAD
   QVelDevCouhette27<<< grid.grid, grid.threads >>> ( vx,
=======
      QVelDevCouette27<<< gridQ, threads >>> ( vx,
>>>>>>> f37fc760
												vy,
												vz,
												DD,
												k_Q,
												QQ,
												numberOfBCnodes,
												om1,
												neighborX,
												neighborY,
												neighborZ,
												size_Mat,
												isEvenTimestep);
      getLastCudaError("QVelDevicePlainBB27 execution failed");
}
//////////////////////////////////////////////////////////////////////////
extern "C" void QVelDevice1h27(   unsigned int numberOfThreads,
								  int nx,
								  int ny,
								  real* vx,
								  real* vy,
								  real* vz,
								  real* DD,
								  int* k_Q,
								  real* QQ,
								  unsigned int numberOfBCnodes,
								  real om1,
								  real Phi,
								  real angularVelocity,
								  unsigned int* neighborX,
								  unsigned int* neighborY,
								  unsigned int* neighborZ,
								  real* coordX,
								  real* coordY,
								  real* coordZ,
								  unsigned int size_Mat,
								  bool isEvenTimestep)
{
   vf::cuda::CudaGrid grid = vf::cuda::CudaGrid(numberOfThreads, numberOfBCnodes);

   QVelDev1h27<<< grid.grid, grid.threads >>> (nx,
                                          ny,
                                          vx,
                                          vy,
                                          vz,
                                          DD,
                                          k_Q,
                                          QQ,
                                          numberOfBCnodes,
                                          om1,
										  Phi,
										  angularVelocity,
                                          neighborX,
                                          neighborY,
                                          neighborZ,
										  coordX,
										  coordY,
										  coordZ,
                                          size_Mat,
                                          isEvenTimestep);
      getLastCudaError("QVelDevice27 execution failed");
}
//////////////////////////////////////////////////////////////////////////
<<<<<<< HEAD
extern "C" void QVelDev27(unsigned int numberOfThreads,
                          int nx,
                          int ny,
                          real* vx,
                          real* vy,
                          real* vz,
                          real* DD,
                          int* k_Q,
                          real* QQ,
                          unsigned int sizeQ,
                          unsigned int numberOfBCnodes,
                          real om1,
                          unsigned int* neighborX,
                          unsigned int* neighborY,
                          unsigned int* neighborZ,
                          unsigned int size_Mat,
                          bool isEvenTimestep)
{
   vf::cuda::CudaGrid grid = vf::cuda::CudaGrid(numberOfThreads, numberOfBCnodes);

   QVelDevice27<<< grid.grid, grid.threads >>> (nx,
                                          ny,
                                          vx,
                                          vy,
                                          vz,
                                          DD,
                                          k_Q,
                                          QQ,
                                          sizeQ,
                                          numberOfBCnodes,
                                          om1,
                                          neighborX,
                                          neighborY,
                                          neighborZ,
                                          size_Mat,
                                          isEvenTimestep);
=======
extern "C" void QVelDev27(LBMSimulationParameter* parameterDevice, QforBoundaryConditions* boundaryCondition)
{
   dim3 grid = vf::cuda::getCudaGrid( parameterDevice->numberofthreads,  boundaryCondition->numberOfBCnodes);
   dim3 threads(parameterDevice->numberofthreads, 1, 1 );

      QVelDevice27<<< grid, threads >>> (
            parameterDevice->nx,
            parameterDevice->ny,
            boundaryCondition->Vx,
            boundaryCondition->Vy,
            boundaryCondition->Vz,
            parameterDevice->distributions.f[0],
            boundaryCondition->k,
            boundaryCondition->q27[0],
            boundaryCondition->numberOfBCnodes,
            parameterDevice->omega,
            parameterDevice->neighborX,
            parameterDevice->neighborY,
            parameterDevice->neighborZ,
            parameterDevice->numberOfNodes,
            parameterDevice->isEvenTimestep);
>>>>>>> f37fc760
      getLastCudaError("QVelDevice27 execution failed");
}
//////////////////////////////////////////////////////////////////////////
extern "C" void QVelDevCompPlusSlip27(unsigned int numberOfThreads,
									  real* vx,
									  real* vy,
									  real* vz,
									  real* DD,
									  int* k_Q,
									  real* QQ,
									  unsigned int numberOfBCnodes,
									  real om1,
									  unsigned int* neighborX,
									  unsigned int* neighborY,
									  unsigned int* neighborZ,
									  unsigned int size_Mat,
									  bool isEvenTimestep)
{
   vf::cuda::CudaGrid grid = vf::cuda::CudaGrid(numberOfThreads, numberOfBCnodes);

<<<<<<< HEAD
   QVelDeviceCompPlusSlip27<<< grid.grid, grid.threads >>> (nx,
													  ny,
=======
      QVelDeviceCompPlusSlip27<<< gridQ, threads >>> (
>>>>>>> f37fc760
													  vx,
													  vy,
													  vz,
													  DD,
													  k_Q,
													  QQ,
													  numberOfBCnodes,
													  om1,
													  neighborX,
													  neighborY,
													  neighborZ,
													  size_Mat,
													  isEvenTimestep);
      getLastCudaError("QVelDeviceCompPlusSlip27 execution failed");
}
//////////////////////////////////////////////////////////////////////////
extern "C" void QVelDevComp27(LBMSimulationParameter* parameterDevice, QforBoundaryConditions* boundaryCondition)
{
<<<<<<< HEAD
   vf::cuda::CudaGrid grid = vf::cuda::CudaGrid(numberOfThreads, numberOfBCnodes);

   QVelDeviceComp27<<< grid.grid, grid.threads >>> (nx,
											  ny,
											  vx,
											  vy,
											  vz,
											  DD,
											  k_Q,
											  QQ,
											  sizeQ,
											  numberOfBCnodes,
											  om1,
											  neighborX,
											  neighborY,
											  neighborZ,
											  size_Mat,
											  isEvenTimestep);
      getLastCudaError("QVelDeviceComp27 execution failed");
=======
   dim3 grid = vf::cuda::getCudaGrid(parameterDevice->numberofthreads,  boundaryCondition->numberOfBCnodes);
   dim3 threads(parameterDevice->numberofthreads, 1, 1 );

   QVelDeviceComp27<<< grid, threads >>> (
            boundaryCondition->Vx,
            boundaryCondition->Vy,
            boundaryCondition->Vz,
            parameterDevice->distributions.f[0],
            boundaryCondition->k,        
            boundaryCondition->q27[0],
            boundaryCondition->numberOfBCnodes,
            parameterDevice->omega,
            parameterDevice->neighborX,
            parameterDevice->neighborY,
            parameterDevice->neighborZ,
            parameterDevice->numberOfNodes,
            parameterDevice->isEvenTimestep);
   getLastCudaError("QVelDeviceComp27 execution failed");
>>>>>>> f37fc760
}
//////////////////////////////////////////////////////////////////////////
extern "C" void QVelDevCompThinWalls27(unsigned int numberOfThreads,
							           real* vx,
							           real* vy,
							           real* vz,
							           real* DD,
							           int* k_Q,
							           real* QQ,
							           unsigned int numberOfBCnodes,
							           real om1,
									     unsigned int* geom,
							           unsigned int* neighborX,
							           unsigned int* neighborY,
							           unsigned int* neighborZ,
									     unsigned int* neighborWSB,
							           unsigned int size_Mat,
							           bool isEvenTimestep)
{
   vf::cuda::CudaGrid grid = vf::cuda::CudaGrid(numberOfThreads, numberOfBCnodes);

<<<<<<< HEAD
   QVelDeviceCompThinWallsPartOne27<<< grid.grid, grid.threads >>> (vx,
=======
   QVelDeviceCompThinWallsPartOne27<<< gridQ, threads >>> (vx,
>>>>>>> f37fc760
											                  vy,
											                  vz,
											                  DD,
											                  k_Q,
											                  QQ,
											                  numberOfBCnodes,
											                  om1,
											                  neighborX,
											                  neighborY,
											                  neighborZ,
											                  size_Mat,
											                  isEvenTimestep);
   getLastCudaError("QVelDeviceCompThinWallsPartOne27 execution failed");

<<<<<<< HEAD
	QThinWallsPartTwo27 <<< grid.grid, grid.threads >>> (DD,
											      k_Q,
											      QQ,
											      sizeQ,
											      numberOfBCnodes,
                                                  geom,
											      neighborX,
											      neighborY,
											      neighborZ,
                                                  neighborWSB,
											      size_Mat,
											      isEvenTimestep);
   getLastCudaError("QThinWallsPartTwo27 execution failed");
}
//////////////////////////////////////////////////////////////////////////
extern "C" void QVelDevCompZeroPress27(   unsigned int numberOfThreads,
										  int nx,
										  int ny,
										  real* vx,
										  real* vy,
										  real* vz,
										  real* DD,
										  int* k_Q,
										  real* QQ,
										  unsigned int sizeQ,
										  int kArray,
										  real om1,
										  unsigned int* neighborX,
										  unsigned int* neighborY,
										  unsigned int* neighborZ,
										  unsigned int size_Mat,
										  bool isEvenTimestep)
{
   vf::cuda::CudaGrid grid = vf::cuda::CudaGrid(numberOfThreads, sizeQ);

   QVelDeviceCompZeroPress27<<< grid.grid, grid.threads >>> (   nx,
														  ny,
														  vx,
														  vy,
														  vz,
														  DD,
														  k_Q,
														  QQ,
														  sizeQ,
														  //numberOfBCnodes,
														  om1,
														  neighborX,
														  neighborY,
														  neighborZ,
														  size_Mat,
														  isEvenTimestep);
=======
	QThinWallsPartTwo27 <<< gridQ, threads >>> (
       DD,
       k_Q,
       QQ,
       numberOfBCnodes,
       geom,
       neighborX,
       neighborY,
       neighborZ,
       neighborWSB,
       size_Mat,
       isEvenTimestep);
   getLastCudaError("QThinWallsPartTwo27 execution failed");
}

extern "C" void QVelDevCompZeroPress27(LBMSimulationParameter* parameterDevice, QforBoundaryConditions* boundaryCondition)
{
   dim3 grid = vf::cuda::getCudaGrid( parameterDevice->numberofthreads,  boundaryCondition->numberOfBCnodes);
   dim3 threads(parameterDevice->numberofthreads, 1, 1 );

   QVelDeviceCompZeroPress27<<< grid, threads >>> (
            boundaryCondition->Vx,
            boundaryCondition->Vy,
            boundaryCondition->Vz,
            parameterDevice->distributions.f[0],
            boundaryCondition->k,
            boundaryCondition->q27[0],
            boundaryCondition->numberOfBCnodes,
            parameterDevice->omega,
            parameterDevice->neighborX,
            parameterDevice->neighborY,
            parameterDevice->neighborZ,
            parameterDevice->numberOfNodes,
            parameterDevice->isEvenTimestep);
>>>>>>> f37fc760
   getLastCudaError("QVelDeviceCompZeroPress27 execution failed");
}
//////////////////////////////////////////////////////////////////////////
extern "C" void QVelDevIncompHighNu27(unsigned int numberOfThreads,
									  real* vx,
									  real* vy,
									  real* vz,
									  real* DD,
									  int* k_Q,
									  real* QQ,
									  unsigned int numberOfBCnodes,
									  real om1,
									  unsigned int* neighborX,
									  unsigned int* neighborY,
									  unsigned int* neighborZ,
									  unsigned int size_Mat,
									  bool isEvenTimestep)
{
   vf::cuda::CudaGrid grid = vf::cuda::CudaGrid(numberOfThreads, numberOfBCnodes);

<<<<<<< HEAD
   QVelDeviceIncompHighNu27<<< grid.grid, grid.threads >>> (nx,
													  ny,
=======
      QVelDeviceIncompHighNu27<<< gridQ, threads >>> (
>>>>>>> f37fc760
													  vx,
													  vy,
													  vz,
													  DD,
													  k_Q,
													  QQ,
													  numberOfBCnodes,
													  om1,
													  neighborX,
													  neighborY,
													  neighborZ,
													  size_Mat,
													  isEvenTimestep);
      getLastCudaError("QVelDeviceIncompHighNu27 execution failed");
}
//////////////////////////////////////////////////////////////////////////
extern "C" void QVelDevCompHighNu27(  unsigned int numberOfThreads,
									  real* vx,
									  real* vy,
									  real* vz,
									  real* DD,
									  int* k_Q,
									  real* QQ,
									  unsigned int numberOfBCnodes,
									  real om1,
									  unsigned int* neighborX,
									  unsigned int* neighborY,
									  unsigned int* neighborZ,
									  unsigned int size_Mat,
									  bool isEvenTimestep)
{
   vf::cuda::CudaGrid grid = vf::cuda::CudaGrid(numberOfThreads, numberOfBCnodes);

<<<<<<< HEAD
   QVelDeviceCompHighNu27<<< grid.grid, grid.threads >>> (  nx,
													  ny,
=======
      QVelDeviceCompHighNu27<<< gridQ, threads >>> (
>>>>>>> f37fc760
													  vx,
													  vy,
													  vz,
													  DD,
													  k_Q,
													  QQ,
													  numberOfBCnodes,
													  om1,
													  neighborX,
													  neighborY,
													  neighborZ,
													  size_Mat,
													  isEvenTimestep);
      getLastCudaError("QVelDeviceComp27 execution failed");
}
//////////////////////////////////////////////////////////////////////////
extern "C" void QVeloDevEQ27(unsigned int numberOfThreads,
							 real* VeloX,
							 real* VeloY,
							 real* VeloZ,
							 real* DD,
							 int* k_Q,
							 int numberOfBCnodes,
							 real om1,
							 unsigned int* neighborX,
							 unsigned int* neighborY,
							 unsigned int* neighborZ,
							 unsigned int size_Mat,
							 bool isEvenTimestep)
{
   vf::cuda::CudaGrid grid = vf::cuda::CudaGrid(numberOfThreads, numberOfBCnodes);

   QVeloDeviceEQ27<<< grid.grid, grid.threads >>> (VeloX,
											 VeloY,
											 VeloZ,
											 DD,
											 k_Q,
											 numberOfBCnodes,
											 om1,
											 neighborX,
											 neighborY,
											 neighborZ,
											 size_Mat,
											 isEvenTimestep);
      getLastCudaError("QVeloDeviceEQ27 execution failed");
}
//////////////////////////////////////////////////////////////////////////
extern "C" void QVeloStreetDevEQ27(
	uint  numberOfThreads,
	real* veloXfraction,
	real* veloYfraction,
	int*  naschVelo,
	real* DD,
	int*  naschIndex,
	int   numberOfStreetNodes,
	real  velocityRatio,
	uint* neighborX,
	uint* neighborY,
	uint* neighborZ,
	uint  size_Mat,
	bool  isEvenTimestep)
{
   vf::cuda::CudaGrid grid = vf::cuda::CudaGrid(numberOfThreads, numberOfStreetNodes);

	QVeloStreetDeviceEQ27 << < grid.grid, grid.threads >> > (
		veloXfraction,
		veloYfraction,
		naschVelo,
		DD,
		naschIndex,
		numberOfStreetNodes,
		velocityRatio,
		neighborX,
		neighborY,
		neighborZ,
		size_Mat,
		isEvenTimestep);
	getLastCudaError("QVeloStreetDeviceEQ27 execution failed");
}
//////////////////////////////////////////////////////////////////////////
extern "C" void QSlipDev27(LBMSimulationParameter* parameterDevice, QforBoundaryConditions* boundaryCondition)
{
   dim3 grid = vf::cuda::getCudaGrid( parameterDevice->numberofthreads, boundaryCondition->numberOfBCnodes);
   dim3 threads(parameterDevice->numberofthreads, 1, 1 );

   QSlipDevice27<<< grid, threads >>> (
         parameterDevice->distributions.f[0],
         boundaryCondition->k,
         boundaryCondition->q27[0],
         boundaryCondition->numberOfBCnodes,
         parameterDevice->omega,
         parameterDevice->neighborX,
         parameterDevice->neighborY,
         parameterDevice->neighborZ,
         parameterDevice->numberOfNodes,
         parameterDevice->isEvenTimestep);
   getLastCudaError("QSlipDevice27 execution failed");
}
//////////////////////////////////////////////////////////////////////////
extern "C" void QSlipDevCompTurbulentViscosity27(LBMSimulationParameter* parameterDevice, QforBoundaryConditions* boundaryCondition)
{
   dim3 grid = vf::cuda::getCudaGrid( parameterDevice->numberofthreads, boundaryCondition->numberOfBCnodes);
   dim3 threads(parameterDevice->numberofthreads, 1, 1 );

   QSlipDeviceComp27TurbViscosity<<< grid, threads >>> (
         parameterDevice->distributions.f[0],
         boundaryCondition->k,
         boundaryCondition->q27[0],
         boundaryCondition->numberOfBCnodes,
         parameterDevice->omega,
         parameterDevice->neighborX,
         parameterDevice->neighborY,
         parameterDevice->neighborZ,
         parameterDevice->turbViscosity,
         parameterDevice->numberOfNodes,
         parameterDevice->isEvenTimestep);
   getLastCudaError("QSlipDeviceComp27TurbViscosity execution failed");
}

extern "C" void QSlipDevComp27(LBMSimulationParameter* parameterDevice, QforBoundaryConditions* boundaryCondition)
{
   dim3 grid = vf::cuda::getCudaGrid( parameterDevice->numberofthreads, boundaryCondition->numberOfBCnodes);
   dim3 threads(parameterDevice->numberofthreads, 1, 1 );

   QSlipDeviceComp27<<< grid, threads >>> (
         parameterDevice->distributions.f[0],
         boundaryCondition->k,
         boundaryCondition->q27[0],
         boundaryCondition->numberOfBCnodes,
         parameterDevice->omega,
         parameterDevice->neighborX,
         parameterDevice->neighborY,
         parameterDevice->neighborZ,
         parameterDevice->numberOfNodes,
         parameterDevice->isEvenTimestep);
   getLastCudaError("QSlipDeviceComp27 execution failed");
}
//////////////////////////////////////////////////////////////////////////
extern "C" void QSlipGeomDevComp27(unsigned int numberOfThreads,
								   real* DD,
								   int* k_Q,
								   real* QQ,
								   unsigned int numberOfBCnodes,
								   real om1,
								   real* NormalX,
								   real* NormalY,
								   real* NormalZ,
								   unsigned int* neighborX,
								   unsigned int* neighborY,
								   unsigned int* neighborZ,
								   unsigned int size_Mat,
								   bool isEvenTimestep)
{
<<<<<<< HEAD
   vf::cuda::CudaGrid grid = vf::cuda::CudaGrid(numberOfThreads, sizeQ);

   QSlipDevice27<<< grid.grid, grid.threads >>> (DD,
                                           k_Q,
                                           QQ,
                                           sizeQ,
                                           om1,
                                           neighborX,
                                           neighborY,
                                           neighborZ,
                                           size_Mat,
                                           isEvenTimestep);
   getLastCudaError("QSlipDevice27 execution failed");
}
//////////////////////////////////////////////////////////////////////////
extern "C" void QSlipDevComp27(unsigned int numberOfThreads,
							   real* DD,
							   int* k_Q,
							   real* QQ,
							   unsigned int sizeQ,
							   real om1,
							   unsigned int* neighborX,
							   unsigned int* neighborY,
							   unsigned int* neighborZ,
                        real* turbViscosity,
                        bool useTurbViscosity,
							   unsigned int size_Mat,
							   bool isEvenTimestep)
{
   	vf::cuda::CudaGrid grid = vf::cuda::CudaGrid(numberOfThreads, sizeQ);

	if(useTurbViscosity)
	{
		QSlipDeviceComp27TurbViscosity<<< grid.grid, grid.threads >>> (DD,
											   k_Q,
											   QQ,
											   sizeQ,
											   om1,
											   neighborX,
											   neighborY,
											   neighborZ,
                                    turbViscosity,
											   size_Mat,
											   isEvenTimestep);
		getLastCudaError("QSlipDeviceComp27TurbViscosity execution failed");
	}
	else
	{
		QSlipDeviceComp27<<< grid.grid, grid.threads >>> (DD,
											   k_Q,
											   QQ,
											   sizeQ,
											   om1,
											   neighborX,
											   neighborY,
											   neighborZ,
											   size_Mat,
											   isEvenTimestep);
      	getLastCudaError("QSlipDeviceComp27 execution failed");
   }
}
//////////////////////////////////////////////////////////////////////////
extern "C" void QSlipGeomDevComp27(unsigned int numberOfThreads,
								   real* DD,
								   int* k_Q,
								   real* QQ,
								   unsigned int sizeQ,
								   real om1,
								   real* NormalX,
								   real* NormalY,
								   real* NormalZ,
								   unsigned int* neighborX,
								   unsigned int* neighborY,
								   unsigned int* neighborZ,
								   unsigned int size_Mat,
								   bool isEvenTimestep)
{
   vf::cuda::CudaGrid grid = vf::cuda::CudaGrid(numberOfThreads, sizeQ);
=======
   int Grid = (numberOfBCnodes / numberOfThreads)+1;
   int Grid1, Grid2;
   if (Grid>512)
   {
      Grid1 = 512;
      Grid2 = (Grid/Grid1)+1;
   }
   else
   {
      Grid1 = 1;
      Grid2 = Grid;
   }
   dim3 gridQ(Grid1, Grid2);
   dim3 threads(numberOfThreads, 1, 1 );
>>>>>>> f37fc760

   QSlipGeomDeviceComp27<<< grid.grid, grid.threads >>> (DD,
												   k_Q,
												   QQ,
												   numberOfBCnodes,
												   om1,
												   NormalX,
												   NormalY,
												   NormalZ,
												   neighborX,
												   neighborY,
												   neighborZ,
												   size_Mat,
												   isEvenTimestep);
   getLastCudaError("QSlipGeomDeviceComp27 execution failed");
}
//////////////////////////////////////////////////////////////////////////
extern "C" void QSlipNormDevComp27(unsigned int numberOfThreads,
								   real* DD,
								   int* k_Q,
								   real* QQ,
								   unsigned int numberOfBCnodes,
								   real om1,
								   real* NormalX,
								   real* NormalY,
								   real* NormalZ,
								   unsigned int* neighborX,
								   unsigned int* neighborY,
								   unsigned int* neighborZ,
								   unsigned int size_Mat,
								   bool isEvenTimestep)
{
<<<<<<< HEAD
   vf::cuda::CudaGrid grid = vf::cuda::CudaGrid(numberOfThreads, sizeQ);
=======
   int Grid = (numberOfBCnodes / numberOfThreads)+1;
   int Grid1, Grid2;
   if (Grid>512)
   {
      Grid1 = 512;
      Grid2 = (Grid/Grid1)+1;
   }
   else
   {
      Grid1 = 1;
      Grid2 = Grid;
   }
   dim3 gridQ(Grid1, Grid2);
   dim3 threads(numberOfThreads, 1, 1 );
>>>>>>> f37fc760

   QSlipNormDeviceComp27<<< grid.grid, grid.threads >>> (DD,
												   k_Q,
												   QQ,
												   numberOfBCnodes,
												   om1,
												   NormalX,
												   NormalY,
												   NormalZ,
												   neighborX,
												   neighborY,
												   neighborZ,
												   size_Mat,
												   isEvenTimestep);
      getLastCudaError("QSlipGeomDeviceComp27 execution failed");
}
//////////////////////////////////////////////////////////////////////////
<<<<<<< HEAD
extern "C" void QStressDevComp27(unsigned int numberOfThreads,
							   real* DD,
							   int* k_Q,
                        int* k_N,
							   real* QQ,
							   unsigned int sizeQ,
							   real om1,
                        real* turbViscosity,
                        real* vx,
                        real* vy,
                        real* vz,
                        real* normalX,
                        real* normalY,
                        real* normalZ,
                        real* vx_bc,
                        real* vy_bc,
                        real* vz_bc,
                        real* vx1,
                        real* vy1,
                        real* vz1,
                        int* samplingOffset,
                        real* z0,
                        bool  hasWallModelMonitor,
                        real* u_star,
                        real* Fx,
                        real* Fy,
                        real* Fz,
							   unsigned int* neighborX,
							   unsigned int* neighborY,
							   unsigned int* neighborZ,
							   unsigned int size_Mat,
							   bool isEvenTimestep)
{
   vf::cuda::CudaGrid grid = vf::cuda::CudaGrid(numberOfThreads, sizeQ);

   QStressDeviceComp27<<< grid.grid, grid.threads >>> (DD,
											   k_Q,
                                    k_N,
											   QQ,
											   sizeQ,
											   om1,
                                    turbViscosity,
                                    vx,
                                    vy,
                                    vz,
                                    normalX,
                                    normalY,
                                    normalZ,
                                    vx_bc,
                                    vy_bc,
                                    vz_bc,
                                    vx1,
                                    vy1,
                                    vz1,
                                    samplingOffset,
                                    z0,
                                    hasWallModelMonitor,
                                    u_star,
                                    Fx,
                                    Fy,
                                    Fz,
											   neighborX,
											   neighborY,
											   neighborZ,
											   size_Mat,
											   isEvenTimestep);
   getLastCudaError("QSlipDeviceComp27 execution failed");
}

//////////////////////////////////////////////////////////////////////////
extern "C" void BBStressDev27(unsigned int numberOfThreads,
							   real* DD,
							   int* k_Q,
                        int* k_N,
							   real* QQ,
							   unsigned int sizeQ,
                        real* vx,
                        real* vy,
                        real* vz,
                        real* normalX,
                        real* normalY,
                        real* normalZ,
                        real* vx_bc,
                        real* vy_bc,
                        real* vz_bc,
                        real* vx1,
                        real* vy1,
                        real* vz1,
                        int* samplingOffset,
                        real* z0,
                        bool  hasWallModelMonitor,
                        real* u_star,
                        real* Fx,
                        real* Fy,
                        real* Fz,
							   unsigned int* neighborX,
							   unsigned int* neighborY,
							   unsigned int* neighborZ,
							   unsigned int size_Mat,
							   bool isEvenTimestep)
{
   vf::cuda::CudaGrid grid = vf::cuda::CudaGrid(numberOfThreads, sizeQ);

   BBStressDevice27<<< grid.grid, grid.threads >>> (DD,
											   k_Q,
                                    k_N,
											   QQ,
											   sizeQ,
                                    vx,
                                    vy,
                                    vz,
                                    normalX,
                                    normalY,
                                    normalZ,
                                    vx_bc,
                                    vy_bc,
                                    vz_bc,
                                    vx1,
                                    vy1,
                                    vz1,
                                    samplingOffset,
                                    z0,
                                    hasWallModelMonitor,
                                    u_star,
                                    Fx,
                                    Fy,
                                    Fz,
											   neighborX,
											   neighborY,
											   neighborZ,
											   size_Mat,
											   isEvenTimestep);
   getLastCudaError("BBStressDevice27 execution failed");
=======
extern "C" void QStressDevComp27(Parameter *para,  QforBoundaryConditions* boundaryCondition, const int level)
{
   dim3 grid = vf::cuda::getCudaGrid(  para->getParD(level)->numberofthreads, boundaryCondition->numberOfBCnodes);
   dim3 threads(para->getParD(level)->numberofthreads, 1, 1 );

      QStressDeviceComp27<<< grid, threads >>> (
         para->getParD(level)->distributions.f[0],
         boundaryCondition->k,
         boundaryCondition->kN,
         boundaryCondition->q27[0],
         boundaryCondition->numberOfBCnodes,
         para->getParD(level)->omega,
         para->getParD(level)->turbViscosity,
         para->getParD(level)->velocityX,
         para->getParD(level)->velocityY,
         para->getParD(level)->velocityY,
         boundaryCondition->normalX,
         boundaryCondition->normalY,
         boundaryCondition->normalZ,
         boundaryCondition->Vx,
         boundaryCondition->Vy,
         boundaryCondition->Vz,
         boundaryCondition->Vx1,
         boundaryCondition->Vy1,
         boundaryCondition->Vz1,
         para->getParD(level)->wallModel.samplingOffset,
         para->getParD(level)->wallModel.z0,
         para->getHasWallModelMonitor(),
         para->getParD(level)->wallModel.u_star,
         para->getParD(level)->wallModel.Fx,
         para->getParD(level)->wallModel.Fy,
         para->getParD(level)->wallModel.Fz,
         para->getParD(level)->neighborX,
         para->getParD(level)->neighborY,
         para->getParD(level)->neighborZ,
         para->getParD(level)->numberOfNodes,
         para->getParD(level)->isEvenTimestep);
      getLastCudaError("QSlipDeviceComp27 execution failed");
}

//////////////////////////////////////////////////////////////////////////
extern "C" void BBStressDev27(Parameter *para,  QforBoundaryConditions* boundaryCondition, const int level)
{
   dim3 grid = vf::cuda::getCudaGrid( para->getParD(level)->numberofthreads, boundaryCondition->numberOfBCnodes);
   dim3 threads(para->getParD(level)->numberofthreads, 1, 1 );

   BBStressDevice27<<< grid, threads >>> (
      para->getParD(level)->distributions.f[0],
      boundaryCondition->k,
      boundaryCondition->kN,
      boundaryCondition->q27[0],
      boundaryCondition->numberOfBCnodes,
      para->getParD(level)->velocityX,
      para->getParD(level)->velocityY,
      para->getParD(level)->velocityY,
      boundaryCondition->normalX,
      boundaryCondition->normalY,
      boundaryCondition->normalZ,
      boundaryCondition->Vx,
      boundaryCondition->Vy,
      boundaryCondition->Vz,
      boundaryCondition->Vx1,
      boundaryCondition->Vy1,
      boundaryCondition->Vz1,
      para->getParD(level)->wallModel.samplingOffset,
      para->getParD(level)->wallModel.z0,
      para->getHasWallModelMonitor(),
      para->getParD(level)->wallModel.u_star,
      para->getParD(level)->wallModel.Fx,
      para->getParD(level)->wallModel.Fy,
      para->getParD(level)->wallModel.Fz,
      para->getParD(level)->neighborX,
      para->getParD(level)->neighborY,
      para->getParD(level)->neighborZ,
      para->getParD(level)->numberOfNodes,
      para->getParD(level)->isEvenTimestep);
      getLastCudaError("BBStressDevice27 execution failed");
>>>>>>> f37fc760
}
//////////////////////////////////////////////////////////////////////////
extern "C" void QPressDev27(LBMSimulationParameter* parameterDevice, QforBoundaryConditions* boundaryCondition)
{
<<<<<<< HEAD
   vf::cuda::CudaGrid grid = vf::cuda::CudaGrid(numberOfThreads, numberOfBCnodes);

   QPressDevice27<<< grid.grid, grid.threads >>> (nx,
                                             ny,
                                             rhoBC,
                                             DD,
                                             k_Q,
                                             QQ,
                                             sizeQ,
                                             numberOfBCnodes,
                                             om1,
                                             neighborX,
                                             neighborY,
                                             neighborZ,
                                             size_Mat,
                                             isEvenTimestep);
=======
   dim3 grid = vf::cuda::getCudaGrid( parameterDevice->numberofthreads,  boundaryCondition->numberOfBCnodes);
   dim3 threads(parameterDevice->numberofthreads, 1, 1 );

   QPressDevice27<<< grid, threads >>> (
      boundaryCondition->RhoBC,
      parameterDevice->distributions.f[0],
      boundaryCondition->k,
      boundaryCondition->q27[0],
      boundaryCondition->numberOfBCnodes,
      parameterDevice->omega,
      parameterDevice->neighborX,
      parameterDevice->neighborY,
      parameterDevice->neighborZ,
      parameterDevice->numberOfNodes,
      parameterDevice->isEvenTimestep);
>>>>>>> f37fc760
   getLastCudaError("QPressDevice27 execution failed");
}
//////////////////////////////////////////////////////////////////////////
extern "C" void QPressDevAntiBB27(  unsigned int numberOfThreads,
                                    real* rhoBC,
									real* vx,
									real* vy,
									real* vz,
									real* DD,
									int* k_Q,
									real* QQ,
									int numberOfBCnodes,
									real om1,
									unsigned int* neighborX,
									unsigned int* neighborY,
									unsigned int* neighborZ,
									unsigned int size_Mat,
									bool isEvenTimestep)
{
   vf::cuda::CudaGrid grid = vf::cuda::CudaGrid(numberOfThreads, numberOfBCnodes);

   QPressDeviceAntiBB27<<< grid.grid, grid.threads >>>( rhoBC,
												vx,
												vy,
												vz,
												DD,
												k_Q,
												QQ,
												numberOfBCnodes,
												om1,
												neighborX,
												neighborY,
												neighborZ,
												size_Mat,
												isEvenTimestep);
   getLastCudaError("QPressDeviceAntiBB27 execution failed");
}
//////////////////////////////////////////////////////////////////////////
extern "C" void QPressDevFixBackflow27( unsigned int numberOfThreads,
                                        real* rhoBC,
                                        real* DD,
                                        int* k_Q,
                                        unsigned int numberOfBCnodes,
                                        real om1,
                                        unsigned int* neighborX,
                                        unsigned int* neighborY,
                                        unsigned int* neighborZ,
                                        unsigned int size_Mat,
                                        bool isEvenTimestep)
{
   vf::cuda::CudaGrid grid = vf::cuda::CudaGrid(numberOfThreads, numberOfBCnodes);

   QPressDeviceFixBackflow27<<< grid.grid, grid.threads >>> (  rhoBC,
                                                         DD,
                                                         k_Q,
                                                         numberOfBCnodes,
                                                         om1,
                                                         neighborX,
                                                         neighborY,
                                                         neighborZ,
                                                         size_Mat,
                                                         isEvenTimestep);
   getLastCudaError("QPressDeviceFixBackflow27 execution failed");
}
//////////////////////////////////////////////////////////////////////////
extern "C" void QPressDevDirDepBot27(  unsigned int numberOfThreads,
                                       real* rhoBC,
                                       real* DD,
                                       int* k_Q,
                                       unsigned int numberOfBCnodes,
                                       real om1,
                                       unsigned int* neighborX,
                                       unsigned int* neighborY,
                                       unsigned int* neighborZ,
                                       unsigned int size_Mat,
                                       bool isEvenTimestep)
{
   vf::cuda::CudaGrid grid = vf::cuda::CudaGrid(numberOfThreads, numberOfBCnodes);

   QPressDeviceDirDepBot27<<< grid.grid, grid.threads >>> ( rhoBC,
                                                      DD,
                                                      k_Q,
                                                      numberOfBCnodes,
                                                      om1,
                                                      neighborX,
                                                      neighborY,
                                                      neighborZ,
                                                      size_Mat,
                                                      isEvenTimestep);
   getLastCudaError("QPressDeviceDirDepBot27 execution failed");
}
//////////////////////////////////////////////////////////////////////////
<<<<<<< HEAD
extern "C" void QPressNoRhoDev27(unsigned int numberOfThreads,
                                 real* rhoBC,
                                 real* DD,
                                 int* k_Q,
                                 int* k_N,
                                 unsigned int numberOfBCnodes,
                                 real om1,
                                 unsigned int* neighborX,
                                 unsigned int* neighborY,
                                 unsigned int* neighborZ,
                                 unsigned int size_Mat,
                                 bool isEvenTimestep)
{
   vf::cuda::CudaGrid grid = vf::cuda::CudaGrid(numberOfThreads, numberOfBCnodes);

   QPressNoRhoDevice27<<< grid.grid, grid.threads >>> (   rhoBC,
													DD,
													k_Q,
													k_N,
													numberOfBCnodes,
													om1,
													neighborX,
													neighborY,
													neighborZ,
													size_Mat,
													isEvenTimestep);
   getLastCudaError("QPressNoRhoDevice27 execution failed");
}
//////////////////////////////////////////////////////////////////////////
extern "C" void QInflowScaleByPressDev27(unsigned int numberOfThreads,
										 real* rhoBC,
										 real* DD,
										 int* k_Q,
										 int* k_N,
										 unsigned int numberOfBCnodes,
										 real om1,
										 unsigned int* neighborX,
										 unsigned int* neighborY,
										 unsigned int* neighborZ,
										 unsigned int size_Mat,
										 bool isEvenTimestep)
{
   vf::cuda::CudaGrid grid = vf::cuda::CudaGrid(numberOfThreads, numberOfBCnodes);

   QInflowScaleByPressDevice27<<< grid.grid, grid.threads >>> (  rhoBC,
														DD,
														k_Q,
														k_N,
														numberOfBCnodes,
														om1,
														neighborX,
														neighborY,
														neighborZ,
														size_Mat,
														isEvenTimestep);
=======
extern "C" void QPressNoRhoDev27(LBMSimulationParameter* parameterDevice, QforBoundaryConditions* boundaryCondition)
{
   dim3 grid = vf::cuda::getCudaGrid( parameterDevice->numberofthreads,  boundaryCondition->numberOfBCnodes);
   dim3 threads(parameterDevice->numberofthreads, 1, 1 );

   QPressNoRhoDevice27<<< grid, threads >>> (
         boundaryCondition->RhoBC,
         parameterDevice->distributions.f[0],
         boundaryCondition->k,
         boundaryCondition->kN,
         boundaryCondition->numberOfBCnodes,
         parameterDevice->omega,
         parameterDevice->neighborX,
         parameterDevice->neighborY,
         parameterDevice->neighborZ,
         parameterDevice->numberOfNodes,
         parameterDevice->isEvenTimestep);
   getLastCudaError("QPressNoRhoDevice27 execution failed");
}
//////////////////////////////////////////////////////////////////////////
extern "C" void QInflowScaleByPressDev27(LBMSimulationParameter* parameterDevice, QforBoundaryConditions* boundaryCondition)
{
   dim3 grid = vf::cuda::getCudaGrid( parameterDevice->numberofthreads,  boundaryCondition->numberOfBCnodes);
   dim3 threads(parameterDevice->numberofthreads, 1, 1 );

   QInflowScaleByPressDevice27<<< grid, threads >>> (
           boundaryCondition->RhoBC,
           parameterDevice->distributions.f[0],
           boundaryCondition->k,
           boundaryCondition->kN,
           boundaryCondition->numberOfBCnodes,
           parameterDevice->omega,
           parameterDevice->neighborX,
           parameterDevice->neighborY,
           parameterDevice->neighborZ,
           parameterDevice->numberOfNodes,
           parameterDevice->isEvenTimestep);
>>>>>>> f37fc760
   getLastCudaError("QInflowScaleByPressDevice27 execution failed");
}
//////////////////////////////////////////////////////////////////////////
extern "C" void QPressDevOld27(  unsigned int numberOfThreads,
                                     real* rhoBC,
                                     real* DD,
                                     int* k_Q,
                                     int* k_N,
                                     unsigned int numberOfBCnodes,
                                     real om1,
                                     unsigned int* neighborX,
                                     unsigned int* neighborY,
                                     unsigned int* neighborZ,
                                     unsigned int size_Mat,
                                     bool isEvenTimestep)
{
   vf::cuda::CudaGrid grid = vf::cuda::CudaGrid(numberOfThreads, numberOfBCnodes);

   QPressDeviceOld27<<< grid.grid, grid.threads >>> ( rhoBC,
                                                DD,
                                                k_Q,
                                                k_N,
                                                numberOfBCnodes,
                                                om1,
                                                neighborX,
                                                neighborY,
                                                neighborZ,
                                                size_Mat,
                                                isEvenTimestep);
   getLastCudaError("QPressDeviceOld27 execution failed");
}
//////////////////////////////////////////////////////////////////////////
<<<<<<< HEAD
extern "C" void QPressDevIncompNEQ27(unsigned int numberOfThreads,
                                     real* rhoBC,
                                     real* DD,
                                     int* k_Q,
                                     int* k_N,
                                     unsigned int numberOfBCnodes,
                                     real om1,
                                     unsigned int* neighborX,
                                     unsigned int* neighborY,
                                     unsigned int* neighborZ,
                                     unsigned int size_Mat,
                                     bool isEvenTimestep)
{
   vf::cuda::CudaGrid grid = vf::cuda::CudaGrid(numberOfThreads, numberOfBCnodes);

   QPressDeviceIncompNEQ27<<< grid.grid, grid.threads >>> (   rhoBC,
														DD,
														k_Q,
														k_N,
														numberOfBCnodes,
														om1,
														neighborX,
														neighborY,
														neighborZ,
														size_Mat,
														isEvenTimestep);
   getLastCudaError("QPressDeviceIncompNEQ27 execution failed");
}
//////////////////////////////////////////////////////////////////////////
extern "C" void QPressDevNEQ27(  unsigned int numberOfThreads,
                                     real* rhoBC,
                                     real* DD,
                                     int* k_Q,
                                     int* k_N,
                                     unsigned int numberOfBCnodes,
                                     real om1,
                                     unsigned int* neighborX,
                                     unsigned int* neighborY,
                                     unsigned int* neighborZ,
                                     unsigned int size_Mat,
                                     bool isEvenTimestep)
{
   vf::cuda::CudaGrid grid = vf::cuda::CudaGrid(numberOfThreads, numberOfBCnodes);

   QPressDeviceNEQ27<<< grid.grid, grid.threads >>> ( rhoBC,
                                                DD,
                                                k_Q,
                                                k_N,
                                                numberOfBCnodes,
                                                om1,
                                                neighborX,
                                                neighborY,
                                                neighborZ,
                                                size_Mat,
                                                isEvenTimestep);
   getLastCudaError("QPressDeviceOld27 execution failed");
}
//////////////////////////////////////////////////////////////////////////
extern "C" void QPressDevEQZ27(  unsigned int numberOfThreads,
                                     real* rhoBC,
                                     real* DD,
                                     int* k_Q,
                                     int* k_N,
                                     real* kTestRE,
                                     unsigned int numberOfBCnodes,
                                     real om1,
                                     unsigned int* neighborX,
                                     unsigned int* neighborY,
                                     unsigned int* neighborZ,
                                     unsigned int size_Mat,
                                     bool isEvenTimestep)
{
   vf::cuda::CudaGrid grid = vf::cuda::CudaGrid(numberOfThreads, numberOfBCnodes);

   QPressDeviceEQZ27<<< grid.grid, grid.threads >>> ( rhoBC,
                                                DD,
                                                k_Q,
                                                k_N,
                                                kTestRE,
                                                numberOfBCnodes,
                                                om1,
                                                neighborX,
                                                neighborY,
                                                neighborZ,
                                                size_Mat,
                                                isEvenTimestep);
   getLastCudaError("QPressDeviceEQZ27 execution failed");
=======
extern "C" void QPressDevIncompNEQ27(LBMSimulationParameter* parameterDevice, QforBoundaryConditions* boundaryCondition)
{
   dim3 grid = vf::cuda::getCudaGrid( parameterDevice->numberofthreads,  boundaryCondition->numberOfBCnodes);
   dim3 threads(parameterDevice->numberofthreads, 1, 1 );

   QPressDeviceIncompNEQ27<<< grid, threads >>> (
         boundaryCondition->RhoBC,
         parameterDevice->distributions.f[0],
         boundaryCondition->k,
         boundaryCondition->kN,
         boundaryCondition->numberOfBCnodes,
         parameterDevice->omega,
         parameterDevice->neighborX,
         parameterDevice->neighborY,
         parameterDevice->neighborZ,
         parameterDevice->numberOfNodes,
         parameterDevice->isEvenTimestep);
   getLastCudaError("QPressDeviceIncompNEQ27 execution failed");
}
//////////////////////////////////////////////////////////////////////////
extern "C" void QPressDevNEQ27(LBMSimulationParameter* parameterDevice, QforBoundaryConditions* boundaryCondition)
{
   dim3 grid = vf::cuda::getCudaGrid( parameterDevice->numberofthreads,  boundaryCondition->numberOfBCnodes);
   dim3 threads(parameterDevice->numberofthreads, 1, 1 );

   QPressDeviceNEQ27<<< grid, threads >>> (
        boundaryCondition->RhoBC,
        parameterDevice->distributions.f[0],
        boundaryCondition->k,
        boundaryCondition->kN,
        boundaryCondition->numberOfBCnodes,
        parameterDevice->omega,
        parameterDevice->neighborX,
        parameterDevice->neighborY,
        parameterDevice->neighborZ,
        parameterDevice->numberOfNodes,
        parameterDevice->isEvenTimestep);
   getLastCudaError("QPressDevNEQ27 execution failed");
}
//////////////////////////////////////////////////////////////////////////
extern "C" void QPressDevEQZ27(LBMSimulationParameter* parameterDevice, QforBoundaryConditions* boundaryCondition)
{
   dim3 grid = vf::cuda::getCudaGrid( parameterDevice->numberofthreads,  boundaryCondition->numberOfBCnodes);
   dim3 threads(parameterDevice->numberofthreads, 1, 1 );

      QPressDeviceEQZ27<<< grid, threads >>> (
            boundaryCondition->RhoBC,
            parameterDevice->distributions.f[0],
            boundaryCondition->k,
            boundaryCondition->kN,
            parameterDevice->kDistTestRE.f[0],
            boundaryCondition->numberOfBCnodes,
            parameterDevice->omega,
            parameterDevice->neighborX,
            parameterDevice->neighborY,
            parameterDevice->neighborZ,
            parameterDevice->numberOfNodes,
            parameterDevice->isEvenTimestep);
      getLastCudaError("QPressDeviceEQZ27 execution failed");
>>>>>>> f37fc760
}
//////////////////////////////////////////////////////////////////////////
extern "C" void QPressDevZero27(unsigned int numberOfThreads,
                                real* DD,
                                int* k_Q,
                                unsigned int numberOfBCnodes,
                                unsigned int* neighborX,
                                unsigned int* neighborY,
                                unsigned int* neighborZ,
                                unsigned int size_Mat,
                                bool isEvenTimestep)
{
   vf::cuda::CudaGrid grid = vf::cuda::CudaGrid(numberOfThreads, numberOfBCnodes);

   QPressDeviceZero27<<< grid.grid, grid.threads >>> (DD,
                                                k_Q,
                                                numberOfBCnodes,
                                                neighborX,
                                                neighborY,
                                                neighborZ,
                                                size_Mat,
                                                isEvenTimestep);
   getLastCudaError("QPressDeviceOld27 execution failed");
}
//////////////////////////////////////////////////////////////////////////
extern "C" void QPressDevFake27(     unsigned int numberOfThreads,
                                     real* rhoBC,
                                     real* DD,
                                     int* k_Q,
                                     int* k_N,
                                     unsigned int numberOfBCnodes,
                                     real om1,
                                     unsigned int* neighborX,
                                     unsigned int* neighborY,
                                     unsigned int* neighborZ,
                                     unsigned int size_Mat,
                                     bool isEvenTimestep)
{
   vf::cuda::CudaGrid grid = vf::cuda::CudaGrid(numberOfThreads, numberOfBCnodes);


      QPressDeviceFake27<<< grid.grid, grid.threads >>> (rhoBC,
                                                DD,
                                                k_Q,
                                                k_N,
                                                numberOfBCnodes,
                                                om1,
                                                neighborX,
                                                neighborY,
                                                neighborZ,
                                                size_Mat,
                                                isEvenTimestep);
      getLastCudaError("QPressDeviceFake27 execution failed");
}
//////////////////////////////////////////////////////////////////////////
extern "C" void BBDev27(LBMSimulationParameter* parameterDevice, QforBoundaryConditions* boundaryCondition)
{
<<<<<<< HEAD
   vf::cuda::CudaGrid grid = vf::cuda::CudaGrid(numberOfThreads, numberOfBCnodes);


      BBDevice27<<< grid.grid, grid.threads >>> (  nx,
                                          ny,
                                          DD,
                                          k_Q,
                                          QQ,
                                          sizeQ,
                                          numberOfBCnodes,
                                          om1,
                                          neighborX,
                                          neighborY,
                                          neighborZ,
                                          size_Mat,
                                          isEvenTimestep);
      getLastCudaError("BBDevice27 execution failed");
=======
   dim3 grid = vf::cuda::getCudaGrid( parameterDevice->numberofthreads,  boundaryCondition->numberOfBCnodes);
   dim3 threads(parameterDevice->numberofthreads, 1, 1 );

   BBDevice27<<< grid, threads >>> (
         parameterDevice->distributions.f[0],
         boundaryCondition->k,
         boundaryCondition->q27[0],
         boundaryCondition->numberOfBCnodes,
         parameterDevice->neighborX,
         parameterDevice->neighborY,
         parameterDevice->neighborZ,
         parameterDevice->numberOfNodes,
         parameterDevice->isEvenTimestep);
   getLastCudaError("BBDevice27 execution failed");
>>>>>>> f37fc760
}
//////////////////////////////////////////////////////////////////////////
extern "C" void QPressDev27_IntBB(  unsigned int numberOfThreads,
									real* rho,
									real* DD,
									int* k_Q,
									real* QQ,
									unsigned int numberOfBCnodes,
									real om1,
									unsigned int* neighborX,
									unsigned int* neighborY,
									unsigned int* neighborZ,
									unsigned int size_Mat,
									bool isEvenTimestep)
{
   vf::cuda::CudaGrid grid = vf::cuda::CudaGrid(numberOfThreads, numberOfBCnodes);

	QPressDevice27_IntBB<<< grid.grid, grid.threads >>> (rho,
													DD,
													k_Q,
													QQ,
													numberOfBCnodes,
													om1,
													neighborX,
													neighborY,
													neighborZ,
													size_Mat,
													isEvenTimestep);
	getLastCudaError("QPressDevice27_IntBB execution failed");
}
// TODO: https://git.rz.tu-bs.de/irmb/VirtualFluids_dev/-/issues/29
//////////////////////////////////////////////////////////////////////////
extern "C" void PressSchlaffer27(unsigned int numberOfThreads,
                                 real* rhoBC,
                                 real* DD,
                                 real* vx0,
                                 real* vy0,
                                 real* vz0,
                                 real* deltaVz0,
                                 int* k_Q,
                                 int* k_N,
                                 int numberOfBCnodes,
                                 real om1,
                                 unsigned int* neighborX,
                                 unsigned int* neighborY,
                                 unsigned int* neighborZ,
                                 unsigned int size_Mat,
                                 bool isEvenTimestep)
{
   vf::cuda::CudaGrid grid = vf::cuda::CudaGrid(numberOfThreads, numberOfBCnodes);

   PressSchlaff27<<< grid.grid, grid.threads >>>(  rhoBC,
                                             DD,
                                             vx0,
                                             vy0,
                                             vz0,
                                             deltaVz0,
                                             k_Q,
                                             k_N,
                                             numberOfBCnodes,
                                             om1,
                                             neighborX,
                                             neighborY,
                                             neighborZ,
                                             size_Mat,
                                             isEvenTimestep);
   getLastCudaError("PressSchlaff27 execution failed");
}
// TODO: https://git.rz.tu-bs.de/irmb/VirtualFluids_dev/-/issues/29
//////////////////////////////////////////////////////////////////////////
extern "C" void VelSchlaffer27(  unsigned int numberOfThreads,
                                 int t,
                                 real* DD,
                                 real* vz0,
                                 real* deltaVz0,
                                 int* k_Q,
                                 int* k_N,
                                 int numberOfBCnodes,
                                 real om1,
                                 unsigned int* neighborX,
                                 unsigned int* neighborY,
                                 unsigned int* neighborZ,
                                 unsigned int size_Mat,
                                 bool isEvenTimestep)
{
   vf::cuda::CudaGrid grid = vf::cuda::CudaGrid(numberOfThreads, numberOfBCnodes);

   VelSchlaff27<<< grid.grid, grid.threads >>>( t,
                                          DD,
                                          vz0,
                                          deltaVz0,
                                          k_Q,
                                          k_N,
                                          numberOfBCnodes,
                                          om1,
                                          neighborX,
                                          neighborY,
                                          neighborZ,
                                          size_Mat,
                                          isEvenTimestep);
      getLastCudaError("VelSchlaff27 execution failed");
}
//////////////////////////////////////////////////////////////////////////
extern "C" void QPrecursorDevCompZeroPress(  uint numberOfThreads, real tRatio,
                                             real* DD, real* QQ, int* k_Q, 
                                             uint sizeQ, uint numberOfBCnodes,
                                             real omega, real velocityRatio,
                                             uint* neighborX, uint* neighborY, uint* neighborZ,
                                             uint* neighborsNT, uint* neighborsNB, uint* neighborsST, uint* neighborsSB,
                                             real* weightsNT, real* weightsNB, real* weightsST, real* weightsSB,
                                             real* vxLast, real* vyLast, real* vzLast,
                                             real* vxCurrent, real* vyCurrent, real* vzCurrent,
                                             real velocityX, real velocityY, real velocityZ, 
                                             unsigned long long size_Mat, bool evenOrOdd)
{

   vf::cuda::CudaGrid grid = vf::cuda::CudaGrid(numberOfThreads, numberOfBCnodes);

   QPrecursorDeviceCompZeroPress<<< grid.grid, grid.threads >>>(k_Q, numberOfBCnodes, sizeQ, omega, DD, QQ,
                                                               neighborX, neighborY, neighborZ,
                                                               neighborsNT, neighborsNB, neighborsST, neighborsSB,
                                                               weightsNT, weightsNB, weightsST, weightsSB,
                                                               vxLast, vyLast, vzLast,
                                                               vxCurrent, vyCurrent, vzCurrent, 
                                                               velocityX, velocityY, velocityZ, 
                                                               tRatio, velocityRatio, size_Mat, evenOrOdd);
   getLastCudaError("QPrecursorDeviceCompZeroPress execution failed"); 


}
//////////////////////////////////////////////////////////////////////////
extern "C" void PropVelo(   unsigned int numberOfThreads,
                            unsigned int* neighborX,
                            unsigned int* neighborY,
                            unsigned int* neighborZ,
                            real* rho,
                            real* ux,
                            real* uy,
                            real* uz,
                            int* k_Q,
							unsigned int size_Prop,
                            unsigned int size_Mat,
                            unsigned int* bcMatD,
                            real* DD,
                            bool EvenOrOdd)
{
   vf::cuda::CudaGrid grid = vf::cuda::CudaGrid(numberOfThreads, size_Prop);

      PropellerBC<<< grid.grid, grid.threads >>>(neighborX,
                                       neighborY,
                                       neighborZ,
                                       rho,
                                       ux,
                                       uy,
                                       uz,
									   k_Q,
									   size_Prop,
                                       size_Mat,
									   bcMatD,
                                       DD,
                                       EvenOrOdd);
      getLastCudaError("PropellerBC execution failed");
}
//////////////////////////////////////////////////////////////////////////
extern "C" void ScaleCF27( real* DC,
                        real* DF,
                        unsigned int* neighborCX,
                        unsigned int* neighborCY,
                        unsigned int* neighborCZ,
                        unsigned int* neighborFX,
                        unsigned int* neighborFY,
                        unsigned int* neighborFZ,
                        unsigned int size_MatC,
                        unsigned int size_MatF,
                        bool isEvenTimestep,
                        unsigned int* posCSWB,
                        unsigned int* posFSWB,
                        unsigned int kCF,
                        real omCoarse,
                        real omFine,
                        real nu,
                        unsigned int nxC,
                        unsigned int nyC,
                        unsigned int nxF,
                        unsigned int nyF,
                        unsigned int numberOfThreads)
{
   vf::cuda::CudaGrid grid = vf::cuda::CudaGrid(numberOfThreads, kCF);
   
      scaleCF27<<< grid.grid, grid.threads >>> ( DC,
                                             DF,
                                             neighborCX,
                                             neighborCY,
                                             neighborCZ,
                                             neighborFX,
                                             neighborFY,
                                             neighborFZ,
                                             size_MatC,
                                             size_MatF,
                                             isEvenTimestep,
                                             posCSWB,
                                             posFSWB,
                                             kCF,
                                             omCoarse,
                                             omFine,
                                             nu,
                                             nxC,
                                             nyC,
                                             nxF,
                                             nyF);
      getLastCudaError("scaleCF27 execution failed");
}
//////////////////////////////////////////////////////////////////////////
extern "C" void ScaleCFEff27(real* DC,
                             real* DF,
                             unsigned int* neighborCX,
                             unsigned int* neighborCY,
                             unsigned int* neighborCZ,
                             unsigned int* neighborFX,
                             unsigned int* neighborFY,
                             unsigned int* neighborFZ,
                             unsigned int size_MatC,
                             unsigned int size_MatF,
                             bool isEvenTimestep,
                             unsigned int* posCSWB,
                             unsigned int* posFSWB,
                             unsigned int kCF,
                             real omCoarse,
                             real omFine,
                             real nu,
                             unsigned int nxC,
                             unsigned int nyC,
                             unsigned int nxF,
                             unsigned int nyF,
                             unsigned int numberOfThreads,
                             OffCF offCF)
{
   vf::cuda::CudaGrid grid = vf::cuda::CudaGrid(numberOfThreads, kCF);

      scaleCFEff27<<< grid.grid, grid.threads >>> ( DC,
                                                DF,
                                                neighborCX,
                                                neighborCY,
                                                neighborCZ,
                                                neighborFX,
                                                neighborFY,
                                                neighborFZ,
                                                size_MatC,
                                                size_MatF,
                                                isEvenTimestep,
                                                posCSWB,
                                                posFSWB,
                                                kCF,
                                                omCoarse,
                                                omFine,
                                                nu,
                                                nxC,
                                                nyC,
                                                nxF,
                                                nyF,
                                                offCF);
      getLastCudaError("scaleCFEff27 execution failed");
}
//////////////////////////////////////////////////////////////////////////
extern "C" void ScaleCFLast27(real* DC,
                              real* DF,
                              unsigned int* neighborCX,
                              unsigned int* neighborCY,
                              unsigned int* neighborCZ,
                              unsigned int* neighborFX,
                              unsigned int* neighborFY,
                              unsigned int* neighborFZ,
                              unsigned int size_MatC,
                              unsigned int size_MatF,
                              bool isEvenTimestep,
                              unsigned int* posCSWB,
                              unsigned int* posFSWB,
                              unsigned int kCF,
                              real omCoarse,
                              real omFine,
                              real nu,
                              unsigned int nxC,
                              unsigned int nyC,
                              unsigned int nxF,
                              unsigned int nyF,
                              unsigned int numberOfThreads,
                              OffCF offCF)
{
   vf::cuda::CudaGrid grid = vf::cuda::CudaGrid(numberOfThreads, kCF);

      scaleCFLast27<<< grid.grid, grid.threads >>> (DC,
                                                DF,
                                                neighborCX,
                                                neighborCY,
                                                neighborCZ,
                                                neighborFX,
                                                neighborFY,
                                                neighborFZ,
                                                size_MatC,
                                                size_MatF,
                                                isEvenTimestep,
                                                posCSWB,
                                                posFSWB,
                                                kCF,
                                                omCoarse,
                                                omFine,
                                                nu,
                                                nxC,
                                                nyC,
                                                nxF,
                                                nyF,
                                                offCF);
      getLastCudaError("scaleCFLast27 execution failed");
}
//////////////////////////////////////////////////////////////////////////
extern "C" void ScaleCFpress27(  real* DC,
                                 real* DF,
                                 unsigned int* neighborCX,
                                 unsigned int* neighborCY,
                                 unsigned int* neighborCZ,
                                 unsigned int* neighborFX,
                                 unsigned int* neighborFY,
                                 unsigned int* neighborFZ,
                                 unsigned int size_MatC,
                                 unsigned int size_MatF,
                                 bool isEvenTimestep,
                                 unsigned int* posCSWB,
                                 unsigned int* posFSWB,
                                 unsigned int kCF,
                                 real omCoarse,
                                 real omFine,
                                 real nu,
                                 unsigned int nxC,
                                 unsigned int nyC,
                                 unsigned int nxF,
                                 unsigned int nyF,
                                 unsigned int numberOfThreads,
                                 OffCF offCF)
{
   vf::cuda::CudaGrid grid = vf::cuda::CudaGrid(numberOfThreads, kCF);

      scaleCFpress27<<< grid.grid, grid.threads >>>(DC,
                                                DF,
                                                neighborCX,
                                                neighborCY,
                                                neighborCZ,
                                                neighborFX,
                                                neighborFY,
                                                neighborFZ,
                                                size_MatC,
                                                size_MatF,
                                                isEvenTimestep,
                                                posCSWB,
                                                posFSWB,
                                                kCF,
                                                omCoarse,
                                                omFine,
                                                nu,
                                                nxC,
                                                nyC,
                                                nxF,
                                                nyF,
                                                offCF);
      getLastCudaError("scaleCFpress27 execution failed");
}
//////////////////////////////////////////////////////////////////////////
extern "C" void ScaleCF_Fix_27(  real* DC,
                                 real* DF,
                                 unsigned int* neighborCX,
                                 unsigned int* neighborCY,
                                 unsigned int* neighborCZ,
                                 unsigned int* neighborFX,
                                 unsigned int* neighborFY,
                                 unsigned int* neighborFZ,
                                 unsigned int size_MatC,
                                 unsigned int size_MatF,
                                 bool isEvenTimestep,
                                 unsigned int* posCSWB,
                                 unsigned int* posFSWB,
                                 unsigned int kCF,
                                 real omCoarse,
                                 real omFine,
                                 real nu,
                                 unsigned int nxC,
                                 unsigned int nyC,
                                 unsigned int nxF,
                                 unsigned int nyF,
                                 unsigned int numberOfThreads,
                                 OffCF offCF)
{
   vf::cuda::CudaGrid grid = vf::cuda::CudaGrid(numberOfThreads, kCF);

      scaleCF_Fix_27<<< grid.grid, grid.threads >>>(DC,
                                                DF,
                                                neighborCX,
                                                neighborCY,
                                                neighborCZ,
                                                neighborFX,
                                                neighborFY,
                                                neighborFZ,
                                                size_MatC,
                                                size_MatF,
                                                isEvenTimestep,
                                                posCSWB,
                                                posFSWB,
                                                kCF,
                                                omCoarse,
                                                omFine,
                                                nu,
                                                nxC,
                                                nyC,
                                                nxF,
                                                nyF,
                                                offCF);
      getLastCudaError("scaleCF_Fix_27 execution failed");
}
//////////////////////////////////////////////////////////////////////////
extern "C" void ScaleCF_Fix_comp_27( real* DC,
									 real* DF,
									 unsigned int* neighborCX,
									 unsigned int* neighborCY,
									 unsigned int* neighborCZ,
									 unsigned int* neighborFX,
									 unsigned int* neighborFY,
									 unsigned int* neighborFZ,
									 unsigned int size_MatC,
									 unsigned int size_MatF,
									 bool isEvenTimestep,
									 unsigned int* posCSWB,
									 unsigned int* posFSWB,
									 unsigned int kCF,
									 real omCoarse,
									 real omFine,
									 real nu,
									 unsigned int nxC,
									 unsigned int nyC,
									 unsigned int nxF,
									 unsigned int nyF,
									 unsigned int numberOfThreads,
									 OffCF offCF)
{
   vf::cuda::CudaGrid grid = vf::cuda::CudaGrid(numberOfThreads, kCF);

      scaleCF_Fix_comp_27<<< grid.grid, grid.threads >>>(   DC,
														DF,
														neighborCX,
														neighborCY,
														neighborCZ,
														neighborFX,
														neighborFY,
														neighborFZ,
														size_MatC,
														size_MatF,
														isEvenTimestep,
														posCSWB,
														posFSWB,
														kCF,
														omCoarse,
														omFine,
														nu,
														nxC,
														nyC,
														nxF,
														nyF,
														offCF);
      getLastCudaError("scaleCF_Fix_27 execution failed");
}
//////////////////////////////////////////////////////////////////////////
extern "C" void ScaleCF_0817_comp_27(real* DC,
									 real* DF,
									 unsigned int* neighborCX,
									 unsigned int* neighborCY,
									 unsigned int* neighborCZ,
									 unsigned int* neighborFX,
									 unsigned int* neighborFY,
									 unsigned int* neighborFZ,
									 unsigned int size_MatC,
									 unsigned int size_MatF,
									 bool isEvenTimestep,
									 unsigned int* posCSWB,
									 unsigned int* posFSWB,
									 unsigned int kCF,
									 real omCoarse,
									 real omFine,
									 real nu,
									 unsigned int nxC,
									 unsigned int nyC,
									 unsigned int nxF,
									 unsigned int nyF,
									 unsigned int numberOfThreads,
									 OffCF offCF,
                            CUstream_st *stream)
{
   vf::cuda::CudaGrid grid = vf::cuda::CudaGrid(numberOfThreads, kCF);

      scaleCF_0817_comp_27<<< grid.grid, grid.threads, 0, stream >>>(  DC,
														DF,
														neighborCX,
														neighborCY,
														neighborCZ,
														neighborFX,
														neighborFY,
														neighborFZ,
														size_MatC,
														size_MatF,
														isEvenTimestep,
														posCSWB,
														posFSWB,
														kCF,
														omCoarse,
														omFine,
														nu,
														nxC,
														nyC,
														nxF,
														nyF,
														offCF);
      getLastCudaError("scaleCF_0817_27 execution failed");
}
//////////////////////////////////////////////////////////////////////////
extern "C" void ScaleCF_comp_D3Q27F3_2018(real* DC,
										  real* DF,
										  real* G6,
										  unsigned int* neighborCX,
										  unsigned int* neighborCY,
										  unsigned int* neighborCZ,
										  unsigned int* neighborFX,
										  unsigned int* neighborFY,
										  unsigned int* neighborFZ,
										  unsigned int size_MatC,
										  unsigned int size_MatF,
										  bool isEvenTimestep,
										  unsigned int* posCSWB,
										  unsigned int* posFSWB,
										  unsigned int kCF,
										  real omCoarse,
										  real omFine,
										  real nu,
										  unsigned int nxC,
										  unsigned int nyC,
										  unsigned int nxF,
										  unsigned int nyF,
										  unsigned int numberOfThreads,
										  OffCF offCF)
{
   vf::cuda::CudaGrid grid = vf::cuda::CudaGrid(numberOfThreads, kCF);

      scaleCF_comp_D3Q27F3_2018 <<< grid.grid, grid.threads >>>(DC,
															DF,
															G6,
															neighborCX,
															neighborCY,
															neighborCZ,
															neighborFX,
															neighborFY,
															neighborFZ,
															size_MatC,
															size_MatF,
															isEvenTimestep,
															posCSWB,
															posFSWB,
															kCF,
															omCoarse,
															omFine,
															nu,
															nxC,
															nyC,
															nxF,
															nyF,
															offCF);
      getLastCudaError("scaleCF_comp_D3Q27F3_2018 execution failed");
}
//////////////////////////////////////////////////////////////////////////
extern "C" void ScaleCF_comp_D3Q27F3(real* DC,
									 real* DF,
									 real* G6,
									 unsigned int* neighborCX,
									 unsigned int* neighborCY,
									 unsigned int* neighborCZ,
									 unsigned int* neighborFX,
									 unsigned int* neighborFY,
									 unsigned int* neighborFZ,
									 unsigned int size_MatC,
									 unsigned int size_MatF,
									 bool isEvenTimestep,
									 unsigned int* posCSWB,
									 unsigned int* posFSWB,
									 unsigned int kCF,
									 real omCoarse,
									 real omFine,
									 real nu,
									 unsigned int nxC,
									 unsigned int nyC,
									 unsigned int nxF,
									 unsigned int nyF,
									 unsigned int numberOfThreads,
									 OffCF offCF,
                            CUstream_st *stream)
{
   vf::cuda::CudaGrid grid = vf::cuda::CudaGrid(numberOfThreads, kCF);

      scaleCF_comp_D3Q27F3 <<< grid.grid, grid.threads, 0, stream >>>( DC,
														DF,
														G6,
														neighborCX,
														neighborCY,
														neighborCZ,
														neighborFX,
														neighborFY,
														neighborFZ,
														size_MatC,
														size_MatF,
														isEvenTimestep,
														posCSWB,
														posFSWB,
														kCF,
														omCoarse,
														omFine,
														nu,
														nxC,
														nyC,
														nxF,
														nyF,
														offCF);
      getLastCudaError("scaleCF_comp_D3Q27F3 execution failed");
}
//////////////////////////////////////////////////////////////////////////
extern "C" void ScaleCF_staggered_time_comp_27(  real* DC,
												 real* DF,
												 unsigned int* neighborCX,
												 unsigned int* neighborCY,
												 unsigned int* neighborCZ,
												 unsigned int* neighborFX,
												 unsigned int* neighborFY,
												 unsigned int* neighborFZ,
												 unsigned int size_MatC,
												 unsigned int size_MatF,
												 bool isEvenTimestep,
												 unsigned int* posCSWB,
												 unsigned int* posFSWB,
												 unsigned int kCF,
												 real omCoarse,
												 real omFine,
												 real nu,
												 unsigned int nxC,
												 unsigned int nyC,
												 unsigned int nxF,
												 unsigned int nyF,
												 unsigned int numberOfThreads,
												 OffCF offCF)
{
   vf::cuda::CudaGrid grid = vf::cuda::CudaGrid(numberOfThreads, kCF);

      scaleCF_staggered_time_comp_27<<< grid.grid, grid.threads >>>(    DC,
																	DF,
																	neighborCX,
																	neighborCY,
																	neighborCZ,
																	neighborFX,
																	neighborFY,
																	neighborFZ,
																	size_MatC,
																	size_MatF,
																	isEvenTimestep,
																	posCSWB,
																	posFSWB,
																	kCF,
																	omCoarse,
																	omFine,
																	nu,
																	nxC,
																	nyC,
																	nxF,
																	nyF,
																	offCF);
      getLastCudaError("scaleCF_Fix_27 execution failed");
}
//////////////////////////////////////////////////////////////////////////
extern "C" void ScaleCF_RhoSq_comp_27(   real* DC,
										 real* DF,
										 unsigned int* neighborCX,
										 unsigned int* neighborCY,
										 unsigned int* neighborCZ,
										 unsigned int* neighborFX,
										 unsigned int* neighborFY,
										 unsigned int* neighborFZ,
										 unsigned int size_MatC,
										 unsigned int size_MatF,
										 bool isEvenTimestep,
										 unsigned int* posCSWB,
										 unsigned int* posFSWB,
										 unsigned int kCF,
										 real omCoarse,
										 real omFine,
										 real nu,
										 unsigned int nxC,
										 unsigned int nyC,
										 unsigned int nxF,
										 unsigned int nyF,
										 unsigned int numberOfThreads,
										 OffCF offCF,
                               CUstream_st *stream)
{
   vf::cuda::CudaGrid grid = vf::cuda::CudaGrid(numberOfThreads, kCF);

      scaleCF_RhoSq_comp_27<<< grid.grid, grid.threads, 0, stream >>>( DC,
														DF,
														neighborCX,
														neighborCY,
														neighborCZ,
														neighborFX,
														neighborFY,
														neighborFZ,
														size_MatC,
														size_MatF,
														isEvenTimestep,
														posCSWB,
														posFSWB,
														kCF,
														omCoarse,
														omFine,
														nu,
														nxC,
														nyC,
														nxF,
														nyF,
														offCF);
      getLastCudaError("scaleCF_RhoSq_27 execution failed");
}
//////////////////////////////////////////////////////////////////////////
extern "C" void ScaleCF_RhoSq_3rdMom_comp_27(real* DC,
											 real* DF,
											 unsigned int* neighborCX,
											 unsigned int* neighborCY,
											 unsigned int* neighborCZ,
											 unsigned int* neighborFX,
											 unsigned int* neighborFY,
											 unsigned int* neighborFZ,
											 unsigned int size_MatC,
											 unsigned int size_MatF,
											 bool isEvenTimestep,
											 unsigned int* posCSWB,
											 unsigned int* posFSWB,
											 unsigned int kCF,
											 real omCoarse,
											 real omFine,
											 real nu,
											 unsigned int nxC,
											 unsigned int nyC,
											 unsigned int nxF,
											 unsigned int nyF,
											 unsigned int numberOfThreads,
											 OffCF offCF,
                                  CUstream_st *stream)
{
   vf::cuda::CudaGrid grid = vf::cuda::CudaGrid(numberOfThreads, kCF);

      scaleCF_RhoSq_3rdMom_comp_27<<< grid.grid, grid.threads, 0, stream >>>(  DC,
																DF,
																neighborCX,
																neighborCY,
																neighborCZ,
																neighborFX,
																neighborFY,
																neighborFZ,
																size_MatC,
																size_MatF,
																isEvenTimestep,
																posCSWB,
																posFSWB,
																kCF,
																omCoarse,
																omFine,
																nu,
																nxC,
																nyC,
																nxF,
																nyF,
																offCF);
      getLastCudaError("scaleCF_RhoSq_3rdMom_comp_27 execution failed");
}
//////////////////////////////////////////////////////////////////////////
extern "C" void ScaleCF_AA2016_comp_27(real* DC,
									   real* DF,
									   unsigned int* neighborCX,
									   unsigned int* neighborCY,
									   unsigned int* neighborCZ,
									   unsigned int* neighborFX,
									   unsigned int* neighborFY,
									   unsigned int* neighborFZ,
									   unsigned int size_MatC,
									   unsigned int size_MatF,
									   bool isEvenTimestep,
									   unsigned int* posCSWB,
									   unsigned int* posFSWB,
									   unsigned int kCF,
									   real omCoarse,
									   real omFine,
									   real nu,
									   unsigned int nxC,
									   unsigned int nyC,
									   unsigned int nxF,
									   unsigned int nyF,
									   unsigned int numberOfThreads,
									   OffCF offCF,
                              CUstream_st *stream)
{
   vf::cuda::CudaGrid grid = vf::cuda::CudaGrid(numberOfThreads, kCF);

      scaleCF_AA2016_comp_27<<< grid.grid, grid.threads, 0, stream >>>(DC,
														DF,
														neighborCX,
														neighborCY,
														neighborCZ,
														neighborFX,
														neighborFY,
														neighborFZ,
														size_MatC,
														size_MatF,
														isEvenTimestep,
														posCSWB,
														posFSWB,
														kCF,
														omCoarse,
														omFine,
														nu,
														nxC,
														nyC,
														nxF,
														nyF,
														offCF);
      getLastCudaError("scaleCF_AA2016_comp_27 execution failed");
}
//////////////////////////////////////////////////////////////////////////
extern "C" void ScaleCF_NSPress_27(  real* DC,
									 real* DF,
									 unsigned int* neighborCX,
									 unsigned int* neighborCY,
									 unsigned int* neighborCZ,
									 unsigned int* neighborFX,
									 unsigned int* neighborFY,
									 unsigned int* neighborFZ,
									 unsigned int size_MatC,
									 unsigned int size_MatF,
									 bool isEvenTimestep,
									 unsigned int* posCSWB,
									 unsigned int* posFSWB,
									 unsigned int kCF,
									 real omCoarse,
									 real omFine,
									 real nu,
									 unsigned int nxC,
									 unsigned int nyC,
									 unsigned int nxF,
									 unsigned int nyF,
									 unsigned int numberOfThreads,
									 OffCF offCF)
{
   vf::cuda::CudaGrid grid = vf::cuda::CudaGrid(numberOfThreads, kCF);

      scaleCF_NSPress_27<<< grid.grid, grid.threads >>>(DC,
													DF,
													neighborCX,
													neighborCY,
													neighborCZ,
													neighborFX,
													neighborFY,
													neighborFZ,
													size_MatC,
													size_MatF,
													isEvenTimestep,
													posCSWB,
													posFSWB,
													kCF,
													omCoarse,
													omFine,
													nu,
													nxC,
													nyC,
													nxF,
													nyF,
													offCF);
      getLastCudaError("scaleCF_Fix_27 execution failed");
}
//////////////////////////////////////////////////////////////////////////
extern "C" void ScaleCFThSMG7(   real* DC,
                                 real* DF,
                                 real* DD7C,
                                 real* DD7F,
                                 unsigned int* neighborCX,
                                 unsigned int* neighborCY,
                                 unsigned int* neighborCZ,
                                 unsigned int* neighborFX,
                                 unsigned int* neighborFY,
                                 unsigned int* neighborFZ,
                                 unsigned int size_MatC,
                                 unsigned int size_MatF,
                                 bool isEvenTimestep,
                                 unsigned int* posCSWB,
                                 unsigned int* posFSWB,
                                 unsigned int kCF,
                                 real nu,
                                 real diffusivity_fine,
                                 unsigned int numberOfThreads,
                                 OffCF offCF)
{
   vf::cuda::CudaGrid grid = vf::cuda::CudaGrid(numberOfThreads, kCF);

      scaleCFThSMG7<<< grid.grid, grid.threads >>> (DC,
                                                DF,
                                                DD7C,
                                                DD7F,
                                                neighborCX,
                                                neighborCY,
                                                neighborCZ,
                                                neighborFX,
                                                neighborFY,
                                                neighborFZ,
                                                size_MatC,
                                                size_MatF,
                                                isEvenTimestep,
                                                posCSWB,
                                                posFSWB,
                                                kCF,
                                                nu,
                                                diffusivity_fine,
                                                offCF);
      getLastCudaError("scaleCFThSMG7 execution failed");
}
//////////////////////////////////////////////////////////////////////////
extern "C" void ScaleCFThS7(  real* DC,
                              real* DF,
                              real* DD7C,
                              real* DD7F,
                              unsigned int* neighborCX,
                              unsigned int* neighborCY,
                              unsigned int* neighborCZ,
                              unsigned int* neighborFX,
                              unsigned int* neighborFY,
                              unsigned int* neighborFZ,
                              unsigned int size_MatC,
                              unsigned int size_MatF,
                              bool isEvenTimestep,
                              unsigned int* posCSWB,
                              unsigned int* posFSWB,
                              unsigned int kCF,
                              real nu,
                              real diffusivity_fine,
                              unsigned int numberOfThreads)
{
   vf::cuda::CudaGrid grid = vf::cuda::CudaGrid(numberOfThreads, kCF);

      scaleCFThS7<<< grid.grid, grid.threads >>> (  DC,
                                                DF,
                                                DD7C,
                                                DD7F,
                                                neighborCX,
                                                neighborCY,
                                                neighborCZ,
                                                neighborFX,
                                                neighborFY,
                                                neighborFZ,
                                                size_MatC,
                                                size_MatF,
                                                isEvenTimestep,
                                                posCSWB,
                                                posFSWB,
                                                kCF,
                                                nu,
                                                diffusivity_fine);
      getLastCudaError("scaleCFThS7 execution failed");
}
//////////////////////////////////////////////////////////////////////////
extern "C" void ScaleCFThS27( real* DC,
                              real* DF,
                              real* DD27C,
                              real* DD27F,
                              unsigned int* neighborCX,
                              unsigned int* neighborCY,
                              unsigned int* neighborCZ,
                              unsigned int* neighborFX,
                              unsigned int* neighborFY,
                              unsigned int* neighborFZ,
                              unsigned int size_MatC,
                              unsigned int size_MatF,
                              bool isEvenTimestep,
                              unsigned int* posCSWB,
                              unsigned int* posFSWB,
                              unsigned int kCF,
                              real nu,
                              real diffusivity_fine,
                              unsigned int numberOfThreads,
							  OffCF offCF)
{
   vf::cuda::CudaGrid grid = vf::cuda::CudaGrid(numberOfThreads, kCF);

      scaleCFThS27<<< grid.grid, grid.threads >>> ( DC,
                                                DF,
                                                DD27C,
                                                DD27F,
                                                neighborCX,
                                                neighborCY,
                                                neighborCZ,
                                                neighborFX,
                                                neighborFY,
                                                neighborFZ,
                                                size_MatC,
                                                size_MatF,
                                                isEvenTimestep,
                                                posCSWB,
                                                posFSWB,
                                                kCF,
                                                nu,
                                                diffusivity_fine,
										        offCF);
      getLastCudaError("scaleCFThS27 execution failed");
}
//////////////////////////////////////////////////////////////////////////
extern "C" void ScaleFC27( real* DC,
                           real* DF,
                           unsigned int* neighborCX,
                           unsigned int* neighborCY,
                           unsigned int* neighborCZ,
                           unsigned int* neighborFX,
                           unsigned int* neighborFY,
                           unsigned int* neighborFZ,
                           unsigned int size_MatC,
                           unsigned int size_MatF,
                           bool isEvenTimestep,
                           unsigned int* posC,
                           unsigned int* posFSWB,
                           unsigned int kFC,
                           real omCoarse,
                           real omFine,
                           real nu,
                           unsigned int nxC,
                           unsigned int nyC,
                           unsigned int nxF,
                           unsigned int nyF,
                           unsigned int numberOfThreads)
{
   
   vf::cuda::CudaGrid grid = vf::cuda::CudaGrid(numberOfThreads, kFC);

      scaleFC27<<< grid.grid, grid.threads >>> ( DC,
                                             DF,
                                             neighborCX,
                                             neighborCY,
                                             neighborCZ,
                                             neighborFX,
                                             neighborFY,
                                             neighborFZ,
                                             size_MatC,
                                             size_MatF,
                                             isEvenTimestep,
                                             posC,
                                             posFSWB,
                                             kFC,
                                             omCoarse,
                                             omFine,
                                             nu,
                                             nxC,
                                             nyC,
                                             nxF,
                                             nyF);
      getLastCudaError("scaleFC27 execution failed");
}
//////////////////////////////////////////////////////////////////////////
extern "C" void ScaleFCEff27(real* DC,
                             real* DF,
                             unsigned int* neighborCX,
                             unsigned int* neighborCY,
                             unsigned int* neighborCZ,
                             unsigned int* neighborFX,
                             unsigned int* neighborFY,
                             unsigned int* neighborFZ,
                             unsigned int size_MatC,
                             unsigned int size_MatF,
                             bool isEvenTimestep,
                             unsigned int* posC,
                             unsigned int* posFSWB,
                             unsigned int kFC,
                             real omCoarse,
                             real omFine,
                             real nu,
                             unsigned int nxC,
                             unsigned int nyC,
                             unsigned int nxF,
                             unsigned int nyF,
                             unsigned int numberOfThreads,
                             OffFC offFC)
{
   vf::cuda::CudaGrid grid = vf::cuda::CudaGrid(numberOfThreads, kFC);

      scaleFCEff27<<< grid.grid, grid.threads >>> ( DC,
                                                DF,
                                                neighborCX,
                                                neighborCY,
                                                neighborCZ,
                                                neighborFX,
                                                neighborFY,
                                                neighborFZ,
                                                size_MatC,
                                                size_MatF,
                                                isEvenTimestep,
                                                posC,
                                                posFSWB,
                                                kFC,
                                                omCoarse,
                                                omFine,
                                                nu,
                                                nxC,
                                                nyC,
                                                nxF,
                                                nyF,
                                                offFC);
      getLastCudaError("scaleFCEff27 execution failed");
}
//////////////////////////////////////////////////////////////////////////
extern "C" void ScaleFCLast27(real* DC,
                              real* DF,
                              unsigned int* neighborCX,
                              unsigned int* neighborCY,
                              unsigned int* neighborCZ,
                              unsigned int* neighborFX,
                              unsigned int* neighborFY,
                              unsigned int* neighborFZ,
                              unsigned int size_MatC,
                              unsigned int size_MatF,
                              bool isEvenTimestep,
                              unsigned int* posC,
                              unsigned int* posFSWB,
                              unsigned int kFC,
                              real omCoarse,
                              real omFine,
                              real nu,
                              unsigned int nxC,
                              unsigned int nyC,
                              unsigned int nxF,
                              unsigned int nyF,
                              unsigned int numberOfThreads,
                              OffFC offFC)
{
   vf::cuda::CudaGrid grid = vf::cuda::CudaGrid(numberOfThreads, kFC);

      scaleFCLast27<<< grid.grid, grid.threads >>> (DC,
                                                DF,
                                                neighborCX,
                                                neighborCY,
                                                neighborCZ,
                                                neighborFX,
                                                neighborFY,
                                                neighborFZ,
                                                size_MatC,
                                                size_MatF,
                                                isEvenTimestep,
                                                posC,
                                                posFSWB,
                                                kFC,
                                                omCoarse,
                                                omFine,
                                                nu,
                                                nxC,
                                                nyC,
                                                nxF,
                                                nyF,
                                                offFC);
      getLastCudaError("Kernel execution failed");
}
//////////////////////////////////////////////////////////////////////////
extern "C" void ScaleFCpress27(real* DC,
                              real* DF,
                              unsigned int* neighborCX,
                              unsigned int* neighborCY,
                              unsigned int* neighborCZ,
                              unsigned int* neighborFX,
                              unsigned int* neighborFY,
                              unsigned int* neighborFZ,
                              unsigned int size_MatC,
                              unsigned int size_MatF,
                              bool isEvenTimestep,
                              unsigned int* posC,
                              unsigned int* posFSWB,
                              unsigned int kFC,
                              real omCoarse,
                              real omFine,
                              real nu,
                              unsigned int nxC,
                              unsigned int nyC,
                              unsigned int nxF,
                              unsigned int nyF,
                              unsigned int numberOfThreads,
                              OffFC offFC)
{
   vf::cuda::CudaGrid grid = vf::cuda::CudaGrid(numberOfThreads, kFC);

      scaleFCpress27<<< grid.grid, grid.threads >>> (  DC,
                                                   DF,
                                                   neighborCX,
                                                   neighborCY,
                                                   neighborCZ,
                                                   neighborFX,
                                                   neighborFY,
                                                   neighborFZ,
                                                   size_MatC,
                                                   size_MatF,
                                                   isEvenTimestep,
                                                   posC,
                                                   posFSWB,
                                                   kFC,
                                                   omCoarse,
                                                   omFine,
                                                   nu,
                                                   nxC,
                                                   nyC,
                                                   nxF,
                                                   nyF,
                                                   offFC);
      getLastCudaError("scaleFCpress27 execution failed");
}
//////////////////////////////////////////////////////////////////////////
extern "C" void ScaleFC_Fix_27(real* DC,
                              real* DF,
                              unsigned int* neighborCX,
                              unsigned int* neighborCY,
                              unsigned int* neighborCZ,
                              unsigned int* neighborFX,
                              unsigned int* neighborFY,
                              unsigned int* neighborFZ,
                              unsigned int size_MatC,
                              unsigned int size_MatF,
                              bool isEvenTimestep,
                              unsigned int* posC,
                              unsigned int* posFSWB,
                              unsigned int kFC,
                              real omCoarse,
                              real omFine,
                              real nu,
                              unsigned int nxC,
                              unsigned int nyC,
                              unsigned int nxF,
                              unsigned int nyF,
                              unsigned int numberOfThreads,
                              OffFC offFC)
{
   vf::cuda::CudaGrid grid = vf::cuda::CudaGrid(numberOfThreads, kFC);

      scaleFC_Fix_27<<< grid.grid, grid.threads >>> (  DC,
                                                   DF,
                                                   neighborCX,
                                                   neighborCY,
                                                   neighborCZ,
                                                   neighborFX,
                                                   neighborFY,
                                                   neighborFZ,
                                                   size_MatC,
                                                   size_MatF,
                                                   isEvenTimestep,
                                                   posC,
                                                   posFSWB,
                                                   kFC,
                                                   omCoarse,
                                                   omFine,
                                                   nu,
                                                   nxC,
                                                   nyC,
                                                   nxF,
                                                   nyF,
                                                   offFC);
      getLastCudaError("scaleFC_Fix_27 execution failed");
}
//////////////////////////////////////////////////////////////////////////
extern "C" void ScaleFC_Fix_comp_27(  real* DC,
									  real* DF,
									  unsigned int* neighborCX,
									  unsigned int* neighborCY,
									  unsigned int* neighborCZ,
									  unsigned int* neighborFX,
									  unsigned int* neighborFY,
									  unsigned int* neighborFZ,
									  unsigned int size_MatC,
									  unsigned int size_MatF,
									  bool isEvenTimestep,
									  unsigned int* posC,
									  unsigned int* posFSWB,
									  unsigned int kFC,
									  real omCoarse,
									  real omFine,
									  real nu,
									  unsigned int nxC,
									  unsigned int nyC,
									  unsigned int nxF,
									  unsigned int nyF,
									  unsigned int numberOfThreads,
									  OffFC offFC)
{
   vf::cuda::CudaGrid grid = vf::cuda::CudaGrid(numberOfThreads, kFC);

      scaleFC_Fix_comp_27<<< grid.grid, grid.threads >>> ( DC,
													   DF,
													   neighborCX,
													   neighborCY,
													   neighborCZ,
													   neighborFX,
													   neighborFY,
													   neighborFZ,
													   size_MatC,
													   size_MatF,
													   isEvenTimestep,
													   posC,
													   posFSWB,
													   kFC,
													   omCoarse,
													   omFine,
													   nu,
													   nxC,
													   nyC,
													   nxF,
													   nyF,
													   offFC);
      getLastCudaError("scaleFC_Fix_27 execution failed");
}
//////////////////////////////////////////////////////////////////////////
extern "C" void ScaleFC_0817_comp_27( real* DC,
									  real* DF,
									  unsigned int* neighborCX,
									  unsigned int* neighborCY,
									  unsigned int* neighborCZ,
									  unsigned int* neighborFX,
									  unsigned int* neighborFY,
									  unsigned int* neighborFZ,
									  unsigned int size_MatC,
									  unsigned int size_MatF,
									  bool isEvenTimestep,
									  unsigned int* posC,
									  unsigned int* posFSWB,
									  unsigned int kFC,
									  real omCoarse,
									  real omFine,
									  real nu,
									  unsigned int nxC,
									  unsigned int nyC,
									  unsigned int nxF,
									  unsigned int nyF,
									  unsigned int numberOfThreads,
									  OffFC offFC,
                             CUstream_st *stream)
{
   vf::cuda::CudaGrid grid = vf::cuda::CudaGrid(numberOfThreads, kFC);

      scaleFC_0817_comp_27<<< grid.grid, grid.threads, 0, stream >>> (DC,
													   DF,
													   neighborCX,
													   neighborCY,
													   neighborCZ,
													   neighborFX,
													   neighborFY,
													   neighborFZ,
													   size_MatC,
													   size_MatF,
													   isEvenTimestep,
													   posC,
													   posFSWB,
													   kFC,
													   omCoarse,
													   omFine,
													   nu,
													   nxC,
													   nyC,
													   nxF,
													   nyF,
													   offFC);
      getLastCudaError("scaleFC_0817_27 execution failed");
}
//////////////////////////////////////////////////////////////////////////
extern "C" void ScaleFC_comp_D3Q27F3_2018( real* DC,
										   real* DF,
										   real* G6,
										   unsigned int* neighborCX,
										   unsigned int* neighborCY,
										   unsigned int* neighborCZ,
										   unsigned int* neighborFX,
										   unsigned int* neighborFY,
										   unsigned int* neighborFZ,
										   unsigned int size_MatC,
										   unsigned int size_MatF,
										   bool isEvenTimestep,
										   unsigned int* posC,
										   unsigned int* posFSWB,
										   unsigned int kFC,
										   real omCoarse,
										   real omFine,
										   real nu,
										   unsigned int nxC,
										   unsigned int nyC,
										   unsigned int nxF,
										   unsigned int nyF,
										   unsigned int numberOfThreads,
										   OffFC offFC)
{
   vf::cuda::CudaGrid grid = vf::cuda::CudaGrid(numberOfThreads, kFC);

     scaleFC_comp_D3Q27F3_2018 <<< grid.grid, grid.threads >>> (DC,
															DF,
															G6,
															neighborCX,
															neighborCY,
															neighborCZ,
															neighborFX,
															neighborFY,
															neighborFZ,
															size_MatC,
															size_MatF,
															isEvenTimestep,
															posC,
															posFSWB,
															kFC,
															omCoarse,
															omFine,
															nu,
															nxC,
															nyC,
															nxF,
															nyF,
															offFC);
      getLastCudaError("scaleFC_comp_D3Q27F3_2018 execution failed");
}
//////////////////////////////////////////////////////////////////////////
extern "C" void ScaleFC_comp_D3Q27F3( real* DC,
									  real* DF,
									  real* G6,
									  unsigned int* neighborCX,
									  unsigned int* neighborCY,
									  unsigned int* neighborCZ,
									  unsigned int* neighborFX,
									  unsigned int* neighborFY,
									  unsigned int* neighborFZ,
									  unsigned int size_MatC,
									  unsigned int size_MatF,
									  bool isEvenTimestep,
									  unsigned int* posC,
									  unsigned int* posFSWB,
									  unsigned int kFC,
									  real omCoarse,
									  real omFine,
									  real nu,
									  unsigned int nxC,
									  unsigned int nyC,
									  unsigned int nxF,
									  unsigned int nyF,
									  unsigned int numberOfThreads,
									  OffFC offFC,
                             CUstream_st *stream)
{
   vf::cuda::CudaGrid grid = vf::cuda::CudaGrid(numberOfThreads, kFC);

     scaleFC_comp_D3Q27F3 <<< grid.grid, grid.threads, 0, stream >>> (DC,
													   DF,
													   G6,
													   neighborCX,
													   neighborCY,
													   neighborCZ,
													   neighborFX,
													   neighborFY,
													   neighborFZ,
													   size_MatC,
													   size_MatF,
													   isEvenTimestep,
													   posC,
													   posFSWB,
													   kFC,
													   omCoarse,
													   omFine,
													   nu,
													   nxC,
													   nyC,
													   nxF,
													   nyF,
													   offFC);
      getLastCudaError("scaleFC_0817_27 execution failed");
}
//////////////////////////////////////////////////////////////////////////
extern "C" void ScaleFC_staggered_time_comp_27(   real* DC,
												  real* DF,
												  unsigned int* neighborCX,
												  unsigned int* neighborCY,
												  unsigned int* neighborCZ,
												  unsigned int* neighborFX,
												  unsigned int* neighborFY,
												  unsigned int* neighborFZ,
												  unsigned int size_MatC,
												  unsigned int size_MatF,
												  bool isEvenTimestep,
												  unsigned int* posC,
												  unsigned int* posFSWB,
												  unsigned int kFC,
												  real omCoarse,
												  real omFine,
												  real nu,
												  unsigned int nxC,
												  unsigned int nyC,
												  unsigned int nxF,
												  unsigned int nyF,
												  unsigned int numberOfThreads,
												  OffFC offFC)
{
   vf::cuda::CudaGrid grid = vf::cuda::CudaGrid(numberOfThreads, kFC);

      scaleFC_staggered_time_comp_27<<< grid.grid, grid.threads >>> (  DC,
																   DF,
																   neighborCX,
																   neighborCY,
																   neighborCZ,
																   neighborFX,
																   neighborFY,
																   neighborFZ,
																   size_MatC,
																   size_MatF,
																   isEvenTimestep,
																   posC,
																   posFSWB,
																   kFC,
																   omCoarse,
																   omFine,
																   nu,
																   nxC,
																   nyC,
																   nxF,
																   nyF,
																   offFC);
      getLastCudaError("scaleFC_Fix_27 execution failed");
}
//////////////////////////////////////////////////////////////////////////
extern "C" void ScaleFC_RhoSq_comp_27(real* DC,
									  real* DF,
									  unsigned int* neighborCX,
									  unsigned int* neighborCY,
									  unsigned int* neighborCZ,
									  unsigned int* neighborFX,
									  unsigned int* neighborFY,
									  unsigned int* neighborFZ,
									  unsigned int size_MatC,
									  unsigned int size_MatF,
									  bool isEvenTimestep,
									  unsigned int* posC,
									  unsigned int* posFSWB,
									  unsigned int kFC,
									  real omCoarse,
									  real omFine,
									  real nu,
									  unsigned int nxC,
									  unsigned int nyC,
									  unsigned int nxF,
									  unsigned int nyF,
									  unsigned int numberOfThreads,
									  OffFC offFC,
                             CUstream_st *stream)
{
   vf::cuda::CudaGrid grid = vf::cuda::CudaGrid(numberOfThreads, kFC);

      scaleFC_RhoSq_comp_27<<<grid.grid, grid.threads, 0, stream>>>(
													   DC,
													   DF,
													   neighborCX,
													   neighborCY,
													   neighborCZ,
													   neighborFX,
													   neighborFY,
													   neighborFZ,
													   size_MatC,
													   size_MatF,
													   isEvenTimestep,
													   posC,
													   posFSWB,
													   kFC,
													   omCoarse,
													   omFine,
													   nu,
													   nxC,
													   nyC,
													   nxF,
													   nyF,
													   offFC);
      getLastCudaError("scaleFC_RhoSq_27 execution failed");
}

//////////////////////////////////////////////////////////////////////////
extern "C" void ScaleFC_RhoSq_3rdMom_comp_27( real* DC,
											  real* DF,
											  unsigned int* neighborCX,
											  unsigned int* neighborCY,
											  unsigned int* neighborCZ,
											  unsigned int* neighborFX,
											  unsigned int* neighborFY,
											  unsigned int* neighborFZ,
											  unsigned int size_MatC,
											  unsigned int size_MatF,
											  bool isEvenTimestep,
											  unsigned int* posC,
											  unsigned int* posFSWB,
											  unsigned int kFC,
											  real omCoarse,
											  real omFine,
											  real nu,
											  unsigned int nxC,
											  unsigned int nyC,
											  unsigned int nxF,
											  unsigned int nyF,
											  unsigned int numberOfThreads,
											  OffFC offFC,
                                   CUstream_st *stream)
{
   vf::cuda::CudaGrid grid = vf::cuda::CudaGrid(numberOfThreads, kFC);

      scaleFC_RhoSq_3rdMom_comp_27<<< grid.grid, grid.threads, 0, stream >>>(DC,
															  DF,
															  neighborCX,
															  neighborCY,
															  neighborCZ,
															  neighborFX,
															  neighborFY,
															  neighborFZ,
															  size_MatC,
															  size_MatF,
															  isEvenTimestep,
															  posC,
															  posFSWB,
															  kFC,
															  omCoarse,
															  omFine,
															  nu,
															  nxC,
															  nyC,
															  nxF,
															  nyF,
															  offFC);
      getLastCudaError("scaleFC_RhoSq_3rdMom_comp_27 execution failed");
}
//////////////////////////////////////////////////////////////////////////
extern "C" void ScaleFC_AA2016_comp_27( real* DC,
										real* DF,
										unsigned int* neighborCX,
										unsigned int* neighborCY,
										unsigned int* neighborCZ,
										unsigned int* neighborFX,
										unsigned int* neighborFY,
										unsigned int* neighborFZ,
										unsigned int size_MatC,
										unsigned int size_MatF,
										bool isEvenTimestep,
										unsigned int* posC,
										unsigned int* posFSWB,
										unsigned int kFC,
										real omCoarse,
										real omFine,
										real nu,
										unsigned int nxC,
										unsigned int nyC,
										unsigned int nxF,
										unsigned int nyF,
										unsigned int numberOfThreads,
										OffFC offFC,
                              CUstream_st *stream)
{
   vf::cuda::CudaGrid grid = vf::cuda::CudaGrid(numberOfThreads, kFC);

      scaleFC_AA2016_comp_27<<< grid.grid, grid.threads, 0, stream >>>(DC,
														DF,
														neighborCX,
														neighborCY,
														neighborCZ,
														neighborFX,
														neighborFY,
														neighborFZ,
														size_MatC,
														size_MatF,
														isEvenTimestep,
														posC,
														posFSWB,
														kFC,
														omCoarse,
														omFine,
														nu,
														nxC,
														nyC,
														nxF,
														nyF,
														offFC);
      getLastCudaError("scaleFC_AA2016_comp_27 execution failed");
}
//////////////////////////////////////////////////////////////////////////
extern "C" void ScaleFC_NSPress_27(real* DC,
								  real* DF,
								  unsigned int* neighborCX,
								  unsigned int* neighborCY,
								  unsigned int* neighborCZ,
								  unsigned int* neighborFX,
								  unsigned int* neighborFY,
								  unsigned int* neighborFZ,
								  unsigned int size_MatC,
								  unsigned int size_MatF,
								  bool isEvenTimestep,
								  unsigned int* posC,
								  unsigned int* posFSWB,
								  unsigned int kFC,
								  real omCoarse,
								  real omFine,
								  real nu,
								  unsigned int nxC,
								  unsigned int nyC,
								  unsigned int nxF,
								  unsigned int nyF,
								  unsigned int numberOfThreads,
								  OffFC offFC)
{
   vf::cuda::CudaGrid grid = vf::cuda::CudaGrid(numberOfThreads, kFC);

      scaleFC_NSPress_27<<< grid.grid, grid.threads >>> (  DC,
													   DF,
													   neighborCX,
													   neighborCY,
													   neighborCZ,
													   neighborFX,
													   neighborFY,
													   neighborFZ,
													   size_MatC,
													   size_MatF,
													   isEvenTimestep,
													   posC,
													   posFSWB,
													   kFC,
													   omCoarse,
													   omFine,
													   nu,
													   nxC,
													   nyC,
													   nxF,
													   nyF,
													   offFC);
      getLastCudaError("scaleFC_Fix_27 execution failed");
}
//////////////////////////////////////////////////////////////////////////
extern "C" void ScaleFCThSMG7(real* DC,
                              real* DF,
                              real* DD7C,
                              real* DD7F,
                              unsigned int* neighborCX,
                              unsigned int* neighborCY,
                              unsigned int* neighborCZ,
                              unsigned int* neighborFX,
                              unsigned int* neighborFY,
                              unsigned int* neighborFZ,
                              unsigned int size_MatC,
                              unsigned int size_MatF,
                              bool isEvenTimestep,
                              unsigned int* posC,
                              unsigned int* posFSWB,
                              unsigned int kFC,
                              real nu,
                              real diffusivity_coarse,
                              unsigned int numberOfThreads,
                              OffFC offFC)
{
   vf::cuda::CudaGrid grid = vf::cuda::CudaGrid(numberOfThreads, kFC);

      scaleFCThSMG7<<< grid.grid, grid.threads >>>( DC,
                                                DF,
                                                DD7C,
                                                DD7F,
                                                neighborCX,
                                                neighborCY,
                                                neighborCZ,
                                                neighborFX,
                                                neighborFY,
                                                neighborFZ,
                                                size_MatC,
                                                size_MatF,
                                                isEvenTimestep,
                                                posC,
                                                posFSWB,
                                                kFC,
                                                nu,
                                                diffusivity_coarse,
                                                offFC);
      getLastCudaError("scaleFCThSMG7 execution failed");
}
//////////////////////////////////////////////////////////////////////////
extern "C" void ScaleFCThS7(  real* DC,
                              real* DF,
                              real* DD7C,
                              real* DD7F,
                              unsigned int* neighborCX,
                              unsigned int* neighborCY,
                              unsigned int* neighborCZ,
                              unsigned int* neighborFX,
                              unsigned int* neighborFY,
                              unsigned int* neighborFZ,
                              unsigned int size_MatC,
                              unsigned int size_MatF,
                              bool isEvenTimestep,
                              unsigned int* posC,
                              unsigned int* posFSWB,
                              unsigned int kFC,
                              real nu,
                              real diffusivity_coarse,
                              unsigned int numberOfThreads)
{
   vf::cuda::CudaGrid grid = vf::cuda::CudaGrid(numberOfThreads, kFC);

      scaleFCThS7<<< grid.grid, grid.threads >>>(DC,
                                             DF,
                                             DD7C,
                                             DD7F,
                                             neighborCX,
                                             neighborCY,
                                             neighborCZ,
                                             neighborFX,
                                             neighborFY,
                                             neighborFZ,
                                             size_MatC,
                                             size_MatF,
                                             isEvenTimestep,
                                             posC,
                                             posFSWB,
                                             kFC,
                                             nu,
                                             diffusivity_coarse);
      getLastCudaError("scaleFCThS7 execution failed");
}
//////////////////////////////////////////////////////////////////////////
extern "C" void ScaleFCThS27( real* DC,
                              real* DF,
                              real* DD27C,
                              real* DD27F,
                              unsigned int* neighborCX,
                              unsigned int* neighborCY,
                              unsigned int* neighborCZ,
                              unsigned int* neighborFX,
                              unsigned int* neighborFY,
                              unsigned int* neighborFZ,
                              unsigned int size_MatC,
                              unsigned int size_MatF,
                              bool isEvenTimestep,
                              unsigned int* posC,
                              unsigned int* posFSWB,
                              unsigned int kFC,
                              real nu,
                              real diffusivity_coarse,
                              unsigned int numberOfThreads,
							  OffFC offFC)
{
   vf::cuda::CudaGrid grid = vf::cuda::CudaGrid(numberOfThreads, kFC);

      scaleFCThS27<<< grid.grid, grid.threads >>>(  DC,
                                                DF,
                                                DD27C,
                                                DD27F,
                                                neighborCX,
                                                neighborCY,
                                                neighborCZ,
                                                neighborFX,
                                                neighborFY,
                                                neighborFZ,
                                                size_MatC,
                                                size_MatF,
                                                isEvenTimestep,
                                                posC,
                                                posFSWB,
                                                kFC,
                                                nu,
                                                diffusivity_coarse,
												offFC);
      getLastCudaError("scaleFCThS27 execution failed");
}
//////////////////////////////////////////////////////////////////////////
extern "C" void DragLiftPostD27(real* DD,
								int* k_Q,
								real* QQ,
								int numberOfBCnodes,
								double *DragX,
								double *DragY,
								double *DragZ,
								unsigned int* neighborX,
								unsigned int* neighborY,
								unsigned int* neighborZ,
								unsigned int size_Mat,
								bool isEvenTimestep,
								unsigned int numberOfThreads)
{
   vf::cuda::CudaGrid grid = vf::cuda::CudaGrid(numberOfThreads, numberOfBCnodes);

	DragLiftPost27<<< grid.grid, grid.threads >>>(DD,
										k_Q,
										QQ,
										numberOfBCnodes,
										DragX,
										DragY,
										DragZ,
										neighborX,
										neighborY,
										neighborZ,
										size_Mat,
										isEvenTimestep);
	getLastCudaError("DragLift27 execution failed");
}
//////////////////////////////////////////////////////////////////////////
extern "C" void DragLiftPreD27( real* DD,
								int* k_Q,
								real* QQ,
								int numberOfBCnodes,
								double *DragX,
								double *DragY,
								double *DragZ,
								unsigned int* neighborX,
								unsigned int* neighborY,
								unsigned int* neighborZ,
								unsigned int size_Mat,
								bool isEvenTimestep,
								unsigned int numberOfThreads)
{
	vf::cuda::CudaGrid grid = vf::cuda::CudaGrid(numberOfThreads, numberOfBCnodes);

	DragLiftPre27<<< grid.grid, grid.threads >>>( DD,
										k_Q,
										QQ,
										numberOfBCnodes,
										DragX,
										DragY,
										DragZ,
										neighborX,
										neighborY,
										neighborZ,
										size_Mat,
										isEvenTimestep);
	getLastCudaError("DragLift27 execution failed");
}
//////////////////////////////////////////////////////////////////////////
extern "C" void CalcCPtop27(real* DD,
							int* cpIndex,
							int nonCp,
							double *cpPress,
							unsigned int* neighborX,
							unsigned int* neighborY,
							unsigned int* neighborZ,
							unsigned int size_Mat,
							bool isEvenTimestep,
							unsigned int numberOfThreads)
{
	vf::cuda::CudaGrid grid = vf::cuda::CudaGrid(numberOfThreads, nonCp);

	CalcCP27<<< grid.grid, grid.threads >>>(DD,
								  cpIndex,
								  nonCp,
								  cpPress,
								  neighborX,
								  neighborY,
								  neighborZ,
								  size_Mat,
								  isEvenTimestep);
	getLastCudaError("CalcCP27 execution failed");
}
//////////////////////////////////////////////////////////////////////////
extern "C" void CalcCPbottom27( real* DD,
								int* cpIndex,
								int nonCp,
								double *cpPress,
								unsigned int* neighborX,
								unsigned int* neighborY,
								unsigned int* neighborZ,
								unsigned int size_Mat,
								bool isEvenTimestep,
								unsigned int numberOfThreads)
{
	vf::cuda::CudaGrid grid = vf::cuda::CudaGrid(numberOfThreads, nonCp);

	CalcCP27<<< grid.grid, grid.threads >>>(DD,
								  cpIndex,
								  nonCp,
								  cpPress,
								  neighborX,
								  neighborY,
								  neighborZ,
								  size_Mat,
								  isEvenTimestep);
	getLastCudaError("CalcCP27 execution failed");
}
//////////////////////////////////////////////////////////////////////////
extern "C" void GetSendFsPreDev27(real* DD,
								  real* bufferFs,
								  int* sendIndex,
								  int buffmax,
								  unsigned int* neighborX,
								  unsigned int* neighborY,
								  unsigned int* neighborZ,
								  unsigned int size_Mat,
								  bool isEvenTimestep,
								  unsigned int numberOfThreads,
								  cudaStream_t stream)
{
	vf::cuda::CudaGrid grid = vf::cuda::CudaGrid(numberOfThreads, buffmax);

	getSendFsPre27<<< grid.grid, grid.threads, 0, stream >>>(DD,
										bufferFs,
										sendIndex,
										buffmax,
										neighborX,
										neighborY,
										neighborZ,
										size_Mat,
										isEvenTimestep);
	getLastCudaError("getSendFsPre27 execution failed");
}
//////////////////////////////////////////////////////////////////////////
extern "C" void GetSendFsPostDev27(real* DD,
								   real* bufferFs,
								   int* sendIndex,
								   int buffmax,
								   unsigned int* neighborX,
								   unsigned int* neighborY,
								   unsigned int* neighborZ,
								   unsigned int size_Mat,
								   bool isEvenTimestep,
								   unsigned int numberOfThreads,
								   cudaStream_t stream)
{
	vf::cuda::CudaGrid grid = vf::cuda::CudaGrid(numberOfThreads, buffmax);

	getSendFsPost27<<< grid.grid, grid.threads, 0, stream >>>(DD,
										 bufferFs,
										 sendIndex,
										 buffmax,
										 neighborX,
										 neighborY,
										 neighborZ,
										 size_Mat,
										 isEvenTimestep);
	getLastCudaError("getSendFsPost27 execution failed");
}
//////////////////////////////////////////////////////////////////////////
extern "C" void SetRecvFsPreDev27(real* DD,
								  real* bufferFs,
								  int* recvIndex,
								  int buffmax,
								  unsigned int* neighborX,
								  unsigned int* neighborY,
								  unsigned int* neighborZ,
								  unsigned int size_Mat,
								  bool isEvenTimestep,
								  unsigned int numberOfThreads,
	                              cudaStream_t stream)
{
	vf::cuda::CudaGrid grid = vf::cuda::CudaGrid(numberOfThreads, buffmax);

	setRecvFsPre27<<< grid.grid, grid.threads, 0, stream >>>(DD,
										bufferFs,
										recvIndex,
										buffmax,
										neighborX,
										neighborY,
										neighborZ,
										size_Mat,
										isEvenTimestep);
	getLastCudaError("setRecvFsPre27 execution failed");
}
//////////////////////////////////////////////////////////////////////////
extern "C" void SetRecvFsPostDev27(real* DD,
								   real* bufferFs,
								   int* recvIndex,
								   int buffmax,
								   unsigned int* neighborX,
								   unsigned int* neighborY,
								   unsigned int* neighborZ,
								   unsigned int size_Mat,
								   bool isEvenTimestep,
	                               unsigned int numberOfThreads,
	                               cudaStream_t stream)
{
	vf::cuda::CudaGrid grid = vf::cuda::CudaGrid(numberOfThreads, buffmax);

	setRecvFsPost27<<< grid.grid, grid.threads, 0, stream >>>(DD,
										 bufferFs,
										 recvIndex,
										 buffmax,
										 neighborX,
										 neighborY,
										 neighborZ,
										 size_Mat,
										 isEvenTimestep);
	getLastCudaError("setRecvFsPost27 execution failed");
}
//////////////////////////////////////////////////////////////////////////
extern "C" void getSendGsDevF3(
	real* G6,
	real* bufferGs,
	int* sendIndex,
	int buffmax,
	unsigned int* neighborX,
	unsigned int* neighborY,
	unsigned int* neighborZ,
	unsigned int size_Mat,
	bool isEvenTimestep,
	unsigned int numberOfThreads)
{
	vf::cuda::CudaGrid grid = vf::cuda::CudaGrid(numberOfThreads, buffmax);

	getSendGsF3 <<< grid.grid, grid.threads >>> (
		G6,
		bufferGs,
		sendIndex,
		buffmax,
		neighborX,
		neighborY,
		neighborZ,
		size_Mat,
		isEvenTimestep);
	getLastCudaError("getSendGsF3 execution failed");
}
//////////////////////////////////////////////////////////////////////////
extern "C" void setRecvGsDevF3(
	real* G6,
	real* bufferGs,
	int* recvIndex,
	int buffmax,
	unsigned int* neighborX,
	unsigned int* neighborY,
	unsigned int* neighborZ,
	unsigned int size_Mat,
	bool isEvenTimestep,
	unsigned int numberOfThreads)
{
	vf::cuda::CudaGrid grid = vf::cuda::CudaGrid(numberOfThreads, buffmax);

	setRecvGsF3 <<< grid.grid, grid.threads >>> (
		G6,
		bufferGs,
		recvIndex,
		buffmax,
		neighborX,
		neighborY,
		neighborZ,
		size_Mat,
		isEvenTimestep);
	getLastCudaError("setRecvGsF3 execution failed");
}
//////////////////////////////////////////////////////////////////////////
extern "C" void WallFuncDev27(unsigned int numberOfThreads,
							  real* vx,
							  real* vy,
							  real* vz,
							  real* DD,
							  int* k_Q,
							  real* QQ,
							  unsigned int numberOfBCnodes,
							  real om1,
							  unsigned int* neighborX,
							  unsigned int* neighborY,
							  unsigned int* neighborZ,
							  unsigned int size_Mat,
							  bool isEvenTimestep)
{
   vf::cuda::CudaGrid grid = vf::cuda::CudaGrid(numberOfThreads, numberOfBCnodes);

<<<<<<< HEAD

      WallFunction27<<< grid.grid, grid.threads >>> (  nx,
											  ny,
=======
      WallFunction27<<< gridQ, threads >>> (
>>>>>>> f37fc760
											  vx,
											  vy,
											  vz,
											  DD,
											  k_Q,
											  QQ,
											  numberOfBCnodes,
											  om1,
											  neighborX,
											  neighborY,
											  neighborZ,
											  size_Mat,
											  isEvenTimestep);
      getLastCudaError("WallFunction27 execution failed");
}
//////////////////////////////////////////////////////////////////////////
extern "C" void SetOutputWallVelocitySP27(unsigned int numberOfThreads,
										  real* vxD,
										  real* vyD,
										  real* vzD,
										  real* vxWall,
										  real* vyWall,
										  real* vzWall,
										  int numberOfWallNodes,
										  int* kWallNodes,
										  real* rhoD,
										  real* pressD,
										  unsigned int* geoD,
										  unsigned int* neighborX,
										  unsigned int* neighborY,
										  unsigned int* neighborZ,
										  unsigned int size_Mat,
										  real* DD,
										  bool isEvenTimestep)
{
   vf::cuda::CudaGrid grid = vf::cuda::CudaGrid(numberOfThreads, numberOfWallNodes);

      LBSetOutputWallVelocitySP27<<< grid.grid, grid.threads >>> (	vxD,
															vyD,
															vzD,
															vxWall,
															vyWall,
															vzWall,
															numberOfWallNodes,
															kWallNodes,
															rhoD,
															pressD,
															geoD,
															neighborX,
															neighborY,
															neighborZ,
															size_Mat,
															DD,
															isEvenTimestep);
      getLastCudaError("LBSetOutputWallVelocitySP27 execution failed");
}
//////////////////////////////////////////////////////////////////////////
extern "C" void GetVelotoForce27(unsigned int numberOfThreads,
								 real* DD,
								 int* bcIndex,
								 int nonAtBC,
								 real* Vx,
								 real* Vy,
								 real* Vz,
								 unsigned int* neighborX,
								 unsigned int* neighborY,
								 unsigned int* neighborZ,
								 unsigned int size_Mat,
								 bool isEvenTimestep)
{
   vf::cuda::CudaGrid grid = vf::cuda::CudaGrid(numberOfThreads, nonAtBC);

      GetVeloforForcing27<<< grid.grid, grid.threads >>> (DD,
												bcIndex,
												nonAtBC,
												Vx,
												Vy,
												Vz,
												neighborX,
												neighborY,
												neighborZ,
												size_Mat,
												isEvenTimestep);
      getLastCudaError("GetVeloforForcing27 execution failed");
}
//////////////////////////////////////////////////////////////////////////
extern "C" void InitParticlesDevice(real* coordX,
									real* coordY,
									real* coordZ,
									real* coordParticleXlocal,
									real* coordParticleYlocal,
									real* coordParticleZlocal,
									real* coordParticleXglobal,
									real* coordParticleYglobal,
									real* coordParticleZglobal,
									real* veloParticleX,
									real* veloParticleY,
									real* veloParticleZ,
									real* randArray,
									unsigned int* particleID,
									unsigned int* cellBaseID,
									unsigned int* bcMatD,
									unsigned int* neighborX,
									unsigned int* neighborY,
									unsigned int* neighborZ,
									unsigned int* neighborWSB,
							        int level,
									unsigned int numberOfParticles,
									unsigned int size_Mat,
									unsigned int numberOfThreads)
{
   vf::cuda::CudaGrid grid = vf::cuda::CudaGrid(numberOfThreads, numberOfParticles);

   InitParticles<<< grid.grid, grid.threads >>> (coordX,
										coordY,
										coordZ,
										coordParticleXlocal,
										coordParticleYlocal,
										coordParticleZlocal,
										coordParticleXglobal,
										coordParticleYglobal,
										coordParticleZglobal,
										veloParticleX,
										veloParticleY,
										veloParticleZ,
										randArray,
										particleID,
										cellBaseID,
										bcMatD,
										neighborX,
										neighborY,
										neighborZ,
										neighborWSB,
										level,
										numberOfParticles,
										size_Mat);
      getLastCudaError("InitParticles execution failed");
}
//////////////////////////////////////////////////////////////////////////
extern "C" void MoveParticlesDevice(real* coordX,
									real* coordY,
									real* coordZ,
									real* coordParticleXlocal,
									real* coordParticleYlocal,
									real* coordParticleZlocal,
									real* coordParticleXglobal,
									real* coordParticleYglobal,
									real* coordParticleZglobal,
									real* veloParticleX,
									real* veloParticleY,
									real* veloParticleZ,
									real* DD,
									real  omega,
									unsigned int* particleID,
									unsigned int* cellBaseID,
									unsigned int* bcMatD,
									unsigned int* neighborX,
									unsigned int* neighborY,
									unsigned int* neighborZ,
									unsigned int* neighborWSB,
							        int level,
									unsigned int timestep,
									unsigned int numberOfTimesteps,
									unsigned int numberOfParticles,
									unsigned int size_Mat,
									unsigned int numberOfThreads,
									bool isEvenTimestep)
{
   vf::cuda::CudaGrid grid = vf::cuda::CudaGrid(numberOfThreads, numberOfParticles);

   MoveParticles<<< grid.grid, grid.threads >>> (coordX,
										coordY,
										coordZ,
										coordParticleXlocal,
										coordParticleYlocal,
										coordParticleZlocal,
										coordParticleXglobal,
										coordParticleYglobal,
										coordParticleZglobal,
										veloParticleX,
										veloParticleY,
										veloParticleZ,
										DD,
										omega,
										particleID,
										cellBaseID,
										bcMatD,
										neighborX,
										neighborY,
										neighborZ,
										neighborWSB,
										level,
										timestep,
										numberOfTimesteps,
										numberOfParticles,
										size_Mat,
										isEvenTimestep);
      getLastCudaError("MoveParticles execution failed");
}
//////////////////////////////////////////////////////////////////////////
extern "C" void initRandomDevice(curandState* state,
								 unsigned int size_Mat,
								 unsigned int numberOfThreads)
{
   vf::cuda::CudaGrid grid = vf::cuda::CudaGrid(numberOfThreads, size_Mat);
   initRandom<<< grid.grid, grid.threads >>> (state);
   getLastCudaError("initRandom execution failed");
}
//////////////////////////////////////////////////////////////////////////
extern "C" void generateRandomValuesDevice( curandState* state,
											unsigned int size_Mat,
											real* randArray,
											unsigned int numberOfThreads)
{
   vf::cuda::CudaGrid grid = vf::cuda::CudaGrid(numberOfThreads, size_Mat);
   generateRandomValues<<< grid.grid, grid.threads >>> (state,randArray);
   getLastCudaError("generateRandomValues execution failed");
}
//////////////////////////////////////////////////////////////////////////
extern "C" void CalcTurbulenceIntensityDevice(
   real* vxx,
   real* vyy,
   real* vzz,
   real* vxy,
   real* vxz,
   real* vyz,
   real* vx_mean,
   real* vy_mean,
   real* vz_mean,
   real* DD,
   uint* typeOfGridNode,
   unsigned int* neighborX,
   unsigned int* neighborY,
   unsigned int* neighborZ,
   unsigned int size_Mat,
   bool isEvenTimestep,
   uint numberOfThreads)
{
   vf::cuda::CudaGrid grid = vf::cuda::CudaGrid(numberOfThreads, size_Mat);
   CalcTurbulenceIntensity<<<grid.grid, grid.threads>>>(
     vxx,
     vyy,
     vzz,
	 vxy,
     vxz,
     vyz,
     vx_mean,
     vy_mean,
     vz_mean,
     DD,
     typeOfGridNode,
     neighborX,
     neighborY,
     neighborZ,
     size_Mat,
     isEvenTimestep);

   getLastCudaError("CalcTurbulenceIntensity execution failed");
}












<|MERGE_RESOLUTION|>--- conflicted
+++ resolved
@@ -11,11 +11,7 @@
 #include <helper_cuda.h>
 
 #include "LBM/LB.h"
-<<<<<<< HEAD
-#include "CudaGrid.h"
-=======
 #include "cuda/CudaGrid.h"
->>>>>>> f37fc760
 
 // includes, kernels
 #include "GPU/GPU_Kernels.cuh"
@@ -1419,13 +1415,7 @@
 {
    	vf::cuda::CudaGrid grid = vf::cuda::CudaGrid(numberOfThreads, numberOfBCnodes);
 
-<<<<<<< HEAD
-	QADPress7<<< grid.grid, grid.threads >>>( nx,
-                                       ny,
-                                       DD,
-=======
-      QADPress7<<< gridQ, threads >>>( DD,
->>>>>>> f37fc760
+      QADPress7<<< grid.grid, grid.threads >>>( DD,
                                        DD7,
                                        temp,
                                        velo,
@@ -1460,13 +1450,7 @@
 {
    	vf::cuda::CudaGrid grid = vf::cuda::CudaGrid(numberOfThreads, numberOfBCnodes);
 
-<<<<<<< HEAD
-	QADPress27<<< grid.grid, grid.threads >>>(   nx,
-                                          ny,
-                                          DD,
-=======
-      QADPress27<<< gridQ, threads >>>(   DD,
->>>>>>> f37fc760
+      QADPress27<<< grid.grid, grid.threads >>>(   DD,
                                           DD27,
                                           temp,
                                           velo,
@@ -1533,13 +1517,7 @@
 {
 	vf::cuda::CudaGrid grid = vf::cuda::CudaGrid(numberOfThreads, numberOfBCnodes);
 
-<<<<<<< HEAD
-
-	QADVel7<<< grid.grid, grid.threads >>> (  nx,
-                                       ny,
-=======
-      QADVel7<<< gridQ, threads >>> (  
->>>>>>> f37fc760
+      QADVel7<<< grid.grid, grid.threads >>> (  
                                        DD,
                                        DD7,
                                        temp,
@@ -1573,45 +1551,9 @@
                               unsigned int size_Mat,
                               bool isEvenTimestep)
 {
-<<<<<<< HEAD
-	vf::cuda::CudaGrid grid = vf::cuda::CudaGrid(numberOfThreads, numberOfBCnodes);
-
-
-		QADVel27<<< grid.grid, grid.threads >>>(nx,
-												ny,
-												DD,
-												DD27,
-												temp,
-												velo,
-												diffusivity,
-												k_Q,
-												QQ,
-												sizeQ,
-												numberOfBCnodes,
-												om1,
-												neighborX,
-												neighborY,
-												neighborZ,
-												size_Mat,
-												isEvenTimestep);
-		getLastCudaError("QADVel27 execution failed");
-=======
-   int Grid = (numberOfBCnodes / numberOfThreads)+1;
-   int Grid1, Grid2;
-   if (Grid>512)
-   {
-      Grid1 = 512;
-      Grid2 = (Grid/Grid1)+1;
-   }
-   else
-   {
-      Grid1 = 1;
-      Grid2 = Grid;
-   }
-   dim3 gridQ(Grid1, Grid2);
-   dim3 threads(numberOfThreads, 1, 1 );
-
-      QADVel27<<< gridQ, threads >>> ( DD,
+   vf::cuda::CudaGrid grid = vf::cuda::CudaGrid(numberOfThreads, numberOfBCnodes);
+
+      QADVel27<<< grid.grid, grid.threads >>> ( DD,
                                       DD27,
                                       temp,
                                       velo,
@@ -1626,7 +1568,6 @@
                                       size_Mat,
                                       isEvenTimestep);
       getLastCudaError("QADVel27 execution failed");
->>>>>>> f37fc760
 }
 //////////////////////////////////////////////////////////////////////////
 extern "C" void QADDev7(unsigned int numberOfThreads,
@@ -1646,25 +1587,7 @@
 {
 	vf::cuda::CudaGrid grid = vf::cuda::CudaGrid(numberOfThreads, numberOfBCnodes);
 
-<<<<<<< HEAD
-	QAD7<<< grid.grid, grid.threads >>>(nx,
-										ny,
-										DD,
-										DD7,
-										temp,
-										diffusivity,
-										k_Q,
-										QQ,
-										sizeQ,
-										numberOfBCnodes,
-										om1,
-										neighborX,
-										neighborY,
-										neighborZ,
-										size_Mat,
-										isEvenTimestep);
-=======
-      QAD7<<< gridQ, threads >>> (     DD,
+      QAD7<<< grid.grid, grid.threads >>> (     DD,
                                        DD7,
                                        temp,
                                        diffusivity,
@@ -1677,7 +1600,6 @@
                                        neighborZ,
                                        size_Mat,
                                        isEvenTimestep);
->>>>>>> f37fc760
       getLastCudaError("QAD7 execution failed");
 }
 
@@ -1733,13 +1655,7 @@
 	uint size_Mat,
 	bool isEvenTimestep)
 {
-<<<<<<< HEAD
-   	vf::cuda::CudaGrid grid = vf::cuda::CudaGrid(numberOfThreads, numberOfQs);
-=======
-	int Grid = (numberOfBCnodes / numberOfThreads) + 1;
-	dim3 gridQ(Grid, 1, 1);
-	dim3 threads(numberOfThreads, 1, 1);
->>>>>>> f37fc760
+   	vf::cuda::CudaGrid grid = vf::cuda::CudaGrid(numberOfThreads, numberOfBCnodes);
 
 	AD_SlipVelDeviceComp << < grid.grid, grid.threads >> > (
 		normalX,
@@ -1777,12 +1693,7 @@
 {
    	vf::cuda::CudaGrid grid = vf::cuda::CudaGrid(numberOfThreads, numberOfBCnodes);
 
-<<<<<<< HEAD
-   	QADDirichlet27<<< grid.grid, grid.threads >>> (   nx,
-											   ny,
-=======
-      QADDirichlet27<<< gridQ, threads >>> (
->>>>>>> f37fc760
+      QADDirichlet27<<< grid.grid, grid.threads >>> (
 											   DD,
 											   DD27,
 											   temp,
@@ -1816,13 +1727,7 @@
 {
    vf::cuda::CudaGrid grid = vf::cuda::CudaGrid(numberOfThreads, numberOfBCnodes);
 
-<<<<<<< HEAD
-   QADBB27<<< grid.grid, grid.threads >>> (  nx,
-                                       ny,
-                                       DD,
-=======
-      QADBB27<<< gridQ, threads >>> (  DD,
->>>>>>> f37fc760
+      QADBB27<<< grid.grid, grid.threads >>> (  DD,
                                        DD27,
                                        temp,
                                        diffusivity,
@@ -1855,12 +1760,7 @@
 {
    vf::cuda::CudaGrid grid = vf::cuda::CudaGrid(numberOfThreads, numberOfBCnodes);
 
-<<<<<<< HEAD
-   QNoSlipADincomp7<<< grid.grid, grid.threads >>> ( nx,
-											   ny,
-=======
-      QNoSlipADincomp7<<< gridQ, threads >>> (
->>>>>>> f37fc760
+      QNoSlipADincomp7<<< grid.grid, grid.threads >>> (
 											   DD,
 											   DD7,
 											   temp,
@@ -1894,12 +1794,7 @@
 {
    vf::cuda::CudaGrid grid = vf::cuda::CudaGrid(numberOfThreads, numberOfBCnodes);
 
-<<<<<<< HEAD
-   QNoSlipADincomp27<<< grid.grid, grid.threads >>> (nx,
-											   ny,
-=======
-      QNoSlipADincomp27<<< gridQ, threads >>> (
->>>>>>> f37fc760
+      QNoSlipADincomp27<<< grid.grid, grid.threads >>> (
 											   DD,
 											   DD27,
 											   temp,
@@ -1934,14 +1829,8 @@
 {
    vf::cuda::CudaGrid grid = vf::cuda::CudaGrid(numberOfThreads, numberOfBCnodes);
 
-<<<<<<< HEAD
-   QADVeloIncomp7<<< grid.grid, grid.threads >>> (   nx,
-											   ny,
-=======
-      QADVeloIncomp7<<< gridQ, threads >>> ( 
->>>>>>> f37fc760
-											   DD,
-											   DD7,
+      QADVeloIncomp7<<< grid.grid, grid.threads >>> ( DD,
+	  										   DD7,
 											   temp,
 											   velo,
 											   diffusivity,
@@ -1975,12 +1864,7 @@
 {
    vf::cuda::CudaGrid grid = vf::cuda::CudaGrid(numberOfThreads, numberOfBCnodes);
 
-<<<<<<< HEAD
-   QADVeloIncomp27<<< grid.grid, grid.threads >>> ( nx,
-											  ny,
-=======
-      QADVeloIncomp27<<< gridQ, threads >>> (
->>>>>>> f37fc760
+      QADVeloIncomp27<<< grid.grid, grid.threads >>> (
 											  DD,
 											  DD27,
 											  temp,
@@ -2016,12 +1900,7 @@
 {
    vf::cuda::CudaGrid grid = vf::cuda::CudaGrid(numberOfThreads, numberOfBCnodes);
 
-<<<<<<< HEAD
-   QADPressIncomp7<<< grid.grid, grid.threads >>>(   nx,
-											   ny,
-=======
-      QADPressIncomp7<<< gridQ, threads >>>(
->>>>>>> f37fc760
+      QADPressIncomp7<<< grid.grid, grid.threads >>>(
 											   DD,
 											   DD7,
 											   temp,
@@ -2057,14 +1936,8 @@
 {
    vf::cuda::CudaGrid grid = vf::cuda::CudaGrid(numberOfThreads, numberOfBCnodes);
 
-<<<<<<< HEAD
-   QADPressIncomp27<<< grid.grid, grid.threads >>>( nx,
-											  ny,
-=======
-      QADPressIncomp27<<< gridQ, threads >>>(
->>>>>>> f37fc760
-											  DD,
-											  DD27,
+      QADPressIncomp27<<< grid.grid, grid.threads >>>(DD, 
+	  										  DD27, 
 											  temp,
 											  velo,
 											  diffusivity,
@@ -2082,23 +1955,6 @@
 //////////////////////////////////////////////////////////////////////////
 extern "C" void QDev27(LBMSimulationParameter* parameterDevice, QforBoundaryConditions* boundaryCondition)
 {
-<<<<<<< HEAD
-   vf::cuda::CudaGrid grid = vf::cuda::CudaGrid(numberOfThreads, numberOfBCnodes);
-
-   QDevice27<<< grid.grid, grid.threads >>> (nx,
-                                       ny,
-                                       DD,
-                                       k_Q,
-                                       QQ,
-                                       sizeQ,
-                                       numberOfBCnodes,
-                                       om1,
-                                       neighborX,
-                                       neighborY,
-                                       neighborZ,
-                                       size_Mat,
-                                       isEvenTimestep);
-=======
    dim3 grid = vf::cuda::getCudaGrid( parameterDevice->numberofthreads,  boundaryCondition->numberOfBCnodes);
    dim3 threads(parameterDevice->numberofthreads, 1, 1 );
 
@@ -2114,29 +1970,11 @@
             parameterDevice->numberOfNodes,
             parameterDevice->isEvenTimestep);
 
->>>>>>> f37fc760
       getLastCudaError("QDevice27 execution failed");
 }
 //////////////////////////////////////////////////////////////////////////
 extern "C" void QDevComp27(LBMSimulationParameter* parameterDevice, QforBoundaryConditions* boundaryCondition)
 {
-<<<<<<< HEAD
-   vf::cuda::CudaGrid grid = vf::cuda::CudaGrid(numberOfThreads, numberOfBCnodes);
-
-   QDeviceComp27<<< grid.grid, grid.threads >>> (nx,
-										   ny,
-										   DD,
-										   k_Q,
-										   QQ,
-										   sizeQ,
-										   numberOfBCnodes,
-										   om1,
-										   neighborX,
-										   neighborY,
-										   neighborZ,
-										   size_Mat,
-										   isEvenTimestep);
-=======
    dim3 grid = vf::cuda::getCudaGrid( parameterDevice->numberofthreads,  boundaryCondition->numberOfBCnodes);
    dim3 threads(parameterDevice->numberofthreads, 1, 1 );
 
@@ -2151,7 +1989,6 @@
            parameterDevice->neighborZ,
            parameterDevice->numberOfNodes,
            parameterDevice->isEvenTimestep);
->>>>>>> f37fc760
       getLastCudaError("QDeviceComp27 execution failed");
 }
 //////////////////////////////////////////////////////////////////////////
@@ -2200,24 +2037,6 @@
 //////////////////////////////////////////////////////////////////////////
 extern "C" void QDev3rdMomentsComp27(LBMSimulationParameter* parameterDevice, QforBoundaryConditions* boundaryCondition)
 {
-<<<<<<< HEAD
-   vf::cuda::CudaGrid grid = vf::cuda::CudaGrid(numberOfThreads, numberOfBCnodes);
-
-   QDevice3rdMomentsComp27<<< grid.grid, grid.threads >>> (  nx,
-													   ny,
-													   DD,
-													   k_Q,
-													   QQ,
-													   sizeQ,
-													   numberOfBCnodes,
-													   om1,
-													   neighborX,
-													   neighborY,
-													   neighborZ,
-													   size_Mat,
-													   isEvenTimestep);
-      getLastCudaError("QDevice3rdMomentsComp27 execution failed");
-=======
    dim3 grid = vf::cuda::getCudaGrid( parameterDevice->numberofthreads,  boundaryCondition->numberOfBCnodes);
    dim3 threads(parameterDevice->numberofthreads, 1, 1);
 
@@ -2233,7 +2052,6 @@
          parameterDevice->numberOfNodes,
          parameterDevice->isEvenTimestep);
    getLastCudaError("QDevice3rdMomentsComp27 execution failed");
->>>>>>> f37fc760
 }
 //////////////////////////////////////////////////////////////////////////
 extern "C" void QDevIncompHighNu27( unsigned int numberOfThreads,
@@ -2250,12 +2068,7 @@
 {
    vf::cuda::CudaGrid grid = vf::cuda::CudaGrid(numberOfThreads, numberOfBCnodes);
 
-<<<<<<< HEAD
-   QDeviceIncompHighNu27<<< grid.grid, grid.threads >>> (nx,
-												   ny,
-=======
-      QDeviceIncompHighNu27<<< gridQ, threads >>> (
->>>>>>> f37fc760
+      QDeviceIncompHighNu27<<< grid.grid, grid.threads >>> (
 												   DD,
 												   k_Q,
 												   QQ,
@@ -2283,12 +2096,7 @@
 {
    vf::cuda::CudaGrid grid = vf::cuda::CudaGrid(numberOfThreads, numberOfBCnodes);
 
-<<<<<<< HEAD
-   QDeviceCompHighNu27<<< grid.grid, grid.threads >>> (  nx,
-												   ny,
-=======
-      QDeviceCompHighNu27<<< gridQ, threads >>> (
->>>>>>> f37fc760
+      QDeviceCompHighNu27<<< grid.grid, grid.threads >>> (
 												   DD,
 												   k_Q,
 												   QQ,
@@ -2304,25 +2112,6 @@
 //////////////////////////////////////////////////////////////////////////
 extern "C" void QVelDevicePlainBB27(LBMSimulationParameter* parameterDevice, QforBoundaryConditions* boundaryCondition)
 {
-<<<<<<< HEAD
-   vf::cuda::CudaGrid grid = vf::cuda::CudaGrid(numberOfThreads, numberOfBCnodes);
-
-   QVelDevPlainBB27<<< grid.grid, grid.threads >>> (  vx,
-												vy,
-												vz,
-												DD,
-												k_Q,
-												QQ,
-												sizeQ,
-												numberOfBCnodes,
-												om1,
-												neighborX,
-												neighborY,
-												neighborZ,
-												size_Mat,
-												isEvenTimestep);
-      getLastCudaError("QVelDevicePlainBB27 execution failed");
-=======
    dim3 grid = vf::cuda::getCudaGrid( parameterDevice->numberofthreads,  boundaryCondition->numberOfBCnodes);
    dim3 threads(parameterDevice->numberofthreads, 1, 1 );
 
@@ -2340,7 +2129,6 @@
          parameterDevice->numberOfNodes,
          parameterDevice->isEvenTimestep);
    getLastCudaError("QVelDevicePlainBB27 execution failed");
->>>>>>> f37fc760
 }
 //////////////////////////////////////////////////////////////////////////
 extern "C" void QVelDeviceCouette27(unsigned int numberOfThreads,
@@ -2360,11 +2148,7 @@
 {
    vf::cuda::CudaGrid grid = vf::cuda::CudaGrid(numberOfThreads, numberOfBCnodes);
 
-<<<<<<< HEAD
-   QVelDevCouhette27<<< grid.grid, grid.threads >>> ( vx,
-=======
-      QVelDevCouette27<<< gridQ, threads >>> ( vx,
->>>>>>> f37fc760
+      QVelDevCouette27<<< grid.grid, grid.threads >>> ( vx,
 												vy,
 												vz,
 												DD,
@@ -2427,44 +2211,6 @@
       getLastCudaError("QVelDevice27 execution failed");
 }
 //////////////////////////////////////////////////////////////////////////
-<<<<<<< HEAD
-extern "C" void QVelDev27(unsigned int numberOfThreads,
-                          int nx,
-                          int ny,
-                          real* vx,
-                          real* vy,
-                          real* vz,
-                          real* DD,
-                          int* k_Q,
-                          real* QQ,
-                          unsigned int sizeQ,
-                          unsigned int numberOfBCnodes,
-                          real om1,
-                          unsigned int* neighborX,
-                          unsigned int* neighborY,
-                          unsigned int* neighborZ,
-                          unsigned int size_Mat,
-                          bool isEvenTimestep)
-{
-   vf::cuda::CudaGrid grid = vf::cuda::CudaGrid(numberOfThreads, numberOfBCnodes);
-
-   QVelDevice27<<< grid.grid, grid.threads >>> (nx,
-                                          ny,
-                                          vx,
-                                          vy,
-                                          vz,
-                                          DD,
-                                          k_Q,
-                                          QQ,
-                                          sizeQ,
-                                          numberOfBCnodes,
-                                          om1,
-                                          neighborX,
-                                          neighborY,
-                                          neighborZ,
-                                          size_Mat,
-                                          isEvenTimestep);
-=======
 extern "C" void QVelDev27(LBMSimulationParameter* parameterDevice, QforBoundaryConditions* boundaryCondition)
 {
    dim3 grid = vf::cuda::getCudaGrid( parameterDevice->numberofthreads,  boundaryCondition->numberOfBCnodes);
@@ -2486,7 +2232,6 @@
             parameterDevice->neighborZ,
             parameterDevice->numberOfNodes,
             parameterDevice->isEvenTimestep);
->>>>>>> f37fc760
       getLastCudaError("QVelDevice27 execution failed");
 }
 //////////////////////////////////////////////////////////////////////////
@@ -2507,12 +2252,7 @@
 {
    vf::cuda::CudaGrid grid = vf::cuda::CudaGrid(numberOfThreads, numberOfBCnodes);
 
-<<<<<<< HEAD
-   QVelDeviceCompPlusSlip27<<< grid.grid, grid.threads >>> (nx,
-													  ny,
-=======
-      QVelDeviceCompPlusSlip27<<< gridQ, threads >>> (
->>>>>>> f37fc760
+      QVelDeviceCompPlusSlip27<<< grid.grid, grid.threads >>> (
 													  vx,
 													  vy,
 													  vz,
@@ -2531,27 +2271,6 @@
 //////////////////////////////////////////////////////////////////////////
 extern "C" void QVelDevComp27(LBMSimulationParameter* parameterDevice, QforBoundaryConditions* boundaryCondition)
 {
-<<<<<<< HEAD
-   vf::cuda::CudaGrid grid = vf::cuda::CudaGrid(numberOfThreads, numberOfBCnodes);
-
-   QVelDeviceComp27<<< grid.grid, grid.threads >>> (nx,
-											  ny,
-											  vx,
-											  vy,
-											  vz,
-											  DD,
-											  k_Q,
-											  QQ,
-											  sizeQ,
-											  numberOfBCnodes,
-											  om1,
-											  neighborX,
-											  neighborY,
-											  neighborZ,
-											  size_Mat,
-											  isEvenTimestep);
-      getLastCudaError("QVelDeviceComp27 execution failed");
-=======
    dim3 grid = vf::cuda::getCudaGrid(parameterDevice->numberofthreads,  boundaryCondition->numberOfBCnodes);
    dim3 threads(parameterDevice->numberofthreads, 1, 1 );
 
@@ -2570,7 +2289,6 @@
             parameterDevice->numberOfNodes,
             parameterDevice->isEvenTimestep);
    getLastCudaError("QVelDeviceComp27 execution failed");
->>>>>>> f37fc760
 }
 //////////////////////////////////////////////////////////////////////////
 extern "C" void QVelDevCompThinWalls27(unsigned int numberOfThreads,
@@ -2592,11 +2310,7 @@
 {
    vf::cuda::CudaGrid grid = vf::cuda::CudaGrid(numberOfThreads, numberOfBCnodes);
 
-<<<<<<< HEAD
    QVelDeviceCompThinWallsPartOne27<<< grid.grid, grid.threads >>> (vx,
-=======
-   QVelDeviceCompThinWallsPartOne27<<< gridQ, threads >>> (vx,
->>>>>>> f37fc760
 											                  vy,
 											                  vz,
 											                  DD,
@@ -2611,60 +2325,7 @@
 											                  isEvenTimestep);
    getLastCudaError("QVelDeviceCompThinWallsPartOne27 execution failed");
 
-<<<<<<< HEAD
-	QThinWallsPartTwo27 <<< grid.grid, grid.threads >>> (DD,
-											      k_Q,
-											      QQ,
-											      sizeQ,
-											      numberOfBCnodes,
-                                                  geom,
-											      neighborX,
-											      neighborY,
-											      neighborZ,
-                                                  neighborWSB,
-											      size_Mat,
-											      isEvenTimestep);
-   getLastCudaError("QThinWallsPartTwo27 execution failed");
-}
-//////////////////////////////////////////////////////////////////////////
-extern "C" void QVelDevCompZeroPress27(   unsigned int numberOfThreads,
-										  int nx,
-										  int ny,
-										  real* vx,
-										  real* vy,
-										  real* vz,
-										  real* DD,
-										  int* k_Q,
-										  real* QQ,
-										  unsigned int sizeQ,
-										  int kArray,
-										  real om1,
-										  unsigned int* neighborX,
-										  unsigned int* neighborY,
-										  unsigned int* neighborZ,
-										  unsigned int size_Mat,
-										  bool isEvenTimestep)
-{
-   vf::cuda::CudaGrid grid = vf::cuda::CudaGrid(numberOfThreads, sizeQ);
-
-   QVelDeviceCompZeroPress27<<< grid.grid, grid.threads >>> (   nx,
-														  ny,
-														  vx,
-														  vy,
-														  vz,
-														  DD,
-														  k_Q,
-														  QQ,
-														  sizeQ,
-														  //numberOfBCnodes,
-														  om1,
-														  neighborX,
-														  neighborY,
-														  neighborZ,
-														  size_Mat,
-														  isEvenTimestep);
-=======
-	QThinWallsPartTwo27 <<< gridQ, threads >>> (
+	QThinWallsPartTwo27 <<< grid.grid, grid.threads >>> (
        DD,
        k_Q,
        QQ,
@@ -2698,7 +2359,6 @@
             parameterDevice->neighborZ,
             parameterDevice->numberOfNodes,
             parameterDevice->isEvenTimestep);
->>>>>>> f37fc760
    getLastCudaError("QVelDeviceCompZeroPress27 execution failed");
 }
 //////////////////////////////////////////////////////////////////////////
@@ -2719,12 +2379,7 @@
 {
    vf::cuda::CudaGrid grid = vf::cuda::CudaGrid(numberOfThreads, numberOfBCnodes);
 
-<<<<<<< HEAD
-   QVelDeviceIncompHighNu27<<< grid.grid, grid.threads >>> (nx,
-													  ny,
-=======
-      QVelDeviceIncompHighNu27<<< gridQ, threads >>> (
->>>>>>> f37fc760
+      QVelDeviceIncompHighNu27<<< grid.grid, grid.threads >>> (
 													  vx,
 													  vy,
 													  vz,
@@ -2758,12 +2413,7 @@
 {
    vf::cuda::CudaGrid grid = vf::cuda::CudaGrid(numberOfThreads, numberOfBCnodes);
 
-<<<<<<< HEAD
-   QVelDeviceCompHighNu27<<< grid.grid, grid.threads >>> (  nx,
-													  ny,
-=======
-      QVelDeviceCompHighNu27<<< gridQ, threads >>> (
->>>>>>> f37fc760
+      QVelDeviceCompHighNu27<<< grid.grid, grid.threads >>> (
 													  vx,
 													  vy,
 													  vz,
@@ -2917,101 +2567,7 @@
 								   unsigned int size_Mat,
 								   bool isEvenTimestep)
 {
-<<<<<<< HEAD
-   vf::cuda::CudaGrid grid = vf::cuda::CudaGrid(numberOfThreads, sizeQ);
-
-   QSlipDevice27<<< grid.grid, grid.threads >>> (DD,
-                                           k_Q,
-                                           QQ,
-                                           sizeQ,
-                                           om1,
-                                           neighborX,
-                                           neighborY,
-                                           neighborZ,
-                                           size_Mat,
-                                           isEvenTimestep);
-   getLastCudaError("QSlipDevice27 execution failed");
-}
-//////////////////////////////////////////////////////////////////////////
-extern "C" void QSlipDevComp27(unsigned int numberOfThreads,
-							   real* DD,
-							   int* k_Q,
-							   real* QQ,
-							   unsigned int sizeQ,
-							   real om1,
-							   unsigned int* neighborX,
-							   unsigned int* neighborY,
-							   unsigned int* neighborZ,
-                        real* turbViscosity,
-                        bool useTurbViscosity,
-							   unsigned int size_Mat,
-							   bool isEvenTimestep)
-{
-   	vf::cuda::CudaGrid grid = vf::cuda::CudaGrid(numberOfThreads, sizeQ);
-
-	if(useTurbViscosity)
-	{
-		QSlipDeviceComp27TurbViscosity<<< grid.grid, grid.threads >>> (DD,
-											   k_Q,
-											   QQ,
-											   sizeQ,
-											   om1,
-											   neighborX,
-											   neighborY,
-											   neighborZ,
-                                    turbViscosity,
-											   size_Mat,
-											   isEvenTimestep);
-		getLastCudaError("QSlipDeviceComp27TurbViscosity execution failed");
-	}
-	else
-	{
-		QSlipDeviceComp27<<< grid.grid, grid.threads >>> (DD,
-											   k_Q,
-											   QQ,
-											   sizeQ,
-											   om1,
-											   neighborX,
-											   neighborY,
-											   neighborZ,
-											   size_Mat,
-											   isEvenTimestep);
-      	getLastCudaError("QSlipDeviceComp27 execution failed");
-   }
-}
-//////////////////////////////////////////////////////////////////////////
-extern "C" void QSlipGeomDevComp27(unsigned int numberOfThreads,
-								   real* DD,
-								   int* k_Q,
-								   real* QQ,
-								   unsigned int sizeQ,
-								   real om1,
-								   real* NormalX,
-								   real* NormalY,
-								   real* NormalZ,
-								   unsigned int* neighborX,
-								   unsigned int* neighborY,
-								   unsigned int* neighborZ,
-								   unsigned int size_Mat,
-								   bool isEvenTimestep)
-{
-   vf::cuda::CudaGrid grid = vf::cuda::CudaGrid(numberOfThreads, sizeQ);
-=======
-   int Grid = (numberOfBCnodes / numberOfThreads)+1;
-   int Grid1, Grid2;
-   if (Grid>512)
-   {
-      Grid1 = 512;
-      Grid2 = (Grid/Grid1)+1;
-   }
-   else
-   {
-      Grid1 = 1;
-      Grid2 = Grid;
-   }
-   dim3 gridQ(Grid1, Grid2);
-   dim3 threads(numberOfThreads, 1, 1 );
->>>>>>> f37fc760
+	vf::cuda::CudaGrid grid(numberOfThreads, numberOfBCnodes);
 
    QSlipGeomDeviceComp27<<< grid.grid, grid.threads >>> (DD,
 												   k_Q,
@@ -3044,24 +2600,7 @@
 								   unsigned int size_Mat,
 								   bool isEvenTimestep)
 {
-<<<<<<< HEAD
-   vf::cuda::CudaGrid grid = vf::cuda::CudaGrid(numberOfThreads, sizeQ);
-=======
-   int Grid = (numberOfBCnodes / numberOfThreads)+1;
-   int Grid1, Grid2;
-   if (Grid>512)
-   {
-      Grid1 = 512;
-      Grid2 = (Grid/Grid1)+1;
-   }
-   else
-   {
-      Grid1 = 1;
-      Grid2 = Grid;
-   }
-   dim3 gridQ(Grid1, Grid2);
-   dim3 threads(numberOfThreads, 1, 1 );
->>>>>>> f37fc760
+   vf::cuda::CudaGrid grid = vf::cuda::CudaGrid(numberOfThreads, numberOfBCnodes);
 
    QSlipNormDeviceComp27<<< grid.grid, grid.threads >>> (DD,
 												   k_Q,
@@ -3079,141 +2618,6 @@
       getLastCudaError("QSlipGeomDeviceComp27 execution failed");
 }
 //////////////////////////////////////////////////////////////////////////
-<<<<<<< HEAD
-extern "C" void QStressDevComp27(unsigned int numberOfThreads,
-							   real* DD,
-							   int* k_Q,
-                        int* k_N,
-							   real* QQ,
-							   unsigned int sizeQ,
-							   real om1,
-                        real* turbViscosity,
-                        real* vx,
-                        real* vy,
-                        real* vz,
-                        real* normalX,
-                        real* normalY,
-                        real* normalZ,
-                        real* vx_bc,
-                        real* vy_bc,
-                        real* vz_bc,
-                        real* vx1,
-                        real* vy1,
-                        real* vz1,
-                        int* samplingOffset,
-                        real* z0,
-                        bool  hasWallModelMonitor,
-                        real* u_star,
-                        real* Fx,
-                        real* Fy,
-                        real* Fz,
-							   unsigned int* neighborX,
-							   unsigned int* neighborY,
-							   unsigned int* neighborZ,
-							   unsigned int size_Mat,
-							   bool isEvenTimestep)
-{
-   vf::cuda::CudaGrid grid = vf::cuda::CudaGrid(numberOfThreads, sizeQ);
-
-   QStressDeviceComp27<<< grid.grid, grid.threads >>> (DD,
-											   k_Q,
-                                    k_N,
-											   QQ,
-											   sizeQ,
-											   om1,
-                                    turbViscosity,
-                                    vx,
-                                    vy,
-                                    vz,
-                                    normalX,
-                                    normalY,
-                                    normalZ,
-                                    vx_bc,
-                                    vy_bc,
-                                    vz_bc,
-                                    vx1,
-                                    vy1,
-                                    vz1,
-                                    samplingOffset,
-                                    z0,
-                                    hasWallModelMonitor,
-                                    u_star,
-                                    Fx,
-                                    Fy,
-                                    Fz,
-											   neighborX,
-											   neighborY,
-											   neighborZ,
-											   size_Mat,
-											   isEvenTimestep);
-   getLastCudaError("QSlipDeviceComp27 execution failed");
-}
-
-//////////////////////////////////////////////////////////////////////////
-extern "C" void BBStressDev27(unsigned int numberOfThreads,
-							   real* DD,
-							   int* k_Q,
-                        int* k_N,
-							   real* QQ,
-							   unsigned int sizeQ,
-                        real* vx,
-                        real* vy,
-                        real* vz,
-                        real* normalX,
-                        real* normalY,
-                        real* normalZ,
-                        real* vx_bc,
-                        real* vy_bc,
-                        real* vz_bc,
-                        real* vx1,
-                        real* vy1,
-                        real* vz1,
-                        int* samplingOffset,
-                        real* z0,
-                        bool  hasWallModelMonitor,
-                        real* u_star,
-                        real* Fx,
-                        real* Fy,
-                        real* Fz,
-							   unsigned int* neighborX,
-							   unsigned int* neighborY,
-							   unsigned int* neighborZ,
-							   unsigned int size_Mat,
-							   bool isEvenTimestep)
-{
-   vf::cuda::CudaGrid grid = vf::cuda::CudaGrid(numberOfThreads, sizeQ);
-
-   BBStressDevice27<<< grid.grid, grid.threads >>> (DD,
-											   k_Q,
-                                    k_N,
-											   QQ,
-											   sizeQ,
-                                    vx,
-                                    vy,
-                                    vz,
-                                    normalX,
-                                    normalY,
-                                    normalZ,
-                                    vx_bc,
-                                    vy_bc,
-                                    vz_bc,
-                                    vx1,
-                                    vy1,
-                                    vz1,
-                                    samplingOffset,
-                                    z0,
-                                    hasWallModelMonitor,
-                                    u_star,
-                                    Fx,
-                                    Fy,
-                                    Fz,
-											   neighborX,
-											   neighborY,
-											   neighborZ,
-											   size_Mat,
-											   isEvenTimestep);
-   getLastCudaError("BBStressDevice27 execution failed");
-=======
 extern "C" void QStressDevComp27(Parameter *para,  QforBoundaryConditions* boundaryCondition, const int level)
 {
    dim3 grid = vf::cuda::getCudaGrid(  para->getParD(level)->numberofthreads, boundaryCondition->numberOfBCnodes);
@@ -3291,29 +2695,10 @@
       para->getParD(level)->numberOfNodes,
       para->getParD(level)->isEvenTimestep);
       getLastCudaError("BBStressDevice27 execution failed");
->>>>>>> f37fc760
 }
 //////////////////////////////////////////////////////////////////////////
 extern "C" void QPressDev27(LBMSimulationParameter* parameterDevice, QforBoundaryConditions* boundaryCondition)
 {
-<<<<<<< HEAD
-   vf::cuda::CudaGrid grid = vf::cuda::CudaGrid(numberOfThreads, numberOfBCnodes);
-
-   QPressDevice27<<< grid.grid, grid.threads >>> (nx,
-                                             ny,
-                                             rhoBC,
-                                             DD,
-                                             k_Q,
-                                             QQ,
-                                             sizeQ,
-                                             numberOfBCnodes,
-                                             om1,
-                                             neighborX,
-                                             neighborY,
-                                             neighborZ,
-                                             size_Mat,
-                                             isEvenTimestep);
-=======
    dim3 grid = vf::cuda::getCudaGrid( parameterDevice->numberofthreads,  boundaryCondition->numberOfBCnodes);
    dim3 threads(parameterDevice->numberofthreads, 1, 1 );
 
@@ -3329,7 +2714,6 @@
       parameterDevice->neighborZ,
       parameterDevice->numberOfNodes,
       parameterDevice->isEvenTimestep);
->>>>>>> f37fc760
    getLastCudaError("QPressDevice27 execution failed");
 }
 //////////////////////////////////////////////////////////////////////////
@@ -3422,63 +2806,6 @@
    getLastCudaError("QPressDeviceDirDepBot27 execution failed");
 }
 //////////////////////////////////////////////////////////////////////////
-<<<<<<< HEAD
-extern "C" void QPressNoRhoDev27(unsigned int numberOfThreads,
-                                 real* rhoBC,
-                                 real* DD,
-                                 int* k_Q,
-                                 int* k_N,
-                                 unsigned int numberOfBCnodes,
-                                 real om1,
-                                 unsigned int* neighborX,
-                                 unsigned int* neighborY,
-                                 unsigned int* neighborZ,
-                                 unsigned int size_Mat,
-                                 bool isEvenTimestep)
-{
-   vf::cuda::CudaGrid grid = vf::cuda::CudaGrid(numberOfThreads, numberOfBCnodes);
-
-   QPressNoRhoDevice27<<< grid.grid, grid.threads >>> (   rhoBC,
-													DD,
-													k_Q,
-													k_N,
-													numberOfBCnodes,
-													om1,
-													neighborX,
-													neighborY,
-													neighborZ,
-													size_Mat,
-													isEvenTimestep);
-   getLastCudaError("QPressNoRhoDevice27 execution failed");
-}
-//////////////////////////////////////////////////////////////////////////
-extern "C" void QInflowScaleByPressDev27(unsigned int numberOfThreads,
-										 real* rhoBC,
-										 real* DD,
-										 int* k_Q,
-										 int* k_N,
-										 unsigned int numberOfBCnodes,
-										 real om1,
-										 unsigned int* neighborX,
-										 unsigned int* neighborY,
-										 unsigned int* neighborZ,
-										 unsigned int size_Mat,
-										 bool isEvenTimestep)
-{
-   vf::cuda::CudaGrid grid = vf::cuda::CudaGrid(numberOfThreads, numberOfBCnodes);
-
-   QInflowScaleByPressDevice27<<< grid.grid, grid.threads >>> (  rhoBC,
-														DD,
-														k_Q,
-														k_N,
-														numberOfBCnodes,
-														om1,
-														neighborX,
-														neighborY,
-														neighborZ,
-														size_Mat,
-														isEvenTimestep);
-=======
 extern "C" void QPressNoRhoDev27(LBMSimulationParameter* parameterDevice, QforBoundaryConditions* boundaryCondition)
 {
    dim3 grid = vf::cuda::getCudaGrid( parameterDevice->numberofthreads,  boundaryCondition->numberOfBCnodes);
@@ -3516,7 +2843,6 @@
            parameterDevice->neighborZ,
            parameterDevice->numberOfNodes,
            parameterDevice->isEvenTimestep);
->>>>>>> f37fc760
    getLastCudaError("QInflowScaleByPressDevice27 execution failed");
 }
 //////////////////////////////////////////////////////////////////////////
@@ -3549,95 +2875,6 @@
    getLastCudaError("QPressDeviceOld27 execution failed");
 }
 //////////////////////////////////////////////////////////////////////////
-<<<<<<< HEAD
-extern "C" void QPressDevIncompNEQ27(unsigned int numberOfThreads,
-                                     real* rhoBC,
-                                     real* DD,
-                                     int* k_Q,
-                                     int* k_N,
-                                     unsigned int numberOfBCnodes,
-                                     real om1,
-                                     unsigned int* neighborX,
-                                     unsigned int* neighborY,
-                                     unsigned int* neighborZ,
-                                     unsigned int size_Mat,
-                                     bool isEvenTimestep)
-{
-   vf::cuda::CudaGrid grid = vf::cuda::CudaGrid(numberOfThreads, numberOfBCnodes);
-
-   QPressDeviceIncompNEQ27<<< grid.grid, grid.threads >>> (   rhoBC,
-														DD,
-														k_Q,
-														k_N,
-														numberOfBCnodes,
-														om1,
-														neighborX,
-														neighborY,
-														neighborZ,
-														size_Mat,
-														isEvenTimestep);
-   getLastCudaError("QPressDeviceIncompNEQ27 execution failed");
-}
-//////////////////////////////////////////////////////////////////////////
-extern "C" void QPressDevNEQ27(  unsigned int numberOfThreads,
-                                     real* rhoBC,
-                                     real* DD,
-                                     int* k_Q,
-                                     int* k_N,
-                                     unsigned int numberOfBCnodes,
-                                     real om1,
-                                     unsigned int* neighborX,
-                                     unsigned int* neighborY,
-                                     unsigned int* neighborZ,
-                                     unsigned int size_Mat,
-                                     bool isEvenTimestep)
-{
-   vf::cuda::CudaGrid grid = vf::cuda::CudaGrid(numberOfThreads, numberOfBCnodes);
-
-   QPressDeviceNEQ27<<< grid.grid, grid.threads >>> ( rhoBC,
-                                                DD,
-                                                k_Q,
-                                                k_N,
-                                                numberOfBCnodes,
-                                                om1,
-                                                neighborX,
-                                                neighborY,
-                                                neighborZ,
-                                                size_Mat,
-                                                isEvenTimestep);
-   getLastCudaError("QPressDeviceOld27 execution failed");
-}
-//////////////////////////////////////////////////////////////////////////
-extern "C" void QPressDevEQZ27(  unsigned int numberOfThreads,
-                                     real* rhoBC,
-                                     real* DD,
-                                     int* k_Q,
-                                     int* k_N,
-                                     real* kTestRE,
-                                     unsigned int numberOfBCnodes,
-                                     real om1,
-                                     unsigned int* neighborX,
-                                     unsigned int* neighborY,
-                                     unsigned int* neighborZ,
-                                     unsigned int size_Mat,
-                                     bool isEvenTimestep)
-{
-   vf::cuda::CudaGrid grid = vf::cuda::CudaGrid(numberOfThreads, numberOfBCnodes);
-
-   QPressDeviceEQZ27<<< grid.grid, grid.threads >>> ( rhoBC,
-                                                DD,
-                                                k_Q,
-                                                k_N,
-                                                kTestRE,
-                                                numberOfBCnodes,
-                                                om1,
-                                                neighborX,
-                                                neighborY,
-                                                neighborZ,
-                                                size_Mat,
-                                                isEvenTimestep);
-   getLastCudaError("QPressDeviceEQZ27 execution failed");
-=======
 extern "C" void QPressDevIncompNEQ27(LBMSimulationParameter* parameterDevice, QforBoundaryConditions* boundaryCondition)
 {
    dim3 grid = vf::cuda::getCudaGrid( parameterDevice->numberofthreads,  boundaryCondition->numberOfBCnodes);
@@ -3697,7 +2934,6 @@
             parameterDevice->numberOfNodes,
             parameterDevice->isEvenTimestep);
       getLastCudaError("QPressDeviceEQZ27 execution failed");
->>>>>>> f37fc760
 }
 //////////////////////////////////////////////////////////////////////////
 extern "C" void QPressDevZero27(unsigned int numberOfThreads,
@@ -3755,25 +2991,6 @@
 //////////////////////////////////////////////////////////////////////////
 extern "C" void BBDev27(LBMSimulationParameter* parameterDevice, QforBoundaryConditions* boundaryCondition)
 {
-<<<<<<< HEAD
-   vf::cuda::CudaGrid grid = vf::cuda::CudaGrid(numberOfThreads, numberOfBCnodes);
-
-
-      BBDevice27<<< grid.grid, grid.threads >>> (  nx,
-                                          ny,
-                                          DD,
-                                          k_Q,
-                                          QQ,
-                                          sizeQ,
-                                          numberOfBCnodes,
-                                          om1,
-                                          neighborX,
-                                          neighborY,
-                                          neighborZ,
-                                          size_Mat,
-                                          isEvenTimestep);
-      getLastCudaError("BBDevice27 execution failed");
-=======
    dim3 grid = vf::cuda::getCudaGrid( parameterDevice->numberofthreads,  boundaryCondition->numberOfBCnodes);
    dim3 threads(parameterDevice->numberofthreads, 1, 1 );
 
@@ -3788,7 +3005,6 @@
          parameterDevice->numberOfNodes,
          parameterDevice->isEvenTimestep);
    getLastCudaError("BBDevice27 execution failed");
->>>>>>> f37fc760
 }
 //////////////////////////////////////////////////////////////////////////
 extern "C" void QPressDev27_IntBB(  unsigned int numberOfThreads,
@@ -5951,13 +5167,7 @@
 {
    vf::cuda::CudaGrid grid = vf::cuda::CudaGrid(numberOfThreads, numberOfBCnodes);
 
-<<<<<<< HEAD
-
-      WallFunction27<<< grid.grid, grid.threads >>> (  nx,
-											  ny,
-=======
-      WallFunction27<<< gridQ, threads >>> (
->>>>>>> f37fc760
+      WallFunction27<<< grid.grid, grid.threads >>> (
 											  vx,
 											  vy,
 											  vz,
@@ -6064,7 +5274,7 @@
 									unsigned int* neighborY,
 									unsigned int* neighborZ,
 									unsigned int* neighborWSB,
-							        int level,
+									int level,
 									unsigned int numberOfParticles,
 									unsigned int size_Mat,
 									unsigned int numberOfThreads)
