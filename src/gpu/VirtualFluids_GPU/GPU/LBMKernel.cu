//  _    ___      __              __________      _     __        ______________   __
// | |  / (_)____/ /___  ______ _/ / ____/ /_  __(_)___/ /____   /  ___/ __  / /  / /
// | | / / / ___/ __/ / / / __ `/ / /_  / / / / / / __  / ___/  / /___/ /_/ / /  / /
// | |/ / / /  / /_/ /_/ / /_/ / / __/ / / /_/ / / /_/ (__  )  / /_) / ____/ /__/ /
// |___/_/_/   \__/\__,_/\__,_/_/_/   /_/\__,_/_/\__,_/____/   \____/_/    \_____/
//
//////////////////////////////////////////////////////////////////////////
// includes, cuda
#include <cuda_runtime.h>
#include <helper_functions.h>
#include <helper_cuda.h>

#include "LBM/LB.h"
#include "cuda/CudaGrid.h"

// includes, kernels
#include "GPU/GPU_Kernels.cuh"

#include "Parameter/Parameter.h"
//////////////////////////////////////////////////////////////////////////
void KernelCas27( unsigned int grid_nx,
                             unsigned int grid_ny,
                             unsigned int grid_nz,
                             real s9,
                             unsigned int* bcMatD,
                             unsigned int* neighborX,
                             unsigned int* neighborY,
                             unsigned int* neighborZ,
                             real* DD,
                             int size_Mat,
                             bool EvenOrOdd)
{
   dim3 threads       ( grid_nx, 1, 1 );
   dim3 grid          ( grid_ny, grid_nz );   // Gitter fuer Kollision und Propagation

      LB_Kernel_Casc27<<< grid, threads >>>( s9,
                                             bcMatD,
                                             neighborX,
                                             neighborY,
                                             neighborZ,
                                             DD,
                                             size_Mat,
                                             EvenOrOdd);
     getLastCudaError("LB_Kernel_Casc27 execution failed");
}
//////////////////////////////////////////////////////////////////////////
void KernelCasSP27( unsigned int numberOfThreads,
                               real s9,
                               unsigned int* bcMatD,
                               unsigned int* neighborX,
                               unsigned int* neighborY,
                               unsigned int* neighborZ,
                               real* DD,
                               int size_Mat,
                               bool EvenOrOdd)
{
   vf::cuda::CudaGrid grid = vf::cuda::CudaGrid(numberOfThreads, size_Mat);

      LB_Kernel_Casc_SP_27<<< grid.grid, grid.threads >>>(s9,
                                                bcMatD,
                                                neighborX,
                                                neighborY,
                                                neighborZ,
                                                DD,
                                                size_Mat,
                                                EvenOrOdd);
      getLastCudaError("LB_Kernel_Casc_SP_27 execution failed");
}
//////////////////////////////////////////////////////////////////////////
void KernelCasSPMS27( unsigned int numberOfThreads,
                                 real s9,
                                 unsigned int* bcMatD,
                                 unsigned int* neighborX,
                                 unsigned int* neighborY,
                                 unsigned int* neighborZ,
                                 real* DD,
                                 int size_Mat,
                                 bool EvenOrOdd)
{
   vf::cuda::CudaGrid grid = vf::cuda::CudaGrid(numberOfThreads, size_Mat);

      LB_Kernel_Casc_SP_MS_27<<< grid.grid, grid.threads >>>(s9,
                                                   bcMatD,
                                                   neighborX,
                                                   neighborY,
                                                   neighborZ,
                                                   DD,
                                                   size_Mat,
                                                   EvenOrOdd);
      getLastCudaError("LB_Kernel_Casc_SP_MS_27 execution failed");
}
//////////////////////////////////////////////////////////////////////////
void KernelCasSPMSOHM27( unsigned int numberOfThreads,
                                    real s9,
                                    unsigned int* bcMatD,
                                    unsigned int* neighborX,
                                    unsigned int* neighborY,
                                    unsigned int* neighborZ,
                                    real* DD,
                                    int size_Mat,
                                    bool EvenOrOdd)
{
   vf::cuda::CudaGrid grid = vf::cuda::CudaGrid(numberOfThreads, size_Mat);

      LB_Kernel_Casc_SP_MS_OHM_27<<< grid.grid, grid.threads >>>(  s9,
                                                         bcMatD,
                                                         neighborX,
                                                         neighborY,
                                                         neighborZ,
                                                         DD,
                                                         size_Mat,
                                                         EvenOrOdd);
      getLastCudaError("LB_Kernel_Casc_SP_MS_OHM_27 execution failed");
}
//////////////////////////////////////////////////////////////////////////
void KernelKumCompSRTSP27(
	unsigned int numberOfThreads,
	real omega,
	unsigned int* bcMatD,
	unsigned int* neighborX,
	unsigned int* neighborY,
	unsigned int* neighborZ,
	real* DDStart,
	int size_Mat,
	int level,
	real* forces,
	bool EvenOrOdd)
{
   vf::cuda::CudaGrid grid = vf::cuda::CudaGrid(numberOfThreads, size_Mat);

   LB_Kernel_Kum_New_Comp_SRT_SP_27 <<< grid.grid, grid.threads >>>(
	   omega,
	   bcMatD,
	   neighborX,
	   neighborY,
	   neighborZ,
	   DDStart,
	   size_Mat,
	   level,
	   forces,
	   EvenOrOdd);
      getLastCudaError("LB_Kernel_Kum_New_Comp_SRT_SP_27 execution failed");
}
//////////////////////////////////////////////////////////////////////////
void KernelKum1hSP27(    unsigned int numberOfThreads,
									real omega,
									real deltaPhi,
									real angularVelocity,
									unsigned int* bcMatD,
									unsigned int* neighborX,
									unsigned int* neighborY,
									unsigned int* neighborZ,
									real* coordX,
									real* coordY,
									real* coordZ,
									real* DDStart,
									int size_Mat,
									bool EvenOrOdd)
{
   vf::cuda::CudaGrid grid = vf::cuda::CudaGrid(numberOfThreads, size_Mat);

		LB_Kernel_Kum_1h_SP_27<<< grid.grid, grid.threads >>>(omega,
													deltaPhi,
													angularVelocity,
													bcMatD,
													neighborX,
													neighborY,
													neighborZ,
													coordX,
													coordY,
													coordZ,
													DDStart,
													size_Mat,
													EvenOrOdd);
		getLastCudaError("LB_Kernel_Kum_New_SP_27 execution failed");
}
//////////////////////////////////////////////////////////////////////////
void KernelCascadeSP27(  unsigned int numberOfThreads,
									real s9,
									unsigned int* bcMatD,
									unsigned int* neighborX,
									unsigned int* neighborY,
									unsigned int* neighborZ,
									real* DD,
									int size_Mat,
									bool EvenOrOdd)
{
   vf::cuda::CudaGrid grid = vf::cuda::CudaGrid(numberOfThreads, size_Mat);

		LB_Kernel_Cascade_SP_27<<< grid.grid, grid.threads >>>(s9,
													bcMatD,
													neighborX,
													neighborY,
													neighborZ,
													DD,
													size_Mat,
													EvenOrOdd);
		getLastCudaError("LB_Kernel_Cascade_SP_27 execution failed");
}
//////////////////////////////////////////////////////////////////////////
void KernelKumNewSP27(   unsigned int numberOfThreads,
									real s9,
									unsigned int* bcMatD,
									unsigned int* neighborX,
									unsigned int* neighborY,
									unsigned int* neighborZ,
									real* DD,
									int size_Mat,
									bool EvenOrOdd)
{
   vf::cuda::CudaGrid grid = vf::cuda::CudaGrid(numberOfThreads, size_Mat);


		LB_Kernel_Kum_New_SP_27<<< grid.grid, grid.threads >>>(s9,
													bcMatD,
													neighborX,
													neighborY,
													neighborZ,
													DD,
													size_Mat,
													EvenOrOdd);
		getLastCudaError("LB_Kernel_Kum_New_SP_27 execution failed");
}
//////////////////////////////////////////////////////////////////////////
void KernelKumNewCompSP27(unsigned int numberOfThreads,
									real s9,
									unsigned int* bcMatD,
									unsigned int* neighborX,
									unsigned int* neighborY,
									unsigned int* neighborZ,
									real* DD,
									int size_Mat,
									int size_Array,
									int level,
									real* forces,
									bool EvenOrOdd)
{
	//int Grid = size_Array / numberOfThreads;
	//dim3 grid(Grid, 1, 1);
	//dim3 threads(numberOfThreads, 1, 1 );

   vf::cuda::CudaGrid grid = vf::cuda::CudaGrid(numberOfThreads, size_Mat);

		//LB_Kernel_Kum_New_Comp_SP_27<<< grid.grid, grid.threads >>>(	s9,
		//													bcMatD,
		//													neighborX,
		//													neighborY,
		//													neighborZ,
		//													DD,
		//													size_Mat,
		//													level,
		//													forces,
		//													EvenOrOdd);
		//getLastCudaError("LB_Kernel_Kum_New_Comp_SP_27 execution failed");
}

//////////////////////////////////////////////////////////////////////////
void CumulantOnePreconditionedErrorDiffusionChimCompSP27(unsigned int numberOfThreads,
																	real s9,
																	unsigned int* bcMatD,
																	unsigned int* neighborX,
																	unsigned int* neighborY,
																	unsigned int* neighborZ,
																	real* DD,
																	int size_Mat,
																	int size_Array,
																	int level,
																	real* forces,
																	bool EvenOrOdd)
{
	//int Grid = size_Array / numberOfThreads;
	//dim3 grid(Grid, 1, 1);
	//dim3 threads(numberOfThreads, 1, 1 );

   vf::cuda::CudaGrid grid = vf::cuda::CudaGrid(numberOfThreads, size_Mat);


	Cumulant_One_preconditioned_errorDiffusion_chim_Comp_SP_27 <<< grid.grid, grid.threads >>>(	s9,
																						bcMatD,
																						neighborX,
																						neighborY,
																						neighborZ,
																						DD,
																						size_Mat,
																						level,
																						forces,
																						EvenOrOdd);
		getLastCudaError("Cumulant_One_preconditioned_chim_Comp_SP_27 execution failed");
}
//////////////////////////////////////////////////////////////////////////
void CumulantOnePreconditionedChimCompSP27(  unsigned int numberOfThreads,
														real s9,
														unsigned int* bcMatD,
														unsigned int* neighborX,
														unsigned int* neighborY,
														unsigned int* neighborZ,
														real* DD,
														int size_Mat,
														int size_Array,
														int level,
														real* forces,
														bool EvenOrOdd)
{
	//int Grid = size_Array / numberOfThreads;
	//dim3 grid(Grid, 1, 1);
	//dim3 threads(numberOfThreads, 1, 1 );

   vf::cuda::CudaGrid grid = vf::cuda::CudaGrid(numberOfThreads, size_Mat);


	Cumulant_One_preconditioned_chim_Comp_SP_27 <<< grid.grid, grid.threads >>>(	s9,
																		bcMatD,
																		neighborX,
																		neighborY,
																		neighborZ,
																		DD,
																		size_Mat,
																		level,
																		forces,
																		EvenOrOdd);
		getLastCudaError("Cumulant_One_preconditioned_chim_Comp_SP_27 execution failed");
}
//////////////////////////////////////////////////////////////////////////
void CumulantOneChimCompSP27(unsigned int numberOfThreads,
										real s9,
										unsigned int* bcMatD,
										unsigned int* neighborX,
										unsigned int* neighborY,
										unsigned int* neighborZ,
										real* DD,
										int size_Mat,
										int size_Array,
										int level,
										real* forces,
										bool EvenOrOdd)
{
	//int Grid = size_Array / numberOfThreads;
	//dim3 grid(Grid, 1, 1);
	//dim3 threads(numberOfThreads, 1, 1 );

   vf::cuda::CudaGrid grid = vf::cuda::CudaGrid(numberOfThreads, size_Mat);


	Cumulant_One_chim_Comp_SP_27 <<< grid.grid, grid.threads >>>(	s9,
														bcMatD,
														neighborX,
														neighborY,
														neighborZ,
														DD,
														size_Mat,
														level,
														forces,
														EvenOrOdd);
		getLastCudaError("Cumulant_One_chim_Comp_SP_27 execution failed");
}
//////////////////////////////////////////////////////////////////////////
void KernelKumIsoTestSP27(unsigned int numberOfThreads,
									 real s9,
									 unsigned int* bcMatD,
									 unsigned int* neighborX,
									 unsigned int* neighborY,
									 unsigned int* neighborZ,
									 real* DD,
									 real* dxxUx,
									 real* dyyUy,
									 real* dzzUz,
									 int size_Mat,
									 bool EvenOrOdd)
{
   vf::cuda::CudaGrid grid = vf::cuda::CudaGrid(numberOfThreads, size_Mat);


	LB_Kernel_Kum_IsoTest_SP_27<<< grid.grid, grid.threads >>>(s9,
													bcMatD,
													neighborX,
													neighborY,
													neighborZ,
													DD,
													dxxUx,
													dyyUy,
													dzzUz,
													size_Mat,
													EvenOrOdd);
	getLastCudaError("LB_Kernel_Kum_IsoTest_SP_27 execution failed");
}
//////////////////////////////////////////////////////////////////////////
void KernelKumCompSP27(  unsigned int numberOfThreads,
									real s9,
									unsigned int* bcMatD,
									unsigned int* neighborX,
									unsigned int* neighborY,
									unsigned int* neighborZ,
									real* DD,
									int size_Mat,
									bool EvenOrOdd)
{
   vf::cuda::CudaGrid grid = vf::cuda::CudaGrid(numberOfThreads, size_Mat);


		LB_Kernel_Kum_Comp_SP_27<<< grid.grid, grid.threads >>>(s9,
													bcMatD,
													neighborX,
													neighborY,
													neighborZ,
													DD,
													size_Mat,
													EvenOrOdd);
		getLastCudaError("LB_Kernel_Kum_Comp_SP_27 execution failed");
}
//////////////////////////////////////////////////////////////////////////
void KernelPMCumOneCompSP27(unsigned int numberOfThreads,
									   real omega,
									   unsigned int* neighborX,
									   unsigned int* neighborY,
									   unsigned int* neighborZ,
									   real* DD,
									   int size_Mat,
									   int level,
									   real* forces,
									   real porosity,
									   real darcy,
									   real forchheimer,
									   unsigned int sizeOfPorousMedia,
									   unsigned int* nodeIdsPorousMedia,
									   bool EvenOrOdd)
{
   vf::cuda::CudaGrid grid = vf::cuda::CudaGrid(numberOfThreads, size_Mat);


	LB_Kernel_PM_Cum_One_Comp_SP_27 <<< grid.grid, grid.threads >>>(omega,
														  neighborX,
														  neighborY,
														  neighborZ,
														  DD,
														  size_Mat,
														  level,
														  forces,
														  porosity,
														  darcy,
														  forchheimer,
														  sizeOfPorousMedia,
														  nodeIdsPorousMedia,
														  EvenOrOdd);
	getLastCudaError("LB_Kernel_PM_Cum_One_Comp_SP_27 execution failed");
}
//////////////////////////////////////////////////////////////////////////
void KernelWaleBySoniMalavCumAA2016CompSP27(
	unsigned int numberOfThreads,
	real s9,
	unsigned int* bcMatD,
	unsigned int* neighborX,
	unsigned int* neighborY,
	unsigned int* neighborZ,
	unsigned int* neighborWSB,
	real* veloX,
	real* veloY,
	real* veloZ,
	real* DD,
	real* turbulentViscosity,
	int size_Mat,
	int size_Array,
	int level,
	real* forces,
	bool EvenOrOdd)
{
	//int Grid = size_Array / numberOfThreads;
	//dim3 grid(Grid, 1, 1);
	//dim3 threads(numberOfThreads, 1, 1 );

   vf::cuda::CudaGrid grid = vf::cuda::CudaGrid(numberOfThreads, size_Mat);


	LB_Kernel_WaleBySoniMalav_Cum_AA2016_Comp_SP_27 << < grid.grid, grid.threads >> >(
		s9,
		bcMatD,
		neighborX,
		neighborY,
		neighborZ,
		neighborWSB,
		veloX,
		veloY,
		veloZ,
		DD,
		turbulentViscosity,
		size_Mat,
		level,
		forces,
		EvenOrOdd);
	getLastCudaError("LB_Kernel_WaleBySoniMalav_Cum_AA2016_Comp_SP_27 execution failed");
}
//////////////////////////////////////////////////////////////////////////
void KernelADincomp7(   unsigned int numberOfThreads,
								   real diffusivity,
								   unsigned int* bcMatD,
								   unsigned int* neighborX,
								   unsigned int* neighborY,
								   unsigned int* neighborZ,
								   real* DD,
								   real* DD7,
								   int size_Mat,
								   bool EvenOrOdd)
{
   vf::cuda::CudaGrid grid = vf::cuda::CudaGrid(numberOfThreads, size_Mat);

      LB_Kernel_AD_Incomp_7<<< grid.grid, grid.threads >>>( diffusivity,
												  bcMatD,
												  neighborX,
												  neighborY,
												  neighborZ,
												  DD,
												  DD7,
												  size_Mat,
												  EvenOrOdd);
      getLastCudaError("LB_Kernel_AD_Incomp_7 execution failed");
}
//////////////////////////////////////////////////////////////////////////
void KernelADincomp27( unsigned int numberOfThreads,
								  real diffusivity,
								  unsigned int* bcMatD,
								  unsigned int* neighborX,
								  unsigned int* neighborY,
								  unsigned int* neighborZ,
								  real* DD,
								  real* DD27,
								  int size_Mat,
								  bool EvenOrOdd)
{
   	vf::cuda::CudaGrid grid = vf::cuda::CudaGrid(numberOfThreads, size_Mat);

	LB_Kernel_AD_Incomp_27<<< grid.grid, grid.threads >>>( diffusivity,
													bcMatD,
													neighborX,
													neighborY,
													neighborZ,
													DD,
													DD27,
													size_Mat,
													EvenOrOdd);
	getLastCudaError("LB_Kernel_AD_Incomp_27 execution failed");
}
//////////////////////////////////////////////////////////////////////////
void Init27( int myid,
                        int numprocs,
                        real u0,
                        unsigned int* geoD,
                        unsigned int* neighborX,
                        unsigned int* neighborY,
                        unsigned int* neighborZ,
                        real* vParab,
                        unsigned int size_Mat,
                        unsigned int grid_nx,
                        unsigned int grid_ny,
                        unsigned int grid_nz,
                        real* DD,
                        int level,
                        int maxlevel)
{
   dim3 threads       ( grid_nx, 1, 1 );
   dim3 grid          ( grid_ny, grid_nz );   // Gitter fuer Kollision und Propagation

	LBInit27<<< grid, threads >>> (  myid,
                                       numprocs,
                                       u0,
                                       geoD,
                                       neighborX,
                                       neighborY,
                                       neighborZ,
                                       vParab,
                                       size_Mat,
                                       grid_nx,
                                       grid_ny,
                                       grid_nz,
                                       DD,
                                       level,
                                       maxlevel);
	getLastCudaError("LBInit27 execution failed");
}
//////////////////////////////////////////////////////////////////////////
void InitNonEqPartSP27( unsigned int numberOfThreads,
                                   unsigned int* neighborX,
                                   unsigned int* neighborY,
                                   unsigned int* neighborZ,
                                   unsigned int* neighborWSB,
                                   unsigned int* geoD,
                                   real* rho,
                                   real* ux,
                                   real* uy,
                                   real* uz,
                                   unsigned int size_Mat,
                                   real* DD,
                                   real omega,
                                   bool EvenOrOdd)
{
   	vf::cuda::CudaGrid grid = vf::cuda::CudaGrid(numberOfThreads, size_Mat);

	LBInitNonEqPartSP27<<< grid.grid, grid.threads >>>( neighborX,
                                                neighborY,
                                                neighborZ,
                                                neighborWSB,
                                                geoD,
                                                rho,
                                                ux,
                                                uy,
                                                uz,
                                                size_Mat,
                                                DD,
                                                omega,
                                                EvenOrOdd);
	getLastCudaError("LBInitNonEqPartSP27 execution failed");
}
//////////////////////////////////////////////////////////////////////////
void InitThS7(     unsigned int numberOfThreads,
                              unsigned int* neighborX,
                              unsigned int* neighborY,
                              unsigned int* neighborZ,
                              unsigned int* geoD,
                              real* Conc,
                              real* ux,
                              real* uy,
                              real* uz,
                              unsigned int size_Mat,
                              real* DD7,
                              bool EvenOrOdd)
{
   	vf::cuda::CudaGrid grid = vf::cuda::CudaGrid(numberOfThreads, size_Mat);

	InitAD7<<< grid.grid, grid.threads >>>( neighborX,
                                       neighborY,
                                       neighborZ,
                                       geoD,
                                       Conc,
                                       ux,
                                       uy,
                                       uz,
                                       size_Mat,
                                       DD7,
                                       EvenOrOdd);
	getLastCudaError("InitAD7 execution failed");
}
//////////////////////////////////////////////////////////////////////////
void InitADDev27( unsigned int numberOfThreads,
                           unsigned int* neighborX,
                           unsigned int* neighborY,
                           unsigned int* neighborZ,
                           unsigned int* geoD,
                           real* Conc,
                           real* ux,
                           real* uy,
                           real* uz,
                           unsigned int size_Mat,
                           real* DD27,
                           bool EvenOrOdd)
{
   	vf::cuda::CudaGrid grid = vf::cuda::CudaGrid(numberOfThreads, size_Mat);

	InitAD27<<< grid.grid, grid.threads >>>(neighborX,
                                       neighborY,
                                       neighborZ,
                                       geoD,
                                       Conc,
                                       ux,
                                       uy,
                                       uz,
                                       size_Mat,
                                       DD27,
                                       EvenOrOdd);
	getLastCudaError("InitAD27 execution failed");
}
//////////////////////////////////////////////////////////////////////////
void PostProcessorF3_2018Fehlberg(
	unsigned int numberOfThreads,
	real omega,
	unsigned int* bcMatD,
	unsigned int* neighborX,
	unsigned int* neighborY,
	unsigned int* neighborZ,
	real* rhoOut,
	real* vxOut,
	real* vyOut,
	real* vzOut,
	real* DDStart,
	real* G6,
	int size_Mat,
	int level,
	real* forces,
	bool EvenOrOdd)
{
   	vf::cuda::CudaGrid grid = vf::cuda::CudaGrid(numberOfThreads, size_Mat);

	LB_PostProcessor_F3_2018_Fehlberg <<< grid.grid, grid.threads >>> (   omega,
																  bcMatD,
																  neighborX,
																  neighborY,
																  neighborZ,
																  rhoOut,
																  vxOut,
																  vyOut,
																  vzOut,
																  DDStart,
																  G6,
																  size_Mat,
																  level,
																  forces,
																  EvenOrOdd);
	getLastCudaError("LB_PostProcessor_F3_2018_Fehlberg execution failed");
}
//////////////////////////////////////////////////////////////////////////
void CalcMac27( real* vxD,
                           real* vyD,
                           real* vzD,
                           real* rhoD,
                           unsigned int* geoD,
                           unsigned int* neighborX,
                           unsigned int* neighborY,
                           unsigned int* neighborZ,
                           unsigned int size_Mat,
                           unsigned int grid_nx,
                           unsigned int grid_ny,
                           unsigned int grid_nz,
                           real* DD,
                           bool isEvenTimestep)
{
   dim3 threads       ( grid_nx, 1, 1 );
   dim3 grid          ( grid_ny, grid_nz );

	LBCalcMac27<<< grid, threads >>> (  vxD,
                                          vyD,
                                          vzD,
                                          rhoD,
                                          geoD,
                                          neighborX,
                                          neighborY,
                                          neighborZ,
                                          size_Mat,
                                          DD,
                                          isEvenTimestep);
	getLastCudaError("LBCalcMac27 execution failed");
}
//////////////////////////////////////////////////////////////////////////
void CalcMacSP27( real* vxD,
                             real* vyD,
                             real* vzD,
                             real* rhoD,
                             real* pressD,
                             unsigned int* geoD,
                             unsigned int* neighborX,
                             unsigned int* neighborY,
                             unsigned int* neighborZ,
                             unsigned int size_Mat,
                             unsigned int numberOfThreads,
                             real* DD,
                             bool isEvenTimestep)
{
   	vf::cuda::CudaGrid grid = vf::cuda::CudaGrid(numberOfThreads, size_Mat);

	LBCalcMacSP27<<< grid.grid, grid.threads >>> (   vxD,
                                             vyD,
                                             vzD,
                                             rhoD,
                                             pressD,
                                             geoD,
                                             neighborX,
                                             neighborY,
                                             neighborZ,
                                             size_Mat,
                                             DD,
                                             isEvenTimestep);
	getLastCudaError("LBCalcMacSP27 execution failed");
}
//////////////////////////////////////////////////////////////////////////
void CalcMacCompSP27( real* vxD,
								 real* vyD,
								 real* vzD,
								 real* rhoD,
								 real* pressD,
								 unsigned int* geoD,
								 unsigned int* neighborX,
								 unsigned int* neighborY,
								 unsigned int* neighborZ,
								 unsigned int size_Mat,
								 unsigned int numberOfThreads,
								 real* DD,
								 bool isEvenTimestep)
{
   	vf::cuda::CudaGrid grid = vf::cuda::CudaGrid(numberOfThreads, size_Mat);

	LBCalcMacCompSP27<<< grid.grid, grid.threads >>> (   vxD,
												 vyD,
												 vzD,
												 rhoD,
												 pressD,
												 geoD,
												 neighborX,
												 neighborY,
												 neighborZ,
												 size_Mat,
												 DD,
												 isEvenTimestep);
	getLastCudaError("LBCalcMacSP27 execution failed");
}
//////////////////////////////////////////////////////////////////////////
void CalcMacThS7(  real* Conc,
                              unsigned int* geoD,
                              unsigned int* neighborX,
                              unsigned int* neighborY,
                              unsigned int* neighborZ,
                              unsigned int size_Mat,
                              unsigned int numberOfThreads,
                              real* DD7,
                              bool isEvenTimestep)
{
   	vf::cuda::CudaGrid grid = vf::cuda::CudaGrid(numberOfThreads, size_Mat);

	CalcConc7<<< grid.grid, grid.threads >>> (Conc,
                                          geoD,
                                          neighborX,
                                          neighborY,
                                          neighborZ,
                                          size_Mat,
                                          DD7,
                                          isEvenTimestep);
	getLastCudaError("CalcConc7 execution failed");
}
//////////////////////////////////////////////////////////////////////////
void PlaneConcThS7(real* Conc,
							  int* kPC,
							  unsigned int numberOfPointskPC,
							  unsigned int* geoD,
							  unsigned int* neighborX,
							  unsigned int* neighborY,
							  unsigned int* neighborZ,
							  unsigned int size_Mat,
                              unsigned int numberOfThreads,
							  real* DD7,
							  bool isEvenTimestep)
{
   	vf::cuda::CudaGrid grid = vf::cuda::CudaGrid(numberOfThreads, numberOfPointskPC);

	GetPlaneConc7<<< grid.grid, grid.threads >>> (	Conc,
												kPC,
												numberOfPointskPC,
												geoD,
												neighborX,
												neighborY,
												neighborZ,
												size_Mat,
												DD7,
												isEvenTimestep);
	getLastCudaError("GetPlaneConc7 execution failed");
}
//////////////////////////////////////////////////////////////////////////
void PlaneConcThS27(real* Conc,
							   int* kPC,
							   unsigned int numberOfPointskPC,
							   unsigned int* geoD,
							   unsigned int* neighborX,
							   unsigned int* neighborY,
							   unsigned int* neighborZ,
							   unsigned int size_Mat,
                               unsigned int numberOfThreads,
							   real* DD27,
							   bool isEvenTimestep)
{
   	vf::cuda::CudaGrid grid = vf::cuda::CudaGrid(numberOfThreads, numberOfPointskPC);

	GetPlaneConc27<<< grid.grid, grid.threads >>> (	Conc,
												kPC,
												numberOfPointskPC,
												geoD,
												neighborX,
												neighborY,
												neighborZ,
												size_Mat,
												DD27,
												isEvenTimestep);
	getLastCudaError("GetPlaneConc27 execution failed");
}
//////////////////////////////////////////////////////////////////////////
void CalcConcentration27( unsigned int numberOfThreads,
                                     real* Conc,
                                     unsigned int* geoD,
                                     unsigned int* neighborX,
                                     unsigned int* neighborY,
                                     unsigned int* neighborZ,
                                     unsigned int size_Mat,
                                     real* DD27,
                                     bool isEvenTimestep)
{
   	vf::cuda::CudaGrid grid = vf::cuda::CudaGrid(numberOfThreads, size_Mat);

	CalcConc27<<< grid.grid, grid.threads >>> (  Conc,
                                             geoD,
                                             neighborX,
                                             neighborY,
                                             neighborZ,
                                             size_Mat,
                                             DD27,
                                             isEvenTimestep);
	getLastCudaError("CalcConc27 execution failed");
}
//////////////////////////////////////////////////////////////////////////
void CalcMedSP27(  real* vxD,
                              real* vyD,
                              real* vzD,
                              real* rhoD,
                              real* pressD,
                              unsigned int* geoD,
                              unsigned int* neighborX,
                              unsigned int* neighborY,
                              unsigned int* neighborZ,
                              unsigned int size_Mat,
                              unsigned int numberOfThreads,
                              real* DD,
                              bool isEvenTimestep)
{
   	vf::cuda::CudaGrid grid = vf::cuda::CudaGrid(numberOfThreads, size_Mat);

	LBCalcMedSP27<<< grid.grid, grid.threads >>> (   vxD,
                                             vyD,
                                             vzD,
                                             rhoD,
                                             pressD,
                                             geoD,
                                             neighborX,
                                             neighborY,
                                             neighborZ,
                                             size_Mat,
                                             DD,
                                             isEvenTimestep);
	getLastCudaError("LBCalcMedSP27 execution failed");
}
//////////////////////////////////////////////////////////////////////////
void CalcMedCompSP27(  real* vxD,
								  real* vyD,
								  real* vzD,
								  real* rhoD,
								  real* pressD,
								  unsigned int* geoD,
								  unsigned int* neighborX,
								  unsigned int* neighborY,
								  unsigned int* neighborZ,
								  unsigned int size_Mat,
								  unsigned int numberOfThreads,
								  real* DD,
								  bool isEvenTimestep)
{
   	vf::cuda::CudaGrid grid = vf::cuda::CudaGrid(numberOfThreads, size_Mat);

	LBCalcMedCompSP27<<< grid.grid, grid.threads >>> (   vxD,
												 vyD,
												 vzD,
												 rhoD,
												 pressD,
												 geoD,
												 neighborX,
												 neighborY,
												 neighborZ,
												 size_Mat,
												 DD,
												 isEvenTimestep);
	getLastCudaError("LBCalcMedSP27 execution failed");
}
//////////////////////////////////////////////////////////////////////////
void CalcMedCompAD27(
	real* vxD,
	real* vyD,
	real* vzD,
	real* rhoD,
	real* pressD,
	real* concD,
	unsigned int* geoD,
	unsigned int* neighborX,
	unsigned int* neighborY,
	unsigned int* neighborZ,
	unsigned int size_Mat,
	unsigned int numberOfThreads,
	real* DD,
	real* DD_AD,
	bool isEvenTimestep)
{
   	vf::cuda::CudaGrid grid = vf::cuda::CudaGrid(numberOfThreads, size_Mat);

	LBCalcMedCompAD27 <<< grid.grid, grid.threads >>> (
		vxD,
		vyD,
		vzD,
		rhoD,
		pressD,
		concD,
		geoD,
		neighborX,
		neighborY,
		neighborZ,
		size_Mat,
		DD,
		DD_AD,
		isEvenTimestep);
	getLastCudaError("LBCalcMedAD27 execution failed");
}
//////////////////////////////////////////////////////////////////////////
void CalcMacMedSP27(  real* vxD,
                                 real* vyD,
                                 real* vzD,
                                 real* rhoD,
                                 real* pressD,
                                 unsigned int* geoD,
                                 unsigned int* neighborX,
                                 unsigned int* neighborY,
                                 unsigned int* neighborZ,
                                 unsigned int tdiff,
                                 unsigned int size_Mat,
                                 unsigned int numberOfThreads,
                                 bool isEvenTimestep)
{
   	vf::cuda::CudaGrid grid = vf::cuda::CudaGrid(numberOfThreads, size_Mat);

	LBCalcMacMedSP27<<< grid.grid, grid.threads >>> (   vxD,
                                                vyD,
                                                vzD,
                                                rhoD,
                                                pressD,
                                                geoD,
                                                neighborX,
                                                neighborY,
                                                neighborZ,
                                                tdiff,
                                                size_Mat,
                                                isEvenTimestep);
	getLastCudaError("LBCalcMacMedSP27 execution failed");
}
//////////////////////////////////////////////////////////////////////////
void ResetMedianValuesSP27(
	real* vxD,
	real* vyD,
	real* vzD,
	real* rhoD,
	real* pressD,
	unsigned int size_Mat,
	unsigned int numberOfThreads,
	bool isEvenTimestep)
{
   vf::cuda::CudaGrid grid = vf::cuda::CudaGrid(numberOfThreads, size_Mat);


	LBResetMedianValuesSP27 << < grid.grid, grid.threads >> > (
		vxD,
		vyD,
		vzD,
		rhoD,
		pressD,
		size_Mat,
		isEvenTimestep);
	getLastCudaError("LBResetMedianValuesSP27 execution failed");
}
//////////////////////////////////////////////////////////////////////////
void ResetMedianValuesAD27(
	real* vxD,
	real* vyD,
	real* vzD,
	real* rhoD,
	real* pressD,
	real* concD,
	unsigned int size_Mat,
	unsigned int numberOfThreads,
	bool isEvenTimestep)
{
	vf::cuda::CudaGrid grid = vf::cuda::CudaGrid(numberOfThreads, size_Mat);

	LBResetMedianValuesAD27 << < grid.grid, grid.threads >> > (
		vxD,
		vyD,
		vzD,
		rhoD,
		pressD,
		concD,
		size_Mat,
		isEvenTimestep);
	getLastCudaError("LBResetMedianValuesAD27 execution failed");
}
//////////////////////////////////////////////////////////////////////////
void Calc2ndMomentsIncompSP27(real* kxyFromfcNEQ,
										 real* kyzFromfcNEQ,
										 real* kxzFromfcNEQ,
										 real* kxxMyyFromfcNEQ,
										 real* kxxMzzFromfcNEQ,
										 unsigned int* geoD,
										 unsigned int* neighborX,
										 unsigned int* neighborY,
										 unsigned int* neighborZ,
										 unsigned int size_Mat,
										 unsigned int numberOfThreads,
										 real* DD,
										 bool isEvenTimestep)
{
   	vf::cuda::CudaGrid grid = vf::cuda::CudaGrid(numberOfThreads, size_Mat);

	LBCalc2ndMomentsIncompSP27<<< grid.grid, grid.threads >>> (  kxyFromfcNEQ,
														 kyzFromfcNEQ,
														 kxzFromfcNEQ,
														 kxxMyyFromfcNEQ,
														 kxxMzzFromfcNEQ,
														 geoD,
														 neighborX,
														 neighborY,
														 neighborZ,
														 size_Mat,
														 DD,
														 isEvenTimestep);
	getLastCudaError("LBCalc2ndMomentsIncompSP27 execution failed");
}
//////////////////////////////////////////////////////////////////////////
void Calc2ndMomentsCompSP27( real* kxyFromfcNEQ,
										real* kyzFromfcNEQ,
										real* kxzFromfcNEQ,
										real* kxxMyyFromfcNEQ,
										real* kxxMzzFromfcNEQ,
										unsigned int* geoD,
										unsigned int* neighborX,
										unsigned int* neighborY,
										unsigned int* neighborZ,
										unsigned int size_Mat,
										unsigned int numberOfThreads,
										real* DD,
										bool isEvenTimestep)
{
   	vf::cuda::CudaGrid grid = vf::cuda::CudaGrid(numberOfThreads, size_Mat);

	LBCalc2ndMomentsCompSP27<<< grid.grid, grid.threads >>> (kxyFromfcNEQ,
													 kyzFromfcNEQ,
													 kxzFromfcNEQ,
													 kxxMyyFromfcNEQ,
													 kxxMzzFromfcNEQ,
													 geoD,
													 neighborX,
													 neighborY,
													 neighborZ,
													 size_Mat,
													 DD,
													 isEvenTimestep);
	getLastCudaError("LBCalc2ndMomentsCompSP27 execution failed");
}
//////////////////////////////////////////////////////////////////////////
void Calc3rdMomentsIncompSP27(real* CUMbbb,
										 real* CUMabc,
										 real* CUMbac,
										 real* CUMbca,
										 real* CUMcba,
										 real* CUMacb,
										 real* CUMcab,
										 unsigned int* geoD,
										 unsigned int* neighborX,
										 unsigned int* neighborY,
										 unsigned int* neighborZ,
										 unsigned int size_Mat,
										 unsigned int numberOfThreads,
										 real* DD,
										 bool isEvenTimestep)
{
   	vf::cuda::CudaGrid grid = vf::cuda::CudaGrid(numberOfThreads, size_Mat);

	LBCalc3rdMomentsIncompSP27<<< grid.grid, grid.threads >>> (  CUMbbb,
														 CUMabc,
														 CUMbac,
														 CUMbca,
														 CUMcba,
														 CUMacb,
														 CUMcab,
														 geoD,
														 neighborX,
														 neighborY,
														 neighborZ,
														 DD,
														 size_Mat,
														 isEvenTimestep);
	getLastCudaError("LBCalc3rdMomentsIncompSP27 execution failed");
}
//////////////////////////////////////////////////////////////////////////
void Calc3rdMomentsCompSP27( real* CUMbbb,
										real* CUMabc,
										real* CUMbac,
										real* CUMbca,
										real* CUMcba,
										real* CUMacb,
										real* CUMcab,
										unsigned int* geoD,
										unsigned int* neighborX,
										unsigned int* neighborY,
										unsigned int* neighborZ,
										unsigned int size_Mat,
										unsigned int numberOfThreads,
										real* DD,
										bool isEvenTimestep)
{
	vf::cuda::CudaGrid grid = vf::cuda::CudaGrid(numberOfThreads, size_Mat);

	LBCalc3rdMomentsCompSP27<<< grid.grid, grid.threads >>> (CUMbbb,
													 CUMabc,
													 CUMbac,
													 CUMbca,
													 CUMcba,
													 CUMacb,
													 CUMcab,
													 geoD,
													 neighborX,
													 neighborY,
													 neighborZ,
													 DD,
													 size_Mat,
													 isEvenTimestep);
	getLastCudaError("LBCalc3rdMomentsCompSP27 execution failed");
}
//////////////////////////////////////////////////////////////////////////
void CalcHigherMomentsIncompSP27(real* CUMcbb,
											real* CUMbcb,
											real* CUMbbc,
											real* CUMcca,
											real* CUMcac,
											real* CUMacc,
											real* CUMbcc,
											real* CUMcbc,
											real* CUMccb,
											real* CUMccc,
											unsigned int* geoD,
											unsigned int* neighborX,
											unsigned int* neighborY,
											unsigned int* neighborZ,
											unsigned int size_Mat,
											unsigned int numberOfThreads,
											real* DD,
											bool isEvenTimestep)
{
   	vf::cuda::CudaGrid grid = vf::cuda::CudaGrid(numberOfThreads, size_Mat);

	LBCalcHigherMomentsIncompSP27<<< grid.grid, grid.threads >>> (CUMcbb,
														  CUMbcb,
														  CUMbbc,
														  CUMcca,
														  CUMcac,
														  CUMacc,
														  CUMbcc,
														  CUMcbc,
														  CUMccb,
														  CUMccc,
														  geoD,
														  neighborX,
														  neighborY,
														  neighborZ,
														  DD,
														  size_Mat,
														  isEvenTimestep);
	getLastCudaError("LBCalcHigherMomentsIncompSP27 execution failed");
}
//////////////////////////////////////////////////////////////////////////
void CalcHigherMomentsCompSP27(  real* CUMcbb,
											real* CUMbcb,
											real* CUMbbc,
											real* CUMcca,
											real* CUMcac,
											real* CUMacc,
											real* CUMbcc,
											real* CUMcbc,
											real* CUMccb,
											real* CUMccc,
											unsigned int* geoD,
											unsigned int* neighborX,
											unsigned int* neighborY,
											unsigned int* neighborZ,
											unsigned int size_Mat,
											unsigned int numberOfThreads,
											real* DD,
											bool isEvenTimestep)
{
   	vf::cuda::CudaGrid grid = vf::cuda::CudaGrid(numberOfThreads, size_Mat);

	LBCalcHigherMomentsCompSP27<<< grid.grid, grid.threads >>> (  CUMcbb,
														  CUMbcb,
														  CUMbbc,
														  CUMcca,
														  CUMcac,
														  CUMacc,
														  CUMbcc,
														  CUMcbc,
														  CUMccb,
														  CUMccc,
														  geoD,
														  neighborX,
														  neighborY,
														  neighborZ,
														  DD,
														  size_Mat,
														  isEvenTimestep);
	getLastCudaError("LBCalcHigherMomentsCompSP27 execution failed");
}
//////////////////////////////////////////////////////////////////////////
void LBCalcMeasurePoints27(real* vxMP,
                                      real* vyMP,
                                      real* vzMP,
                                      real* rhoMP,
                                      unsigned int* kMP,
                                      unsigned int numberOfPointskMP,
                                      unsigned int MPClockCycle,
                                      unsigned int t,
                                      unsigned int* geoD,
                                      unsigned int* neighborX,
                                      unsigned int* neighborY,
                                      unsigned int* neighborZ,
                                      unsigned int size_Mat,
                                      real* DD,
                                      unsigned int numberOfThreads,
                                      bool isEvenTimestep)
{
   	vf::cuda::CudaGrid grid = vf::cuda::CudaGrid(numberOfThreads, numberOfPointskMP);

	LBCalcMeasurePoints<<< grid.grid, grid.threads >>> (vxMP,
                                                vyMP,
                                                vzMP,
                                                rhoMP,
                                                kMP,
                                                numberOfPointskMP,
                                                MPClockCycle,
                                                t,
                                                geoD,
                                                neighborX,
                                                neighborY,
                                                neighborZ,
                                                size_Mat,
                                                DD,
                                                isEvenTimestep);
	getLastCudaError("LBCalcMeasurePoints execution failed");
}
//////////////////////////////////////////////////////////////////////////
void BcPress27( int nx,
                           int ny,
                           int tz,
                           unsigned int grid_nx,
                           unsigned int grid_ny,
                           unsigned int* bcMatD,
                           unsigned int* neighborX,
                           unsigned int* neighborY,
                           unsigned int* neighborZ,
                           real* DD,
                           unsigned int size_Mat,
                           bool isEvenTimestep)
{
	dim3 threads       ( grid_nx, 1, 1 );
	dim3 grid          ( grid_ny, 1 );

	LB_BC_Press_East27<<< grid, threads >>> ( nx,
                                                ny,
                                                tz,
                                                bcMatD,
                                                neighborX,
                                                neighborY,
                                                neighborZ,
                                                DD,
                                                size_Mat,
                                                isEvenTimestep);
	getLastCudaError("LB_BC_Press_East27 execution failed");
}
//////////////////////////////////////////////////////////////////////////
void BcVel27(int nx,
                        int ny,
                        int nz,
                        int itz,
                        unsigned int grid_nx,
                        unsigned int grid_ny,
                        unsigned int* bcMatD,
                        unsigned int* neighborX,
                        unsigned int* neighborY,
                        unsigned int* neighborZ,
                        real* DD,
                        unsigned int size_Mat,
                        bool isEvenTimestep,
                        real u0x,
                        real om)
{
	dim3 threads       ( grid_nx, 1, 1 );
	dim3 grid          ( grid_ny, 1 );

	LB_BC_Vel_West_27<<< grid, threads >>> (  nx,
                                                ny,
                                                nz,
                                                itz,
                                                bcMatD,
                                                neighborX,
                                                neighborY,
                                                neighborZ,
                                                DD,
                                                size_Mat,
                                                isEvenTimestep,
                                                u0x,
                                                grid_nx,
                                                grid_ny,
                                                om);
	getLastCudaError("LB_BC_Vel_West_27 execution failed");
}
//////////////////////////////////////////////////////////////////////////
void QADPressDev7( unsigned int numberOfThreads,
                              real* DD,
                              real* DD7,
                              real* temp,
                              real* velo,
                              real diffusivity,
                              int* k_Q,
                              real* QQ,
                              unsigned int numberOfBCnodes,
                              real om1,
                              unsigned int* neighborX,
                              unsigned int* neighborY,
                              unsigned int* neighborZ,
                              unsigned int size_Mat,
                              bool isEvenTimestep)
{
   	vf::cuda::CudaGrid grid = vf::cuda::CudaGrid(numberOfThreads, numberOfBCnodes);

      QADPress7<<< grid.grid, grid.threads >>>( DD,
                                       DD7,
                                       temp,
                                       velo,
                                       diffusivity,
                                       k_Q,
                                       QQ,
                                       numberOfBCnodes,
                                       om1,
                                       neighborX,
                                       neighborY,
                                       neighborZ,
                                       size_Mat,
                                       isEvenTimestep);
	getLastCudaError("QADPress7 execution failed");
}
//////////////////////////////////////////////////////////////////////////
void QADPressDev27(unsigned int numberOfThreads,
                              real* DD,
                              real* DD27,
                              real* temp,
                              real* velo,
                              real diffusivity,
                              int* k_Q,
                              real* QQ,
                              unsigned int numberOfBCnodes,
                              real om1,
                              unsigned int* neighborX,
                              unsigned int* neighborY,
                              unsigned int* neighborZ,
                              unsigned int size_Mat,
                              bool isEvenTimestep)
{
   	vf::cuda::CudaGrid grid = vf::cuda::CudaGrid(numberOfThreads, numberOfBCnodes);

      QADPress27<<< grid.grid, grid.threads >>>(   DD,
                                          DD27,
                                          temp,
                                          velo,
                                          diffusivity,
                                          k_Q,
                                          QQ,
                                          numberOfBCnodes,
                                          om1,
                                          neighborX,
                                          neighborY,
                                          neighborZ,
                                          size_Mat,
                                          isEvenTimestep);
	getLastCudaError("QADPress27 execution failed");
}
//////////////////////////////////////////////////////////////////////////
void QADPressNEQNeighborDev27(
											unsigned int numberOfThreads,
											real* DD,
											real* DD27,
											int* k_Q,
											int* k_N,
											int numberOfBCnodes,
											unsigned int* neighborX,
											unsigned int* neighborY,
											unsigned int* neighborZ,
											unsigned int size_Mat,
											bool isEvenTimestep
										)
{

	vf::cuda::CudaGrid grid = vf::cuda::CudaGrid(numberOfThreads, numberOfBCnodes);

	QADPressNEQNeighbor27<<< grid.grid, grid.threads >>>(
												DD,
												DD27,
												k_Q,
												k_N,
												numberOfBCnodes,
												neighborX,
												neighborY,
												neighborZ,
												size_Mat,
												isEvenTimestep
											  );
   	getLastCudaError("QADPressNEQNeighbor27 execution failed");
}
//////////////////////////////////////////////////////////////////////////
void QADVelDev7(unsigned int numberOfThreads,
                           real* DD,
                           real* DD7,
                           real* temp,
                           real* velo,
                           real diffusivity,
                           int* k_Q,
                           real* QQ,
                           unsigned int numberOfBCnodes,
                           real om1,
                           unsigned int* neighborX,
                           unsigned int* neighborY,
                           unsigned int* neighborZ,
                           unsigned int size_Mat,
                           bool isEvenTimestep)
{
	vf::cuda::CudaGrid grid = vf::cuda::CudaGrid(numberOfThreads, numberOfBCnodes);

      QADVel7<<< grid.grid, grid.threads >>> (  
                                       DD,
                                       DD7,
                                       temp,
                                       velo,
                                       diffusivity,
                                       k_Q,
                                       QQ,
                                       numberOfBCnodes,
                                       om1,
                                       neighborX,
                                       neighborY,
                                       neighborZ,
                                       size_Mat,
                                       isEvenTimestep);
	getLastCudaError("QADVel7 execution failed");
}
//////////////////////////////////////////////////////////////////////////
void QADVelDev27(  unsigned int numberOfThreads,
                              real* DD,
                              real* DD27,
                              real* temp,
                              real* velo,
                              real diffusivity,
                              int* k_Q,
                              real* QQ,
                              unsigned int numberOfBCnodes,
                              real om1,
                              unsigned int* neighborX,
                              unsigned int* neighborY,
                              unsigned int* neighborZ,
                              unsigned int size_Mat,
                              bool isEvenTimestep)
{
   vf::cuda::CudaGrid grid = vf::cuda::CudaGrid(numberOfThreads, numberOfBCnodes);

      QADVel27<<< grid.grid, grid.threads >>> ( DD,
                                      DD27,
                                      temp,
                                      velo,
                                      diffusivity,
                                      k_Q,
                                      QQ,
                                      numberOfBCnodes,
                                      om1,
                                      neighborX,
                                      neighborY,
                                      neighborZ,
                                      size_Mat,
                                      isEvenTimestep);
      getLastCudaError("QADVel27 execution failed");
}
//////////////////////////////////////////////////////////////////////////
void QADDev7(unsigned int numberOfThreads,
                        real* DD,
                        real* DD7,
                        real* temp,
                        real diffusivity,
                        int* k_Q,
                        real* QQ,
                        unsigned int numberOfBCnodes,
                        real om1,
                        unsigned int* neighborX,
                        unsigned int* neighborY,
                        unsigned int* neighborZ,
                        unsigned int size_Mat,
                        bool isEvenTimestep)
{
	vf::cuda::CudaGrid grid = vf::cuda::CudaGrid(numberOfThreads, numberOfBCnodes);

      QAD7<<< grid.grid, grid.threads >>> (     DD,
                                       DD7,
                                       temp,
                                       diffusivity,
                                       k_Q,
                                       QQ,
                                       numberOfBCnodes,
                                       om1,
                                       neighborX,
                                       neighborY,
                                       neighborZ,
                                       size_Mat,
                                       isEvenTimestep);
      getLastCudaError("QAD7 execution failed");
}


//////////////////////////////////////////////////////////////////////////
// Other advection diffusion kernels are in kernel factory :(
void FactorizedCentralMomentsAdvectionDiffusionDeviceKernel(
   uint numberOfThreads,
   real omegaDiffusivity,
   uint* typeOfGridNode,
   uint* neighborX,
   uint* neighborY,
   uint* neighborZ,
   real* distributions,
   real* distributionsAD,
   int size_Mat,
   real* forces,
   bool isEvenTimestep)
{
   int Grid = (size_Mat / numberOfThreads) + 1;
   dim3 grid(Grid, 1, 1);
   dim3 threads(numberOfThreads, 1, 1);

   Factorized_Central_Moments_Advection_Diffusion_Device_Kernel <<< grid, threads >>> (
      omegaDiffusivity,
      typeOfGridNode,
      neighborX,
      neighborY,
      neighborZ,
      distributions,
      distributionsAD,
      size_Mat,
      forces,
      isEvenTimestep);
   getLastCudaError("Factorized_Central_Moments_Advection_Diffusion_Device_Kernel execution failed");
}

//////////////////////////////////////////////////////////////////////////
void ADSlipVelDevComp(
	uint numberOfThreads,
	real * normalX,
	real * normalY,
	real * normalZ,
	real * distributions,
	real * distributionsAD,
	int* QindexArray,
	real * Qarrays,
	uint numberOfBCnodes,
	real omegaDiffusivity,
	uint * neighborX,
	uint * neighborY,
	uint * neighborZ,
	uint size_Mat,
	bool isEvenTimestep)
{
   	vf::cuda::CudaGrid grid = vf::cuda::CudaGrid(numberOfThreads, numberOfBCnodes);

	AD_SlipVelDeviceComp << < grid.grid, grid.threads >> > (
		normalX,
		normalY,
		normalZ,
		distributions,
		distributionsAD,
		QindexArray,
		Qarrays,
		numberOfBCnodes,
		omegaDiffusivity,
		neighborX,
		neighborY,
		neighborZ,
		size_Mat,
		isEvenTimestep);
	getLastCudaError("AD_SlipVelDeviceComp execution failed");
}
//////////////////////////////////////////////////////////////////////////

void QADDirichletDev27( unsigned int numberOfThreads,
								   real* DD,
								   real* DD27,
								   real* temp,
								   real diffusivity,
								   int* k_Q,
								   real* QQ,
								   unsigned int numberOfBCnodes,
								   real om1,
								   unsigned int* neighborX,
								   unsigned int* neighborY,
								   unsigned int* neighborZ,
								   unsigned int size_Mat,
								   bool isEvenTimestep)
{
   	vf::cuda::CudaGrid grid = vf::cuda::CudaGrid(numberOfThreads, numberOfBCnodes);

      QADDirichlet27<<< grid.grid, grid.threads >>> (
											   DD,
											   DD27,
											   temp,
											   diffusivity,
											   k_Q,
											   QQ,
											   numberOfBCnodes,
											   om1,
											   neighborX,
											   neighborY,
											   neighborZ,
											   size_Mat,
											   isEvenTimestep);
      getLastCudaError("QADDirichletDev27 execution failed");
}
//////////////////////////////////////////////////////////////////////////
void QADBBDev27(unsigned int numberOfThreads,
                           real* DD,
                           real* DD27,
                           real* temp,
                           real diffusivity,
                           int* k_Q,
                           real* QQ,
                           unsigned int numberOfBCnodes,
                           real om1,
                           unsigned int* neighborX,
                           unsigned int* neighborY,
                           unsigned int* neighborZ,
                           unsigned int size_Mat,
                           bool isEvenTimestep)
{
   vf::cuda::CudaGrid grid = vf::cuda::CudaGrid(numberOfThreads, numberOfBCnodes);

      QADBB27<<< grid.grid, grid.threads >>> (  DD,
                                       DD27,
                                       temp,
                                       diffusivity,
                                       k_Q,
                                       QQ,
                                       numberOfBCnodes,
                                       om1,
                                       neighborX,
                                       neighborY,
                                       neighborZ,
                                       size_Mat,
                                       isEvenTimestep);
      getLastCudaError("QADBB27 execution failed");
}
//////////////////////////////////////////////////////////////////////////
void QNoSlipADincompDev7(unsigned int numberOfThreads,
									real* DD,
									real* DD7,
									real* temp,
									real diffusivity,
									int* k_Q,
									real* QQ,
									unsigned int numberOfBCnodes,
									real om1,
									unsigned int* neighborX,
									unsigned int* neighborY,
									unsigned int* neighborZ,
									unsigned int size_Mat,
									bool isEvenTimestep)
{
   vf::cuda::CudaGrid grid = vf::cuda::CudaGrid(numberOfThreads, numberOfBCnodes);

      QNoSlipADincomp7<<< grid.grid, grid.threads >>> (
											   DD,
											   DD7,
											   temp,
											   diffusivity,
											   k_Q,
											   QQ,
											   numberOfBCnodes,
											   om1,
											   neighborX,
											   neighborY,
											   neighborZ,
											   size_Mat,
											   isEvenTimestep);
      getLastCudaError("QNoSlipADincomp7 execution failed");
}
//////////////////////////////////////////////////////////////////////////
void QNoSlipADincompDev27(  unsigned int numberOfThreads,
									   real* DD,
									   real* DD27,
									   real* temp,
									   real diffusivity,
									   int* k_Q,
									   real* QQ,
									   unsigned int numberOfBCnodes,
									   real om1,
									   unsigned int* neighborX,
									   unsigned int* neighborY,
									   unsigned int* neighborZ,
									   unsigned int size_Mat,
									   bool isEvenTimestep)
{
   vf::cuda::CudaGrid grid = vf::cuda::CudaGrid(numberOfThreads, numberOfBCnodes);

      QNoSlipADincomp27<<< grid.grid, grid.threads >>> (
											   DD,
											   DD27,
											   temp,
											   diffusivity,
											   k_Q,
											   QQ,
											   numberOfBCnodes,
											   om1,
											   neighborX,
											   neighborY,
											   neighborZ,
											   size_Mat,
											   isEvenTimestep);
      getLastCudaError("QNoSlipADincomp27 execution failed");
}
//////////////////////////////////////////////////////////////////////////
void QADVeloIncompDev7( unsigned int numberOfThreads,
								   real* DD,
								   real* DD7,
								   real* temp,
								   real* velo,
								   real diffusivity,
								   int* k_Q,
								   real* QQ,
								   unsigned int numberOfBCnodes,
								   real om1,
								   unsigned int* neighborX,
								   unsigned int* neighborY,
								   unsigned int* neighborZ,
								   unsigned int size_Mat,
								   bool isEvenTimestep)
{
   vf::cuda::CudaGrid grid = vf::cuda::CudaGrid(numberOfThreads, numberOfBCnodes);

      QADVeloIncomp7<<< grid.grid, grid.threads >>> ( DD,
	  										   DD7,
											   temp,
											   velo,
											   diffusivity,
											   k_Q,
											   QQ,
											   numberOfBCnodes,
											   om1,
											   neighborX,
											   neighborY,
											   neighborZ,
											   size_Mat,
											   isEvenTimestep);
      getLastCudaError("QADVeloIncomp7 execution failed");
}
//////////////////////////////////////////////////////////////////////////
void QADVeloIncompDev27(   unsigned int numberOfThreads,
									  real* DD,
									  real* DD27,
									  real* temp,
									  real* velo,
									  real diffusivity,
									  int* k_Q,
									  real* QQ,
									  unsigned int numberOfBCnodes,
									  real om1,
									  unsigned int* neighborX,
									  unsigned int* neighborY,
									  unsigned int* neighborZ,
									  unsigned int size_Mat,
									  bool isEvenTimestep)
{
   vf::cuda::CudaGrid grid = vf::cuda::CudaGrid(numberOfThreads, numberOfBCnodes);

      QADVeloIncomp27<<< grid.grid, grid.threads >>> (
											  DD,
											  DD27,
											  temp,
											  velo,
											  diffusivity,
											  k_Q,
											  QQ,
											  numberOfBCnodes,
											  om1,
											  neighborX,
											  neighborY,
											  neighborZ,
											  size_Mat,
											  isEvenTimestep);
      getLastCudaError("QADVeloIncomp27 execution failed");
}
//////////////////////////////////////////////////////////////////////////
void QADPressIncompDev7( unsigned int numberOfThreads,
									  real* DD,
									  real* DD7,
									  real* temp,
									  real* velo,
									  real diffusivity,
									  int* k_Q,
									  real* QQ,
									  unsigned int numberOfBCnodes,
									  real om1,
									  unsigned int* neighborX,
									  unsigned int* neighborY,
									  unsigned int* neighborZ,
									  unsigned int size_Mat,
									  bool isEvenTimestep)
{
   vf::cuda::CudaGrid grid = vf::cuda::CudaGrid(numberOfThreads, numberOfBCnodes);

      QADPressIncomp7<<< grid.grid, grid.threads >>>(
											   DD,
											   DD7,
											   temp,
											   velo,
											   diffusivity,
											   k_Q,
											   QQ,
											   numberOfBCnodes,
											   om1,
											   neighborX,
											   neighborY,
											   neighborZ,
											   size_Mat,
											   isEvenTimestep);
      getLastCudaError("QADPressIncomp7 execution failed");
}
//////////////////////////////////////////////////////////////////////////
void QADPressIncompDev27(  unsigned int numberOfThreads,
									  real* DD,
									  real* DD27,
									  real* temp,
									  real* velo,
									  real diffusivity,
									  int* k_Q,
									  real* QQ,
									  unsigned int numberOfBCnodes,
									  real om1,
									  unsigned int* neighborX,
									  unsigned int* neighborY,
									  unsigned int* neighborZ,
									  unsigned int size_Mat,
									  bool isEvenTimestep)
{
   vf::cuda::CudaGrid grid = vf::cuda::CudaGrid(numberOfThreads, numberOfBCnodes);

      QADPressIncomp27<<< grid.grid, grid.threads >>>(DD, 
	  										  DD27, 
											  temp,
											  velo,
											  diffusivity,
											  k_Q,
											  QQ,
											  numberOfBCnodes,
											  om1,
											  neighborX,
											  neighborY,
											  neighborZ,
											  size_Mat,
											  isEvenTimestep);
      getLastCudaError("QADPressIncomp27 execution failed");
}
//////////////////////////////////////////////////////////////////////////
void QDev27(LBMSimulationParameter* parameterDevice, QforBoundaryConditions* boundaryCondition)
{
   dim3 grid = vf::cuda::getCudaGrid( parameterDevice->numberofthreads,  boundaryCondition->numberOfBCnodes);
   dim3 threads(parameterDevice->numberofthreads, 1, 1 );

      QDevice27<<< grid, threads >>> (
            parameterDevice->distributions.f[0],
            boundaryCondition->k,
            boundaryCondition->q27[0],
            boundaryCondition->numberOfBCnodes,
            parameterDevice->omega,
            parameterDevice->neighborX,
            parameterDevice->neighborY,
            parameterDevice->neighborZ,
            parameterDevice->numberOfNodes,
            parameterDevice->isEvenTimestep);

      getLastCudaError("QDevice27 execution failed");
}
//////////////////////////////////////////////////////////////////////////
void QDevComp27(LBMSimulationParameter* parameterDevice, QforBoundaryConditions* boundaryCondition)
{
   dim3 grid = vf::cuda::getCudaGrid( parameterDevice->numberofthreads,  boundaryCondition->numberOfBCnodes);
   dim3 threads(parameterDevice->numberofthreads, 1, 1 );

      QDeviceComp27<<< grid, threads >>> (
           parameterDevice->distributions.f[0],
           boundaryCondition->k,
           boundaryCondition->q27[0],
           boundaryCondition->numberOfBCnodes,
           parameterDevice->omega,
           parameterDevice->neighborX,
           parameterDevice->neighborY,
           parameterDevice->neighborZ,
           parameterDevice->numberOfNodes,
           parameterDevice->isEvenTimestep);
      getLastCudaError("QDeviceComp27 execution failed");
}
//////////////////////////////////////////////////////////////////////////
void QDevCompThinWalls27(unsigned int numberOfThreads,
									real* DD,
									int* k_Q,
									real* QQ,
									unsigned int numberOfBCnodes,
									real om1,
									unsigned int* geom,
									unsigned int* neighborX,
									unsigned int* neighborY,
									unsigned int* neighborZ,
									unsigned int* neighborWSB,
									unsigned int size_Mat,
									bool isEvenTimestep)
{
   vf::cuda::CudaGrid grid = vf::cuda::CudaGrid(numberOfThreads, numberOfBCnodes);

   QDeviceCompThinWallsPartOne27 <<< grid.grid, grid.threads >>> (DD,
														 k_Q,
														 QQ,
														 numberOfBCnodes,
														 om1,
														 neighborX,
														 neighborY,
														 neighborZ,
														 size_Mat,
														 isEvenTimestep);
   getLastCudaError("QDeviceCompThinWallsPartOne27 execution failed");

   QThinWallsPartTwo27 <<< grid.grid, grid.threads >>> ( DD,
												k_Q,
												QQ,
												numberOfBCnodes,
												geom,
												neighborX,
												neighborY,
												neighborZ,
												neighborWSB,
												size_Mat,
												isEvenTimestep);
   getLastCudaError("QThinWallsPartTwo27 execution failed");

}
//////////////////////////////////////////////////////////////////////////
void QDev3rdMomentsComp27(LBMSimulationParameter* parameterDevice, QforBoundaryConditions* boundaryCondition)
{
   dim3 grid = vf::cuda::getCudaGrid( parameterDevice->numberofthreads,  boundaryCondition->numberOfBCnodes);
   dim3 threads(parameterDevice->numberofthreads, 1, 1);

   QDevice3rdMomentsComp27<<< grid, threads >>> (
         parameterDevice->distributions.f[0],
         boundaryCondition->k,
         boundaryCondition->q27[0],
         boundaryCondition->numberOfBCnodes,
         parameterDevice->omega,
         parameterDevice->neighborX,
         parameterDevice->neighborY,
         parameterDevice->neighborZ,
         parameterDevice->numberOfNodes,
         parameterDevice->isEvenTimestep);
   getLastCudaError("QDevice3rdMomentsComp27 execution failed");
}
//////////////////////////////////////////////////////////////////////////
void QDevIncompHighNu27( unsigned int numberOfThreads,
									real* DD,
									int* k_Q,
									real* QQ,
									unsigned int numberOfBCnodes,
									real om1,
									unsigned int* neighborX,
									unsigned int* neighborY,
									unsigned int* neighborZ,
									unsigned int size_Mat,
									bool isEvenTimestep)
{
   vf::cuda::CudaGrid grid = vf::cuda::CudaGrid(numberOfThreads, numberOfBCnodes);

      QDeviceIncompHighNu27<<< grid.grid, grid.threads >>> (
												   DD,
												   k_Q,
												   QQ,
												   numberOfBCnodes,
												   om1,
												   neighborX,
												   neighborY,
												   neighborZ,
												   size_Mat,
												   isEvenTimestep);
      getLastCudaError("QDeviceIncompHighNu27 execution failed");
}
//////////////////////////////////////////////////////////////////////////
void QDevCompHighNu27(   unsigned int numberOfThreads,
									real* DD,
									int* k_Q,
									real* QQ,
									unsigned int numberOfBCnodes,
									real om1,
									unsigned int* neighborX,
									unsigned int* neighborY,
									unsigned int* neighborZ,
									unsigned int size_Mat,
									bool isEvenTimestep)
{
   vf::cuda::CudaGrid grid = vf::cuda::CudaGrid(numberOfThreads, numberOfBCnodes);

      QDeviceCompHighNu27<<< grid.grid, grid.threads >>> (
												   DD,
												   k_Q,
												   QQ,
												   numberOfBCnodes,
												   om1,
												   neighborX,
												   neighborY,
												   neighborZ,
												   size_Mat,
												   isEvenTimestep);
      getLastCudaError("QDevice27 execution failed");
}
//////////////////////////////////////////////////////////////////////////
void QVelDevicePlainBB27(LBMSimulationParameter* parameterDevice, QforBoundaryConditions* boundaryCondition)
{
   dim3 grid = vf::cuda::getCudaGrid( parameterDevice->numberofthreads,  boundaryCondition->numberOfBCnodes);
   dim3 threads(parameterDevice->numberofthreads, 1, 1 );

   QVelDevPlainBB27<<< grid, threads >>> (
         boundaryCondition->Vx,
         boundaryCondition->Vy,
         boundaryCondition->Vz,
         parameterDevice->distributions.f[0],
         boundaryCondition->k,
         boundaryCondition->q27[0],
         boundaryCondition->numberOfBCnodes,
         parameterDevice->neighborX,
         parameterDevice->neighborY,
         parameterDevice->neighborZ,
         parameterDevice->numberOfNodes,
         parameterDevice->isEvenTimestep);
   getLastCudaError("QVelDevicePlainBB27 execution failed");
}
//////////////////////////////////////////////////////////////////////////
void QVelDeviceCouette27(unsigned int numberOfThreads,
									real* vx,
									real* vy,
									real* vz,
									real* DD,
									int* k_Q,
									real* QQ,
									unsigned int numberOfBCnodes,
									real om1,
									unsigned int* neighborX,
									unsigned int* neighborY,
									unsigned int* neighborZ,
									unsigned int size_Mat,
									bool isEvenTimestep)
{
   vf::cuda::CudaGrid grid = vf::cuda::CudaGrid(numberOfThreads, numberOfBCnodes);

      QVelDevCouette27<<< grid.grid, grid.threads >>> ( vx,
												vy,
												vz,
												DD,
												k_Q,
												QQ,
												numberOfBCnodes,
												om1,
												neighborX,
												neighborY,
												neighborZ,
												size_Mat,
												isEvenTimestep);
      getLastCudaError("QVelDevicePlainBB27 execution failed");
}
//////////////////////////////////////////////////////////////////////////
void QVelDevice1h27(   unsigned int numberOfThreads,
								  int nx,
								  int ny,
								  real* vx,
								  real* vy,
								  real* vz,
								  real* DD,
								  int* k_Q,
								  real* QQ,
								  unsigned int numberOfBCnodes,
								  real om1,
								  real Phi,
								  real angularVelocity,
								  unsigned int* neighborX,
								  unsigned int* neighborY,
								  unsigned int* neighborZ,
								  real* coordX,
								  real* coordY,
								  real* coordZ,
								  unsigned int size_Mat,
								  bool isEvenTimestep)
{
   vf::cuda::CudaGrid grid = vf::cuda::CudaGrid(numberOfThreads, numberOfBCnodes);

   QVelDev1h27<<< grid.grid, grid.threads >>> (nx,
                                          ny,
                                          vx,
                                          vy,
                                          vz,
                                          DD,
                                          k_Q,
                                          QQ,
                                          numberOfBCnodes,
                                          om1,
										  Phi,
										  angularVelocity,
                                          neighborX,
                                          neighborY,
                                          neighborZ,
										  coordX,
										  coordY,
										  coordZ,
                                          size_Mat,
                                          isEvenTimestep);
      getLastCudaError("QVelDevice27 execution failed");
}
//////////////////////////////////////////////////////////////////////////
void QVelDev27(LBMSimulationParameter* parameterDevice, QforBoundaryConditions* boundaryCondition)
{
   dim3 grid = vf::cuda::getCudaGrid( parameterDevice->numberofthreads,  boundaryCondition->numberOfBCnodes);
   dim3 threads(parameterDevice->numberofthreads, 1, 1 );

      QVelDevice27<<< grid, threads >>> (
            parameterDevice->nx,
            parameterDevice->ny,
            boundaryCondition->Vx,
            boundaryCondition->Vy,
            boundaryCondition->Vz,
            parameterDevice->distributions.f[0],
            boundaryCondition->k,
            boundaryCondition->q27[0],
            boundaryCondition->numberOfBCnodes,
            parameterDevice->omega,
            parameterDevice->neighborX,
            parameterDevice->neighborY,
            parameterDevice->neighborZ,
            parameterDevice->numberOfNodes,
            parameterDevice->isEvenTimestep);
      getLastCudaError("QVelDevice27 execution failed");
}
//////////////////////////////////////////////////////////////////////////
void QVelDevCompPlusSlip27(unsigned int numberOfThreads,
									  real* vx,
									  real* vy,
									  real* vz,
									  real* DD,
									  int* k_Q,
									  real* QQ,
									  unsigned int numberOfBCnodes,
									  real om1,
									  unsigned int* neighborX,
									  unsigned int* neighborY,
									  unsigned int* neighborZ,
									  unsigned int size_Mat,
									  bool isEvenTimestep)
{
   vf::cuda::CudaGrid grid = vf::cuda::CudaGrid(numberOfThreads, numberOfBCnodes);

      QVelDeviceCompPlusSlip27<<< grid.grid, grid.threads >>> (
													  vx,
													  vy,
													  vz,
													  DD,
													  k_Q,
													  QQ,
													  numberOfBCnodes,
													  om1,
													  neighborX,
													  neighborY,
													  neighborZ,
													  size_Mat,
													  isEvenTimestep);
      getLastCudaError("QVelDeviceCompPlusSlip27 execution failed");
}
//////////////////////////////////////////////////////////////////////////
void QVelDevComp27(LBMSimulationParameter* parameterDevice, QforBoundaryConditions* boundaryCondition)
{
   dim3 grid = vf::cuda::getCudaGrid(parameterDevice->numberofthreads,  boundaryCondition->numberOfBCnodes);
   dim3 threads(parameterDevice->numberofthreads, 1, 1 );

   QVelDeviceComp27<<< grid, threads >>> (
            boundaryCondition->Vx,
            boundaryCondition->Vy,
            boundaryCondition->Vz,
            parameterDevice->distributions.f[0],
            boundaryCondition->k,        
            boundaryCondition->q27[0],
            boundaryCondition->numberOfBCnodes,
            parameterDevice->omega,
            parameterDevice->neighborX,
            parameterDevice->neighborY,
            parameterDevice->neighborZ,
            parameterDevice->numberOfNodes,
            parameterDevice->isEvenTimestep);
   getLastCudaError("QVelDeviceComp27 execution failed");
}
//////////////////////////////////////////////////////////////////////////
void QVelDevCompThinWalls27(unsigned int numberOfThreads,
							           real* vx,
							           real* vy,
							           real* vz,
							           real* DD,
							           int* k_Q,
							           real* QQ,
							           unsigned int numberOfBCnodes,
							           real om1,
									     unsigned int* geom,
							           unsigned int* neighborX,
							           unsigned int* neighborY,
							           unsigned int* neighborZ,
									     unsigned int* neighborWSB,
							           unsigned int size_Mat,
							           bool isEvenTimestep)
{
   vf::cuda::CudaGrid grid = vf::cuda::CudaGrid(numberOfThreads, numberOfBCnodes);

   QVelDeviceCompThinWallsPartOne27<<< grid.grid, grid.threads >>> (vx,
											                  vy,
											                  vz,
											                  DD,
											                  k_Q,
											                  QQ,
											                  numberOfBCnodes,
											                  om1,
											                  neighborX,
											                  neighborY,
											                  neighborZ,
											                  size_Mat,
											                  isEvenTimestep);
   getLastCudaError("QVelDeviceCompThinWallsPartOne27 execution failed");

	QThinWallsPartTwo27 <<< grid.grid, grid.threads >>> (
       DD,
       k_Q,
       QQ,
       numberOfBCnodes,
       geom,
       neighborX,
       neighborY,
       neighborZ,
       neighborWSB,
       size_Mat,
       isEvenTimestep);
   getLastCudaError("QThinWallsPartTwo27 execution failed");
}

void QVelDevCompZeroPress27(LBMSimulationParameter* parameterDevice, QforBoundaryConditions* boundaryCondition)
{
   dim3 grid = vf::cuda::getCudaGrid( parameterDevice->numberofthreads,  boundaryCondition->numberOfBCnodes);
   dim3 threads(parameterDevice->numberofthreads, 1, 1 );

   QVelDeviceCompZeroPress27<<< grid, threads >>> (
            boundaryCondition->Vx,
            boundaryCondition->Vy,
            boundaryCondition->Vz,
            parameterDevice->distributions.f[0],
            boundaryCondition->k,
            boundaryCondition->q27[0],
            boundaryCondition->numberOfBCnodes,
            parameterDevice->omega,
            parameterDevice->neighborX,
            parameterDevice->neighborY,
            parameterDevice->neighborZ,
            parameterDevice->numberOfNodes,
            parameterDevice->isEvenTimestep);
   getLastCudaError("QVelDeviceCompZeroPress27 execution failed");
}
//////////////////////////////////////////////////////////////////////////
void QVelDevIncompHighNu27(unsigned int numberOfThreads,
									  real* vx,
									  real* vy,
									  real* vz,
									  real* DD,
									  int* k_Q,
									  real* QQ,
									  unsigned int numberOfBCnodes,
									  real om1,
									  unsigned int* neighborX,
									  unsigned int* neighborY,
									  unsigned int* neighborZ,
									  unsigned int size_Mat,
									  bool isEvenTimestep)
{
   vf::cuda::CudaGrid grid = vf::cuda::CudaGrid(numberOfThreads, numberOfBCnodes);

      QVelDeviceIncompHighNu27<<< grid.grid, grid.threads >>> (
													  vx,
													  vy,
													  vz,
													  DD,
													  k_Q,
													  QQ,
													  numberOfBCnodes,
													  om1,
													  neighborX,
													  neighborY,
													  neighborZ,
													  size_Mat,
													  isEvenTimestep);
      getLastCudaError("QVelDeviceIncompHighNu27 execution failed");
}
//////////////////////////////////////////////////////////////////////////
void QVelDevCompHighNu27(  unsigned int numberOfThreads,
									  real* vx,
									  real* vy,
									  real* vz,
									  real* DD,
									  int* k_Q,
									  real* QQ,
									  unsigned int numberOfBCnodes,
									  real om1,
									  unsigned int* neighborX,
									  unsigned int* neighborY,
									  unsigned int* neighborZ,
									  unsigned int size_Mat,
									  bool isEvenTimestep)
{
   vf::cuda::CudaGrid grid = vf::cuda::CudaGrid(numberOfThreads, numberOfBCnodes);

      QVelDeviceCompHighNu27<<< grid.grid, grid.threads >>> (
													  vx,
													  vy,
													  vz,
													  DD,
													  k_Q,
													  QQ,
													  numberOfBCnodes,
													  om1,
													  neighborX,
													  neighborY,
													  neighborZ,
													  size_Mat,
													  isEvenTimestep);
      getLastCudaError("QVelDeviceComp27 execution failed");
}
//////////////////////////////////////////////////////////////////////////
void QVeloDevEQ27(unsigned int numberOfThreads,
							 real* VeloX,
							 real* VeloY,
							 real* VeloZ,
							 real* DD,
							 int* k_Q,
							 int numberOfBCnodes,
							 real om1,
							 unsigned int* neighborX,
							 unsigned int* neighborY,
							 unsigned int* neighborZ,
							 unsigned int size_Mat,
							 bool isEvenTimestep)
{
   vf::cuda::CudaGrid grid = vf::cuda::CudaGrid(numberOfThreads, numberOfBCnodes);

   QVeloDeviceEQ27<<< grid.grid, grid.threads >>> (VeloX,
											 VeloY,
											 VeloZ,
											 DD,
											 k_Q,
											 numberOfBCnodes,
											 om1,
											 neighborX,
											 neighborY,
											 neighborZ,
											 size_Mat,
											 isEvenTimestep);
      getLastCudaError("QVeloDeviceEQ27 execution failed");
}
//////////////////////////////////////////////////////////////////////////
void QVeloStreetDevEQ27(
	uint  numberOfThreads,
	real* veloXfraction,
	real* veloYfraction,
	int*  naschVelo,
	real* DD,
	int*  naschIndex,
	int   numberOfStreetNodes,
	real  velocityRatio,
	uint* neighborX,
	uint* neighborY,
	uint* neighborZ,
	uint  size_Mat,
	bool  isEvenTimestep)
{
   vf::cuda::CudaGrid grid = vf::cuda::CudaGrid(numberOfThreads, numberOfStreetNodes);

	QVeloStreetDeviceEQ27 << < grid.grid, grid.threads >> > (
		veloXfraction,
		veloYfraction,
		naschVelo,
		DD,
		naschIndex,
		numberOfStreetNodes,
		velocityRatio,
		neighborX,
		neighborY,
		neighborZ,
		size_Mat,
		isEvenTimestep);
	getLastCudaError("QVeloStreetDeviceEQ27 execution failed");
}
//////////////////////////////////////////////////////////////////////////
void QSlipDev27(LBMSimulationParameter* parameterDevice, QforBoundaryConditions* boundaryCondition)
{
   dim3 grid = vf::cuda::getCudaGrid( parameterDevice->numberofthreads, boundaryCondition->numberOfBCnodes);
   dim3 threads(parameterDevice->numberofthreads, 1, 1 );

   QSlipDevice27<<< grid, threads >>> (
         parameterDevice->distributions.f[0],
         boundaryCondition->k,
         boundaryCondition->q27[0],
         boundaryCondition->numberOfBCnodes,
         parameterDevice->omega,
         parameterDevice->neighborX,
         parameterDevice->neighborY,
         parameterDevice->neighborZ,
         parameterDevice->numberOfNodes,
         parameterDevice->isEvenTimestep);
   getLastCudaError("QSlipDevice27 execution failed");
}
//////////////////////////////////////////////////////////////////////////
void QSlipDevCompTurbulentViscosity27(LBMSimulationParameter* parameterDevice, QforBoundaryConditions* boundaryCondition)
{
   dim3 grid = vf::cuda::getCudaGrid( parameterDevice->numberofthreads, boundaryCondition->numberOfBCnodes);
   dim3 threads(parameterDevice->numberofthreads, 1, 1 );
   
   QSlipDeviceComp27TurbViscosity<<< grid, threads >>> (
         parameterDevice->distributions.f[0],
         boundaryCondition->k,
         boundaryCondition->q27[0],
         boundaryCondition->numberOfBCnodes,
         parameterDevice->omega,
         parameterDevice->neighborX,
         parameterDevice->neighborY,
         parameterDevice->neighborZ,
         parameterDevice->turbViscosity,
         parameterDevice->numberOfNodes,
         parameterDevice->isEvenTimestep);
   getLastCudaError("QSlipDeviceComp27TurbViscosity execution failed");
}
//////////////////////////////////////////////////////////////////////////
void QSlipPressureDevCompTurbulentViscosity27(LBMSimulationParameter* parameterDevice, QforBoundaryConditions* boundaryCondition)
{
   dim3 grid = vf::cuda::getCudaGrid( parameterDevice->numberofthreads, boundaryCondition->numberOfBCnodes);
   dim3 threads(parameterDevice->numberofthreads, 1, 1 );

   QSlipPressureDeviceComp27TurbViscosity<<< grid, threads >>> (
         parameterDevice->distributions.f[0],
         boundaryCondition->k,
         boundaryCondition->q27[0],
         boundaryCondition->numberOfBCnodes,
         parameterDevice->omega,
         parameterDevice->neighborX,
         parameterDevice->neighborY,
         parameterDevice->neighborZ,
         parameterDevice->turbViscosity,
         parameterDevice->numberOfNodes,
         parameterDevice->isEvenTimestep);
   getLastCudaError("QSlipDeviceComp27TurbViscosity execution failed");
}
//////////////////////////////////////////////////////////////////////////
void QSlipDevComp27(LBMSimulationParameter* parameterDevice, QforBoundaryConditions* boundaryCondition)
{
   dim3 grid = vf::cuda::getCudaGrid( parameterDevice->numberofthreads, boundaryCondition->numberOfBCnodes);
   dim3 threads(parameterDevice->numberofthreads, 1, 1 );
   
   QSlipDeviceComp27<<< grid, threads >>> (
         parameterDevice->distributions.f[0],
         boundaryCondition->k,
         boundaryCondition->q27[0],
         boundaryCondition->numberOfBCnodes,
         parameterDevice->omega,
         parameterDevice->neighborX,
         parameterDevice->neighborY,
         parameterDevice->neighborZ,
         parameterDevice->numberOfNodes,
         parameterDevice->isEvenTimestep);
   getLastCudaError("QSlipDeviceComp27 execution failed");
}
//////////////////////////////////////////////////////////////////////////
void BBSlipDevComp27(LBMSimulationParameter* parameterDevice, QforBoundaryConditions* boundaryCondition)
{
   dim3 grid = vf::cuda::getCudaGrid( parameterDevice->numberofthreads, boundaryCondition->numberOfBCnodes);
   dim3 threads(parameterDevice->numberofthreads, 1, 1 );

   QSlipDeviceComp27<<< grid, threads >>> (
         parameterDevice->distributions.f[0],
         boundaryCondition->k,
         boundaryCondition->q27[0],
         boundaryCondition->numberOfBCnodes,
         parameterDevice->omega,
         parameterDevice->neighborX,
         parameterDevice->neighborY,
         parameterDevice->neighborZ,
         parameterDevice->numberOfNodes,
         parameterDevice->isEvenTimestep);
   getLastCudaError("BBSlipDeviceComp27 execution failed");
}
//////////////////////////////////////////////////////////////////////////
void QSlipGeomDevComp27(unsigned int numberOfThreads,
								   real* DD,
								   int* k_Q,
								   real* QQ,
								   unsigned int numberOfBCnodes,
								   real om1,
								   real* NormalX,
								   real* NormalY,
								   real* NormalZ,
								   unsigned int* neighborX,
								   unsigned int* neighborY,
								   unsigned int* neighborZ,
								   unsigned int size_Mat,
								   bool isEvenTimestep)
{
	vf::cuda::CudaGrid grid(numberOfThreads, numberOfBCnodes);

   QSlipGeomDeviceComp27<<< grid.grid, grid.threads >>> (DD,
												   k_Q,
												   QQ,
												   numberOfBCnodes,
												   om1,
												   NormalX,
												   NormalY,
												   NormalZ,
												   neighborX,
												   neighborY,
												   neighborZ,
												   size_Mat,
												   isEvenTimestep);
   getLastCudaError("QSlipGeomDeviceComp27 execution failed");
}
//////////////////////////////////////////////////////////////////////////
void QSlipNormDevComp27(unsigned int numberOfThreads,
								   real* DD,
								   int* k_Q,
								   real* QQ,
								   unsigned int numberOfBCnodes,
								   real om1,
								   real* NormalX,
								   real* NormalY,
								   real* NormalZ,
								   unsigned int* neighborX,
								   unsigned int* neighborY,
								   unsigned int* neighborZ,
								   unsigned int size_Mat,
								   bool isEvenTimestep)
{
   vf::cuda::CudaGrid grid = vf::cuda::CudaGrid(numberOfThreads, numberOfBCnodes);

   QSlipNormDeviceComp27<<< grid.grid, grid.threads >>> (DD,
												   k_Q,
												   QQ,
												   numberOfBCnodes,
												   om1,
												   NormalX,
												   NormalY,
												   NormalZ,
												   neighborX,
												   neighborY,
												   neighborZ,
												   size_Mat,
												   isEvenTimestep);
      getLastCudaError("QSlipGeomDeviceComp27 execution failed");
}
//////////////////////////////////////////////////////////////////////////
void QStressDevComp27(Parameter *para,  QforBoundaryConditions* boundaryCondition, const int level)
{
   dim3 grid = vf::cuda::getCudaGrid(  para->getParD(level)->numberofthreads, boundaryCondition->numberOfBCnodes);
   dim3 threads(para->getParD(level)->numberofthreads, 1, 1 );

      QStressDeviceComp27<<< grid, threads >>> (
         para->getParD(level)->distributions.f[0],
         boundaryCondition->k,
         boundaryCondition->kN,
         boundaryCondition->q27[0],
         boundaryCondition->numberOfBCnodes,
         para->getParD(level)->omega,
         para->getParD(level)->turbViscosity,
         para->getParD(level)->velocityX,
         para->getParD(level)->velocityY,
         para->getParD(level)->velocityY,
         boundaryCondition->normalX,
         boundaryCondition->normalY,
         boundaryCondition->normalZ,
         boundaryCondition->Vx,
         boundaryCondition->Vy,
         boundaryCondition->Vz,
         boundaryCondition->Vx1,
         boundaryCondition->Vy1,
         boundaryCondition->Vz1,
         para->getParD(level)->wallModel.samplingOffset,
         para->getParD(level)->wallModel.z0,
         para->getHasWallModelMonitor(),
         para->getParD(level)->wallModel.u_star,
         para->getParD(level)->wallModel.Fx,
         para->getParD(level)->wallModel.Fy,
         para->getParD(level)->wallModel.Fz,
         para->getParD(level)->neighborX,
         para->getParD(level)->neighborY,
         para->getParD(level)->neighborZ,
         para->getParD(level)->numberOfNodes,
         para->getParD(level)->isEvenTimestep);
      getLastCudaError("QSlipDeviceComp27 execution failed");
}

//////////////////////////////////////////////////////////////////////////
void BBStressDev27(Parameter *para,  QforBoundaryConditions* boundaryCondition, const int level)
{
   dim3 grid = vf::cuda::getCudaGrid( para->getParD(level)->numberofthreads, boundaryCondition->numberOfBCnodes);
   dim3 threads(para->getParD(level)->numberofthreads, 1, 1 );

   BBStressDevice27<<< grid, threads >>> (
      para->getParD(level)->distributions.f[0],
      boundaryCondition->k,
      boundaryCondition->kN,
      boundaryCondition->q27[0],
      boundaryCondition->numberOfBCnodes,
      para->getParD(level)->velocityX,
      para->getParD(level)->velocityY,
      para->getParD(level)->velocityY,
      boundaryCondition->normalX,
      boundaryCondition->normalY,
      boundaryCondition->normalZ,
      boundaryCondition->Vx,
      boundaryCondition->Vy,
      boundaryCondition->Vz,
      boundaryCondition->Vx1,
      boundaryCondition->Vy1,
      boundaryCondition->Vz1,
      para->getParD(level)->wallModel.samplingOffset,
      para->getParD(level)->wallModel.z0,
      para->getHasWallModelMonitor(),
      para->getParD(level)->wallModel.u_star,
      para->getParD(level)->wallModel.Fx,
      para->getParD(level)->wallModel.Fy,
      para->getParD(level)->wallModel.Fz,
      para->getParD(level)->neighborX,
      para->getParD(level)->neighborY,
      para->getParD(level)->neighborZ,
      para->getParD(level)->numberOfNodes,
      para->getParD(level)->isEvenTimestep);
      getLastCudaError("BBStressDevice27 execution failed");
}

//////////////////////////////////////////////////////////////////////////
void BBStressPressureDev27(Parameter *para,  QforBoundaryConditions* boundaryCondition, const int level)
{
   dim3 grid = vf::cuda::getCudaGrid( para->getParD(level)->numberofthreads, boundaryCondition->numberOfBCnodes);
   dim3 threads(para->getParD(level)->numberofthreads, 1, 1 );

   BBStressPressureDevice27<<< grid, threads >>> (
      para->getParD(level)->distributions.f[0],
      boundaryCondition->k,
      boundaryCondition->kN,
      boundaryCondition->q27[0],
      boundaryCondition->numberOfBCnodes,
      para->getParD(level)->velocityX,
      para->getParD(level)->velocityY,
      para->getParD(level)->velocityY,
      boundaryCondition->normalX,
      boundaryCondition->normalY,
      boundaryCondition->normalZ,
      boundaryCondition->Vx,
      boundaryCondition->Vy,
      boundaryCondition->Vz,
      boundaryCondition->Vx1,
      boundaryCondition->Vy1,
      boundaryCondition->Vz1,
      para->getParD(level)->wallModel.samplingOffset,
      para->getParD(level)->wallModel.z0,
      para->getHasWallModelMonitor(),
      para->getParD(level)->wallModel.u_star,
      para->getParD(level)->wallModel.Fx,
      para->getParD(level)->wallModel.Fy,
      para->getParD(level)->wallModel.Fz,
      para->getParD(level)->neighborX,
      para->getParD(level)->neighborY,
      para->getParD(level)->neighborZ,
      para->getParD(level)->numberOfNodes,
      para->getParD(level)->isEvenTimestep);
      getLastCudaError("BBStressDevice27 execution failed");
}

//////////////////////////////////////////////////////////////////////////
void QPressDev27(LBMSimulationParameter* parameterDevice, QforBoundaryConditions* boundaryCondition)
{
   dim3 grid = vf::cuda::getCudaGrid( parameterDevice->numberofthreads,  boundaryCondition->numberOfBCnodes);
   dim3 threads(parameterDevice->numberofthreads, 1, 1 );

   QPressDevice27<<< grid, threads >>> (
      boundaryCondition->RhoBC,
      parameterDevice->distributions.f[0],
      boundaryCondition->k,
      boundaryCondition->q27[0],
      boundaryCondition->numberOfBCnodes,
      parameterDevice->omega,
      parameterDevice->neighborX,
      parameterDevice->neighborY,
      parameterDevice->neighborZ,
      parameterDevice->numberOfNodes,
      parameterDevice->isEvenTimestep);
   getLastCudaError("QPressDevice27 execution failed");
}
//////////////////////////////////////////////////////////////////////////
void QPressDevAntiBB27(  unsigned int numberOfThreads,
                                    real* rhoBC,
									real* vx,
									real* vy,
									real* vz,
									real* DD,
									int* k_Q,
									real* QQ,
									int numberOfBCnodes,
									real om1,
									unsigned int* neighborX,
									unsigned int* neighborY,
									unsigned int* neighborZ,
									unsigned int size_Mat,
									bool isEvenTimestep)
{
   vf::cuda::CudaGrid grid = vf::cuda::CudaGrid(numberOfThreads, numberOfBCnodes);

   QPressDeviceAntiBB27<<< grid.grid, grid.threads >>>( rhoBC,
												vx,
												vy,
												vz,
												DD,
												k_Q,
												QQ,
												numberOfBCnodes,
												om1,
												neighborX,
												neighborY,
												neighborZ,
												size_Mat,
												isEvenTimestep);
   getLastCudaError("QPressDeviceAntiBB27 execution failed");
}
//////////////////////////////////////////////////////////////////////////
void QPressDevFixBackflow27( unsigned int numberOfThreads,
                                        real* rhoBC,
                                        real* DD,
                                        int* k_Q,
                                        unsigned int numberOfBCnodes,
                                        real om1,
                                        unsigned int* neighborX,
                                        unsigned int* neighborY,
                                        unsigned int* neighborZ,
                                        unsigned int size_Mat,
                                        bool isEvenTimestep)
{
   vf::cuda::CudaGrid grid = vf::cuda::CudaGrid(numberOfThreads, numberOfBCnodes);

   QPressDeviceFixBackflow27<<< grid.grid, grid.threads >>> (  rhoBC,
                                                         DD,
                                                         k_Q,
                                                         numberOfBCnodes,
                                                         om1,
                                                         neighborX,
                                                         neighborY,
                                                         neighborZ,
                                                         size_Mat,
                                                         isEvenTimestep);
   getLastCudaError("QPressDeviceFixBackflow27 execution failed");
}
//////////////////////////////////////////////////////////////////////////
void QPressDevDirDepBot27(  unsigned int numberOfThreads,
                                       real* rhoBC,
                                       real* DD,
                                       int* k_Q,
                                       unsigned int numberOfBCnodes,
                                       real om1,
                                       unsigned int* neighborX,
                                       unsigned int* neighborY,
                                       unsigned int* neighborZ,
                                       unsigned int size_Mat,
                                       bool isEvenTimestep)
{
   vf::cuda::CudaGrid grid = vf::cuda::CudaGrid(numberOfThreads, numberOfBCnodes);

   QPressDeviceDirDepBot27<<< grid.grid, grid.threads >>> ( rhoBC,
                                                      DD,
                                                      k_Q,
                                                      numberOfBCnodes,
                                                      om1,
                                                      neighborX,
                                                      neighborY,
                                                      neighborZ,
                                                      size_Mat,
                                                      isEvenTimestep);
   getLastCudaError("QPressDeviceDirDepBot27 execution failed");
}
//////////////////////////////////////////////////////////////////////////
void QPressNoRhoDev27(LBMSimulationParameter* parameterDevice, QforBoundaryConditions* boundaryCondition)
{
   dim3 grid = vf::cuda::getCudaGrid( parameterDevice->numberofthreads,  boundaryCondition->numberOfBCnodes);
   dim3 threads(parameterDevice->numberofthreads, 1, 1 );

   QPressNoRhoDevice27<<< grid, threads >>> (
         boundaryCondition->RhoBC,
         parameterDevice->distributions.f[0],
         boundaryCondition->k,
         boundaryCondition->kN,
         boundaryCondition->numberOfBCnodes,
         parameterDevice->omega,
         parameterDevice->neighborX,
         parameterDevice->neighborY,
         parameterDevice->neighborZ,
         parameterDevice->numberOfNodes,
         parameterDevice->isEvenTimestep,
         vf::lbm::dir::DIR_P00);
   getLastCudaError("QPressNoRhoDevice27 execution failed");
}
//////////////////////////////////////////////////////////////////////////
void QPressZeroRhoOutflowDev27(LBMSimulationParameter* parameterDevice, QforBoundaryConditions* boundaryCondition)
{
   dim3 grid = vf::cuda::getCudaGrid( parameterDevice->numberofthreads,  boundaryCondition->numberOfBCnodes);
   dim3 threads(parameterDevice->numberofthreads, 1, 1 );

   QPressZeroRhoOutflowDevice27<<< grid, threads >>> (
         boundaryCondition->RhoBC,
         parameterDevice->distributions.f[0],
         boundaryCondition->k,
         boundaryCondition->kN,
         boundaryCondition->numberOfBCnodes,
         parameterDevice->omega,
         parameterDevice->neighborX,
         parameterDevice->neighborY,
         parameterDevice->neighborZ,
         parameterDevice->numberOfNodes,
         parameterDevice->isEvenTimestep,
         vf::lbm::dir::DIR_P00,
         parameterDevice->outflowPressureCorrectionFactor);
   getLastCudaError("QPressZeroRhoOutflowDev27 execution failed");
}
//////////////////////////////////////////////////////////////////////////
void QInflowScaleByPressDev27(LBMSimulationParameter* parameterDevice, QforBoundaryConditions* boundaryCondition)
{
   dim3 grid = vf::cuda::getCudaGrid( parameterDevice->numberofthreads,  boundaryCondition->numberOfBCnodes);
   dim3 threads(parameterDevice->numberofthreads, 1, 1 );

   QInflowScaleByPressDevice27<<< grid, threads >>> (
           boundaryCondition->RhoBC,
           parameterDevice->distributions.f[0],
           boundaryCondition->k,
           boundaryCondition->kN,
           boundaryCondition->numberOfBCnodes,
           parameterDevice->omega,
           parameterDevice->neighborX,
           parameterDevice->neighborY,
           parameterDevice->neighborZ,
           parameterDevice->numberOfNodes,
           parameterDevice->isEvenTimestep);
   getLastCudaError("QInflowScaleByPressDevice27 execution failed");
}
//////////////////////////////////////////////////////////////////////////
void QPressDevOld27(  unsigned int numberOfThreads,
                                     real* rhoBC,
                                     real* DD,
                                     int* k_Q,
                                     int* k_N,
                                     unsigned int numberOfBCnodes,
                                     real om1,
                                     unsigned int* neighborX,
                                     unsigned int* neighborY,
                                     unsigned int* neighborZ,
                                     unsigned int size_Mat,
                                     bool isEvenTimestep)
{
   vf::cuda::CudaGrid grid = vf::cuda::CudaGrid(numberOfThreads, numberOfBCnodes);

   QPressDeviceOld27<<< grid.grid, grid.threads >>> ( rhoBC,
                                                DD,
                                                k_Q,
                                                k_N,
                                                numberOfBCnodes,
                                                om1,
                                                neighborX,
                                                neighborY,
                                                neighborZ,
                                                size_Mat,
                                                isEvenTimestep);
   getLastCudaError("QPressDeviceOld27 execution failed");
}
//////////////////////////////////////////////////////////////////////////
void QPressDevIncompNEQ27(LBMSimulationParameter* parameterDevice, QforBoundaryConditions* boundaryCondition)
{
   dim3 grid = vf::cuda::getCudaGrid( parameterDevice->numberofthreads,  boundaryCondition->numberOfBCnodes);
   dim3 threads(parameterDevice->numberofthreads, 1, 1 );

   QPressDeviceIncompNEQ27<<< grid, threads >>> (
         boundaryCondition->RhoBC,
         parameterDevice->distributions.f[0],
         boundaryCondition->k,
         boundaryCondition->kN,
         boundaryCondition->numberOfBCnodes,
         parameterDevice->omega,
         parameterDevice->neighborX,
         parameterDevice->neighborY,
         parameterDevice->neighborZ,
         parameterDevice->numberOfNodes,
         parameterDevice->isEvenTimestep);
   getLastCudaError("QPressDeviceIncompNEQ27 execution failed");
}
//////////////////////////////////////////////////////////////////////////
void QPressDevNEQ27(LBMSimulationParameter* parameterDevice, QforBoundaryConditions* boundaryCondition)
{
   dim3 grid = vf::cuda::getCudaGrid( parameterDevice->numberofthreads,  boundaryCondition->numberOfBCnodes);
   dim3 threads(parameterDevice->numberofthreads, 1, 1 );

   QPressDeviceNEQ27<<< grid, threads >>> (
        boundaryCondition->RhoBC,
        parameterDevice->distributions.f[0],
        boundaryCondition->k,
        boundaryCondition->kN,
        boundaryCondition->numberOfBCnodes,
        parameterDevice->omega,
        parameterDevice->neighborX,
        parameterDevice->neighborY,
        parameterDevice->neighborZ,
        parameterDevice->numberOfNodes,
        parameterDevice->isEvenTimestep);
   getLastCudaError("QPressDevNEQ27 execution failed");
}
//////////////////////////////////////////////////////////////////////////
void QPressDevEQZ27(LBMSimulationParameter* parameterDevice, QforBoundaryConditions* boundaryCondition)
{
   dim3 grid = vf::cuda::getCudaGrid( parameterDevice->numberofthreads,  boundaryCondition->numberOfBCnodes);
   dim3 threads(parameterDevice->numberofthreads, 1, 1 );

      QPressDeviceEQZ27<<< grid, threads >>> (
            boundaryCondition->RhoBC,
            parameterDevice->distributions.f[0],
            boundaryCondition->k,
            boundaryCondition->kN,
            parameterDevice->kDistTestRE.f[0],
            boundaryCondition->numberOfBCnodes,
            parameterDevice->omega,
            parameterDevice->neighborX,
            parameterDevice->neighborY,
            parameterDevice->neighborZ,
            parameterDevice->numberOfNodes,
            parameterDevice->isEvenTimestep);
      getLastCudaError("QPressDeviceEQZ27 execution failed");
}
//////////////////////////////////////////////////////////////////////////
void QPressDevZero27(unsigned int numberOfThreads,
                                real* DD,
                                int* k_Q,
                                unsigned int numberOfBCnodes,
                                unsigned int* neighborX,
                                unsigned int* neighborY,
                                unsigned int* neighborZ,
                                unsigned int size_Mat,
                                bool isEvenTimestep)
{
   vf::cuda::CudaGrid grid = vf::cuda::CudaGrid(numberOfThreads, numberOfBCnodes);

   QPressDeviceZero27<<< grid.grid, grid.threads >>> (DD,
                                                k_Q,
                                                numberOfBCnodes,
                                                neighborX,
                                                neighborY,
                                                neighborZ,
                                                size_Mat,
                                                isEvenTimestep);
   getLastCudaError("QPressDeviceOld27 execution failed");
}
//////////////////////////////////////////////////////////////////////////
void QPressDevFake27(     unsigned int numberOfThreads,
                                     real* rhoBC,
                                     real* DD,
                                     int* k_Q,
                                     int* k_N,
                                     unsigned int numberOfBCnodes,
                                     real om1,
                                     unsigned int* neighborX,
                                     unsigned int* neighborY,
                                     unsigned int* neighborZ,
                                     unsigned int size_Mat,
                                     bool isEvenTimestep)
{
   vf::cuda::CudaGrid grid = vf::cuda::CudaGrid(numberOfThreads, numberOfBCnodes);


      QPressDeviceFake27<<< grid.grid, grid.threads >>> (rhoBC,
                                                DD,
                                                k_Q,
                                                k_N,
                                                numberOfBCnodes,
                                                om1,
                                                neighborX,
                                                neighborY,
                                                neighborZ,
                                                size_Mat,
                                                isEvenTimestep);
      getLastCudaError("QPressDeviceFake27 execution failed");
}
//////////////////////////////////////////////////////////////////////////
void BBDev27(LBMSimulationParameter* parameterDevice, QforBoundaryConditions* boundaryCondition)
{
   dim3 grid = vf::cuda::getCudaGrid( parameterDevice->numberofthreads,  boundaryCondition->numberOfBCnodes);
   dim3 threads(parameterDevice->numberofthreads, 1, 1 );

   BBDevice27<<< grid, threads >>> (
         parameterDevice->distributions.f[0],
         boundaryCondition->k,
         boundaryCondition->q27[0],
         boundaryCondition->numberOfBCnodes,
         parameterDevice->neighborX,
         parameterDevice->neighborY,
         parameterDevice->neighborZ,
         parameterDevice->numberOfNodes,
         parameterDevice->isEvenTimestep);
   getLastCudaError("BBDevice27 execution failed");
}
//////////////////////////////////////////////////////////////////////////
void QPressDev27_IntBB(  unsigned int numberOfThreads,
									real* rho,
									real* DD,
									int* k_Q,
									real* QQ,
									unsigned int numberOfBCnodes,
									real om1,
									unsigned int* neighborX,
									unsigned int* neighborY,
									unsigned int* neighborZ,
									unsigned int size_Mat,
									bool isEvenTimestep)
{
   vf::cuda::CudaGrid grid = vf::cuda::CudaGrid(numberOfThreads, numberOfBCnodes);

	QPressDevice27_IntBB<<< grid.grid, grid.threads >>> (rho,
													DD,
													k_Q,
													QQ,
													numberOfBCnodes,
													om1,
													neighborX,
													neighborY,
													neighborZ,
													size_Mat,
													isEvenTimestep);
	getLastCudaError("QPressDevice27_IntBB execution failed");
}
// TODO: https://git.rz.tu-bs.de/irmb/VirtualFluids_dev/-/issues/29
//////////////////////////////////////////////////////////////////////////
void PressSchlaffer27(unsigned int numberOfThreads,
                                 real* rhoBC,
                                 real* DD,
                                 real* vx0,
                                 real* vy0,
                                 real* vz0,
                                 real* deltaVz0,
                                 int* k_Q,
                                 int* k_N,
                                 int numberOfBCnodes,
                                 real om1,
                                 unsigned int* neighborX,
                                 unsigned int* neighborY,
                                 unsigned int* neighborZ,
                                 unsigned int size_Mat,
                                 bool isEvenTimestep)
{
   vf::cuda::CudaGrid grid = vf::cuda::CudaGrid(numberOfThreads, numberOfBCnodes);

   PressSchlaff27<<< grid.grid, grid.threads >>>(  rhoBC,
                                             DD,
                                             vx0,
                                             vy0,
                                             vz0,
                                             deltaVz0,
                                             k_Q,
                                             k_N,
                                             numberOfBCnodes,
                                             om1,
                                             neighborX,
                                             neighborY,
                                             neighborZ,
                                             size_Mat,
                                             isEvenTimestep);
   getLastCudaError("PressSchlaff27 execution failed");
}
// TODO: https://git.rz.tu-bs.de/irmb/VirtualFluids_dev/-/issues/29
//////////////////////////////////////////////////////////////////////////
void VelSchlaffer27(  unsigned int numberOfThreads,
                                 int t,
                                 real* DD,
                                 real* vz0,
                                 real* deltaVz0,
                                 int* k_Q,
                                 int* k_N,
                                 int numberOfBCnodes,
                                 real om1,
                                 unsigned int* neighborX,
                                 unsigned int* neighborY,
                                 unsigned int* neighborZ,
                                 unsigned int size_Mat,
                                 bool isEvenTimestep)
{
   vf::cuda::CudaGrid grid = vf::cuda::CudaGrid(numberOfThreads, numberOfBCnodes);

   VelSchlaff27<<< grid.grid, grid.threads >>>( t,
                                          DD,
                                          vz0,
                                          deltaVz0,
                                          k_Q,
                                          k_N,
                                          numberOfBCnodes,
                                          om1,
                                          neighborX,
                                          neighborY,
                                          neighborZ,
                                          size_Mat,
                                          isEvenTimestep);
      getLastCudaError("VelSchlaff27 execution failed");
}
//////////////////////////////////////////////////////////////////////////
void QPrecursorDevCompZeroPress(LBMSimulationParameter* parameterDevice, QforPrecursorBoundaryConditions* boundaryCondition, real tRatio, real velocityRatio)
{

	vf::cuda::CudaGrid grid = vf::cuda::CudaGrid(parameterDevice->numberofthreads, boundaryCondition->numberOfBCnodes);

	QPrecursorDeviceCompZeroPress<<< grid.grid, grid.threads >>>(boundaryCondition->k, boundaryCondition->numberOfBCnodes, boundaryCondition->numberOfPrecursorNodes, boundaryCondition->sizeQ, parameterDevice->omega, 
		parameterDevice->distributions.f[0], boundaryCondition->q27[0],
		parameterDevice->neighborX, parameterDevice->neighborY, parameterDevice->neighborZ,
		boundaryCondition->planeNeighborNT, boundaryCondition->planeNeighborNB, boundaryCondition->planeNeighborST, boundaryCondition->planeNeighborSB,
		boundaryCondition->weightsNT, boundaryCondition->weightsNB, boundaryCondition->weightsST, boundaryCondition->weightsSB,
		boundaryCondition->last, boundaryCondition->current,
		boundaryCondition->velocityX, boundaryCondition->velocityY, boundaryCondition->velocityZ, 
		tRatio, velocityRatio, parameterDevice->numberOfNodes, parameterDevice->isEvenTimestep);
	getLastCudaError("QPrecursorDeviceCompZeroPress execution failed"); 

}
//////////////////////////////////////////////////////////////////////////
void PrecursorDevEQ27( LBMSimulationParameter* parameterDevice, QforPrecursorBoundaryConditions* boundaryCondition, real tRatio, real velocityRatio)
{

	vf::cuda::CudaGrid grid = vf::cuda::CudaGrid(parameterDevice->numberofthreads, boundaryCondition->numberOfBCnodes);

	PrecursorDeviceEQ27<<< grid.grid, grid.threads >>>(boundaryCondition->k, boundaryCondition->numberOfBCnodes, boundaryCondition->numberOfPrecursorNodes, parameterDevice->omega, parameterDevice->distributions.f[0], 
		parameterDevice->neighborX, parameterDevice->neighborX, parameterDevice->neighborX,
		boundaryCondition->planeNeighborNT, boundaryCondition->planeNeighborNB, boundaryCondition->planeNeighborST, boundaryCondition->planeNeighborSB,
		boundaryCondition->weightsNT, boundaryCondition->weightsNB, boundaryCondition->weightsST, boundaryCondition->weightsSB,
		boundaryCondition->last, boundaryCondition->current,
		boundaryCondition->velocityX, boundaryCondition->velocityY, boundaryCondition->velocityZ, 
		tRatio, velocityRatio, parameterDevice->numberOfNodes, parameterDevice->isEvenTimestep);
	getLastCudaError("PrecursorDeviceEQ27 execution failed"); 

}
//////////////////////////////////////////////////////////////////////////
void PrecursorDevDistributions( LBMSimulationParameter* parameterDevice, QforPrecursorBoundaryConditions* boundaryCondition, real tRatio, real velocityRatio)
{

	vf::cuda::CudaGrid grid = vf::cuda::CudaGrid(parameterDevice->numberofthreads, boundaryCondition->numberOfBCnodes);

	PrecursorDeviceDistributions<<< grid.grid, grid.threads >>>(boundaryCondition->k, boundaryCondition->numberOfBCnodes, boundaryCondition->numberOfPrecursorNodes, parameterDevice->distributions.f[0],
		parameterDevice->neighborX, parameterDevice->neighborY, parameterDevice->neighborZ,
		boundaryCondition->planeNeighborNT, boundaryCondition->planeNeighborNB, boundaryCondition->planeNeighborST, boundaryCondition->planeNeighborSB,
		boundaryCondition->weightsNT, boundaryCondition->weightsNB, boundaryCondition->weightsST, boundaryCondition->weightsSB,
		boundaryCondition->last, boundaryCondition->current,
		tRatio, parameterDevice->numberOfNodes, parameterDevice->isEvenTimestep);
	getLastCudaError("QPrecursorDeviceCompZeroPress execution failed"); 

}

//////////////////////////////////////////////////////////////////////////
void QPrecursorDevDistributions( LBMSimulationParameter* parameterDevice, QforPrecursorBoundaryConditions* boundaryCondition, real tRatio, real velocityRatio)
{

	vf::cuda::CudaGrid grid = vf::cuda::CudaGrid(parameterDevice->numberofthreads, boundaryCondition->numberOfBCnodes);

	QPrecursorDeviceDistributions<<< grid.grid, grid.threads >>>(boundaryCondition->k, boundaryCondition->q27[0], boundaryCondition->sizeQ, boundaryCondition->numberOfBCnodes, boundaryCondition->numberOfPrecursorNodes, parameterDevice->distributions.f[0],
		parameterDevice->neighborX, parameterDevice->neighborY, parameterDevice->neighborZ,
		boundaryCondition->planeNeighborNT, boundaryCondition->planeNeighborNB, boundaryCondition->planeNeighborST, boundaryCondition->planeNeighborSB,
		boundaryCondition->weightsNT, boundaryCondition->weightsNB, boundaryCondition->weightsST, boundaryCondition->weightsSB,
		boundaryCondition->last, boundaryCondition->current,
		tRatio, parameterDevice->numberOfNodes, parameterDevice->isEvenTimestep);
	getLastCudaError("QPrecursorDeviceCompZeroPress execution failed"); 

}
//////////////////////////////////////////////////////////////////////////
extern "C" void PropVelo(   unsigned int numberOfThreads,
                            unsigned int* neighborX,
                            unsigned int* neighborY,
                            unsigned int* neighborZ,
                            real* rho,
                            real* ux,
                            real* uy,
                            real* uz,
                            int* k_Q,
							unsigned int size_Prop,
                            unsigned int size_Mat,
                            unsigned int* bcMatD,
                            real* DD,
                            bool EvenOrOdd)
{
   vf::cuda::CudaGrid grid = vf::cuda::CudaGrid(numberOfThreads, size_Prop);

      PropellerBC<<< grid.grid, grid.threads >>>(neighborX,
                                       neighborY,
                                       neighborZ,
                                       rho,
                                       ux,
                                       uy,
                                       uz,
									   k_Q,
									   size_Prop,
                                       size_Mat,
									   bcMatD,
                                       DD,
                                       EvenOrOdd);
      getLastCudaError("PropellerBC execution failed");
}
//////////////////////////////////////////////////////////////////////////
void ScaleCF27( real* DC,
                        real* DF,
                        unsigned int* neighborCX,
                        unsigned int* neighborCY,
                        unsigned int* neighborCZ,
                        unsigned int* neighborFX,
                        unsigned int* neighborFY,
                        unsigned int* neighborFZ,
                        unsigned int size_MatC,
                        unsigned int size_MatF,
                        bool isEvenTimestep,
                        unsigned int* posCSWB,
                        unsigned int* posFSWB,
                        unsigned int kCF,
                        real omCoarse,
                        real omFine,
                        real nu,
                        unsigned int nxC,
                        unsigned int nyC,
                        unsigned int nxF,
                        unsigned int nyF,
                        unsigned int numberOfThreads)
{
   vf::cuda::CudaGrid grid = vf::cuda::CudaGrid(numberOfThreads, kCF);
   
      scaleCF27<<< grid.grid, grid.threads >>> ( DC,
                                             DF,
                                             neighborCX,
                                             neighborCY,
                                             neighborCZ,
                                             neighborFX,
                                             neighborFY,
                                             neighborFZ,
                                             size_MatC,
                                             size_MatF,
                                             isEvenTimestep,
                                             posCSWB,
                                             posFSWB,
                                             kCF,
                                             omCoarse,
                                             omFine,
                                             nu,
                                             nxC,
                                             nyC,
                                             nxF,
                                             nyF);
      getLastCudaError("scaleCF27 execution failed");
}
//////////////////////////////////////////////////////////////////////////
void ScaleCFEff27(real* DC,
                             real* DF,
                             unsigned int* neighborCX,
                             unsigned int* neighborCY,
                             unsigned int* neighborCZ,
                             unsigned int* neighborFX,
                             unsigned int* neighborFY,
                             unsigned int* neighborFZ,
                             unsigned int size_MatC,
                             unsigned int size_MatF,
                             bool isEvenTimestep,
                             unsigned int* posCSWB,
                             unsigned int* posFSWB,
                             unsigned int kCF,
                             real omCoarse,
                             real omFine,
                             real nu,
                             unsigned int nxC,
                             unsigned int nyC,
                             unsigned int nxF,
                             unsigned int nyF,
                             unsigned int numberOfThreads,
                             OffCF offCF)
{
   vf::cuda::CudaGrid grid = vf::cuda::CudaGrid(numberOfThreads, kCF);

      scaleCFEff27<<< grid.grid, grid.threads >>> ( DC,
                                                DF,
                                                neighborCX,
                                                neighborCY,
                                                neighborCZ,
                                                neighborFX,
                                                neighborFY,
                                                neighborFZ,
                                                size_MatC,
                                                size_MatF,
                                                isEvenTimestep,
                                                posCSWB,
                                                posFSWB,
                                                kCF,
                                                omCoarse,
                                                omFine,
                                                nu,
                                                nxC,
                                                nyC,
                                                nxF,
                                                nyF,
                                                offCF);
      getLastCudaError("scaleCFEff27 execution failed");
}
//////////////////////////////////////////////////////////////////////////
void ScaleCFLast27(real* DC,
                              real* DF,
                              unsigned int* neighborCX,
                              unsigned int* neighborCY,
                              unsigned int* neighborCZ,
                              unsigned int* neighborFX,
                              unsigned int* neighborFY,
                              unsigned int* neighborFZ,
                              unsigned int size_MatC,
                              unsigned int size_MatF,
                              bool isEvenTimestep,
                              unsigned int* posCSWB,
                              unsigned int* posFSWB,
                              unsigned int kCF,
                              real omCoarse,
                              real omFine,
                              real nu,
                              unsigned int nxC,
                              unsigned int nyC,
                              unsigned int nxF,
                              unsigned int nyF,
                              unsigned int numberOfThreads,
                              OffCF offCF)
{
   vf::cuda::CudaGrid grid = vf::cuda::CudaGrid(numberOfThreads, kCF);

      scaleCFLast27<<< grid.grid, grid.threads >>> (DC,
                                                DF,
                                                neighborCX,
                                                neighborCY,
                                                neighborCZ,
                                                neighborFX,
                                                neighborFY,
                                                neighborFZ,
                                                size_MatC,
                                                size_MatF,
                                                isEvenTimestep,
                                                posCSWB,
                                                posFSWB,
                                                kCF,
                                                omCoarse,
                                                omFine,
                                                nu,
                                                nxC,
                                                nyC,
                                                nxF,
                                                nyF,
                                                offCF);
      getLastCudaError("scaleCFLast27 execution failed");
}
//////////////////////////////////////////////////////////////////////////
void ScaleCFpress27(  real* DC,
                                 real* DF,
                                 unsigned int* neighborCX,
                                 unsigned int* neighborCY,
                                 unsigned int* neighborCZ,
                                 unsigned int* neighborFX,
                                 unsigned int* neighborFY,
                                 unsigned int* neighborFZ,
                                 unsigned int size_MatC,
                                 unsigned int size_MatF,
                                 bool isEvenTimestep,
                                 unsigned int* posCSWB,
                                 unsigned int* posFSWB,
                                 unsigned int kCF,
                                 real omCoarse,
                                 real omFine,
                                 real nu,
                                 unsigned int nxC,
                                 unsigned int nyC,
                                 unsigned int nxF,
                                 unsigned int nyF,
                                 unsigned int numberOfThreads,
                                 OffCF offCF)
{
   vf::cuda::CudaGrid grid = vf::cuda::CudaGrid(numberOfThreads, kCF);

      scaleCFpress27<<< grid.grid, grid.threads >>>(DC,
                                                DF,
                                                neighborCX,
                                                neighborCY,
                                                neighborCZ,
                                                neighborFX,
                                                neighborFY,
                                                neighborFZ,
                                                size_MatC,
                                                size_MatF,
                                                isEvenTimestep,
                                                posCSWB,
                                                posFSWB,
                                                kCF,
                                                omCoarse,
                                                omFine,
                                                nu,
                                                nxC,
                                                nyC,
                                                nxF,
                                                nyF,
                                                offCF);
      getLastCudaError("scaleCFpress27 execution failed");
}
//////////////////////////////////////////////////////////////////////////
void ScaleCF_Fix_27(  real* DC,
                                 real* DF,
                                 unsigned int* neighborCX,
                                 unsigned int* neighborCY,
                                 unsigned int* neighborCZ,
                                 unsigned int* neighborFX,
                                 unsigned int* neighborFY,
                                 unsigned int* neighborFZ,
                                 unsigned int size_MatC,
                                 unsigned int size_MatF,
                                 bool isEvenTimestep,
                                 unsigned int* posCSWB,
                                 unsigned int* posFSWB,
                                 unsigned int kCF,
                                 real omCoarse,
                                 real omFine,
                                 real nu,
                                 unsigned int nxC,
                                 unsigned int nyC,
                                 unsigned int nxF,
                                 unsigned int nyF,
                                 unsigned int numberOfThreads,
                                 OffCF offCF)
{
   vf::cuda::CudaGrid grid = vf::cuda::CudaGrid(numberOfThreads, kCF);

      scaleCF_Fix_27<<< grid.grid, grid.threads >>>(DC,
                                                DF,
                                                neighborCX,
                                                neighborCY,
                                                neighborCZ,
                                                neighborFX,
                                                neighborFY,
                                                neighborFZ,
                                                size_MatC,
                                                size_MatF,
                                                isEvenTimestep,
                                                posCSWB,
                                                posFSWB,
                                                kCF,
                                                omCoarse,
                                                omFine,
                                                nu,
                                                nxC,
                                                nyC,
                                                nxF,
                                                nyF,
                                                offCF);
      getLastCudaError("scaleCF_Fix_27 execution failed");
}
//////////////////////////////////////////////////////////////////////////
void ScaleCF_Fix_comp_27( real* DC,
									 real* DF,
									 unsigned int* neighborCX,
									 unsigned int* neighborCY,
									 unsigned int* neighborCZ,
									 unsigned int* neighborFX,
									 unsigned int* neighborFY,
									 unsigned int* neighborFZ,
									 unsigned int size_MatC,
									 unsigned int size_MatF,
									 bool isEvenTimestep,
									 unsigned int* posCSWB,
									 unsigned int* posFSWB,
									 unsigned int kCF,
									 real omCoarse,
									 real omFine,
									 real nu,
									 unsigned int nxC,
									 unsigned int nyC,
									 unsigned int nxF,
									 unsigned int nyF,
									 unsigned int numberOfThreads,
									 OffCF offCF)
{
   vf::cuda::CudaGrid grid = vf::cuda::CudaGrid(numberOfThreads, kCF);

      scaleCF_Fix_comp_27<<< grid.grid, grid.threads >>>(   DC,
														DF,
														neighborCX,
														neighborCY,
														neighborCZ,
														neighborFX,
														neighborFY,
														neighborFZ,
														size_MatC,
														size_MatF,
														isEvenTimestep,
														posCSWB,
														posFSWB,
														kCF,
														omCoarse,
														omFine,
														nu,
														nxC,
														nyC,
														nxF,
														nyF,
														offCF);
      getLastCudaError("scaleCF_Fix_27 execution failed");
}
//////////////////////////////////////////////////////////////////////////
void ScaleCF_0817_comp_27(real* DC,
									 real* DF,
									 unsigned int* neighborCX,
									 unsigned int* neighborCY,
									 unsigned int* neighborCZ,
									 unsigned int* neighborFX,
									 unsigned int* neighborFY,
									 unsigned int* neighborFZ,
									 unsigned int size_MatC,
									 unsigned int size_MatF,
									 bool isEvenTimestep,
									 unsigned int* posCSWB,
									 unsigned int* posFSWB,
									 unsigned int kCF,
									 real omCoarse,
									 real omFine,
									 real nu,
									 unsigned int nxC,
									 unsigned int nyC,
									 unsigned int nxF,
									 unsigned int nyF,
									 unsigned int numberOfThreads,
									 OffCF offCF,
                            CUstream_st *stream)
{
   vf::cuda::CudaGrid grid = vf::cuda::CudaGrid(numberOfThreads, kCF);

      scaleCF_0817_comp_27<<< grid.grid, grid.threads, 0, stream >>>(  DC,
														DF,
														neighborCX,
														neighborCY,
														neighborCZ,
														neighborFX,
														neighborFY,
														neighborFZ,
														size_MatC,
														size_MatF,
														isEvenTimestep,
														posCSWB,
														posFSWB,
														kCF,
														omCoarse,
														omFine,
														nu,
														nxC,
														nyC,
														nxF,
														nyF,
														offCF);
      getLastCudaError("scaleCF_0817_27 execution failed");
}
//////////////////////////////////////////////////////////////////////////
void ScaleCF_comp_D3Q27F3_2018(real* DC,
										  real* DF,
										  real* G6,
										  unsigned int* neighborCX,
										  unsigned int* neighborCY,
										  unsigned int* neighborCZ,
										  unsigned int* neighborFX,
										  unsigned int* neighborFY,
										  unsigned int* neighborFZ,
										  unsigned int size_MatC,
										  unsigned int size_MatF,
										  bool isEvenTimestep,
										  unsigned int* posCSWB,
										  unsigned int* posFSWB,
										  unsigned int kCF,
										  real omCoarse,
										  real omFine,
										  real nu,
										  unsigned int nxC,
										  unsigned int nyC,
										  unsigned int nxF,
										  unsigned int nyF,
										  unsigned int numberOfThreads,
										  OffCF offCF)
{
   vf::cuda::CudaGrid grid = vf::cuda::CudaGrid(numberOfThreads, kCF);

      scaleCF_comp_D3Q27F3_2018 <<< grid.grid, grid.threads >>>(DC,
															DF,
															G6,
															neighborCX,
															neighborCY,
															neighborCZ,
															neighborFX,
															neighborFY,
															neighborFZ,
															size_MatC,
															size_MatF,
															isEvenTimestep,
															posCSWB,
															posFSWB,
															kCF,
															omCoarse,
															omFine,
															nu,
															nxC,
															nyC,
															nxF,
															nyF,
															offCF);
      getLastCudaError("scaleCF_comp_D3Q27F3_2018 execution failed");
}
//////////////////////////////////////////////////////////////////////////
void ScaleCF_comp_D3Q27F3(real* DC,
									 real* DF,
									 real* G6,
									 unsigned int* neighborCX,
									 unsigned int* neighborCY,
									 unsigned int* neighborCZ,
									 unsigned int* neighborFX,
									 unsigned int* neighborFY,
									 unsigned int* neighborFZ,
									 unsigned int size_MatC,
									 unsigned int size_MatF,
									 bool isEvenTimestep,
									 unsigned int* posCSWB,
									 unsigned int* posFSWB,
									 unsigned int kCF,
									 real omCoarse,
									 real omFine,
									 real nu,
									 unsigned int nxC,
									 unsigned int nyC,
									 unsigned int nxF,
									 unsigned int nyF,
									 unsigned int numberOfThreads,
									 OffCF offCF,
                            CUstream_st *stream)
{
   vf::cuda::CudaGrid grid = vf::cuda::CudaGrid(numberOfThreads, kCF);

      scaleCF_comp_D3Q27F3 <<< grid.grid, grid.threads, 0, stream >>>( DC,
														DF,
														G6,
														neighborCX,
														neighborCY,
														neighborCZ,
														neighborFX,
														neighborFY,
														neighborFZ,
														size_MatC,
														size_MatF,
														isEvenTimestep,
														posCSWB,
														posFSWB,
														kCF,
														omCoarse,
														omFine,
														nu,
														nxC,
														nyC,
														nxF,
														nyF,
														offCF);
      getLastCudaError("scaleCF_comp_D3Q27F3 execution failed");
}
//////////////////////////////////////////////////////////////////////////
void ScaleCF_staggered_time_comp_27(  real* DC,
												 real* DF,
												 unsigned int* neighborCX,
												 unsigned int* neighborCY,
												 unsigned int* neighborCZ,
												 unsigned int* neighborFX,
												 unsigned int* neighborFY,
												 unsigned int* neighborFZ,
												 unsigned int size_MatC,
												 unsigned int size_MatF,
												 bool isEvenTimestep,
												 unsigned int* posCSWB,
												 unsigned int* posFSWB,
												 unsigned int kCF,
												 real omCoarse,
												 real omFine,
												 real nu,
												 unsigned int nxC,
												 unsigned int nyC,
												 unsigned int nxF,
												 unsigned int nyF,
												 unsigned int numberOfThreads,
												 OffCF offCF)
{
   vf::cuda::CudaGrid grid = vf::cuda::CudaGrid(numberOfThreads, kCF);

      scaleCF_staggered_time_comp_27<<< grid.grid, grid.threads >>>(    DC,
																	DF,
																	neighborCX,
																	neighborCY,
																	neighborCZ,
																	neighborFX,
																	neighborFY,
																	neighborFZ,
																	size_MatC,
																	size_MatF,
																	isEvenTimestep,
																	posCSWB,
																	posFSWB,
																	kCF,
																	omCoarse,
																	omFine,
																	nu,
																	nxC,
																	nyC,
																	nxF,
																	nyF,
																	offCF);
      getLastCudaError("scaleCF_Fix_27 execution failed");
}
//////////////////////////////////////////////////////////////////////////
<<<<<<< HEAD
void ScaleCF_RhoSq_comp_27(   real* DC,
										 real* DF,
										 unsigned int* neighborCX,
										 unsigned int* neighborCY,
										 unsigned int* neighborCZ,
										 unsigned int* neighborFX,
										 unsigned int* neighborFY,
										 unsigned int* neighborFZ,
										 unsigned int size_MatC,
										 unsigned int size_MatF,
										 bool isEvenTimestep,
										 unsigned int* posCSWB,
										 unsigned int* posFSWB,
										 unsigned int kCF,
										 real omCoarse,
										 real omFine,
										 real nu,
										 unsigned int nxC,
										 unsigned int nyC,
										 unsigned int nxF,
										 unsigned int nyF,
										 unsigned int numberOfThreads,
										 OffCF offCF,
                               CUstream_st *stream)
{
   vf::cuda::CudaGrid grid = vf::cuda::CudaGrid(numberOfThreads, kCF);

      scaleCF_RhoSq_comp_27<<< grid.grid, grid.threads, 0, stream >>>( DC,
														DF,
														neighborCX,
														neighborCY,
														neighborCZ,
														neighborFX,
														neighborFY,
														neighborFZ,
														size_MatC,
														size_MatF,
														isEvenTimestep,
														posCSWB,
														posFSWB,
														kCF,
														omCoarse,
														omFine,
														nu,
														nxC,
														nyC,
														nxF,
														nyF,
														offCF);
      getLastCudaError("scaleCF_RhoSq_27 execution failed");
=======
void ScaleCF_RhoSq_comp_27(LBMSimulationParameter * parameterDeviceC, LBMSimulationParameter* parameterDeviceF, ICellCF * icellCF, OffCF& offsetCF, CUstream_st *stream)
{
   dim3 grid = vf::cuda::getCudaGrid(parameterDeviceC->numberofthreads,  icellCF->kCF);
   dim3 threads(parameterDeviceC->numberofthreads, 1, 1 );

   scaleCF_RhoSq_comp_27<<<grid, threads, 0, stream>>>(
      parameterDeviceC->distributions.f[0],
      parameterDeviceF->distributions.f[0],
      parameterDeviceC->neighborX,
      parameterDeviceC->neighborY,
      parameterDeviceC->neighborZ,
      parameterDeviceF->neighborX,
      parameterDeviceF->neighborY,
      parameterDeviceF->neighborZ,
      parameterDeviceC->numberOfNodes,
      parameterDeviceF->numberOfNodes,
      parameterDeviceC->isEvenTimestep,
      icellCF->ICellCFC,
      icellCF->ICellCFF,
      icellCF->kCF,
      parameterDeviceC->omega,
      parameterDeviceF->omega,
      parameterDeviceC->vis,
      parameterDeviceC->nx,
      parameterDeviceC->ny,
      parameterDeviceF->nx,
      parameterDeviceF->ny,
      offsetCF);
   getLastCudaError("scaleCF_RhoSq_27 execution failed");
}

void ScaleCF_compressible(LBMSimulationParameter * parameterDeviceC, LBMSimulationParameter* parameterDeviceF, ICellCF * icellCF, OffCF& offsetCF, CUstream_st *stream)
{
   dim3 grid = vf::cuda::getCudaGrid(parameterDeviceC->numberofthreads,  icellCF->kCF);
   dim3 threads(parameterDeviceC->numberofthreads, 1, 1 );

   scaleCF_compressible<<<grid, threads, 0, stream>>>(
      parameterDeviceC->distributions.f[0],
      parameterDeviceF->distributions.f[0],
      parameterDeviceC->neighborX,
      parameterDeviceC->neighborY,
      parameterDeviceC->neighborZ,
      parameterDeviceF->neighborX,
      parameterDeviceF->neighborY,
      parameterDeviceF->neighborZ,
      parameterDeviceC->numberOfNodes,
      parameterDeviceF->numberOfNodes,
      parameterDeviceC->isEvenTimestep,
      icellCF->ICellCFC,
      icellCF->ICellCFF,
      icellCF->kCF,
      parameterDeviceC->omega,
      parameterDeviceF->omega,
      offsetCF);
   getLastCudaError("scaleCF_compressible execution failed");
>>>>>>> 9a1566aa
}

//////////////////////////////////////////////////////////////////////////
void ScaleCF_RhoSq_3rdMom_comp_27(real* DC,
											 real* DF,
											 unsigned int* neighborCX,
											 unsigned int* neighborCY,
											 unsigned int* neighborCZ,
											 unsigned int* neighborFX,
											 unsigned int* neighborFY,
											 unsigned int* neighborFZ,
											 unsigned int size_MatC,
											 unsigned int size_MatF,
											 bool isEvenTimestep,
											 unsigned int* posCSWB,
											 unsigned int* posFSWB,
											 unsigned int kCF,
											 real omCoarse,
											 real omFine,
											 real nu,
											 unsigned int nxC,
											 unsigned int nyC,
											 unsigned int nxF,
											 unsigned int nyF,
											 unsigned int numberOfThreads,
											 OffCF offCF,
                                  CUstream_st *stream)
{
   vf::cuda::CudaGrid grid = vf::cuda::CudaGrid(numberOfThreads, kCF);

      scaleCF_RhoSq_3rdMom_comp_27<<< grid.grid, grid.threads, 0, stream >>>(  DC,
																DF,
																neighborCX,
																neighborCY,
																neighborCZ,
																neighborFX,
																neighborFY,
																neighborFZ,
																size_MatC,
																size_MatF,
																isEvenTimestep,
																posCSWB,
																posFSWB,
																kCF,
																omCoarse,
																omFine,
																nu,
																nxC,
																nyC,
																nxF,
																nyF,
																offCF);
      getLastCudaError("scaleCF_RhoSq_3rdMom_comp_27 execution failed");
}
//////////////////////////////////////////////////////////////////////////
void ScaleCF_AA2016_comp_27(real* DC,
									   real* DF,
									   unsigned int* neighborCX,
									   unsigned int* neighborCY,
									   unsigned int* neighborCZ,
									   unsigned int* neighborFX,
									   unsigned int* neighborFY,
									   unsigned int* neighborFZ,
									   unsigned int size_MatC,
									   unsigned int size_MatF,
									   bool isEvenTimestep,
									   unsigned int* posCSWB,
									   unsigned int* posFSWB,
									   unsigned int kCF,
									   real omCoarse,
									   real omFine,
									   real nu,
									   unsigned int nxC,
									   unsigned int nyC,
									   unsigned int nxF,
									   unsigned int nyF,
									   unsigned int numberOfThreads,
									   OffCF offCF,
                              CUstream_st *stream)
{
   vf::cuda::CudaGrid grid = vf::cuda::CudaGrid(numberOfThreads, kCF);

      scaleCF_AA2016_comp_27<<< grid.grid, grid.threads, 0, stream >>>(DC,
														DF,
														neighborCX,
														neighborCY,
														neighborCZ,
														neighborFX,
														neighborFY,
														neighborFZ,
														size_MatC,
														size_MatF,
														isEvenTimestep,
														posCSWB,
														posFSWB,
														kCF,
														omCoarse,
														omFine,
														nu,
														nxC,
														nyC,
														nxF,
														nyF,
														offCF);
      getLastCudaError("scaleCF_AA2016_comp_27 execution failed");
}
//////////////////////////////////////////////////////////////////////////
void ScaleCF_NSPress_27(  real* DC,
									 real* DF,
									 unsigned int* neighborCX,
									 unsigned int* neighborCY,
									 unsigned int* neighborCZ,
									 unsigned int* neighborFX,
									 unsigned int* neighborFY,
									 unsigned int* neighborFZ,
									 unsigned int size_MatC,
									 unsigned int size_MatF,
									 bool isEvenTimestep,
									 unsigned int* posCSWB,
									 unsigned int* posFSWB,
									 unsigned int kCF,
									 real omCoarse,
									 real omFine,
									 real nu,
									 unsigned int nxC,
									 unsigned int nyC,
									 unsigned int nxF,
									 unsigned int nyF,
									 unsigned int numberOfThreads,
									 OffCF offCF)
{
   vf::cuda::CudaGrid grid = vf::cuda::CudaGrid(numberOfThreads, kCF);

      scaleCF_NSPress_27<<< grid.grid, grid.threads >>>(DC,
													DF,
													neighborCX,
													neighborCY,
													neighborCZ,
													neighborFX,
													neighborFY,
													neighborFZ,
													size_MatC,
													size_MatF,
													isEvenTimestep,
													posCSWB,
													posFSWB,
													kCF,
													omCoarse,
													omFine,
													nu,
													nxC,
													nyC,
													nxF,
													nyF,
													offCF);
      getLastCudaError("scaleCF_Fix_27 execution failed");
}
//////////////////////////////////////////////////////////////////////////
void ScaleCFThSMG7(   real* DC,
                                 real* DF,
                                 real* DD7C,
                                 real* DD7F,
                                 unsigned int* neighborCX,
                                 unsigned int* neighborCY,
                                 unsigned int* neighborCZ,
                                 unsigned int* neighborFX,
                                 unsigned int* neighborFY,
                                 unsigned int* neighborFZ,
                                 unsigned int size_MatC,
                                 unsigned int size_MatF,
                                 bool isEvenTimestep,
                                 unsigned int* posCSWB,
                                 unsigned int* posFSWB,
                                 unsigned int kCF,
                                 real nu,
                                 real diffusivity_fine,
                                 unsigned int numberOfThreads,
                                 OffCF offCF)
{
   vf::cuda::CudaGrid grid = vf::cuda::CudaGrid(numberOfThreads, kCF);

      scaleCFThSMG7<<< grid.grid, grid.threads >>> (DC,
                                                DF,
                                                DD7C,
                                                DD7F,
                                                neighborCX,
                                                neighborCY,
                                                neighborCZ,
                                                neighborFX,
                                                neighborFY,
                                                neighborFZ,
                                                size_MatC,
                                                size_MatF,
                                                isEvenTimestep,
                                                posCSWB,
                                                posFSWB,
                                                kCF,
                                                nu,
                                                diffusivity_fine,
                                                offCF);
      getLastCudaError("scaleCFThSMG7 execution failed");
}
//////////////////////////////////////////////////////////////////////////
void ScaleCFThS7(  real* DC,
                              real* DF,
                              real* DD7C,
                              real* DD7F,
                              unsigned int* neighborCX,
                              unsigned int* neighborCY,
                              unsigned int* neighborCZ,
                              unsigned int* neighborFX,
                              unsigned int* neighborFY,
                              unsigned int* neighborFZ,
                              unsigned int size_MatC,
                              unsigned int size_MatF,
                              bool isEvenTimestep,
                              unsigned int* posCSWB,
                              unsigned int* posFSWB,
                              unsigned int kCF,
                              real nu,
                              real diffusivity_fine,
                              unsigned int numberOfThreads)
{
   vf::cuda::CudaGrid grid = vf::cuda::CudaGrid(numberOfThreads, kCF);

      scaleCFThS7<<< grid.grid, grid.threads >>> (  DC,
                                                DF,
                                                DD7C,
                                                DD7F,
                                                neighborCX,
                                                neighborCY,
                                                neighborCZ,
                                                neighborFX,
                                                neighborFY,
                                                neighborFZ,
                                                size_MatC,
                                                size_MatF,
                                                isEvenTimestep,
                                                posCSWB,
                                                posFSWB,
                                                kCF,
                                                nu,
                                                diffusivity_fine);
      getLastCudaError("scaleCFThS7 execution failed");
}
//////////////////////////////////////////////////////////////////////////
void ScaleCFThS27( real* DC,
                              real* DF,
                              real* DD27C,
                              real* DD27F,
                              unsigned int* neighborCX,
                              unsigned int* neighborCY,
                              unsigned int* neighborCZ,
                              unsigned int* neighborFX,
                              unsigned int* neighborFY,
                              unsigned int* neighborFZ,
                              unsigned int size_MatC,
                              unsigned int size_MatF,
                              bool isEvenTimestep,
                              unsigned int* posCSWB,
                              unsigned int* posFSWB,
                              unsigned int kCF,
                              real nu,
                              real diffusivity_fine,
                              unsigned int numberOfThreads,
							  OffCF offCF)
{
   vf::cuda::CudaGrid grid = vf::cuda::CudaGrid(numberOfThreads, kCF);

      scaleCFThS27<<< grid.grid, grid.threads >>> ( DC,
                                                DF,
                                                DD27C,
                                                DD27F,
                                                neighborCX,
                                                neighborCY,
                                                neighborCZ,
                                                neighborFX,
                                                neighborFY,
                                                neighborFZ,
                                                size_MatC,
                                                size_MatF,
                                                isEvenTimestep,
                                                posCSWB,
                                                posFSWB,
                                                kCF,
                                                nu,
                                                diffusivity_fine,
										        offCF);
      getLastCudaError("scaleCFThS27 execution failed");
}
//////////////////////////////////////////////////////////////////////////
void ScaleFC27( real* DC,
                           real* DF,
                           unsigned int* neighborCX,
                           unsigned int* neighborCY,
                           unsigned int* neighborCZ,
                           unsigned int* neighborFX,
                           unsigned int* neighborFY,
                           unsigned int* neighborFZ,
                           unsigned int size_MatC,
                           unsigned int size_MatF,
                           bool isEvenTimestep,
                           unsigned int* posC,
                           unsigned int* posFSWB,
                           unsigned int kFC,
                           real omCoarse,
                           real omFine,
                           real nu,
                           unsigned int nxC,
                           unsigned int nyC,
                           unsigned int nxF,
                           unsigned int nyF,
                           unsigned int numberOfThreads)
{
   
   vf::cuda::CudaGrid grid = vf::cuda::CudaGrid(numberOfThreads, kFC);

      scaleFC27<<< grid.grid, grid.threads >>> ( DC,
                                             DF,
                                             neighborCX,
                                             neighborCY,
                                             neighborCZ,
                                             neighborFX,
                                             neighborFY,
                                             neighborFZ,
                                             size_MatC,
                                             size_MatF,
                                             isEvenTimestep,
                                             posC,
                                             posFSWB,
                                             kFC,
                                             omCoarse,
                                             omFine,
                                             nu,
                                             nxC,
                                             nyC,
                                             nxF,
                                             nyF);
      getLastCudaError("scaleFC27 execution failed");
}
//////////////////////////////////////////////////////////////////////////
void ScaleFCEff27(real* DC,
                             real* DF,
                             unsigned int* neighborCX,
                             unsigned int* neighborCY,
                             unsigned int* neighborCZ,
                             unsigned int* neighborFX,
                             unsigned int* neighborFY,
                             unsigned int* neighborFZ,
                             unsigned int size_MatC,
                             unsigned int size_MatF,
                             bool isEvenTimestep,
                             unsigned int* posC,
                             unsigned int* posFSWB,
                             unsigned int kFC,
                             real omCoarse,
                             real omFine,
                             real nu,
                             unsigned int nxC,
                             unsigned int nyC,
                             unsigned int nxF,
                             unsigned int nyF,
                             unsigned int numberOfThreads,
                             OffFC offFC)
{
   vf::cuda::CudaGrid grid = vf::cuda::CudaGrid(numberOfThreads, kFC);

      scaleFCEff27<<< grid.grid, grid.threads >>> ( DC,
                                                DF,
                                                neighborCX,
                                                neighborCY,
                                                neighborCZ,
                                                neighborFX,
                                                neighborFY,
                                                neighborFZ,
                                                size_MatC,
                                                size_MatF,
                                                isEvenTimestep,
                                                posC,
                                                posFSWB,
                                                kFC,
                                                omCoarse,
                                                omFine,
                                                nu,
                                                nxC,
                                                nyC,
                                                nxF,
                                                nyF,
                                                offFC);
      getLastCudaError("scaleFCEff27 execution failed");
}
//////////////////////////////////////////////////////////////////////////
void ScaleFCLast27(real* DC,
                              real* DF,
                              unsigned int* neighborCX,
                              unsigned int* neighborCY,
                              unsigned int* neighborCZ,
                              unsigned int* neighborFX,
                              unsigned int* neighborFY,
                              unsigned int* neighborFZ,
                              unsigned int size_MatC,
                              unsigned int size_MatF,
                              bool isEvenTimestep,
                              unsigned int* posC,
                              unsigned int* posFSWB,
                              unsigned int kFC,
                              real omCoarse,
                              real omFine,
                              real nu,
                              unsigned int nxC,
                              unsigned int nyC,
                              unsigned int nxF,
                              unsigned int nyF,
                              unsigned int numberOfThreads,
                              OffFC offFC)
{
   vf::cuda::CudaGrid grid = vf::cuda::CudaGrid(numberOfThreads, kFC);

      scaleFCLast27<<< grid.grid, grid.threads >>> (DC,
                                                DF,
                                                neighborCX,
                                                neighborCY,
                                                neighborCZ,
                                                neighborFX,
                                                neighborFY,
                                                neighborFZ,
                                                size_MatC,
                                                size_MatF,
                                                isEvenTimestep,
                                                posC,
                                                posFSWB,
                                                kFC,
                                                omCoarse,
                                                omFine,
                                                nu,
                                                nxC,
                                                nyC,
                                                nxF,
                                                nyF,
                                                offFC);
      getLastCudaError("Kernel execution failed");
}
//////////////////////////////////////////////////////////////////////////
void ScaleFCpress27(real* DC,
                              real* DF,
                              unsigned int* neighborCX,
                              unsigned int* neighborCY,
                              unsigned int* neighborCZ,
                              unsigned int* neighborFX,
                              unsigned int* neighborFY,
                              unsigned int* neighborFZ,
                              unsigned int size_MatC,
                              unsigned int size_MatF,
                              bool isEvenTimestep,
                              unsigned int* posC,
                              unsigned int* posFSWB,
                              unsigned int kFC,
                              real omCoarse,
                              real omFine,
                              real nu,
                              unsigned int nxC,
                              unsigned int nyC,
                              unsigned int nxF,
                              unsigned int nyF,
                              unsigned int numberOfThreads,
                              OffFC offFC)
{
   vf::cuda::CudaGrid grid = vf::cuda::CudaGrid(numberOfThreads, kFC);

      scaleFCpress27<<< grid.grid, grid.threads >>> (  DC,
                                                   DF,
                                                   neighborCX,
                                                   neighborCY,
                                                   neighborCZ,
                                                   neighborFX,
                                                   neighborFY,
                                                   neighborFZ,
                                                   size_MatC,
                                                   size_MatF,
                                                   isEvenTimestep,
                                                   posC,
                                                   posFSWB,
                                                   kFC,
                                                   omCoarse,
                                                   omFine,
                                                   nu,
                                                   nxC,
                                                   nyC,
                                                   nxF,
                                                   nyF,
                                                   offFC);
      getLastCudaError("scaleFCpress27 execution failed");
}
//////////////////////////////////////////////////////////////////////////
void ScaleFC_Fix_27(real* DC,
                              real* DF,
                              unsigned int* neighborCX,
                              unsigned int* neighborCY,
                              unsigned int* neighborCZ,
                              unsigned int* neighborFX,
                              unsigned int* neighborFY,
                              unsigned int* neighborFZ,
                              unsigned int size_MatC,
                              unsigned int size_MatF,
                              bool isEvenTimestep,
                              unsigned int* posC,
                              unsigned int* posFSWB,
                              unsigned int kFC,
                              real omCoarse,
                              real omFine,
                              real nu,
                              unsigned int nxC,
                              unsigned int nyC,
                              unsigned int nxF,
                              unsigned int nyF,
                              unsigned int numberOfThreads,
                              OffFC offFC)
{
   vf::cuda::CudaGrid grid = vf::cuda::CudaGrid(numberOfThreads, kFC);

      scaleFC_Fix_27<<< grid.grid, grid.threads >>> (  DC,
                                                   DF,
                                                   neighborCX,
                                                   neighborCY,
                                                   neighborCZ,
                                                   neighborFX,
                                                   neighborFY,
                                                   neighborFZ,
                                                   size_MatC,
                                                   size_MatF,
                                                   isEvenTimestep,
                                                   posC,
                                                   posFSWB,
                                                   kFC,
                                                   omCoarse,
                                                   omFine,
                                                   nu,
                                                   nxC,
                                                   nyC,
                                                   nxF,
                                                   nyF,
                                                   offFC);
      getLastCudaError("scaleFC_Fix_27 execution failed");
}
//////////////////////////////////////////////////////////////////////////
void ScaleFC_Fix_comp_27(  real* DC,
									  real* DF,
									  unsigned int* neighborCX,
									  unsigned int* neighborCY,
									  unsigned int* neighborCZ,
									  unsigned int* neighborFX,
									  unsigned int* neighborFY,
									  unsigned int* neighborFZ,
									  unsigned int size_MatC,
									  unsigned int size_MatF,
									  bool isEvenTimestep,
									  unsigned int* posC,
									  unsigned int* posFSWB,
									  unsigned int kFC,
									  real omCoarse,
									  real omFine,
									  real nu,
									  unsigned int nxC,
									  unsigned int nyC,
									  unsigned int nxF,
									  unsigned int nyF,
									  unsigned int numberOfThreads,
									  OffFC offFC)
{
   vf::cuda::CudaGrid grid = vf::cuda::CudaGrid(numberOfThreads, kFC);

      scaleFC_Fix_comp_27<<< grid.grid, grid.threads >>> ( DC,
													   DF,
													   neighborCX,
													   neighborCY,
													   neighborCZ,
													   neighborFX,
													   neighborFY,
													   neighborFZ,
													   size_MatC,
													   size_MatF,
													   isEvenTimestep,
													   posC,
													   posFSWB,
													   kFC,
													   omCoarse,
													   omFine,
													   nu,
													   nxC,
													   nyC,
													   nxF,
													   nyF,
													   offFC);
      getLastCudaError("scaleFC_Fix_27 execution failed");
}
//////////////////////////////////////////////////////////////////////////
void ScaleFC_0817_comp_27( real* DC,
									  real* DF,
									  unsigned int* neighborCX,
									  unsigned int* neighborCY,
									  unsigned int* neighborCZ,
									  unsigned int* neighborFX,
									  unsigned int* neighborFY,
									  unsigned int* neighborFZ,
									  unsigned int size_MatC,
									  unsigned int size_MatF,
									  bool isEvenTimestep,
									  unsigned int* posC,
									  unsigned int* posFSWB,
									  unsigned int kFC,
									  real omCoarse,
									  real omFine,
									  real nu,
									  unsigned int nxC,
									  unsigned int nyC,
									  unsigned int nxF,
									  unsigned int nyF,
									  unsigned int numberOfThreads,
									  OffFC offFC,
                             CUstream_st *stream)
{
   vf::cuda::CudaGrid grid = vf::cuda::CudaGrid(numberOfThreads, kFC);

      scaleFC_0817_comp_27<<< grid.grid, grid.threads, 0, stream >>> (DC,
													   DF,
													   neighborCX,
													   neighborCY,
													   neighborCZ,
													   neighborFX,
													   neighborFY,
													   neighborFZ,
													   size_MatC,
													   size_MatF,
													   isEvenTimestep,
													   posC,
													   posFSWB,
													   kFC,
													   omCoarse,
													   omFine,
													   nu,
													   nxC,
													   nyC,
													   nxF,
													   nyF,
													   offFC);
      getLastCudaError("scaleFC_0817_27 execution failed");
}
//////////////////////////////////////////////////////////////////////////
void ScaleFC_comp_D3Q27F3_2018( real* DC,
										   real* DF,
										   real* G6,
										   unsigned int* neighborCX,
										   unsigned int* neighborCY,
										   unsigned int* neighborCZ,
										   unsigned int* neighborFX,
										   unsigned int* neighborFY,
										   unsigned int* neighborFZ,
										   unsigned int size_MatC,
										   unsigned int size_MatF,
										   bool isEvenTimestep,
										   unsigned int* posC,
										   unsigned int* posFSWB,
										   unsigned int kFC,
										   real omCoarse,
										   real omFine,
										   real nu,
										   unsigned int nxC,
										   unsigned int nyC,
										   unsigned int nxF,
										   unsigned int nyF,
										   unsigned int numberOfThreads,
										   OffFC offFC)
{
   vf::cuda::CudaGrid grid = vf::cuda::CudaGrid(numberOfThreads, kFC);

     scaleFC_comp_D3Q27F3_2018 <<< grid.grid, grid.threads >>> (DC,
															DF,
															G6,
															neighborCX,
															neighborCY,
															neighborCZ,
															neighborFX,
															neighborFY,
															neighborFZ,
															size_MatC,
															size_MatF,
															isEvenTimestep,
															posC,
															posFSWB,
															kFC,
															omCoarse,
															omFine,
															nu,
															nxC,
															nyC,
															nxF,
															nyF,
															offFC);
      getLastCudaError("scaleFC_comp_D3Q27F3_2018 execution failed");
}
//////////////////////////////////////////////////////////////////////////
void ScaleFC_comp_D3Q27F3( real* DC,
									  real* DF,
									  real* G6,
									  unsigned int* neighborCX,
									  unsigned int* neighborCY,
									  unsigned int* neighborCZ,
									  unsigned int* neighborFX,
									  unsigned int* neighborFY,
									  unsigned int* neighborFZ,
									  unsigned int size_MatC,
									  unsigned int size_MatF,
									  bool isEvenTimestep,
									  unsigned int* posC,
									  unsigned int* posFSWB,
									  unsigned int kFC,
									  real omCoarse,
									  real omFine,
									  real nu,
									  unsigned int nxC,
									  unsigned int nyC,
									  unsigned int nxF,
									  unsigned int nyF,
									  unsigned int numberOfThreads,
									  OffFC offFC,
                             CUstream_st *stream)
{
   vf::cuda::CudaGrid grid = vf::cuda::CudaGrid(numberOfThreads, kFC);

     scaleFC_comp_D3Q27F3 <<< grid.grid, grid.threads, 0, stream >>> (DC,
													   DF,
													   G6,
													   neighborCX,
													   neighborCY,
													   neighborCZ,
													   neighborFX,
													   neighborFY,
													   neighborFZ,
													   size_MatC,
													   size_MatF,
													   isEvenTimestep,
													   posC,
													   posFSWB,
													   kFC,
													   omCoarse,
													   omFine,
													   nu,
													   nxC,
													   nyC,
													   nxF,
													   nyF,
													   offFC);
      getLastCudaError("scaleFC_0817_27 execution failed");
}
//////////////////////////////////////////////////////////////////////////
void ScaleFC_staggered_time_comp_27(   real* DC,
												  real* DF,
												  unsigned int* neighborCX,
												  unsigned int* neighborCY,
												  unsigned int* neighborCZ,
												  unsigned int* neighborFX,
												  unsigned int* neighborFY,
												  unsigned int* neighborFZ,
												  unsigned int size_MatC,
												  unsigned int size_MatF,
												  bool isEvenTimestep,
												  unsigned int* posC,
												  unsigned int* posFSWB,
												  unsigned int kFC,
												  real omCoarse,
												  real omFine,
												  real nu,
												  unsigned int nxC,
												  unsigned int nyC,
												  unsigned int nxF,
												  unsigned int nyF,
												  unsigned int numberOfThreads,
												  OffFC offFC)
{
   vf::cuda::CudaGrid grid = vf::cuda::CudaGrid(numberOfThreads, kFC);

      scaleFC_staggered_time_comp_27<<< grid.grid, grid.threads >>> (  DC,
																   DF,
																   neighborCX,
																   neighborCY,
																   neighborCZ,
																   neighborFX,
																   neighborFY,
																   neighborFZ,
																   size_MatC,
																   size_MatF,
																   isEvenTimestep,
																   posC,
																   posFSWB,
																   kFC,
																   omCoarse,
																   omFine,
																   nu,
																   nxC,
																   nyC,
																   nxF,
																   nyF,
																   offFC);
      getLastCudaError("scaleFC_Fix_27 execution failed");
}
//////////////////////////////////////////////////////////////////////////
<<<<<<< HEAD
void ScaleFC_RhoSq_comp_27(real* DC,
									  real* DF,
									  unsigned int* neighborCX,
									  unsigned int* neighborCY,
									  unsigned int* neighborCZ,
									  unsigned int* neighborFX,
									  unsigned int* neighborFY,
									  unsigned int* neighborFZ,
									  unsigned int size_MatC,
									  unsigned int size_MatF,
									  bool isEvenTimestep,
									  unsigned int* posC,
									  unsigned int* posFSWB,
									  unsigned int kFC,
									  real omCoarse,
									  real omFine,
									  real nu,
									  unsigned int nxC,
									  unsigned int nyC,
									  unsigned int nxF,
									  unsigned int nyF,
									  unsigned int numberOfThreads,
									  OffFC offFC,
                             CUstream_st *stream)
{
   vf::cuda::CudaGrid grid = vf::cuda::CudaGrid(numberOfThreads, kFC);

      scaleFC_RhoSq_comp_27<<<grid.grid, grid.threads, 0, stream>>>(
													   DC,
													   DF,
													   neighborCX,
													   neighborCY,
													   neighborCZ,
													   neighborFX,
													   neighborFY,
													   neighborFZ,
													   size_MatC,
													   size_MatF,
													   isEvenTimestep,
													   posC,
													   posFSWB,
													   kFC,
													   omCoarse,
													   omFine,
													   nu,
													   nxC,
													   nyC,
													   nxF,
													   nyF,
													   offFC);
      getLastCudaError("scaleFC_RhoSq_27 execution failed");
=======
void ScaleFC_RhoSq_comp_27(LBMSimulationParameter * parameterDeviceC, LBMSimulationParameter* parameterDeviceF, ICellFC * icellFC, OffFC &offsetFC, CUstream_st *stream)
{
   dim3 grid = vf::cuda::getCudaGrid(parameterDeviceC->numberofthreads,  icellFC->kFC);
   dim3 threads(parameterDeviceC->numberofthreads, 1, 1 );

   scaleFC_RhoSq_comp_27<<<grid, threads, 0, stream>>>(
      parameterDeviceC->distributions.f[0],
      parameterDeviceF->distributions.f[0],
      parameterDeviceC->neighborX,
      parameterDeviceC->neighborY,
      parameterDeviceC->neighborZ,
      parameterDeviceF->neighborX,
      parameterDeviceF->neighborY,
      parameterDeviceF->neighborZ,
      parameterDeviceC->numberOfNodes,
      parameterDeviceF->numberOfNodes,
      parameterDeviceC->isEvenTimestep,
      icellFC->ICellFCC,
      icellFC->ICellFCF,
      icellFC->kFC,
      parameterDeviceC->omega,
      parameterDeviceF->omega,
      parameterDeviceC->vis,
      parameterDeviceC->nx,
      parameterDeviceC->ny,
      parameterDeviceF->nx,
      parameterDeviceF->ny,
      offsetFC);
   getLastCudaError("scaleFC_RhoSq_27 execution failed");
}
//////////////////////////////////////////////////////////////////////////
void ScaleFC_compressible(LBMSimulationParameter * parameterDeviceC, LBMSimulationParameter* parameterDeviceF, ICellFC * icellFC, OffFC &offsetFC, CUstream_st *stream)
{
   dim3 grid = vf::cuda::getCudaGrid(parameterDeviceC->numberofthreads,  icellFC->kFC);
   dim3 threads(parameterDeviceC->numberofthreads, 1, 1 );

   scaleFC_compressible<<<grid, threads, 0, stream>>>(
      parameterDeviceC->distributions.f[0],
      parameterDeviceF->distributions.f[0],
      parameterDeviceC->neighborX,
      parameterDeviceC->neighborY,
      parameterDeviceC->neighborZ,
      parameterDeviceF->neighborX,
      parameterDeviceF->neighborY,
      parameterDeviceF->neighborZ,
      parameterDeviceC->numberOfNodes,
      parameterDeviceF->numberOfNodes,
      parameterDeviceC->isEvenTimestep,
      icellFC->ICellFCC,
      icellFC->ICellFCF,
      icellFC->kFC,
      parameterDeviceC->omega,
      parameterDeviceF->omega,
      offsetFC);
   getLastCudaError("scaleFC_compressible execution failed");
>>>>>>> 9a1566aa
}
//////////////////////////////////////////////////////////////////////////
void ScaleFC_RhoSq_3rdMom_comp_27( real* DC,
											  real* DF,
											  unsigned int* neighborCX,
											  unsigned int* neighborCY,
											  unsigned int* neighborCZ,
											  unsigned int* neighborFX,
											  unsigned int* neighborFY,
											  unsigned int* neighborFZ,
											  unsigned int size_MatC,
											  unsigned int size_MatF,
											  bool isEvenTimestep,
											  unsigned int* posC,
											  unsigned int* posFSWB,
											  unsigned int kFC,
											  real omCoarse,
											  real omFine,
											  real nu,
											  unsigned int nxC,
											  unsigned int nyC,
											  unsigned int nxF,
											  unsigned int nyF,
											  unsigned int numberOfThreads,
											  OffFC offFC,
                                   CUstream_st *stream)
{
   vf::cuda::CudaGrid grid = vf::cuda::CudaGrid(numberOfThreads, kFC);

      scaleFC_RhoSq_3rdMom_comp_27<<< grid.grid, grid.threads, 0, stream >>>(DC,
															  DF,
															  neighborCX,
															  neighborCY,
															  neighborCZ,
															  neighborFX,
															  neighborFY,
															  neighborFZ,
															  size_MatC,
															  size_MatF,
															  isEvenTimestep,
															  posC,
															  posFSWB,
															  kFC,
															  omCoarse,
															  omFine,
															  nu,
															  nxC,
															  nyC,
															  nxF,
															  nyF,
															  offFC);
      getLastCudaError("scaleFC_RhoSq_3rdMom_comp_27 execution failed");
}
//////////////////////////////////////////////////////////////////////////
void ScaleFC_AA2016_comp_27( real* DC,
										real* DF,
										unsigned int* neighborCX,
										unsigned int* neighborCY,
										unsigned int* neighborCZ,
										unsigned int* neighborFX,
										unsigned int* neighborFY,
										unsigned int* neighborFZ,
										unsigned int size_MatC,
										unsigned int size_MatF,
										bool isEvenTimestep,
										unsigned int* posC,
										unsigned int* posFSWB,
										unsigned int kFC,
										real omCoarse,
										real omFine,
										real nu,
										unsigned int nxC,
										unsigned int nyC,
										unsigned int nxF,
										unsigned int nyF,
										unsigned int numberOfThreads,
										OffFC offFC,
                              CUstream_st *stream)
{
   vf::cuda::CudaGrid grid = vf::cuda::CudaGrid(numberOfThreads, kFC);

      scaleFC_AA2016_comp_27<<< grid.grid, grid.threads, 0, stream >>>(DC,
														DF,
														neighborCX,
														neighborCY,
														neighborCZ,
														neighborFX,
														neighborFY,
														neighborFZ,
														size_MatC,
														size_MatF,
														isEvenTimestep,
														posC,
														posFSWB,
														kFC,
														omCoarse,
														omFine,
														nu,
														nxC,
														nyC,
														nxF,
														nyF,
														offFC);
      getLastCudaError("scaleFC_AA2016_comp_27 execution failed");
}
//////////////////////////////////////////////////////////////////////////
void ScaleFC_NSPress_27(real* DC,
								  real* DF,
								  unsigned int* neighborCX,
								  unsigned int* neighborCY,
								  unsigned int* neighborCZ,
								  unsigned int* neighborFX,
								  unsigned int* neighborFY,
								  unsigned int* neighborFZ,
								  unsigned int size_MatC,
								  unsigned int size_MatF,
								  bool isEvenTimestep,
								  unsigned int* posC,
								  unsigned int* posFSWB,
								  unsigned int kFC,
								  real omCoarse,
								  real omFine,
								  real nu,
								  unsigned int nxC,
								  unsigned int nyC,
								  unsigned int nxF,
								  unsigned int nyF,
								  unsigned int numberOfThreads,
								  OffFC offFC)
{
   vf::cuda::CudaGrid grid = vf::cuda::CudaGrid(numberOfThreads, kFC);

      scaleFC_NSPress_27<<< grid.grid, grid.threads >>> (  DC,
													   DF,
													   neighborCX,
													   neighborCY,
													   neighborCZ,
													   neighborFX,
													   neighborFY,
													   neighborFZ,
													   size_MatC,
													   size_MatF,
													   isEvenTimestep,
													   posC,
													   posFSWB,
													   kFC,
													   omCoarse,
													   omFine,
													   nu,
													   nxC,
													   nyC,
													   nxF,
													   nyF,
													   offFC);
      getLastCudaError("scaleFC_Fix_27 execution failed");
}
//////////////////////////////////////////////////////////////////////////
void ScaleFCThSMG7(real* DC,
                              real* DF,
                              real* DD7C,
                              real* DD7F,
                              unsigned int* neighborCX,
                              unsigned int* neighborCY,
                              unsigned int* neighborCZ,
                              unsigned int* neighborFX,
                              unsigned int* neighborFY,
                              unsigned int* neighborFZ,
                              unsigned int size_MatC,
                              unsigned int size_MatF,
                              bool isEvenTimestep,
                              unsigned int* posC,
                              unsigned int* posFSWB,
                              unsigned int kFC,
                              real nu,
                              real diffusivity_coarse,
                              unsigned int numberOfThreads,
                              OffFC offFC)
{
   vf::cuda::CudaGrid grid = vf::cuda::CudaGrid(numberOfThreads, kFC);

      scaleFCThSMG7<<< grid.grid, grid.threads >>>( DC,
                                                DF,
                                                DD7C,
                                                DD7F,
                                                neighborCX,
                                                neighborCY,
                                                neighborCZ,
                                                neighborFX,
                                                neighborFY,
                                                neighborFZ,
                                                size_MatC,
                                                size_MatF,
                                                isEvenTimestep,
                                                posC,
                                                posFSWB,
                                                kFC,
                                                nu,
                                                diffusivity_coarse,
                                                offFC);
      getLastCudaError("scaleFCThSMG7 execution failed");
}
//////////////////////////////////////////////////////////////////////////
void ScaleFCThS7(  real* DC,
                              real* DF,
                              real* DD7C,
                              real* DD7F,
                              unsigned int* neighborCX,
                              unsigned int* neighborCY,
                              unsigned int* neighborCZ,
                              unsigned int* neighborFX,
                              unsigned int* neighborFY,
                              unsigned int* neighborFZ,
                              unsigned int size_MatC,
                              unsigned int size_MatF,
                              bool isEvenTimestep,
                              unsigned int* posC,
                              unsigned int* posFSWB,
                              unsigned int kFC,
                              real nu,
                              real diffusivity_coarse,
                              unsigned int numberOfThreads)
{
   vf::cuda::CudaGrid grid = vf::cuda::CudaGrid(numberOfThreads, kFC);

      scaleFCThS7<<< grid.grid, grid.threads >>>(DC,
                                             DF,
                                             DD7C,
                                             DD7F,
                                             neighborCX,
                                             neighborCY,
                                             neighborCZ,
                                             neighborFX,
                                             neighborFY,
                                             neighborFZ,
                                             size_MatC,
                                             size_MatF,
                                             isEvenTimestep,
                                             posC,
                                             posFSWB,
                                             kFC,
                                             nu,
                                             diffusivity_coarse);
      getLastCudaError("scaleFCThS7 execution failed");
}
//////////////////////////////////////////////////////////////////////////
void ScaleFCThS27( real* DC,
                              real* DF,
                              real* DD27C,
                              real* DD27F,
                              unsigned int* neighborCX,
                              unsigned int* neighborCY,
                              unsigned int* neighborCZ,
                              unsigned int* neighborFX,
                              unsigned int* neighborFY,
                              unsigned int* neighborFZ,
                              unsigned int size_MatC,
                              unsigned int size_MatF,
                              bool isEvenTimestep,
                              unsigned int* posC,
                              unsigned int* posFSWB,
                              unsigned int kFC,
                              real nu,
                              real diffusivity_coarse,
                              unsigned int numberOfThreads,
							  OffFC offFC)
{
   vf::cuda::CudaGrid grid = vf::cuda::CudaGrid(numberOfThreads, kFC);

      scaleFCThS27<<< grid.grid, grid.threads >>>(  DC,
                                                DF,
                                                DD27C,
                                                DD27F,
                                                neighborCX,
                                                neighborCY,
                                                neighborCZ,
                                                neighborFX,
                                                neighborFY,
                                                neighborFZ,
                                                size_MatC,
                                                size_MatF,
                                                isEvenTimestep,
                                                posC,
                                                posFSWB,
                                                kFC,
                                                nu,
                                                diffusivity_coarse,
												offFC);
      getLastCudaError("scaleFCThS27 execution failed");
}
//////////////////////////////////////////////////////////////////////////
void DragLiftPostD27(real* DD,
								int* k_Q,
								real* QQ,
								int numberOfBCnodes,
								double *DragX,
								double *DragY,
								double *DragZ,
								unsigned int* neighborX,
								unsigned int* neighborY,
								unsigned int* neighborZ,
								unsigned int size_Mat,
								bool isEvenTimestep,
								unsigned int numberOfThreads)
{
   vf::cuda::CudaGrid grid = vf::cuda::CudaGrid(numberOfThreads, numberOfBCnodes);

	DragLiftPost27<<< grid.grid, grid.threads >>>(DD,
										k_Q,
										QQ,
										numberOfBCnodes,
										DragX,
										DragY,
										DragZ,
										neighborX,
										neighborY,
										neighborZ,
										size_Mat,
										isEvenTimestep);
	getLastCudaError("DragLift27 execution failed");
}
//////////////////////////////////////////////////////////////////////////
void DragLiftPreD27( real* DD,
								int* k_Q,
								real* QQ,
								int numberOfBCnodes,
								double *DragX,
								double *DragY,
								double *DragZ,
								unsigned int* neighborX,
								unsigned int* neighborY,
								unsigned int* neighborZ,
								unsigned int size_Mat,
								bool isEvenTimestep,
								unsigned int numberOfThreads)
{
	vf::cuda::CudaGrid grid = vf::cuda::CudaGrid(numberOfThreads, numberOfBCnodes);

	DragLiftPre27<<< grid.grid, grid.threads >>>( DD,
										k_Q,
										QQ,
										numberOfBCnodes,
										DragX,
										DragY,
										DragZ,
										neighborX,
										neighborY,
										neighborZ,
										size_Mat,
										isEvenTimestep);
	getLastCudaError("DragLift27 execution failed");
}
//////////////////////////////////////////////////////////////////////////
void CalcCPtop27(real* DD,
							int* cpIndex,
							int nonCp,
							double *cpPress,
							unsigned int* neighborX,
							unsigned int* neighborY,
							unsigned int* neighborZ,
							unsigned int size_Mat,
							bool isEvenTimestep,
							unsigned int numberOfThreads)
{
	vf::cuda::CudaGrid grid = vf::cuda::CudaGrid(numberOfThreads, nonCp);

	CalcCP27<<< grid.grid, grid.threads >>>(DD,
								  cpIndex,
								  nonCp,
								  cpPress,
								  neighborX,
								  neighborY,
								  neighborZ,
								  size_Mat,
								  isEvenTimestep);
	getLastCudaError("CalcCP27 execution failed");
}
//////////////////////////////////////////////////////////////////////////
void CalcCPbottom27( real* DD,
								int* cpIndex,
								int nonCp,
								double *cpPress,
								unsigned int* neighborX,
								unsigned int* neighborY,
								unsigned int* neighborZ,
								unsigned int size_Mat,
								bool isEvenTimestep,
								unsigned int numberOfThreads)
{
	vf::cuda::CudaGrid grid = vf::cuda::CudaGrid(numberOfThreads, nonCp);

	CalcCP27<<< grid.grid, grid.threads >>>(DD,
								  cpIndex,
								  nonCp,
								  cpPress,
								  neighborX,
								  neighborY,
								  neighborZ,
								  size_Mat,
								  isEvenTimestep);
	getLastCudaError("CalcCP27 execution failed");
}
//////////////////////////////////////////////////////////////////////////
void GetSendFsPreDev27(real* DD,
								  real* bufferFs,
								  int* sendIndex,
								  int buffmax,
								  unsigned int* neighborX,
								  unsigned int* neighborY,
								  unsigned int* neighborZ,
								  unsigned int size_Mat,
								  bool isEvenTimestep,
								  unsigned int numberOfThreads,
								  cudaStream_t stream)
{
	vf::cuda::CudaGrid grid = vf::cuda::CudaGrid(numberOfThreads, buffmax);

	getSendFsPre27<<< grid.grid, grid.threads, 0, stream >>>(DD,
										bufferFs,
										sendIndex,
										buffmax,
										neighborX,
										neighborY,
										neighborZ,
										size_Mat,
										isEvenTimestep);
	getLastCudaError("getSendFsPre27 execution failed");
}
//////////////////////////////////////////////////////////////////////////
void GetSendFsPostDev27(real* DD,
								   real* bufferFs,
								   int* sendIndex,
								   int buffmax,
								   unsigned int* neighborX,
								   unsigned int* neighborY,
								   unsigned int* neighborZ,
								   unsigned int size_Mat,
								   bool isEvenTimestep,
								   unsigned int numberOfThreads,
								   cudaStream_t stream)
{
	vf::cuda::CudaGrid grid = vf::cuda::CudaGrid(numberOfThreads, buffmax);

	getSendFsPost27<<< grid.grid, grid.threads, 0, stream >>>(DD,
										 bufferFs,
										 sendIndex,
										 buffmax,
										 neighborX,
										 neighborY,
										 neighborZ,
										 size_Mat,
										 isEvenTimestep);
	getLastCudaError("getSendFsPost27 execution failed");
}
//////////////////////////////////////////////////////////////////////////
void SetRecvFsPreDev27(real* DD,
								  real* bufferFs,
								  int* recvIndex,
								  int buffmax,
								  unsigned int* neighborX,
								  unsigned int* neighborY,
								  unsigned int* neighborZ,
								  unsigned int size_Mat,
								  bool isEvenTimestep,
								  unsigned int numberOfThreads,
	                              cudaStream_t stream)
{
	vf::cuda::CudaGrid grid = vf::cuda::CudaGrid(numberOfThreads, buffmax);

	setRecvFsPre27<<< grid.grid, grid.threads, 0, stream >>>(DD,
										bufferFs,
										recvIndex,
										buffmax,
										neighborX,
										neighborY,
										neighborZ,
										size_Mat,
										isEvenTimestep);
	getLastCudaError("setRecvFsPre27 execution failed");
}
//////////////////////////////////////////////////////////////////////////
void SetRecvFsPostDev27(real* DD,
								   real* bufferFs,
								   int* recvIndex,
								   int buffmax,
								   unsigned int* neighborX,
								   unsigned int* neighborY,
								   unsigned int* neighborZ,
								   unsigned int size_Mat,
								   bool isEvenTimestep,
	                               unsigned int numberOfThreads,
	                               cudaStream_t stream)
{
	vf::cuda::CudaGrid grid = vf::cuda::CudaGrid(numberOfThreads, buffmax);

	setRecvFsPost27<<< grid.grid, grid.threads, 0, stream >>>(DD,
										 bufferFs,
										 recvIndex,
										 buffmax,
										 neighborX,
										 neighborY,
										 neighborZ,
										 size_Mat,
										 isEvenTimestep);
	getLastCudaError("setRecvFsPost27 execution failed");
}
//////////////////////////////////////////////////////////////////////////
void getSendGsDevF3(
	real* G6,
	real* bufferGs,
	int* sendIndex,
	int buffmax,
	unsigned int* neighborX,
	unsigned int* neighborY,
	unsigned int* neighborZ,
	unsigned int size_Mat,
	bool isEvenTimestep,
	unsigned int numberOfThreads)
{
	vf::cuda::CudaGrid grid = vf::cuda::CudaGrid(numberOfThreads, buffmax);

	getSendGsF3 <<< grid.grid, grid.threads >>> (
		G6,
		bufferGs,
		sendIndex,
		buffmax,
		neighborX,
		neighborY,
		neighborZ,
		size_Mat,
		isEvenTimestep);
	getLastCudaError("getSendGsF3 execution failed");
}
//////////////////////////////////////////////////////////////////////////
void setRecvGsDevF3(
	real* G6,
	real* bufferGs,
	int* recvIndex,
	int buffmax,
	unsigned int* neighborX,
	unsigned int* neighborY,
	unsigned int* neighborZ,
	unsigned int size_Mat,
	bool isEvenTimestep,
	unsigned int numberOfThreads)
{
	vf::cuda::CudaGrid grid = vf::cuda::CudaGrid(numberOfThreads, buffmax);

	setRecvGsF3 <<< grid.grid, grid.threads >>> (
		G6,
		bufferGs,
		recvIndex,
		buffmax,
		neighborX,
		neighborY,
		neighborZ,
		size_Mat,
		isEvenTimestep);
	getLastCudaError("setRecvGsF3 execution failed");
}
//////////////////////////////////////////////////////////////////////////
void WallFuncDev27(unsigned int numberOfThreads,
							  real* vx,
							  real* vy,
							  real* vz,
							  real* DD,
							  int* k_Q,
							  real* QQ,
							  unsigned int numberOfBCnodes,
							  real om1,
							  unsigned int* neighborX,
							  unsigned int* neighborY,
							  unsigned int* neighborZ,
							  unsigned int size_Mat,
							  bool isEvenTimestep)
{
   vf::cuda::CudaGrid grid = vf::cuda::CudaGrid(numberOfThreads, numberOfBCnodes);

      WallFunction27<<< grid.grid, grid.threads >>> (
											  vx,
											  vy,
											  vz,
											  DD,
											  k_Q,
											  QQ,
											  numberOfBCnodes,
											  om1,
											  neighborX,
											  neighborY,
											  neighborZ,
											  size_Mat,
											  isEvenTimestep);
      getLastCudaError("WallFunction27 execution failed");
}
//////////////////////////////////////////////////////////////////////////
void SetOutputWallVelocitySP27(unsigned int numberOfThreads,
										  real* vxD,
										  real* vyD,
										  real* vzD,
										  real* vxWall,
										  real* vyWall,
										  real* vzWall,
										  int numberOfWallNodes,
										  int* kWallNodes,
										  real* rhoD,
										  real* pressD,
										  unsigned int* geoD,
										  unsigned int* neighborX,
										  unsigned int* neighborY,
										  unsigned int* neighborZ,
										  unsigned int size_Mat,
										  real* DD,
										  bool isEvenTimestep)
{
   vf::cuda::CudaGrid grid = vf::cuda::CudaGrid(numberOfThreads, numberOfWallNodes);

      LBSetOutputWallVelocitySP27<<< grid.grid, grid.threads >>> (	vxD,
															vyD,
															vzD,
															vxWall,
															vyWall,
															vzWall,
															numberOfWallNodes,
															kWallNodes,
															rhoD,
															pressD,
															geoD,
															neighborX,
															neighborY,
															neighborZ,
															size_Mat,
															DD,
															isEvenTimestep);
      getLastCudaError("LBSetOutputWallVelocitySP27 execution failed");
}
//////////////////////////////////////////////////////////////////////////
void GetVelotoForce27(unsigned int numberOfThreads,
								 real* DD,
								 int* bcIndex,
								 int nonAtBC,
								 real* Vx,
								 real* Vy,
								 real* Vz,
								 unsigned int* neighborX,
								 unsigned int* neighborY,
								 unsigned int* neighborZ,
								 unsigned int size_Mat,
								 bool isEvenTimestep)
{
   vf::cuda::CudaGrid grid = vf::cuda::CudaGrid(numberOfThreads, nonAtBC);

      GetVeloforForcing27<<< grid.grid, grid.threads >>> (DD,
												bcIndex,
												nonAtBC,
												Vx,
												Vy,
												Vz,
												neighborX,
												neighborY,
												neighborZ,
												size_Mat,
												isEvenTimestep);
      getLastCudaError("GetVeloforForcing27 execution failed");
}
//////////////////////////////////////////////////////////////////////////
void InitParticlesDevice(real* coordX,
									real* coordY,
									real* coordZ,
									real* coordParticleXlocal,
									real* coordParticleYlocal,
									real* coordParticleZlocal,
									real* coordParticleXglobal,
									real* coordParticleYglobal,
									real* coordParticleZglobal,
									real* veloParticleX,
									real* veloParticleY,
									real* veloParticleZ,
									real* randArray,
									unsigned int* particleID,
									unsigned int* cellBaseID,
									unsigned int* bcMatD,
									unsigned int* neighborX,
									unsigned int* neighborY,
									unsigned int* neighborZ,
									unsigned int* neighborWSB,
									int level,
									unsigned int numberOfParticles,
									unsigned int size_Mat,
									unsigned int numberOfThreads)
{
   vf::cuda::CudaGrid grid = vf::cuda::CudaGrid(numberOfThreads, numberOfParticles);

   InitParticles<<< grid.grid, grid.threads >>> (coordX,
										coordY,
										coordZ,
										coordParticleXlocal,
										coordParticleYlocal,
										coordParticleZlocal,
										coordParticleXglobal,
										coordParticleYglobal,
										coordParticleZglobal,
										veloParticleX,
										veloParticleY,
										veloParticleZ,
										randArray,
										particleID,
										cellBaseID,
										bcMatD,
										neighborX,
										neighborY,
										neighborZ,
										neighborWSB,
										level,
										numberOfParticles,
										size_Mat);
      getLastCudaError("InitParticles execution failed");
}
//////////////////////////////////////////////////////////////////////////
void MoveParticlesDevice(real* coordX,
									real* coordY,
									real* coordZ,
									real* coordParticleXlocal,
									real* coordParticleYlocal,
									real* coordParticleZlocal,
									real* coordParticleXglobal,
									real* coordParticleYglobal,
									real* coordParticleZglobal,
									real* veloParticleX,
									real* veloParticleY,
									real* veloParticleZ,
									real* DD,
									real  omega,
									unsigned int* particleID,
									unsigned int* cellBaseID,
									unsigned int* bcMatD,
									unsigned int* neighborX,
									unsigned int* neighborY,
									unsigned int* neighborZ,
									unsigned int* neighborWSB,
							        int level,
									unsigned int timestep,
									unsigned int numberOfTimesteps,
									unsigned int numberOfParticles,
									unsigned int size_Mat,
									unsigned int numberOfThreads,
									bool isEvenTimestep)
{
   vf::cuda::CudaGrid grid = vf::cuda::CudaGrid(numberOfThreads, numberOfParticles);

   MoveParticles<<< grid.grid, grid.threads >>> (coordX,
										coordY,
										coordZ,
										coordParticleXlocal,
										coordParticleYlocal,
										coordParticleZlocal,
										coordParticleXglobal,
										coordParticleYglobal,
										coordParticleZglobal,
										veloParticleX,
										veloParticleY,
										veloParticleZ,
										DD,
										omega,
										particleID,
										cellBaseID,
										bcMatD,
										neighborX,
										neighborY,
										neighborZ,
										neighborWSB,
										level,
										timestep,
										numberOfTimesteps,
										numberOfParticles,
										size_Mat,
										isEvenTimestep);
      getLastCudaError("MoveParticles execution failed");
}
//////////////////////////////////////////////////////////////////////////
void initRandomDevice(curandState* state,
								 unsigned int size_Mat,
								 unsigned int numberOfThreads)
{
   vf::cuda::CudaGrid grid = vf::cuda::CudaGrid(numberOfThreads, size_Mat);
   initRandom<<< grid.grid, grid.threads >>> (state);
   getLastCudaError("initRandom execution failed");
}
//////////////////////////////////////////////////////////////////////////
void generateRandomValuesDevice( curandState* state,
											unsigned int size_Mat,
											real* randArray,
											unsigned int numberOfThreads)
{
   vf::cuda::CudaGrid grid = vf::cuda::CudaGrid(numberOfThreads, size_Mat);
   generateRandomValues<<< grid.grid, grid.threads >>> (state,randArray);
   getLastCudaError("generateRandomValues execution failed");
}
//////////////////////////////////////////////////////////////////////////
void CalcTurbulenceIntensityDevice(
   real* vxx,
   real* vyy,
   real* vzz,
   real* vxy,
   real* vxz,
   real* vyz,
   real* vx_mean,
   real* vy_mean,
   real* vz_mean,
   real* DD,
   uint* typeOfGridNode,
   unsigned int* neighborX,
   unsigned int* neighborY,
   unsigned int* neighborZ,
   unsigned int size_Mat,
   bool isEvenTimestep,
   uint numberOfThreads)
{
   vf::cuda::CudaGrid grid = vf::cuda::CudaGrid(numberOfThreads, size_Mat);
   CalcTurbulenceIntensity<<<grid.grid, grid.threads>>>(
     vxx,
     vyy,
     vzz,
	 vxy,
     vxz,
     vyz,
     vx_mean,
     vy_mean,
     vz_mean,
     DD,
     typeOfGridNode,
     neighborX,
     neighborY,
     neighborZ,
     size_Mat,
     isEvenTimestep);

   getLastCudaError("CalcTurbulenceIntensity execution failed");
}












<|MERGE_RESOLUTION|>--- conflicted
+++ resolved
@@ -3819,58 +3819,6 @@
       getLastCudaError("scaleCF_Fix_27 execution failed");
 }
 //////////////////////////////////////////////////////////////////////////
-<<<<<<< HEAD
-void ScaleCF_RhoSq_comp_27(   real* DC,
-										 real* DF,
-										 unsigned int* neighborCX,
-										 unsigned int* neighborCY,
-										 unsigned int* neighborCZ,
-										 unsigned int* neighborFX,
-										 unsigned int* neighborFY,
-										 unsigned int* neighborFZ,
-										 unsigned int size_MatC,
-										 unsigned int size_MatF,
-										 bool isEvenTimestep,
-										 unsigned int* posCSWB,
-										 unsigned int* posFSWB,
-										 unsigned int kCF,
-										 real omCoarse,
-										 real omFine,
-										 real nu,
-										 unsigned int nxC,
-										 unsigned int nyC,
-										 unsigned int nxF,
-										 unsigned int nyF,
-										 unsigned int numberOfThreads,
-										 OffCF offCF,
-                               CUstream_st *stream)
-{
-   vf::cuda::CudaGrid grid = vf::cuda::CudaGrid(numberOfThreads, kCF);
-
-      scaleCF_RhoSq_comp_27<<< grid.grid, grid.threads, 0, stream >>>( DC,
-														DF,
-														neighborCX,
-														neighborCY,
-														neighborCZ,
-														neighborFX,
-														neighborFY,
-														neighborFZ,
-														size_MatC,
-														size_MatF,
-														isEvenTimestep,
-														posCSWB,
-														posFSWB,
-														kCF,
-														omCoarse,
-														omFine,
-														nu,
-														nxC,
-														nyC,
-														nxF,
-														nyF,
-														offCF);
-      getLastCudaError("scaleCF_RhoSq_27 execution failed");
-=======
 void ScaleCF_RhoSq_comp_27(LBMSimulationParameter * parameterDeviceC, LBMSimulationParameter* parameterDeviceF, ICellCF * icellCF, OffCF& offsetCF, CUstream_st *stream)
 {
    dim3 grid = vf::cuda::getCudaGrid(parameterDeviceC->numberofthreads,  icellCF->kCF);
@@ -3926,7 +3874,6 @@
       parameterDeviceF->omega,
       offsetCF);
    getLastCudaError("scaleCF_compressible execution failed");
->>>>>>> 9a1566aa
 }
 
 //////////////////////////////////////////////////////////////////////////
@@ -4733,59 +4680,6 @@
       getLastCudaError("scaleFC_Fix_27 execution failed");
 }
 //////////////////////////////////////////////////////////////////////////
-<<<<<<< HEAD
-void ScaleFC_RhoSq_comp_27(real* DC,
-									  real* DF,
-									  unsigned int* neighborCX,
-									  unsigned int* neighborCY,
-									  unsigned int* neighborCZ,
-									  unsigned int* neighborFX,
-									  unsigned int* neighborFY,
-									  unsigned int* neighborFZ,
-									  unsigned int size_MatC,
-									  unsigned int size_MatF,
-									  bool isEvenTimestep,
-									  unsigned int* posC,
-									  unsigned int* posFSWB,
-									  unsigned int kFC,
-									  real omCoarse,
-									  real omFine,
-									  real nu,
-									  unsigned int nxC,
-									  unsigned int nyC,
-									  unsigned int nxF,
-									  unsigned int nyF,
-									  unsigned int numberOfThreads,
-									  OffFC offFC,
-                             CUstream_st *stream)
-{
-   vf::cuda::CudaGrid grid = vf::cuda::CudaGrid(numberOfThreads, kFC);
-
-      scaleFC_RhoSq_comp_27<<<grid.grid, grid.threads, 0, stream>>>(
-													   DC,
-													   DF,
-													   neighborCX,
-													   neighborCY,
-													   neighborCZ,
-													   neighborFX,
-													   neighborFY,
-													   neighborFZ,
-													   size_MatC,
-													   size_MatF,
-													   isEvenTimestep,
-													   posC,
-													   posFSWB,
-													   kFC,
-													   omCoarse,
-													   omFine,
-													   nu,
-													   nxC,
-													   nyC,
-													   nxF,
-													   nyF,
-													   offFC);
-      getLastCudaError("scaleFC_RhoSq_27 execution failed");
-=======
 void ScaleFC_RhoSq_comp_27(LBMSimulationParameter * parameterDeviceC, LBMSimulationParameter* parameterDeviceF, ICellFC * icellFC, OffFC &offsetFC, CUstream_st *stream)
 {
    dim3 grid = vf::cuda::getCudaGrid(parameterDeviceC->numberofthreads,  icellFC->kFC);
@@ -4841,7 +4735,6 @@
       parameterDeviceF->omega,
       offsetFC);
    getLastCudaError("scaleFC_compressible execution failed");
->>>>>>> 9a1566aa
 }
 //////////////////////////////////////////////////////////////////////////
 void ScaleFC_RhoSq_3rdMom_comp_27( real* DC,
