--- conflicted
+++ resolved
@@ -2799,13 +2799,8 @@
 
 
 ////////////////////////////////////////////////////////////////////////////////////////////////////////////////////////////////////////////////////
-<<<<<<< HEAD
-extern "C" __global__ void QPressNoRhoDevice27(  real* rhoBC,
+__global__ void QPressNoRhoDevice27(  real* rhoBC,
 												 real* distributions, 
-=======
-__global__ void QPressNoRhoDevice27(  real* rhoBC,
-												 real* DD, 
->>>>>>> 7c3c87cd
 												 int* k_Q, 
 												 int* k_N, 
 												 int numberOfBCnodes, 
@@ -2891,184 +2886,64 @@
       unsigned int k1tne = K1QK;
       unsigned int k1bsw = neighborZ[k1sw];
       ////////////////////////////////////////////////////////////////////////////////
-<<<<<<< HEAD
       Distributions27 dist;
       getPointersToDistributions(dist, distributions, numberOfLBnodes, isEvenTimestep);      
       //////////////////////////////////////////////////////////////////////////////////////////////////////////////////////////////////////////////////////
-      real f1_E    = (dist.f[E   ])[k1e   ];
-      real f1_W    = (dist.f[W   ])[k1w   ];
-      real f1_N    = (dist.f[N   ])[k1n   ];
-      real f1_S    = (dist.f[S   ])[k1s   ];
-      real f1_T    = (dist.f[T   ])[k1t   ];
-      real f1_B    = (dist.f[B   ])[k1b   ];
-      real f1_NE   = (dist.f[NE  ])[k1ne  ];
-      real f1_SW   = (dist.f[SW  ])[k1sw  ];
-      real f1_SE   = (dist.f[SE  ])[k1se  ];
-      real f1_NW   = (dist.f[NW  ])[k1nw  ];
-      real f1_TE   = (dist.f[TE  ])[k1te  ];
-      real f1_BW   = (dist.f[BW  ])[k1bw  ];
-      real f1_BE   = (dist.f[BE  ])[k1be  ];
-      real f1_TW   = (dist.f[TW  ])[k1tw  ];
-      real f1_TN   = (dist.f[TN  ])[k1tn  ];
-      real f1_BS   = (dist.f[BS  ])[k1bs  ];
-      real f1_BN   = (dist.f[BN  ])[k1bn  ];
-      real f1_TS   = (dist.f[TS  ])[k1ts  ];
-      //real f1_ZERO = (D.f[REST])[k1zero];
-      real f1_TNE  = (dist.f[TNE ])[k1tne ];
-      real f1_TSW  = (dist.f[TSW ])[k1tsw ];
-      real f1_TSE  = (dist.f[TSE ])[k1tse ];
-      real f1_TNW  = (dist.f[TNW ])[k1tnw ];
-      real f1_BNE  = (dist.f[BNE ])[k1bne ];
-      real f1_BSW  = (dist.f[BSW ])[k1bsw ];
-      real f1_BSE  = (dist.f[BSE ])[k1bse ];
-      real f1_BNW  = (dist.f[BNW ])[k1bnw ];
+      real f1_E    = (dist.f[DIR_P00])[k1e   ];
+      real f1_W    = (dist.f[DIR_M00])[k1w   ];
+      real f1_N    = (dist.f[DIR_0P0])[k1n   ];
+      real f1_S    = (dist.f[DIR_0M0])[k1s   ];
+      real f1_T    = (dist.f[DIR_00P])[k1t   ];
+      real f1_B    = (dist.f[DIR_00M])[k1b   ];
+      real f1_NE   = (dist.f[DIR_PP0])[k1ne  ];
+      real f1_SW   = (dist.f[DIR_MM0])[k1sw  ];
+      real f1_SE   = (dist.f[DIR_PM0])[k1se  ];
+      real f1_NW   = (dist.f[DIR_MP0])[k1nw  ];
+      real f1_TE   = (dist.f[DIR_P0P])[k1te  ];
+      real f1_BW   = (dist.f[DIR_M0M])[k1bw  ];
+      real f1_BE   = (dist.f[DIR_P0M])[k1be  ];
+      real f1_TW   = (dist.f[DIR_M0P])[k1tw  ];
+      real f1_TN   = (dist.f[DIR_0PP])[k1tn  ];
+      real f1_BS   = (dist.f[DIR_0MM])[k1bs  ];
+      real f1_BN   = (dist.f[DIR_0PM])[k1bn  ];
+      real f1_TS   = (dist.f[DIR_0MP])[k1ts  ];
+      //real f1_ZERO = (dist.f[DIR_000])[k1zero];
+      real f1_TNE  = (dist.f[DIR_PPP])[k1tne ];
+      real f1_TSW  = (dist.f[DIR_MMP])[k1tsw ];
+      real f1_TSE  = (dist.f[DIR_PMP])[k1tse ];
+      real f1_TNW  = (dist.f[DIR_MPP])[k1tnw ];
+      real f1_BNE  = (dist.f[DIR_PPM])[k1bne ];
+      real f1_BSW  = (dist.f[DIR_MMM])[k1bsw ];
+      real f1_BSE  = (dist.f[DIR_PMM])[k1bse ];
+      real f1_BNW  = (dist.f[DIR_MPM])[k1bnw ];
       //////////////////////////////////////////////////////////////////////////////////////////////////////////////////////////////////////////////////////
-      real f_E    = (dist.f[E   ])[ke   ];
-      real f_W    = (dist.f[W   ])[kw   ];
-      real f_N    = (dist.f[N   ])[kn   ];
-      real f_S    = (dist.f[S   ])[ks   ];
-      real f_T    = (dist.f[T   ])[kt   ];
-      real f_B    = (dist.f[B   ])[kb   ];
-      real f_NE   = (dist.f[NE  ])[kne  ];
-      real f_SW   = (dist.f[SW  ])[ksw  ];
-      real f_SE   = (dist.f[SE  ])[kse  ];
-      real f_NW   = (dist.f[NW  ])[knw  ];
-      real f_TE   = (dist.f[TE  ])[kte  ];
-      real f_BW   = (dist.f[BW  ])[kbw  ];
-      real f_BE   = (dist.f[BE  ])[kbe  ];
-      real f_TW   = (dist.f[TW  ])[ktw  ];
-      real f_TN   = (dist.f[TN  ])[ktn  ];
-      real f_BS   = (dist.f[BS  ])[kbs  ];
-      real f_BN   = (dist.f[BN  ])[kbn  ];
-      real f_TS   = (dist.f[TS  ])[kts  ];
-      //real f_ZERO = (D.f[REST])[kzero];
-      real f_TNE  = (dist.f[TNE ])[ktne ];
-      real f_TSW  = (dist.f[TSW ])[ktsw ];
-      real f_TSE  = (dist.f[TSE ])[ktse ];
-      real f_TNW  = (dist.f[TNW ])[ktnw ];
-      real f_BNE  = (dist.f[BNE ])[kbne ];
-      real f_BSW  = (dist.f[BSW ])[kbsw ];
-      real f_BSE  = (dist.f[BSE ])[kbse ];
-      real f_BNW  = (dist.f[BNW ])[kbnw ];
-=======
-      Distributions27 D;
-      if (isEvenTimestep==true)
-      {
-         D.f[DIR_P00   ] = &DD[DIR_P00   *size_Mat];
-         D.f[DIR_M00   ] = &DD[DIR_M00   *size_Mat];
-         D.f[DIR_0P0   ] = &DD[DIR_0P0   *size_Mat];
-         D.f[DIR_0M0   ] = &DD[DIR_0M0   *size_Mat];
-         D.f[DIR_00P   ] = &DD[DIR_00P   *size_Mat];
-         D.f[DIR_00M   ] = &DD[DIR_00M   *size_Mat];
-         D.f[DIR_PP0  ] = &DD[DIR_PP0  *size_Mat];
-         D.f[DIR_MM0  ] = &DD[DIR_MM0  *size_Mat];
-         D.f[DIR_PM0  ] = &DD[DIR_PM0  *size_Mat];
-         D.f[DIR_MP0  ] = &DD[DIR_MP0  *size_Mat];
-         D.f[DIR_P0P  ] = &DD[DIR_P0P  *size_Mat];
-         D.f[DIR_M0M  ] = &DD[DIR_M0M  *size_Mat];
-         D.f[DIR_P0M  ] = &DD[DIR_P0M  *size_Mat];
-         D.f[DIR_M0P  ] = &DD[DIR_M0P  *size_Mat];
-         D.f[DIR_0PP  ] = &DD[DIR_0PP  *size_Mat];
-         D.f[DIR_0MM  ] = &DD[DIR_0MM  *size_Mat];
-         D.f[DIR_0PM  ] = &DD[DIR_0PM  *size_Mat];
-         D.f[DIR_0MP  ] = &DD[DIR_0MP  *size_Mat];
-         D.f[DIR_000] = &DD[DIR_000*size_Mat];
-         D.f[DIR_PPP ] = &DD[DIR_PPP *size_Mat];
-         D.f[DIR_MMP ] = &DD[DIR_MMP *size_Mat];
-         D.f[DIR_PMP ] = &DD[DIR_PMP *size_Mat];
-         D.f[DIR_MPP ] = &DD[DIR_MPP *size_Mat];
-         D.f[DIR_PPM ] = &DD[DIR_PPM *size_Mat];
-         D.f[DIR_MMM ] = &DD[DIR_MMM *size_Mat];
-         D.f[DIR_PMM ] = &DD[DIR_PMM *size_Mat];
-         D.f[DIR_MPM ] = &DD[DIR_MPM *size_Mat];
-      } 
-      else
-      {
-         D.f[DIR_M00   ] = &DD[DIR_P00   *size_Mat];
-         D.f[DIR_P00   ] = &DD[DIR_M00   *size_Mat];
-         D.f[DIR_0M0   ] = &DD[DIR_0P0   *size_Mat];
-         D.f[DIR_0P0   ] = &DD[DIR_0M0   *size_Mat];
-         D.f[DIR_00M   ] = &DD[DIR_00P   *size_Mat];
-         D.f[DIR_00P   ] = &DD[DIR_00M   *size_Mat];
-         D.f[DIR_MM0  ] = &DD[DIR_PP0  *size_Mat];
-         D.f[DIR_PP0  ] = &DD[DIR_MM0  *size_Mat];
-         D.f[DIR_MP0  ] = &DD[DIR_PM0  *size_Mat];
-         D.f[DIR_PM0  ] = &DD[DIR_MP0  *size_Mat];
-         D.f[DIR_M0M  ] = &DD[DIR_P0P  *size_Mat];
-         D.f[DIR_P0P  ] = &DD[DIR_M0M  *size_Mat];
-         D.f[DIR_M0P  ] = &DD[DIR_P0M  *size_Mat];
-         D.f[DIR_P0M  ] = &DD[DIR_M0P  *size_Mat];
-         D.f[DIR_0MM  ] = &DD[DIR_0PP  *size_Mat];
-         D.f[DIR_0PP  ] = &DD[DIR_0MM  *size_Mat];
-         D.f[DIR_0MP  ] = &DD[DIR_0PM  *size_Mat];
-         D.f[DIR_0PM  ] = &DD[DIR_0MP  *size_Mat];
-         D.f[DIR_000] = &DD[DIR_000*size_Mat];
-         D.f[DIR_PPP ] = &DD[DIR_MMM *size_Mat];
-         D.f[DIR_MMP ] = &DD[DIR_PPM *size_Mat];
-         D.f[DIR_PMP ] = &DD[DIR_MPM *size_Mat];
-         D.f[DIR_MPP ] = &DD[DIR_PMM *size_Mat];
-         D.f[DIR_PPM ] = &DD[DIR_MMP *size_Mat];
-         D.f[DIR_MMM ] = &DD[DIR_PPP *size_Mat];
-         D.f[DIR_PMM ] = &DD[DIR_MPP *size_Mat];
-         D.f[DIR_MPM ] = &DD[DIR_PMP *size_Mat];
-      }
-      //////////////////////////////////////////////////////////////////////////////////////////////////////////////////////////////////////////////////////
-      real f1_E    = (D.f[DIR_P00   ])[k1e   ];
-      real f1_W    = (D.f[DIR_M00   ])[k1w   ];
-      real f1_N    = (D.f[DIR_0P0   ])[k1n   ];
-      real f1_S    = (D.f[DIR_0M0   ])[k1s   ];
-      real f1_T    = (D.f[DIR_00P   ])[k1t   ];
-      real f1_B    = (D.f[DIR_00M   ])[k1b   ];
-      real f1_NE   = (D.f[DIR_PP0  ])[k1ne  ];
-      real f1_SW   = (D.f[DIR_MM0  ])[k1sw  ];
-      real f1_SE   = (D.f[DIR_PM0  ])[k1se  ];
-      real f1_NW   = (D.f[DIR_MP0  ])[k1nw  ];
-      real f1_TE   = (D.f[DIR_P0P  ])[k1te  ];
-      real f1_BW   = (D.f[DIR_M0M  ])[k1bw  ];
-      real f1_BE   = (D.f[DIR_P0M  ])[k1be  ];
-      real f1_TW   = (D.f[DIR_M0P  ])[k1tw  ];
-      real f1_TN   = (D.f[DIR_0PP  ])[k1tn  ];
-      real f1_BS   = (D.f[DIR_0MM  ])[k1bs  ];
-      real f1_BN   = (D.f[DIR_0PM  ])[k1bn  ];
-      real f1_TS   = (D.f[DIR_0MP  ])[k1ts  ];
-      //real f1_ZERO = (D.f[DIR_000])[k1zero];
-      real f1_TNE  = (D.f[DIR_PPP ])[k1tne ];
-      real f1_TSW  = (D.f[DIR_MMP ])[k1tsw ];
-      real f1_TSE  = (D.f[DIR_PMP ])[k1tse ];
-      real f1_TNW  = (D.f[DIR_MPP ])[k1tnw ];
-      real f1_BNE  = (D.f[DIR_PPM ])[k1bne ];
-      real f1_BSW  = (D.f[DIR_MMM ])[k1bsw ];
-      real f1_BSE  = (D.f[DIR_PMM ])[k1bse ];
-      real f1_BNW  = (D.f[DIR_MPM ])[k1bnw ];
-      //////////////////////////////////////////////////////////////////////////////////////////////////////////////////////////////////////////////////////
-      real f_E    = (D.f[DIR_P00   ])[ke   ];
-      real f_W    = (D.f[DIR_M00   ])[kw   ];
-      real f_N    = (D.f[DIR_0P0   ])[kn   ];
-      real f_S    = (D.f[DIR_0M0   ])[ks   ];
-      real f_T    = (D.f[DIR_00P   ])[kt   ];
-      real f_B    = (D.f[DIR_00M   ])[kb   ];
-      real f_NE   = (D.f[DIR_PP0  ])[kne  ];
-      real f_SW   = (D.f[DIR_MM0  ])[ksw  ];
-      real f_SE   = (D.f[DIR_PM0  ])[kse  ];
-      real f_NW   = (D.f[DIR_MP0  ])[knw  ];
-      real f_TE   = (D.f[DIR_P0P  ])[kte  ];
-      real f_BW   = (D.f[DIR_M0M  ])[kbw  ];
-      real f_BE   = (D.f[DIR_P0M  ])[kbe  ];
-      real f_TW   = (D.f[DIR_M0P  ])[ktw  ];
-      real f_TN   = (D.f[DIR_0PP  ])[ktn  ];
-      real f_BS   = (D.f[DIR_0MM  ])[kbs  ];
-      real f_BN   = (D.f[DIR_0PM  ])[kbn  ];
-      real f_TS   = (D.f[DIR_0MP  ])[kts  ];
-      //real f_ZERO = (D.f[DIR_000])[kzero];
-      real f_TNE  = (D.f[DIR_PPP ])[ktne ];
-      real f_TSW  = (D.f[DIR_MMP ])[ktsw ];
-      real f_TSE  = (D.f[DIR_PMP ])[ktse ];
-      real f_TNW  = (D.f[DIR_MPP ])[ktnw ];
-      real f_BNE  = (D.f[DIR_PPM ])[kbne ];
-      real f_BSW  = (D.f[DIR_MMM ])[kbsw ];
-      real f_BSE  = (D.f[DIR_PMM ])[kbse ];
-      real f_BNW  = (D.f[DIR_MPM ])[kbnw ];
->>>>>>> 7c3c87cd
+      real f_E    = (dist.f[DIR_P00])[ke   ];
+      real f_W    = (dist.f[DIR_M00])[kw   ];
+      real f_N    = (dist.f[DIR_0P0])[kn   ];
+      real f_S    = (dist.f[DIR_0M0])[ks   ];
+      real f_T    = (dist.f[DIR_00P])[kt   ];
+      real f_B    = (dist.f[DIR_00M])[kb   ];
+      real f_NE   = (dist.f[DIR_PP0])[kne  ];
+      real f_SW   = (dist.f[DIR_MM0])[ksw  ];
+      real f_SE   = (dist.f[DIR_PM0])[kse  ];
+      real f_NW   = (dist.f[DIR_MP0])[knw  ];
+      real f_TE   = (dist.f[DIR_P0P])[kte  ];
+      real f_BW   = (dist.f[DIR_M0M])[kbw  ];
+      real f_BE   = (dist.f[DIR_P0M])[kbe  ];
+      real f_TW   = (dist.f[DIR_M0P])[ktw  ];
+      real f_TN   = (dist.f[DIR_0PP])[ktn  ];
+      real f_BS   = (dist.f[DIR_0MM])[kbs  ];
+      real f_BN   = (dist.f[DIR_0PM])[kbn  ];
+      real f_TS   = (dist.f[DIR_0MP])[kts  ];
+      //real f_ZERO = (dist.f[DIR_000])[kzero];
+      real f_TNE  = (dist.f[DIR_PPP])[ktne ];
+      real f_TSW  = (dist.f[DIR_MMP])[ktsw ];
+      real f_TSE  = (dist.f[DIR_PMP])[ktse ];
+      real f_TNW  = (dist.f[DIR_MPP])[ktnw ];
+      real f_BNE  = (dist.f[DIR_PPM])[kbne ];
+      real f_BSW  = (dist.f[DIR_MMM])[kbsw ];
+      real f_BSE  = (dist.f[DIR_PMM])[kbse ];
+      real f_BNW  = (dist.f[DIR_MPM])[kbnw ];
       //////////////////////////////////////////////////////////////////////////
 
       //real vx1, vx2, vx3, drho;
@@ -3307,184 +3182,80 @@
       getPointersToDistributions(dist, distributions, numberOfLBnodes, !isEvenTimestep);
       switch(direction)
       {
-<<<<<<< HEAD
          case MZZ:
-            (dist.f[E   ])[ke   ] = f_E   ;
-            (dist.f[SE  ])[kse  ] = f_SE  ;
-            (dist.f[NE  ])[kne  ] = f_NE  ;
-            (dist.f[BE  ])[kbe  ] = f_BE  ;
-            (dist.f[TE  ])[kte  ] = f_TE  ;
-            (dist.f[TSE ])[ktse ] = f_TSE ;
-            (dist.f[TNE ])[ktne ] = f_TNE ;
-            (dist.f[BSE ])[kbse ] = f_BSE ;
-            (dist.f[BNE ])[kbne ] = f_BNE ;
+            (dist.f[DIR_P00])[ke   ] = f_E   ;
+            (dist.f[DIR_PM0])[kse  ] = f_SE  ;
+            (dist.f[DIR_PP0])[kne  ] = f_NE  ;
+            (dist.f[DIR_P0M])[kbe  ] = f_BE  ;
+            (dist.f[DIR_P0P])[kte  ] = f_TE  ;
+            (dist.f[DIR_PMP])[ktse ] = f_TSE ;
+            (dist.f[DIR_PPP])[ktne ] = f_TNE ;
+            (dist.f[DIR_PMM])[kbse ] = f_BSE ;
+            (dist.f[DIR_PPM])[kbne ] = f_BNE ;
             break;
 
          case PZZ:
-            (dist.f[W   ])[kw   ] = f_W   ;
-            (dist.f[SW  ])[ksw  ] = f_SW  ;
-            (dist.f[NW  ])[knw  ] = f_NW  ;
-            (dist.f[BW  ])[kbw  ] = f_BW  ;
-            (dist.f[TW  ])[ktw  ] = f_TW  ;
-            (dist.f[TSW ])[ktsw ] = f_TSW ;
-            (dist.f[TNW ])[ktnw ] = f_TNW ;
-            (dist.f[BSW ])[kbsw ] = f_BSW ;
-            (dist.f[BNW ])[kbnw ] = f_BNW ;
+            (dist.f[DIR_M00])[kw   ] = f_W   ;
+            (dist.f[DIR_MM0])[ksw  ] = f_SW  ;
+            (dist.f[DIR_MP0])[knw  ] = f_NW  ;
+            (dist.f[DIR_M0M])[kbw  ] = f_BW  ;
+            (dist.f[DIR_M0P])[ktw  ] = f_TW  ;
+            (dist.f[DIR_MMP])[ktsw ] = f_TSW ;
+            (dist.f[DIR_MPP])[ktnw ] = f_TNW ;
+            (dist.f[DIR_MMM])[kbsw ] = f_BSW ;
+            (dist.f[DIR_MPM])[kbnw ] = f_BNW ;
             break;
 
          case ZMZ:
-            (dist.f[N   ])[kn   ] = f_N   ;
-            (dist.f[NE  ])[kne  ] = f_NE  ;
-            (dist.f[NW  ])[knw  ] = f_NW  ;
-            (dist.f[TN  ])[ktn  ] = f_TN  ;
-            (dist.f[BN  ])[kbn  ] = f_BN  ;
-            (dist.f[TNE ])[ktne ] = f_TNE ;
-            (dist.f[TNW ])[ktnw ] = f_TNW ;
-            (dist.f[BNE ])[kbne ] = f_BNE ;
-            (dist.f[BNW ])[kbnw ] = f_BNW ;
+            (dist.f[DIR_0P0])[kn   ] = f_N   ;
+            (dist.f[DIR_PP0])[kne  ] = f_NE  ;
+            (dist.f[DIR_MP0])[knw  ] = f_NW  ;
+            (dist.f[DIR_0PP])[ktn  ] = f_TN  ;
+            (dist.f[DIR_0PM])[kbn  ] = f_BN  ;
+            (dist.f[DIR_PPP])[ktne ] = f_TNE ;
+            (dist.f[DIR_MPP])[ktnw ] = f_TNW ;
+            (dist.f[DIR_PPM])[kbne ] = f_BNE ;
+            (dist.f[DIR_MPM])[kbnw ] = f_BNW ;
             break;  
 
          case ZPZ:   
-            (dist.f[S   ])[ks   ] = f_S   ;
-            (dist.f[SE  ])[kse  ] = f_SE  ;
-            (dist.f[SW  ])[ksw  ] = f_SW  ;
-            (dist.f[TS  ])[kts  ] = f_TS  ;
-            (dist.f[BS  ])[kbs  ] = f_BS  ;
-            (dist.f[TSE ])[ktse ] = f_TSE ;
-            (dist.f[TSW ])[ktsw ] = f_TSW ;
-            (dist.f[BSE ])[kbse ] = f_BSE ;
-            (dist.f[BSW ])[kbsw ] = f_BSW ;
+            (dist.f[DIR_0M0])[ks   ] = f_S   ;
+            (dist.f[DIR_PM0])[kse  ] = f_SE  ;
+            (dist.f[DIR_MM0])[ksw  ] = f_SW  ;
+            (dist.f[DIR_0MP])[kts  ] = f_TS  ;
+            (dist.f[DIR_0MM])[kbs  ] = f_BS  ;
+            (dist.f[DIR_PMP])[ktse ] = f_TSE ;
+            (dist.f[DIR_MMP])[ktsw ] = f_TSW ;
+            (dist.f[DIR_PMM])[kbse ] = f_BSE ;
+            (dist.f[DIR_MMM])[kbsw ] = f_BSW ;
             break;
 
          case ZZM:
-            (dist.f[T   ])[kt   ] = f_T   ;
-	         (dist.f[TE  ])[kte  ] = f_TE  ;
-	         (dist.f[TW  ])[ktw  ] = f_TW  ;
-	         (dist.f[TN  ])[ktn  ] = f_TN  ;
-	         (dist.f[TS  ])[kts  ] = f_TS  ;
-	         (dist.f[TNE ])[ktne ] = f_TNE ;
-	         (dist.f[TNW ])[ktnw ] = f_TNW ;
-	         (dist.f[TSE ])[ktse ] = f_TSE ;
-	         (dist.f[TSW ])[ktsw ] = f_TSW ; 
+            (dist.f[DIR_00P])[kt   ] = f_T   ;
+	         (dist.f[DIR_P0P])[kte  ] = f_TE  ;
+	         (dist.f[DIR_M0P])[ktw  ] = f_TW  ;
+	         (dist.f[DIR_0PP])[ktn  ] = f_TN  ;
+	         (dist.f[DIR_0MP])[kts  ] = f_TS  ;
+	         (dist.f[DIR_PPP])[ktne ] = f_TNE ;
+	         (dist.f[DIR_MPP])[ktnw ] = f_TNW ;
+	         (dist.f[DIR_PMP])[ktse ] = f_TSE ;
+	         (dist.f[DIR_MMP])[ktsw ] = f_TSW ; 
             break;
 
          case ZZP:
-	         (dist.f[B   ])[kb   ] = f_B   ;
-	         (dist.f[BE  ])[kbe  ] = f_BE  ;
-	         (dist.f[BW  ])[kbw  ] = f_BW  ;
-	         (dist.f[BN  ])[kbn  ] = f_BN  ;
-	         (dist.f[BS  ])[kbs  ] = f_BS  ;
-	         (dist.f[BNE ])[kbne ] = f_BNE ;
-	         (dist.f[BNW ])[kbnw ] = f_BNW ;
-	         (dist.f[BSE ])[kbse ] = f_BSE ;
-	         (dist.f[BSW ])[kbsw ] = f_BSW ;     
+	         (dist.f[DIR_00M])[kb   ] = f_B   ;
+	         (dist.f[DIR_P0M])[kbe  ] = f_BE  ;
+	         (dist.f[DIR_M0M])[kbw  ] = f_BW  ;
+	         (dist.f[DIR_0PM])[kbn  ] = f_BN  ;
+	         (dist.f[DIR_0MM])[kbs  ] = f_BS  ;
+	         (dist.f[DIR_PPM])[kbne ] = f_BNE ;
+	         (dist.f[DIR_MPM])[kbnw ] = f_BNW ;
+	         (dist.f[DIR_PMM])[kbse ] = f_BSE ;
+	         (dist.f[DIR_MMM])[kbsw ] = f_BSW ;     
             break;
          default:
             break;
       }
-=======
-         D.f[DIR_P00   ] = &DD[DIR_P00   *size_Mat];
-         D.f[DIR_M00   ] = &DD[DIR_M00   *size_Mat];
-         D.f[DIR_0P0   ] = &DD[DIR_0P0   *size_Mat];
-         D.f[DIR_0M0   ] = &DD[DIR_0M0   *size_Mat];
-         D.f[DIR_00P   ] = &DD[DIR_00P   *size_Mat];
-         D.f[DIR_00M   ] = &DD[DIR_00M   *size_Mat];
-         D.f[DIR_PP0  ] = &DD[DIR_PP0  *size_Mat];
-         D.f[DIR_MM0  ] = &DD[DIR_MM0  *size_Mat];
-         D.f[DIR_PM0  ] = &DD[DIR_PM0  *size_Mat];
-         D.f[DIR_MP0  ] = &DD[DIR_MP0  *size_Mat];
-         D.f[DIR_P0P  ] = &DD[DIR_P0P  *size_Mat];
-         D.f[DIR_M0M  ] = &DD[DIR_M0M  *size_Mat];
-         D.f[DIR_P0M  ] = &DD[DIR_P0M  *size_Mat];
-         D.f[DIR_M0P  ] = &DD[DIR_M0P  *size_Mat];
-         D.f[DIR_0PP  ] = &DD[DIR_0PP  *size_Mat];
-         D.f[DIR_0MM  ] = &DD[DIR_0MM  *size_Mat];
-         D.f[DIR_0PM  ] = &DD[DIR_0PM  *size_Mat];
-         D.f[DIR_0MP  ] = &DD[DIR_0MP  *size_Mat];
-         D.f[DIR_000] = &DD[DIR_000*size_Mat];
-         D.f[DIR_PPP ] = &DD[DIR_PPP *size_Mat];
-         D.f[DIR_MMP ] = &DD[DIR_MMP *size_Mat];
-         D.f[DIR_PMP ] = &DD[DIR_PMP *size_Mat];
-         D.f[DIR_MPP ] = &DD[DIR_MPP *size_Mat];
-         D.f[DIR_PPM ] = &DD[DIR_PPM *size_Mat];
-         D.f[DIR_MMM ] = &DD[DIR_MMM *size_Mat];
-         D.f[DIR_PMM ] = &DD[DIR_PMM *size_Mat];
-         D.f[DIR_MPM ] = &DD[DIR_MPM *size_Mat];
-      } 
-      else
-      {
-         D.f[DIR_M00   ] = &DD[DIR_P00   *size_Mat];
-         D.f[DIR_P00   ] = &DD[DIR_M00   *size_Mat];
-         D.f[DIR_0M0   ] = &DD[DIR_0P0   *size_Mat];
-         D.f[DIR_0P0   ] = &DD[DIR_0M0   *size_Mat];
-         D.f[DIR_00M   ] = &DD[DIR_00P   *size_Mat];
-         D.f[DIR_00P   ] = &DD[DIR_00M   *size_Mat];
-         D.f[DIR_MM0  ] = &DD[DIR_PP0  *size_Mat];
-         D.f[DIR_PP0  ] = &DD[DIR_MM0  *size_Mat];
-         D.f[DIR_MP0  ] = &DD[DIR_PM0  *size_Mat];
-         D.f[DIR_PM0  ] = &DD[DIR_MP0  *size_Mat];
-         D.f[DIR_M0M  ] = &DD[DIR_P0P  *size_Mat];
-         D.f[DIR_P0P  ] = &DD[DIR_M0M  *size_Mat];
-         D.f[DIR_M0P  ] = &DD[DIR_P0M  *size_Mat];
-         D.f[DIR_P0M  ] = &DD[DIR_M0P  *size_Mat];
-         D.f[DIR_0MM  ] = &DD[DIR_0PP  *size_Mat];
-         D.f[DIR_0PP  ] = &DD[DIR_0MM  *size_Mat];
-         D.f[DIR_0MP  ] = &DD[DIR_0PM  *size_Mat];
-         D.f[DIR_0PM  ] = &DD[DIR_0MP  *size_Mat];
-         D.f[DIR_000] = &DD[DIR_000*size_Mat];
-         D.f[DIR_PPP ] = &DD[DIR_MMM *size_Mat];
-         D.f[DIR_MMP ] = &DD[DIR_PPM *size_Mat];
-         D.f[DIR_PMP ] = &DD[DIR_MPM *size_Mat];
-         D.f[DIR_MPP ] = &DD[DIR_PMM *size_Mat];
-         D.f[DIR_PPM ] = &DD[DIR_MMP *size_Mat];
-         D.f[DIR_MMM ] = &DD[DIR_PPP *size_Mat];
-         D.f[DIR_PMM ] = &DD[DIR_MPP *size_Mat];
-         D.f[DIR_MPM ] = &DD[DIR_PMP *size_Mat];
-      }
-      //////////////////////////////////////////////////////////////////////////
-      //__syncthreads();
-	  // -X
-	  //(D.f[DIR_P00   ])[ke   ] = f_E   ;
-	  //(D.f[DIR_PM0  ])[kse  ] = f_SE  ;
-	  //(D.f[DIR_PP0  ])[kne  ] = f_NE  ;
-	  //(D.f[DIR_P0M  ])[kbe  ] = f_BE  ;
-	  //(D.f[DIR_P0P  ])[kte  ] = f_TE  ;
-	  //(D.f[DIR_PMP ])[ktse ] = f_TSE ;
-	  //(D.f[DIR_PPP ])[ktne ] = f_TNE ;
-	  //(D.f[DIR_PMM ])[kbse ] = f_BSE ;
-	  //(D.f[DIR_PPM ])[kbne ] = f_BNE ;     
-	  // X
-	  (D.f[DIR_M00   ])[kw   ] = f_W   ;
-	  (D.f[DIR_MM0  ])[ksw  ] = f_SW  ;
-	  (D.f[DIR_MP0  ])[knw  ] = f_NW  ;
-	  (D.f[DIR_M0M  ])[kbw  ] = f_BW  ;
-	  (D.f[DIR_M0P  ])[ktw  ] = f_TW  ;
-	  (D.f[DIR_MMP ])[ktsw ] = f_TSW ;
-	  (D.f[DIR_MPP ])[ktnw ] = f_TNW ;
-	  (D.f[DIR_MMM ])[kbsw ] = f_BSW ;
-	  (D.f[DIR_MPM ])[kbnw ] = f_BNW ;     
-	  // Y
-	  //(D.f[DIR_0M0   ])[ks   ] = f_S   ;
-	  //(D.f[DIR_PM0  ])[kse  ] = f_SE  ;
-	  //(D.f[DIR_MM0  ])[ksw  ] = f_SW  ;
-	  //(D.f[DIR_0MP  ])[kts  ] = f_TS  ;
-	  //(D.f[DIR_0MM  ])[kbs  ] = f_BS  ;
-	  //(D.f[DIR_PMP ])[ktse ] = f_TSE ;
-	  //(D.f[DIR_MMP ])[ktsw ] = f_TSW ;
-	  //(D.f[DIR_PMM ])[kbse ] = f_BSE ;
-	  //(D.f[DIR_MMM ])[kbsw ] = f_BSW ;     
-	  // Z
-	  //(D.f[DIR_00M   ])[kb   ] = f_B   ;
-	  //(D.f[DIR_P0M  ])[kbe  ] = f_BE  ;
-	  //(D.f[DIR_M0M  ])[kbw  ] = f_BW  ;
-	  //(D.f[DIR_0PM  ])[kbn  ] = f_BN  ;
-	  //(D.f[DIR_0MM  ])[kbs  ] = f_BS  ;
-	  //(D.f[DIR_PPM ])[kbne ] = f_BNE ;
-	  //(D.f[DIR_MPM ])[kbnw ] = f_BNW ;
-	  //(D.f[DIR_PMM ])[kbse ] = f_BSE ;
-	  //(D.f[DIR_MMM ])[kbsw ] = f_BSW ;     
-      //////////////////////////////////////////////////////////////////////////
->>>>>>> 7c3c87cd
    }
 }
 ////////////////////////////////////////////////////////////////////////////////////////////////////////////////////////////////////////////////////
@@ -3585,61 +3356,61 @@
    getPointersToDistributions(dist, distributions, numberOfLBnodes, isEvenTimestep);   
    real f1[27], f[27];   
    //////////////////////////////////////////////////////////////////////////////////////////////////////////////////////////////////////////////////////
-   f1[E  ]  = (dist.f[E   ])[k1e   ];
-   f1[W  ]  = (dist.f[W   ])[k1w   ];
-   f1[N  ]  = (dist.f[N   ])[k1n   ];
-   f1[S  ]  = (dist.f[S   ])[k1s   ];
-   f1[T  ]  = (dist.f[T   ])[k1t   ];
-   f1[B  ]  = (dist.f[B   ])[k1b   ];
-   f1[NE ]  = (dist.f[NE  ])[k1ne  ];
-   f1[SW ]  = (dist.f[SW  ])[k1sw  ];
-   f1[SE ]  = (dist.f[SE  ])[k1se  ];
-   f1[NW ]  = (dist.f[NW  ])[k1nw  ];
-   f1[TE ]  = (dist.f[TE  ])[k1te  ];
-   f1[BW ]  = (dist.f[BW  ])[k1bw  ];
-   f1[BE ]  = (dist.f[BE  ])[k1be  ];
-   f1[TW ]  = (dist.f[TW  ])[k1tw  ];
-   f1[TN ]  = (dist.f[TN  ])[k1tn  ];
-   f1[BS ]  = (dist.f[BS  ])[k1bs  ];
-   f1[BN ]  = (dist.f[BN  ])[k1bn  ];
-   f1[TS ]  = (dist.f[TS  ])[k1ts  ];
-   //f1[REST] = (D.f[REST])[k1zero];
-   f1[TNE]  = (dist.f[TNE ])[k1tne ];
-   f1[TSW]  = (dist.f[TSW ])[k1tsw ];
-   f1[TSE]  = (dist.f[TSE ])[k1tse ];
-   f1[TNW]  = (dist.f[TNW ])[k1tnw ];
-   f1[BNE]  = (dist.f[BNE ])[k1bne ];
-   f1[BSW]  = (dist.f[BSW ])[k1bsw ];
-   f1[BSE]  = (dist.f[BSE ])[k1bse ];
-   f1[BNW]  = (dist.f[BNW ])[k1bnw ];
+   f1[DIR_P00] = (dist.f[DIR_P00])[k1e   ];
+   f1[DIR_M00] = (dist.f[DIR_M00])[k1w   ];
+   f1[DIR_0P0] = (dist.f[DIR_0P0])[k1n   ];
+   f1[DIR_0M0] = (dist.f[DIR_0M0])[k1s   ];
+   f1[DIR_00P] = (dist.f[DIR_00P])[k1t   ];
+   f1[DIR_00M] = (dist.f[DIR_00M])[k1b   ];
+   f1[DIR_PP0] = (dist.f[DIR_PP0])[k1ne  ];
+   f1[DIR_MM0] = (dist.f[DIR_MM0])[k1sw  ];
+   f1[DIR_PM0] = (dist.f[DIR_PM0])[k1se  ];
+   f1[DIR_MP0] = (dist.f[DIR_MP0])[k1nw  ];
+   f1[DIR_P0P] = (dist.f[DIR_P0P])[k1te  ];
+   f1[DIR_M0M] = (dist.f[DIR_M0M])[k1bw  ];
+   f1[DIR_P0M] = (dist.f[DIR_P0M])[k1be  ];
+   f1[DIR_M0P] = (dist.f[DIR_M0P])[k1tw  ];
+   f1[DIR_0PP] = (dist.f[DIR_0PP])[k1tn  ];
+   f1[DIR_0MM] = (dist.f[DIR_0MM])[k1bs  ];
+   f1[DIR_0PM] = (dist.f[DIR_0PM])[k1bn  ];
+   f1[DIR_0MP] = (dist.f[DIR_0MP])[k1ts  ];
+   // f1[DIR_000] = (dist.f[DIR_000])[k1zero];
+   f1[DIR_PPP] = (dist.f[DIR_PPP])[k1tne ];
+   f1[DIR_MMP] = (dist.f[DIR_MMP])[k1tsw ];
+   f1[DIR_PMP] = (dist.f[DIR_PMP])[k1tse ];
+   f1[DIR_MPP] = (dist.f[DIR_MPP])[k1tnw ];
+   f1[DIR_PPM] = (dist.f[DIR_PPM])[k1bne ];
+   f1[DIR_MMM] = (dist.f[DIR_MMM])[k1bsw ];
+   f1[DIR_PMM] = (dist.f[DIR_PMM])[k1bse ];
+   f1[DIR_MPM] = (dist.f[DIR_MPM])[k1bnw ];
    //////////////////////////////////////////////////////////////////////////////////////////////////////////////////////////////////////////////////////
-   f[E  ]  = (dist.f[E   ])[ke   ];
-   f[W  ]  = (dist.f[W   ])[kw   ];
-   f[N  ]  = (dist.f[N   ])[kn   ];
-   f[S  ]  = (dist.f[S   ])[ks   ];
-   f[T  ]  = (dist.f[T   ])[kt   ];
-   f[B  ]  = (dist.f[B   ])[kb   ];
-   f[NE ]  = (dist.f[NE  ])[kne  ];
-   f[SW ]  = (dist.f[SW  ])[ksw  ];
-   f[SE ]  = (dist.f[SE  ])[kse  ];
-   f[NW ]  = (dist.f[NW  ])[knw  ];
-   f[TE ]  = (dist.f[TE  ])[kte  ];
-   f[BW ]  = (dist.f[BW  ])[kbw  ];
-   f[BE ]  = (dist.f[BE  ])[kbe  ];
-   f[TW ]  = (dist.f[TW  ])[ktw  ];
-   f[TN ]  = (dist.f[TN  ])[ktn  ];
-   f[BS ]  = (dist.f[BS  ])[kbs  ];
-   f[BN ]  = (dist.f[BN  ])[kbn  ];
-   f[TS ]  = (dist.f[TS  ])[kts  ];
-   f[REST] = (dist.f[REST])[kzero];
-   f[TNE]  = (dist.f[TNE ])[ktne ];
-   f[TSW]  = (dist.f[TSW ])[ktsw ];
-   f[TSE]  = (dist.f[TSE ])[ktse ];
-   f[TNW]  = (dist.f[TNW ])[ktnw ];
-   f[BNE]  = (dist.f[BNE ])[kbne ];
-   f[BSW]  = (dist.f[BSW ])[kbsw ];
-   f[BSE]  = (dist.f[BSE ])[kbse ];
-   f[BNW]  = (dist.f[BNW ])[kbnw ];
+   f[DIR_P00] = (dist.f[DIR_P00])[ke   ];
+   f[DIR_M00] = (dist.f[DIR_M00])[kw   ];
+   f[DIR_0P0] = (dist.f[DIR_0P0])[kn   ];
+   f[DIR_0M0] = (dist.f[DIR_0M0])[ks   ];
+   f[DIR_00P] = (dist.f[DIR_00P])[kt   ];
+   f[DIR_00M] = (dist.f[DIR_00M])[kb   ];
+   f[DIR_PP0] = (dist.f[DIR_PP0])[kne  ];
+   f[DIR_MM0] = (dist.f[DIR_MM0])[ksw  ];
+   f[DIR_PM0] = (dist.f[DIR_PM0])[kse  ];
+   f[DIR_MP0] = (dist.f[DIR_MP0])[knw  ];
+   f[DIR_P0P] = (dist.f[DIR_P0P])[kte  ];
+   f[DIR_M0M] = (dist.f[DIR_M0M])[kbw  ];
+   f[DIR_P0M] = (dist.f[DIR_P0M])[kbe  ];
+   f[DIR_M0P] = (dist.f[DIR_M0P])[ktw  ];
+   f[DIR_0PP] = (dist.f[DIR_0PP])[ktn  ];
+   f[DIR_0MM] = (dist.f[DIR_0MM])[kbs  ];
+   f[DIR_0PM] = (dist.f[DIR_0PM])[kbn  ];
+   f[DIR_0MP] = (dist.f[DIR_0MP])[kts  ];
+   f[DIR_000] = (dist.f[DIR_000])[kzero];
+   f[DIR_PPP] = (dist.f[DIR_PPP])[ktne ];
+   f[DIR_MMP] = (dist.f[DIR_MMP])[ktsw ];
+   f[DIR_PMP] = (dist.f[DIR_PMP])[ktse ];
+   f[DIR_MPP] = (dist.f[DIR_MPP])[ktnw ];
+   f[DIR_PPM] = (dist.f[DIR_PPM])[kbne ];
+   f[DIR_MMM] = (dist.f[DIR_MMM])[kbsw ];
+   f[DIR_PMM] = (dist.f[DIR_PMM])[kbse ];
+   f[DIR_MPM] = (dist.f[DIR_MPM])[kbnw ];
    //////////////////////////////////////////////////////////////////////////
    real drho = vf::lbm::getDensity(f);
    
@@ -3652,89 +3423,81 @@
    switch(direction)
    {
       case MZZ:
-         (dist.f[E   ])[ke   ] = computeOutflowDistribution(f, f1, E  , rhoCorrection, cs, c2o27);
-         (dist.f[SE  ])[kse  ] = computeOutflowDistribution(f, f1, SE , rhoCorrection, cs, c1o54);
-         (dist.f[NE  ])[kne  ] = computeOutflowDistribution(f, f1, NE , rhoCorrection, cs, c1o54);
-         (dist.f[BE  ])[kbe  ] = computeOutflowDistribution(f, f1, BE , rhoCorrection, cs, c1o54);
-         (dist.f[TE  ])[kte  ] = computeOutflowDistribution(f, f1, TE , rhoCorrection, cs, c1o54);
-         (dist.f[TSE ])[ktse ] = computeOutflowDistribution(f, f1, TSE, rhoCorrection, cs, c1o216);
-         (dist.f[TNE ])[ktne ] = computeOutflowDistribution(f, f1, TNE, rhoCorrection, cs, c1o216);
-         (dist.f[BSE ])[kbse ] = computeOutflowDistribution(f, f1, BSE, rhoCorrection, cs, c1o216);
-         (dist.f[BNE ])[kbne ] = computeOutflowDistribution(f, f1, BNE, rhoCorrection, cs, c1o216);
+         (dist.f[DIR_P00])[ke   ] = computeOutflowDistribution(f, f1, DIR_P00  , rhoCorrection, cs, c2o27);
+         (dist.f[DIR_PM0])[kse  ] = computeOutflowDistribution(f, f1, DIR_PM0, rhoCorrection, cs, c1o54);
+         (dist.f[DIR_PP0])[kne  ] = computeOutflowDistribution(f, f1, DIR_PP0, rhoCorrection, cs, c1o54);
+         (dist.f[DIR_P0M])[kbe  ] = computeOutflowDistribution(f, f1, DIR_P0M, rhoCorrection, cs, c1o54);
+         (dist.f[DIR_P0P])[kte  ] = computeOutflowDistribution(f, f1, DIR_P0P, rhoCorrection, cs, c1o54);
+         (dist.f[DIR_PMP])[ktse ] = computeOutflowDistribution(f, f1, DIR_PMP, rhoCorrection, cs, c1o216);
+         (dist.f[DIR_PPP])[ktne ] = computeOutflowDistribution(f, f1, DIR_PPP, rhoCorrection, cs, c1o216);
+         (dist.f[DIR_PMM])[kbse ] = computeOutflowDistribution(f, f1, DIR_PMM, rhoCorrection, cs, c1o216);
+         (dist.f[DIR_PPM])[kbne ] = computeOutflowDistribution(f, f1, DIR_PPM, rhoCorrection, cs, c1o216);
          break;
 
       case PZZ:
-         (dist.f[W   ])[kw   ] = computeOutflowDistribution(f, f1, W  , rhoCorrection, cs, c2o27);
-         (dist.f[SW  ])[ksw  ] = computeOutflowDistribution(f, f1, SW , rhoCorrection, cs, c1o54);
-         (dist.f[NW  ])[knw  ] = computeOutflowDistribution(f, f1, NW , rhoCorrection, cs, c1o54);
-         (dist.f[BW  ])[kbw  ] = computeOutflowDistribution(f, f1, BW , rhoCorrection, cs, c1o54);
-         (dist.f[TW  ])[ktw  ] = computeOutflowDistribution(f, f1, TW , rhoCorrection, cs, c1o54);
-         (dist.f[TSW ])[ktsw ] = computeOutflowDistribution(f, f1, TSW, rhoCorrection, cs, c1o216);
-         (dist.f[TNW ])[ktnw ] = computeOutflowDistribution(f, f1, TNW, rhoCorrection, cs, c1o216);
-         (dist.f[BSW ])[kbsw ] = computeOutflowDistribution(f, f1, BSW, rhoCorrection, cs, c1o216);
-         (dist.f[BNW ])[kbnw ] = computeOutflowDistribution(f, f1, BNW, rhoCorrection, cs, c1o216);
+         (dist.f[DIR_M00])[kw   ] = computeOutflowDistribution(f, f1, DIR_M00, rhoCorrection, cs, c2o27);
+         (dist.f[DIR_MM0])[ksw  ] = computeOutflowDistribution(f, f1, DIR_MM0, rhoCorrection, cs, c1o54);
+         (dist.f[DIR_MP0])[knw  ] = computeOutflowDistribution(f, f1, DIR_MP0, rhoCorrection, cs, c1o54);
+         (dist.f[DIR_M0M])[kbw  ] = computeOutflowDistribution(f, f1, DIR_M0M, rhoCorrection, cs, c1o54);
+         (dist.f[DIR_M0P])[ktw  ] = computeOutflowDistribution(f, f1, DIR_M0P, rhoCorrection, cs, c1o54);
+         (dist.f[DIR_MMP])[ktsw ] = computeOutflowDistribution(f, f1, DIR_MMP, rhoCorrection, cs, c1o216);
+         (dist.f[DIR_MPP])[ktnw ] = computeOutflowDistribution(f, f1, DIR_MPP, rhoCorrection, cs, c1o216);
+         (dist.f[DIR_MMM])[kbsw ] = computeOutflowDistribution(f, f1, DIR_MMM, rhoCorrection, cs, c1o216);
+         (dist.f[DIR_MPM])[kbnw ] = computeOutflowDistribution(f, f1, DIR_MPM, rhoCorrection, cs, c1o216);
          break;
 
       case ZMZ:
-         (dist.f[N   ])[kn   ] = computeOutflowDistribution(f, f1, N  , rhoCorrection, cs, c2o27);
-         (dist.f[NE  ])[kne  ] = computeOutflowDistribution(f, f1, NE , rhoCorrection, cs, c1o54);
-         (dist.f[NW  ])[knw  ] = computeOutflowDistribution(f, f1, NW , rhoCorrection, cs, c1o54);
-         (dist.f[TN  ])[ktn  ] = computeOutflowDistribution(f, f1, TN , rhoCorrection, cs, c1o54);
-         (dist.f[BN  ])[kbn  ] = computeOutflowDistribution(f, f1, BN , rhoCorrection, cs, c1o54);
-         (dist.f[TNE ])[ktne ] = computeOutflowDistribution(f, f1, TNE, rhoCorrection, cs, c1o216);
-         (dist.f[TNW ])[ktnw ] = computeOutflowDistribution(f, f1, TNW, rhoCorrection, cs, c1o216);
-         (dist.f[BNE ])[kbne ] = computeOutflowDistribution(f, f1, BNE, rhoCorrection, cs, c1o216);
-         (dist.f[BNW ])[kbnw ] = computeOutflowDistribution(f, f1, BNW, rhoCorrection, cs, c1o216);
+         (dist.f[DIR_0P0])[kn   ] = computeOutflowDistribution(f, f1, DIR_0P0, rhoCorrection, cs, c2o27);
+         (dist.f[DIR_PP0])[kne  ] = computeOutflowDistribution(f, f1, DIR_PP0, rhoCorrection, cs, c1o54);
+         (dist.f[DIR_MP0])[knw  ] = computeOutflowDistribution(f, f1, DIR_MP0, rhoCorrection, cs, c1o54);
+         (dist.f[DIR_0PP])[ktn  ] = computeOutflowDistribution(f, f1, DIR_0PP, rhoCorrection, cs, c1o54);
+         (dist.f[DIR_0PM])[kbn  ] = computeOutflowDistribution(f, f1, DIR_0PM, rhoCorrection, cs, c1o54);
+         (dist.f[DIR_PPP])[ktne ] = computeOutflowDistribution(f, f1, DIR_PPP, rhoCorrection, cs, c1o216);
+         (dist.f[DIR_MPP])[ktnw ] = computeOutflowDistribution(f, f1, DIR_MPP, rhoCorrection, cs, c1o216);
+         (dist.f[DIR_PPM])[kbne ] = computeOutflowDistribution(f, f1, DIR_PPM, rhoCorrection, cs, c1o216);
+         (dist.f[DIR_MPM])[kbnw ] = computeOutflowDistribution(f, f1, DIR_MPM, rhoCorrection, cs, c1o216);
          break;  
 
       case ZPZ:   
-         (dist.f[S   ])[ks   ] =computeOutflowDistribution(f, f1, S  , rhoCorrection, cs, c2o27);
-         (dist.f[SE  ])[kse  ] =computeOutflowDistribution(f, f1, SE , rhoCorrection, cs, c1o54);
-         (dist.f[SW  ])[ksw  ] =computeOutflowDistribution(f, f1, SW , rhoCorrection, cs, c1o54);
-         (dist.f[TS  ])[kts  ] =computeOutflowDistribution(f, f1, TS , rhoCorrection, cs, c1o54);
-         (dist.f[BS  ])[kbs  ] =computeOutflowDistribution(f, f1, BS , rhoCorrection, cs, c1o54);
-         (dist.f[TSE ])[ktse ] =computeOutflowDistribution(f, f1, TSE, rhoCorrection, cs, c1o216);
-         (dist.f[TSW ])[ktsw ] =computeOutflowDistribution(f, f1, TSW, rhoCorrection, cs, c1o216);
-         (dist.f[BSE ])[kbse ] =computeOutflowDistribution(f, f1, BSE, rhoCorrection, cs, c1o216);
-         (dist.f[BSW ])[kbsw ] =computeOutflowDistribution(f, f1, BSW, rhoCorrection, cs, c1o216);
+         (dist.f[DIR_0M0])[ks   ] =computeOutflowDistribution(f, f1, DIR_0M0, rhoCorrection, cs, c2o27);
+         (dist.f[DIR_PM0])[kse  ] =computeOutflowDistribution(f, f1, DIR_PM0, rhoCorrection, cs, c1o54);
+         (dist.f[DIR_MM0])[ksw  ] =computeOutflowDistribution(f, f1, DIR_MM0, rhoCorrection, cs, c1o54);
+         (dist.f[DIR_0MP])[kts  ] =computeOutflowDistribution(f, f1, DIR_0MP, rhoCorrection, cs, c1o54);
+         (dist.f[DIR_0MM])[kbs  ] =computeOutflowDistribution(f, f1, DIR_0MM, rhoCorrection, cs, c1o54);
+         (dist.f[DIR_PMP])[ktse ] =computeOutflowDistribution(f, f1, DIR_PMP, rhoCorrection, cs, c1o216);
+         (dist.f[DIR_MMP])[ktsw ] =computeOutflowDistribution(f, f1, DIR_MMP, rhoCorrection, cs, c1o216);
+         (dist.f[DIR_PMM])[kbse ] =computeOutflowDistribution(f, f1, DIR_PMM, rhoCorrection, cs, c1o216);
+         (dist.f[DIR_MMM])[kbsw ] =computeOutflowDistribution(f, f1, DIR_MMM, rhoCorrection, cs, c1o216);
          break;
 
       case ZZM:
-         (dist.f[T   ])[kt   ] = computeOutflowDistribution(f, f1, T  , rhoCorrection, cs, c2o27);
-         (dist.f[TE  ])[kte  ] = computeOutflowDistribution(f, f1, TE , rhoCorrection, cs, c1o54);
-         (dist.f[TW  ])[ktw  ] = computeOutflowDistribution(f, f1, TW , rhoCorrection, cs, c1o54);
-         (dist.f[TN  ])[ktn  ] = computeOutflowDistribution(f, f1, TN , rhoCorrection, cs, c1o54);
-         (dist.f[TS  ])[kts  ] = computeOutflowDistribution(f, f1, TS , rhoCorrection, cs, c1o54);
-         (dist.f[TNE ])[ktne ] = computeOutflowDistribution(f, f1, TNE, rhoCorrection, cs, c1o216);
-         (dist.f[TNW ])[ktnw ] = computeOutflowDistribution(f, f1, TNW, rhoCorrection, cs, c1o216);
-         (dist.f[TSE ])[ktse ] = computeOutflowDistribution(f, f1, TSE, rhoCorrection, cs, c1o216);
-         (dist.f[TSW ])[ktsw ] = computeOutflowDistribution(f, f1, TSW, rhoCorrection, cs, c1o216); 
+         (dist.f[DIR_00P])[kt   ] = computeOutflowDistribution(f, f1, DIR_00P, rhoCorrection, cs, c2o27);
+         (dist.f[DIR_P0P])[kte  ] = computeOutflowDistribution(f, f1, DIR_P0P, rhoCorrection, cs, c1o54);
+         (dist.f[DIR_M0P])[ktw  ] = computeOutflowDistribution(f, f1, DIR_M0P, rhoCorrection, cs, c1o54);
+         (dist.f[DIR_0PP])[ktn  ] = computeOutflowDistribution(f, f1, DIR_0PP, rhoCorrection, cs, c1o54);
+         (dist.f[DIR_0MP])[kts  ] = computeOutflowDistribution(f, f1, DIR_0MP, rhoCorrection, cs, c1o54);
+         (dist.f[DIR_PPP])[ktne ] = computeOutflowDistribution(f, f1, DIR_PPP, rhoCorrection, cs, c1o216);
+         (dist.f[DIR_MPP])[ktnw ] = computeOutflowDistribution(f, f1, DIR_MPP, rhoCorrection, cs, c1o216);
+         (dist.f[DIR_PMP])[ktse ] = computeOutflowDistribution(f, f1, DIR_PMP, rhoCorrection, cs, c1o216);
+         (dist.f[DIR_MMP])[ktsw ] = computeOutflowDistribution(f, f1, DIR_MMP, rhoCorrection, cs, c1o216); 
          break;
 
       case ZZP:
-         (dist.f[B   ])[kb   ] = computeOutflowDistribution(f, f1, B  , rhoCorrection, cs, c2o27);
-         (dist.f[BE  ])[kbe  ] = computeOutflowDistribution(f, f1, BE , rhoCorrection, cs, c1o54);
-         (dist.f[BW  ])[kbw  ] = computeOutflowDistribution(f, f1, BW , rhoCorrection, cs, c1o54);
-         (dist.f[BN  ])[kbn  ] = computeOutflowDistribution(f, f1, BN , rhoCorrection, cs, c1o54);
-         (dist.f[BS  ])[kbs  ] = computeOutflowDistribution(f, f1, BS , rhoCorrection, cs, c1o54);
-         (dist.f[BNE ])[kbne ] = computeOutflowDistribution(f, f1, BNE, rhoCorrection, cs, c1o216);
-         (dist.f[BNW ])[kbnw ] = computeOutflowDistribution(f, f1, BNW, rhoCorrection, cs, c1o216);
-         (dist.f[BSE ])[kbse ] = computeOutflowDistribution(f, f1, BSE, rhoCorrection, cs, c1o216);
-         (dist.f[BSW ])[kbsw ] = computeOutflowDistribution(f, f1, BSW, rhoCorrection, cs, c1o216);     
+         (dist.f[DIR_00M])[kb   ] = computeOutflowDistribution(f, f1, DIR_00M, rhoCorrection, cs, c2o27);
+         (dist.f[DIR_P0M])[kbe  ] = computeOutflowDistribution(f, f1, DIR_P0M, rhoCorrection, cs, c1o54);
+         (dist.f[DIR_M0M])[kbw  ] = computeOutflowDistribution(f, f1, DIR_M0M, rhoCorrection, cs, c1o54);
+         (dist.f[DIR_0PM])[kbn  ] = computeOutflowDistribution(f, f1, DIR_0PM, rhoCorrection, cs, c1o54);
+         (dist.f[DIR_0MM])[kbs  ] = computeOutflowDistribution(f, f1, DIR_0MM, rhoCorrection, cs, c1o54);
+         (dist.f[DIR_PPM])[kbne ] = computeOutflowDistribution(f, f1, DIR_PPM, rhoCorrection, cs, c1o216);
+         (dist.f[DIR_MPM])[kbnw ] = computeOutflowDistribution(f, f1, DIR_MPM, rhoCorrection, cs, c1o216);
+         (dist.f[DIR_PMM])[kbse ] = computeOutflowDistribution(f, f1, DIR_PMM, rhoCorrection, cs, c1o216);
+         (dist.f[DIR_MMM])[kbsw ] = computeOutflowDistribution(f, f1, DIR_MMM, rhoCorrection, cs, c1o216);     
          break;
       default:
          break;
    }
-   
 }
 ////////////////////////////////////////////////////////////////////////////////////////////////////////////////////////////////////////////////////
-
-
-
-
-
-
-
 
 
 
