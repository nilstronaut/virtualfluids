//=======================================================================================
// ____          ____    __    ______     __________   __      __       __        __         
// \    \       |    |  |  |  |   _   \  |___    ___| |  |    |  |     /  \      |  |        
//  \    \      |    |  |  |  |  |_)   |     |  |     |  |    |  |    /    \     |  |        
//   \    \     |    |  |  |  |   _   /      |  |     |  |    |  |   /  /\  \    |  |        
//    \    \    |    |  |  |  |  | \  \      |  |     |   \__/   |  /  ____  \   |  |____    
//     \    \   |    |  |__|  |__|  \__\     |__|      \________/  /__/    \__\  |_______|   
//      \    \  |    |   ________________________________________________________________    
//       \    \ |    |  |  ______________________________________________________________|   
//        \    \|    |  |  |         __          __     __     __     ______      _______    
//         \         |  |  |_____   |  |        |  |   |  |   |  |   |   _  \    /  _____)   
//          \        |  |   _____|  |  |        |  |   |  |   |  |   |  | \  \   \_______    
//           \       |  |  |        |  |_____   |   \_/   |   |  |   |  |_/  /    _____  |
//            \ _____|  |__|        |________|   \_______/    |__|   |______/    (_______/   
//
//  This file is part of VirtualFluids. VirtualFluids is free software: you can 
//  redistribute it and/or modify it under the terms of the GNU General Public
//  License as published by the Free Software Foundation, either version 3 of 
//  the License, or (at your option) any later version.
//  
//  VirtualFluids is distributed in the hope that it will be useful, but WITHOUT 
//  ANY WARRANTY; without even the implied warranty of MERCHANTABILITY or 
//  FITNESS FOR A PARTICULAR PURPOSE.  See the GNU General Public License 
//  for more details.
//  
//  You should have received a copy of the GNU General Public License along
//  with VirtualFluids (see COPYING.txt). If not, see <http://www.gnu.org/licenses/>.
//
//! \file scaleFC_compressible.cu
//! \ingroup GPU/GridScaling
//! \author Martin Schoenherr, Anna Wellmann
//=======================================================================================

#include "LBM/GPUHelperFunctions/ChimeraTransformation.h"
#include "LBM/GPUHelperFunctions/KernelUtilities.h"
#include "LBM/GPUHelperFunctions/ScalingUtilities.h"

using namespace vf::lbm::constant;
using namespace vf::lbm::dir;
using namespace vf::gpu;

//////////////////////////////////////////////////////////////////////////
//! \brief Interpolate from fine to coarse
//! \details This scaling function is designed for the Cumulant K17 Kernel chimera collision kernel
//! The function is executed in the following steps:
//!

// based on scaleFC_RhoSq_comp_27
template<bool hasTurbulentViscosity> __global__ void scaleFC_compressible(
    real *distributionsCoarse,
    real *distributionsFine,
    unsigned int *neighborXcoarse,
    unsigned int *neighborYcoarse,
    unsigned int *neighborZcoarse,
    unsigned int *neighborXfine,
    unsigned int *neighborYfine,
    unsigned int *neighborZfine,
    unsigned long long numberOfLBnodesCoarse,
    unsigned long long numberOfLBnodesFine,
    bool isEvenTimestep,
    unsigned int *indicesCoarse000,
    unsigned int *indicesFineMMM,
    unsigned int numberOfInterfaceNodes,
    real omegaCoarse,
    real omegaFine,
    real* turbulentViscosityCoarse,
    real* turbulentViscosityFine,
    OffFC offsetFC)
{
    ////////////////////////////////////////////////////////////////////////////////
    //! - Get the node index coordinates from threadIdx, blockIdx, blockDim and gridDim.
    //!
    const unsigned nodeIndex = getNodeIndex();

    //////////////////////////////////////////////////////////////////////////
    //! - Return for non-interface node
    if (nodeIndex >= numberOfInterfaceNodes)
        return;

    //////////////////////////////////////////////////////////////////////////
    //! - Read distributions: style of reading and writing the distributions from/to stored arrays dependent on
    //! timestep is based on the esoteric twist algorithm \ref <a
    //! href="https://doi.org/10.3390/computation5020019"><b>[ M. Geier et al. (2017),
    //! DOI:10.3390/computation5020019 ]</b></a>
    //!
    Distributions27 distFine, distCoarse;
    getPointersToDistributions(distFine, distributionsFine, numberOfLBnodesFine, true);
    getPointersToDistributions(distCoarse, distributionsCoarse, numberOfLBnodesCoarse, isEvenTimestep);

    ////////////////////////////////////////////////////////////////////////////////
    //! - declare local variables for source nodes
    //!
    real eps_new = c2o1; // ratio of grid resolutions
    real omegaF  = omegaFine;
    real omegaC  = omegaCoarse;

    // zeroth and first order moments at the source nodes
    real drho_PPP, vx1_PPP, vx2_PPP, vx3_PPP;
    real drho_MPP, vx1_MPP, vx2_MPP, vx3_MPP;
    real drho_PMP, vx1_PMP, vx2_PMP, vx3_PMP;
    real drho_MMP, vx1_MMP, vx2_MMP, vx3_MMP;
    real drho_PPM, vx1_PPM, vx2_PPM, vx3_PPM;
    real drho_MPM, vx1_MPM, vx2_MPM, vx3_MPM;
    real drho_PMM, vx1_PMM, vx2_PMM, vx3_PMM;
    real drho_MMM, vx1_MMM, vx2_MMM, vx3_MMM;

    // second order moments at the source nodes
    real kxyFromfcNEQ_PPP, kyzFromfcNEQ_PPP, kxzFromfcNEQ_PPP, kxxMyyFromfcNEQ_PPP, kxxMzzFromfcNEQ_PPP;
    real kxyFromfcNEQ_MPP, kyzFromfcNEQ_MPP, kxzFromfcNEQ_MPP, kxxMyyFromfcNEQ_MPP, kxxMzzFromfcNEQ_MPP;
    real kxyFromfcNEQ_PMP, kyzFromfcNEQ_PMP, kxzFromfcNEQ_PMP, kxxMyyFromfcNEQ_PMP, kxxMzzFromfcNEQ_PMP;
    real kxyFromfcNEQ_MMP, kyzFromfcNEQ_MMP, kxzFromfcNEQ_MMP, kxxMyyFromfcNEQ_MMP, kxxMzzFromfcNEQ_MMP;
    real kxyFromfcNEQ_PPM, kyzFromfcNEQ_PPM, kxzFromfcNEQ_PPM, kxxMyyFromfcNEQ_PPM, kxxMzzFromfcNEQ_PPM;
    real kxyFromfcNEQ_MPM, kyzFromfcNEQ_MPM, kxzFromfcNEQ_MPM, kxxMyyFromfcNEQ_MPM, kxxMzzFromfcNEQ_MPM;
    real kxyFromfcNEQ_PMM, kyzFromfcNEQ_PMM, kxzFromfcNEQ_PMM, kxxMyyFromfcNEQ_PMM, kxxMzzFromfcNEQ_PMM;
    real kxyFromfcNEQ_MMM, kyzFromfcNEQ_MMM, kxzFromfcNEQ_MMM, kxxMyyFromfcNEQ_MMM, kxxMzzFromfcNEQ_MMM;

    //////////////////////////////////////////////////////////////////////////
    //! - Calculate moments for each source node 
    //!
    //////////////////////////////////////////////////////////////////////////
    // source node BSW = MMM
    //////////////////////////////////////////////////////////////////////////
    // index of the base node and its neighbors
    unsigned int k_base_000 = indicesFineMMM[nodeIndex];
    unsigned int k_base_M00 = neighborXfine [k_base_000];
    unsigned int k_base_0M0 = neighborYfine [k_base_000];
    unsigned int k_base_00M = neighborZfine [k_base_000];
    unsigned int k_base_MM0 = neighborYfine [k_base_M00];
    unsigned int k_base_M0M = neighborZfine [k_base_M00];
    unsigned int k_base_0MM = neighborZfine [k_base_0M0];
    unsigned int k_base_MMM = neighborZfine [k_base_MM0];
    //////////////////////////////////////////////////////////////////////////
    // Set neighbor indices
    unsigned int k_000 = k_base_000;
    unsigned int k_M00 = k_base_M00;
    unsigned int k_0M0 = k_base_0M0;
    unsigned int k_00M = k_base_00M;
    unsigned int k_MM0 = k_base_MM0;
    unsigned int k_M0M = k_base_M0M;
    unsigned int k_0MM = k_base_0MM;
    unsigned int k_MMM = k_base_MMM;

    if(hasTurbulentViscosity) omegaF = omegaFine/ (c1o1 + c3o1*omegaFine*turbulentViscosityFine[k_000]);

    calculateMomentsOnSourceNodes( distFine, omegaF,
        k_000, k_M00, k_0M0, k_00M, k_MM0, k_M0M, k_0MM, k_MMM, drho_MMM, vx1_MMM, vx2_MMM, vx3_MMM,
        kxyFromfcNEQ_MMM, kyzFromfcNEQ_MMM, kxzFromfcNEQ_MMM, kxxMyyFromfcNEQ_MMM, kxxMzzFromfcNEQ_MMM);

    //////////////////////////////////////////////////////////////////////////
    // source node TSW = MMP
    //////////////////////////////////////////////////////////////////////////
    // Set neighbor indices - has to be recalculated for the new source node
    k_000 = k_00M;
    k_M00 = k_M0M;
    k_0M0 = k_0MM;
    k_00M = neighborZfine[k_00M];
    k_MM0 = k_MMM;
    k_M0M = neighborZfine[k_M0M];
    k_0MM = neighborZfine[k_0MM];
    k_MMM = neighborZfine[k_MMM];

    if(hasTurbulentViscosity) omegaF = omegaFine/ (c1o1 + c3o1*omegaFine*turbulentViscosityFine[k_000]);

    calculateMomentsOnSourceNodes( distFine, omegaF,
        k_000, k_M00, k_0M0, k_00M, k_MM0, k_M0M, k_0MM, k_MMM, drho_MMP, vx1_MMP, vx2_MMP, vx3_MMP,
        kxyFromfcNEQ_MMP, kyzFromfcNEQ_MMP, kxzFromfcNEQ_MMP, kxxMyyFromfcNEQ_MMP, kxxMzzFromfcNEQ_MMP);

    //////////////////////////////////////////////////////////////////////////
    // source node TSE = PMP
    //////////////////////////////////////////////////////////////////////////
    // index
    k_000 = k_M00;
    k_M00 = neighborXfine[k_M00];
    k_0M0 = k_MM0;
    k_00M = k_M0M;
    k_MM0 = neighborXfine[k_MM0];
    k_M0M = neighborXfine[k_M0M];
    k_0MM = k_MMM;
    k_MMM = neighborXfine[k_MMM];

    if(hasTurbulentViscosity) omegaF = omegaFine/ (c1o1 + c3o1*omegaFine*turbulentViscosityFine[k_000]);

    calculateMomentsOnSourceNodes( distFine, omegaF,
        k_000, k_M00, k_0M0, k_00M, k_MM0, k_M0M, k_0MM, k_MMM, drho_PMP, vx1_PMP, vx2_PMP, vx3_PMP,
        kxyFromfcNEQ_PMP, kyzFromfcNEQ_PMP, kxzFromfcNEQ_PMP, kxxMyyFromfcNEQ_PMP, kxxMzzFromfcNEQ_PMP);

    //////////////////////////////////////////////////////////////////////////
    // source node BSE = PMM 
    //////////////////////////////////////////////////////////////////////////
    // index
    k_00M = k_000;
    k_M0M = k_M00;
    k_0MM = k_0M0;
    k_MMM = k_MM0;
    k_000 = k_base_M00;
    k_M00 = neighborXfine[k_base_M00];
    k_0M0 = k_base_MM0;
    k_MM0 = neighborXfine[k_base_MM0];

    if(hasTurbulentViscosity) omegaF = omegaFine/ (c1o1 + c3o1*omegaFine*turbulentViscosityFine[k_000]);

    calculateMomentsOnSourceNodes( distFine, omegaF,
        k_000, k_M00, k_0M0, k_00M, k_MM0, k_M0M, k_0MM, k_MMM, drho_PMM, vx1_PMM, vx2_PMM, vx3_PMM,
        kxyFromfcNEQ_PMM, kyzFromfcNEQ_PMM, kxzFromfcNEQ_PMM, kxxMyyFromfcNEQ_PMM, kxxMzzFromfcNEQ_PMM);

    //////////////////////////////////////////////////////////////////////////
    // source node BNW = MPM
    //////////////////////////////////////////////////////////////////////////
    // index of the base node and its neighbors --> indices of all source nodes
    k_base_000 = k_base_0M0;
    k_base_M00 = k_base_MM0;
    k_base_0M0 = neighborYfine[k_base_0M0];
    k_base_00M = k_base_0MM;
    k_base_MM0 = neighborYfine[k_base_MM0];
    k_base_M0M = k_base_MMM;
    k_base_0MM = neighborYfine[k_base_0MM];
    k_base_MMM = neighborYfine[k_base_MMM];
    //////////////////////////////////////////////////////////////////////////
    // index
    k_000 = k_base_000;
    k_M00 = k_base_M00;
    k_0M0 = k_base_0M0;
    k_00M = k_base_00M;
    k_MM0 = k_base_MM0;
    k_M0M = k_base_M0M;
    k_0MM = k_base_0MM;
    k_MMM = k_base_MMM;

    if(hasTurbulentViscosity) omegaF = omegaFine/ (c1o1 + c3o1*omegaFine*turbulentViscosityFine[k_000]);

    calculateMomentsOnSourceNodes( distFine, omegaF,
        k_000, k_M00, k_0M0, k_00M, k_MM0, k_M0M, k_0MM, k_MMM, drho_MPM, vx1_MPM, vx2_MPM, vx3_MPM,
        kxyFromfcNEQ_MPM, kyzFromfcNEQ_MPM, kxzFromfcNEQ_MPM, kxxMyyFromfcNEQ_MPM, kxxMzzFromfcNEQ_MPM);

    //////////////////////////////////////////////////////////////////////////
    // source node TNW = MPP
    //////////////////////////////////////////////////////////////////////////
    // index
    k_000 = k_00M;
    k_M00 = k_M0M;
    k_0M0 = k_0MM;
    k_00M = neighborZfine[k_00M];
    k_MM0 = k_MMM;
    k_M0M = neighborZfine[k_M0M];
    k_0MM = neighborZfine[k_0MM];
    k_MMM = neighborZfine[k_MMM];

    if(hasTurbulentViscosity) omegaF = omegaFine/ (c1o1 + c3o1*omegaFine*turbulentViscosityFine[k_000]);
    
    calculateMomentsOnSourceNodes( distFine, omegaF,
        k_000, k_M00, k_0M0, k_00M, k_MM0, k_M0M, k_0MM, k_MMM, drho_MPP, vx1_MPP, vx2_MPP, vx3_MPP,
        kxyFromfcNEQ_MPP, kyzFromfcNEQ_MPP, kxzFromfcNEQ_MPP, kxxMyyFromfcNEQ_MPP, kxxMzzFromfcNEQ_MPP);

    //////////////////////////////////////////////////////////////////////////
    // source node TNE = PPP
    //////////////////////////////////////////////////////////////////////////
    // index
    k_000 = k_M00;
    k_M00 = neighborXfine[k_M00];
    k_0M0 = k_MM0;
    k_00M = k_M0M;
    k_MM0 = neighborXfine[k_MM0];
    k_M0M = neighborXfine[k_M0M];
    k_0MM = k_MMM;
    k_MMM = neighborXfine[k_MMM];

    if(hasTurbulentViscosity) omegaF = omegaFine/ (c1o1 + c3o1*omegaFine*turbulentViscosityFine[k_000]);

    calculateMomentsOnSourceNodes( distFine, omegaF,
        k_000, k_M00, k_0M0, k_00M, k_MM0, k_M0M, k_0MM, k_MMM, drho_PPP, vx1_PPP, vx2_PPP, vx3_PPP,
        kxyFromfcNEQ_PPP, kyzFromfcNEQ_PPP, kxzFromfcNEQ_PPP, kxxMyyFromfcNEQ_PPP, kxxMzzFromfcNEQ_PPP);

    //////////////////////////////////////////////////////////////////////////
    // source node BNE = PPM
    //////////////////////////////////////////////////////////////////////////
    // index
    k_00M = k_000;
    k_M0M = k_M00;
    k_0MM = k_0M0;
    k_MMM = k_MM0;
    k_000 = k_base_M00;
    k_M00 = neighborXfine[k_base_M00];
    k_0M0 = k_base_MM0;
    k_MM0 = neighborXfine[k_base_MM0];
    
    if(hasTurbulentViscosity) omegaF = omegaFine/ (c1o1 + c3o1*omegaFine*turbulentViscosityFine[k_000]);

    calculateMomentsOnSourceNodes( distFine, omegaF,
        k_000, k_M00, k_0M0, k_00M, k_MM0, k_M0M, k_0MM, k_MMM, drho_PPM, vx1_PPM, vx2_PPM, vx3_PPM,
        kxyFromfcNEQ_PPM, kyzFromfcNEQ_PPM, kxzFromfcNEQ_PPM, kxxMyyFromfcNEQ_PPM, kxxMzzFromfcNEQ_PPM);

    //////////////////////////////////////////////////////////////////////////
    //! - Calculate coefficients for polynomial interpolation
    //!
    // example: a_110: derivation in x and y direction
    real a_000, a_100, a_010, a_001, a_200, a_020, a_002, a_110, a_101, a_011;
    real b_000, b_100, b_010, b_001, b_200, b_020, b_002, b_110, b_101, b_011;
    real c_000, c_100, c_010, c_001, c_200, c_020, c_002, c_110, c_101, c_011;
    real d_000, d_100, d_010, d_001, d_110, d_101, d_011;

    a_000 = c1o64 * (
            c2o1 * (
            ((kxyFromfcNEQ_MMM - kxyFromfcNEQ_PPP) + (kxyFromfcNEQ_MMP - kxyFromfcNEQ_PPM)) + ((kxyFromfcNEQ_PMM - kxyFromfcNEQ_MPP) + (kxyFromfcNEQ_PMP - kxyFromfcNEQ_MPM)) + 
            ((kxzFromfcNEQ_MMM - kxzFromfcNEQ_PPP) + (kxzFromfcNEQ_PPM - kxzFromfcNEQ_MMP)) + ((kxzFromfcNEQ_PMM - kxzFromfcNEQ_MPP) + (kxzFromfcNEQ_MPM - kxzFromfcNEQ_PMP)) + 
            ((vx2_PPP + vx2_MMM) + (vx2_PPM + vx2_MMP)) - ((vx2_MPP + vx2_PMM) + (vx2_MPM + vx2_PMP)) + 
            ((vx3_PPP + vx3_MMM) - (vx3_PPM + vx3_MMP)) + ((vx3_PMP + vx3_MPM) - (vx3_MPP + vx3_PMM))) + 
            c8o1 * (((vx1_PPP + vx1_MMM) + (vx1_PPM + vx1_MMP)) + ((vx1_MPP + vx1_PMM) + (vx1_PMP + vx1_MPM))) +
            ((kxxMyyFromfcNEQ_MMM - kxxMyyFromfcNEQ_PPP) + (kxxMyyFromfcNEQ_MMP - kxxMyyFromfcNEQ_PPM)) + 
            ((kxxMyyFromfcNEQ_MPP - kxxMyyFromfcNEQ_PMM) + (kxxMyyFromfcNEQ_MPM - kxxMyyFromfcNEQ_PMP)) +
            ((kxxMzzFromfcNEQ_MMM - kxxMzzFromfcNEQ_PPP) + (kxxMzzFromfcNEQ_MMP - kxxMzzFromfcNEQ_PPM)) + 
            ((kxxMzzFromfcNEQ_MPP - kxxMzzFromfcNEQ_PMM) + (kxxMzzFromfcNEQ_MPM - kxxMzzFromfcNEQ_PMP)));
    b_000 = c1o64 * (
            c2o1 * (
            ((kxxMyyFromfcNEQ_PPP - kxxMyyFromfcNEQ_MMM) + (kxxMyyFromfcNEQ_PPM - kxxMyyFromfcNEQ_MMP)) + 
            ((kxxMyyFromfcNEQ_MPP - kxxMyyFromfcNEQ_PMM) + (kxxMyyFromfcNEQ_MPM - kxxMyyFromfcNEQ_PMP)) + 
            ((kxyFromfcNEQ_MMM - kxyFromfcNEQ_PPP) + (kxyFromfcNEQ_MMP - kxyFromfcNEQ_PPM)) + 
            ((kxyFromfcNEQ_MPP - kxyFromfcNEQ_PMM) + (kxyFromfcNEQ_MPM - kxyFromfcNEQ_PMP)) + 
            ((kyzFromfcNEQ_MMM - kyzFromfcNEQ_PPP) + (kyzFromfcNEQ_PPM - kyzFromfcNEQ_MMP)) + 
            ((kyzFromfcNEQ_PMM - kyzFromfcNEQ_MPP) + (kyzFromfcNEQ_MPM - kyzFromfcNEQ_PMP)) + 
            ((vx1_PPP + vx1_MMM) + (vx1_PPM + vx1_MMP)) - ((vx1_MPM + vx1_MPP) + (vx1_PMM + vx1_PMP)) + 
            ((vx3_PPP + vx3_MMM) - (vx3_PPM + vx3_MMP)) + ((vx3_MPP + vx3_PMM) - (vx3_MPM + vx3_PMP))) + 
            c8o1 * (((vx2_PPP + vx2_MMM) + (vx2_PPM + vx2_MMP)) + ((vx2_MPP + vx2_PMM) + (vx2_MPM + vx2_PMP))) + 
            ((kxxMzzFromfcNEQ_MMM - kxxMzzFromfcNEQ_PPP) + (kxxMzzFromfcNEQ_MMP - kxxMzzFromfcNEQ_PPM)) +
            ((kxxMzzFromfcNEQ_PMM - kxxMzzFromfcNEQ_MPP) + (kxxMzzFromfcNEQ_PMP - kxxMzzFromfcNEQ_MPM)));
    c_000 = c1o64 * ( 
            c2o1 * (
            ((kxxMzzFromfcNEQ_PPP - kxxMzzFromfcNEQ_MMM) + (kxxMzzFromfcNEQ_MMP - kxxMzzFromfcNEQ_PPM)) + 
            ((kxxMzzFromfcNEQ_MPP - kxxMzzFromfcNEQ_PMM) + (kxxMzzFromfcNEQ_PMP - kxxMzzFromfcNEQ_MPM)) + 
            ((kxzFromfcNEQ_MMM - kxzFromfcNEQ_PPP) + (kxzFromfcNEQ_MMP - kxzFromfcNEQ_PPM)) + 
            ((kxzFromfcNEQ_MPP - kxzFromfcNEQ_PMM) + (kxzFromfcNEQ_MPM - kxzFromfcNEQ_PMP)) + 
            ((kyzFromfcNEQ_MMM - kyzFromfcNEQ_PPP) + (kyzFromfcNEQ_MMP - kyzFromfcNEQ_PPM)) + 
            ((kyzFromfcNEQ_PMM - kyzFromfcNEQ_MPP) + (kyzFromfcNEQ_PMP - kyzFromfcNEQ_MPM)) + 
            ((vx1_PPP + vx1_MMM) - (vx1_MMP + vx1_PPM)) + ((vx1_MPM + vx1_PMP) - (vx1_MPP + vx1_PMM)) + 
            ((vx2_PPP + vx2_MMM) - (vx2_MMP + vx2_PPM)) + ((vx2_MPP + vx2_PMM) - (vx2_MPM + vx2_PMP))) + 
            c8o1 * (((vx3_PPP + vx3_MMM) + (vx3_PPM + vx3_MMP)) + ((vx3_PMM + vx3_MPP) + (vx3_PMP + vx3_MPM))) +
            ((kxxMyyFromfcNEQ_MMM - kxxMyyFromfcNEQ_PPP) + (kxxMyyFromfcNEQ_PPM - kxxMyyFromfcNEQ_MMP)) + 
            ((kxxMyyFromfcNEQ_PMM - kxxMyyFromfcNEQ_MPP) + (kxxMyyFromfcNEQ_MPM - kxxMyyFromfcNEQ_PMP)));

    a_100 = c1o4 * (((vx1_PPP - vx1_MMM) + (vx1_PPM - vx1_MMP)) + ((vx1_PMM - vx1_MPP) + (vx1_PMP - vx1_MPM)));
    b_100 = c1o4 * (((vx2_PPP - vx2_MMM) + (vx2_PPM - vx2_MMP)) + ((vx2_PMM - vx2_MPP) + (vx2_PMP - vx2_MPM)));
    c_100 = c1o4 * (((vx3_PPP - vx3_MMM) + (vx3_PPM - vx3_MMP)) + ((vx3_PMM - vx3_MPP) + (vx3_PMP - vx3_MPM)));

    a_200 = c1o16 * ( 
            c2o1 * (
            ((vx2_PPP + vx2_MMM) + (vx2_PPM - vx2_MPP)) + ((vx2_MMP - vx2_PMM) - (vx2_MPM + vx2_PMP)) + 
            ((vx3_PPP + vx3_MMM) - (vx3_PPM + vx3_MPP)) + ((vx3_MPM + vx3_PMP) - (vx3_MMP + vx3_PMM))) + 
            ((kxxMyyFromfcNEQ_PPP - kxxMyyFromfcNEQ_MMM) + (kxxMyyFromfcNEQ_PPM - kxxMyyFromfcNEQ_MMP)) + 
            ((kxxMyyFromfcNEQ_PMM - kxxMyyFromfcNEQ_MPP) + (kxxMyyFromfcNEQ_PMP - kxxMyyFromfcNEQ_MPM)) + 
            ((kxxMzzFromfcNEQ_PPP - kxxMzzFromfcNEQ_MMM) + (kxxMzzFromfcNEQ_PPM - kxxMzzFromfcNEQ_MMP)) + 
            ((kxxMzzFromfcNEQ_PMM - kxxMzzFromfcNEQ_MPP) + (kxxMzzFromfcNEQ_PMP - kxxMzzFromfcNEQ_MPM)));
    b_200 = c1o8 * (
            c2o1 * (
            -((vx1_PPP + vx1_MMM) + (vx1_PPM + vx1_MMP)) + ((vx1_MPP + vx1_PMM) + (vx1_MPM + vx1_PMP))) +
            ((kxyFromfcNEQ_PPP - kxyFromfcNEQ_MMM) + (kxyFromfcNEQ_PPM - kxyFromfcNEQ_MMP)) + 
            ((kxyFromfcNEQ_PMM - kxyFromfcNEQ_MPP) + (kxyFromfcNEQ_PMP - kxyFromfcNEQ_MPM)));
    c_200 = c1o8 * (
            c2o1 * (
            ((vx1_PPM + vx1_MMP) - (vx1_PPP + vx1_MMM)) + ((vx1_MPP + vx1_PMM) - (vx1_MPM + vx1_PMP))) +
            ((kxzFromfcNEQ_PPP - kxzFromfcNEQ_MMM) + (kxzFromfcNEQ_PPM - kxzFromfcNEQ_MMP)) + 
            ((kxzFromfcNEQ_PMM - kxzFromfcNEQ_MPP) + (kxzFromfcNEQ_PMP - kxzFromfcNEQ_MPM)));

    a_010 = c1o4 * (((vx1_PPP - vx1_MMM) + (vx1_PPM - vx1_MMP)) + ((vx1_MPP - vx1_PMM) + (vx1_MPM - vx1_PMP)));
    b_010 = c1o4 * (((vx2_PPP - vx2_MMM) + (vx2_PPM - vx2_MMP)) + ((vx2_MPP - vx2_PMM) + (vx2_MPM - vx2_PMP)));
    c_010 = c1o4 * (((vx3_PPP - vx3_MMM) + (vx3_PPM - vx3_MMP)) + ((vx3_MPP - vx3_PMM) + (vx3_MPM - vx3_PMP)));

    a_020 = c1o8 * (
            c2o1 * (-((vx2_PPP + vx2_MMM) + (vx2_MMP + vx2_PPM)) + ((vx2_MPP + vx2_PMM) + (vx2_MPM + vx2_PMP))) +
            ((kxyFromfcNEQ_PPP - kxyFromfcNEQ_MMM) + (kxyFromfcNEQ_PPM - kxyFromfcNEQ_MMP)) + 
            ((kxyFromfcNEQ_MPP - kxyFromfcNEQ_PMM) + (kxyFromfcNEQ_MPM - kxyFromfcNEQ_PMP)));
    b_020 = c1o16 * (
            c2o1 * (
            ((kxxMyyFromfcNEQ_MMM - kxxMyyFromfcNEQ_PPP) + (kxxMyyFromfcNEQ_MMP - kxxMyyFromfcNEQ_PPM)) +
            ((kxxMyyFromfcNEQ_PMM - kxxMyyFromfcNEQ_MPP) + (kxxMyyFromfcNEQ_PMP - kxxMyyFromfcNEQ_MPM)) +
            ((vx1_PPP + vx1_MMM) + (vx1_PPM + vx1_MMP)) - ((vx1_MPP + vx1_PMM) + (vx1_PMP + vx1_MPM)) + 
            ((vx3_PPP + vx3_MMM) - (vx3_PPM + vx3_MMP)) + ((vx3_MPP + vx3_PMM) - (vx3_MPM + vx3_PMP))) +
            ((kxxMzzFromfcNEQ_PPP - kxxMzzFromfcNEQ_MMM) + (kxxMzzFromfcNEQ_PPM - kxxMzzFromfcNEQ_MMP)) + 
            ((kxxMzzFromfcNEQ_MPP - kxxMzzFromfcNEQ_PMM) + (kxxMzzFromfcNEQ_MPM - kxxMzzFromfcNEQ_PMP)));
    c_020 = c1o8 * (
            c2o1 * (((vx2_MMP + vx2_PPM) - (vx2_PPP + vx2_MMM)) + ((vx2_PMP + vx2_MPM) - (vx2_MPP + vx2_PMM))) +
            ((kyzFromfcNEQ_PPP - kyzFromfcNEQ_MMM) + (kyzFromfcNEQ_PPM - kyzFromfcNEQ_MMP)) +
            ((kyzFromfcNEQ_MPP - kyzFromfcNEQ_PMM) + (kyzFromfcNEQ_MPM - kyzFromfcNEQ_PMP)));

    a_001 = c1o4 * (((vx1_PPP - vx1_MMM) + (vx1_MMP - vx1_PPM)) + ((vx1_MPP - vx1_PMM) + (vx1_PMP - vx1_MPM)));
    b_001 = c1o4 * (((vx2_PPP - vx2_MMM) + (vx2_MMP - vx2_PPM)) + ((vx2_MPP - vx2_PMM) + (vx2_PMP - vx2_MPM)));
    c_001 = c1o4 * (((vx3_PPP - vx3_MMM) + (vx3_MMP - vx3_PPM)) + ((vx3_MPP - vx3_PMM) + (vx3_PMP - vx3_MPM)));

    a_002 = c1o8 * (
            c2o1 * (((vx3_PPM + vx3_MMP) - (vx3_PPP + vx3_MMM)) + ((vx3_MPP + vx3_PMM) - (vx3_PMP + vx3_MPM))) +
                    ((kxzFromfcNEQ_PPP - kxzFromfcNEQ_MMM) + (kxzFromfcNEQ_MMP - kxzFromfcNEQ_PPM)) +
                    ((kxzFromfcNEQ_PMP - kxzFromfcNEQ_MPM) + (kxzFromfcNEQ_MPP - kxzFromfcNEQ_PMM)));
    b_002 = c1o8 * (
            c2o1 * (((vx3_PPM + vx3_MMP) - (vx3_PPP + vx3_MMM)) + ((vx3_MPM + vx3_PMP) - (vx3_PMM + vx3_MPP))) + 
                    ((kyzFromfcNEQ_PPP - kyzFromfcNEQ_MMM) + (kyzFromfcNEQ_MMP - kyzFromfcNEQ_PPM)) + 
                    ((kyzFromfcNEQ_PMP - kyzFromfcNEQ_MPM) + (kyzFromfcNEQ_MPP - kyzFromfcNEQ_PMM)));
    c_002 = c1o16 * (
            c2o1 * (
            ((kxxMzzFromfcNEQ_MMM - kxxMzzFromfcNEQ_PPP) + (kxxMzzFromfcNEQ_PPM - kxxMzzFromfcNEQ_MMP)) + 
            ((kxxMzzFromfcNEQ_MPM - kxxMzzFromfcNEQ_PMP) + (kxxMzzFromfcNEQ_PMM - kxxMzzFromfcNEQ_MPP)) + 
            ((vx1_PPP + vx1_MMM) - (vx1_MMP + vx1_PPM)) + ((vx1_MPM + vx1_PMP) - (vx1_PMM + vx1_MPP)) + 
            ((vx2_PPP + vx2_MMM) - (vx2_MMP + vx2_PPM)) + ((vx2_PMM + vx2_MPP) - (vx2_MPM + vx2_PMP))) + 
            ((kxxMyyFromfcNEQ_PPP - kxxMyyFromfcNEQ_MMM) + (kxxMyyFromfcNEQ_MMP - kxxMyyFromfcNEQ_PPM)) +
            ((kxxMyyFromfcNEQ_PMP - kxxMyyFromfcNEQ_MPM) + (kxxMyyFromfcNEQ_MPP - kxxMyyFromfcNEQ_PMM)));

    a_110 = c1o2 * (((vx1_PPP + vx1_MMM) + (vx1_MMP + vx1_PPM)) - ((vx1_MPM + vx1_PMP) + (vx1_PMM + vx1_MPP)));
    b_110 = c1o2 * (((vx2_PPP + vx2_MMM) + (vx2_MMP + vx2_PPM)) - ((vx2_MPM + vx2_PMP) + (vx2_PMM + vx2_MPP)));
    c_110 = c1o2 * (((vx3_PPP + vx3_MMM) + (vx3_MMP + vx3_PPM)) - ((vx3_MPM + vx3_PMP) + (vx3_PMM + vx3_MPP)));

    a_101 = c1o2 * (((vx1_PPP + vx1_MMM) - (vx1_MMP + vx1_PPM)) + ((vx1_MPM + vx1_PMP) - (vx1_PMM + vx1_MPP)));
    b_101 = c1o2 * (((vx2_PPP + vx2_MMM) - (vx2_MMP + vx2_PPM)) + ((vx2_MPM + vx2_PMP) - (vx2_PMM + vx2_MPP)));
    c_101 = c1o2 * (((vx3_PPP + vx3_MMM) - (vx3_MMP + vx3_PPM)) + ((vx3_MPM + vx3_PMP) - (vx3_PMM + vx3_MPP)));
    
    a_011 = c1o2 * (((vx1_PPP + vx1_MMM) - (vx1_MMP + vx1_PPM)) + ((vx1_PMM + vx1_MPP) - (vx1_MPM + vx1_PMP)));
    b_011 = c1o2 * (((vx2_PPP + vx2_MMM) - (vx2_MMP + vx2_PPM)) + ((vx2_PMM + vx2_MPP) - (vx2_MPM + vx2_PMP)));
    c_011 = c1o2 * (((vx3_PPP + vx3_MMM) - (vx3_MMP + vx3_PPM)) + ((vx3_PMM + vx3_MPP) - (vx3_MPM + vx3_PMP)));

    //////////////////////////////////////////////////////////////////////////////////////////////////////////////////////
    
    real kxyAverage    = c0o1;
    real kyzAverage    = c0o1;
    real kxzAverage    = c0o1;
    real kxxMyyAverage = c0o1;
    real kxxMzzAverage = c0o1;

    ////////////////////////////////////////////////////////////////////////////////
    //! - Set the relative position of the offset cell {-1, 0, 1}
    //!
    real xoff    = offsetFC.xOffFC[nodeIndex];
    real yoff    = offsetFC.yOffFC[nodeIndex];
    real zoff    = offsetFC.zOffFC[nodeIndex];
     
    real xoff_sq = xoff * xoff;
    real yoff_sq = yoff * yoff;
    real zoff_sq = zoff * zoff;

    //////////////////////////////////////////////////////////////////////////////////////////////////////////////////////
    //!- Calculate coefficients for the polynomial interpolation of the pressure
    //! 
    real LaplaceRho = 
        ((xoff != c0o1) || (yoff != c0o1) || (zoff != c0o1))
        ? c0o1 : -c3o1 * (a_100 * a_100 + b_010 * b_010 + c_001 * c_001) - c6o1 * (b_100 * a_010 + c_100 * a_001 + c_010 * b_001);
    d_000 =  c1o8 * ((((drho_PPP + drho_MMM) + (drho_PPM + drho_MMP)) + ((drho_PMM + drho_MPP) + (drho_PMP + drho_MPM))) - c2o1 * LaplaceRho);
    d_100 = c1o4 * (((drho_PPP - drho_MMM) + (drho_PPM - drho_MMP)) + ((drho_PMM - drho_MPP) + (drho_PMP - drho_MPM)));
    d_010 = c1o4 * (((drho_PPP - drho_MMM) + (drho_PPM - drho_MMP)) + ((drho_MPP - drho_PMM) + (drho_MPM - drho_PMP)));
    d_001 = c1o4 * (((drho_PPP - drho_MMM) + (drho_MMP - drho_PPM)) + ((drho_MPP - drho_PMM) + (drho_PMP - drho_MPM)));
    d_110 = c1o2 * (((drho_PPP + drho_MMM) + (drho_PPM + drho_MMP)) - ((drho_PMM + drho_MPP) + (drho_PMP + drho_MPM)));
    d_101 = c1o2 * (((drho_PPP + drho_MMM) - (drho_PPM + drho_MMP)) + ((drho_PMP + drho_MPM) - (drho_PMM + drho_MPP)));
    d_011 = c1o2 * (((drho_PPP + drho_MMM) - (drho_PPM + drho_MMP)) + ((drho_PMM + drho_MPP) - (drho_PMP + drho_MPM)));


    //////////////////////////////////////////////////////////////////////////
    //! - Extrapolation for refinement in to the wall (polynomial coefficients)
    //!
    ////////////////////////////////////////////////////////////////////////////////////////////////////////////////////
    //
    // x------x
    // |      |
    // |   ---+--->X
    // |      |  \
    // x------x   \
    //          offset-vector
    //
    ////////////////////////////////////////////////////////////////////////////////////////////////////////////////////
    a_000 = a_000 + xoff * a_100 + yoff * a_010 + zoff * a_001 + xoff_sq * a_200 + yoff_sq * a_020 + zoff_sq * a_002 +
            xoff * yoff * a_110 + xoff * zoff * a_101 + yoff * zoff * a_011;
    a_100 = a_100 + c2o1 * xoff * a_200 + yoff * a_110 + zoff * a_101;
    a_010 = a_010 + c2o1 * yoff * a_020 + xoff * a_110 + zoff * a_011;
    a_001 = a_001 + c2o1 * zoff * a_002 + xoff * a_101 + yoff * a_011;
    b_000 = b_000 + xoff * b_100 + yoff * b_010 + zoff * b_001 + xoff_sq * b_200 + yoff_sq * b_020 + zoff_sq * b_002 +
            xoff * yoff * b_110 + xoff * zoff * b_101 + yoff * zoff * b_011;
    b_100 = b_100 + c2o1 * xoff * b_200 + yoff * b_110 + zoff * b_101;
    b_010 = b_010 + c2o1 * yoff * b_020 + xoff * b_110 + zoff * b_011;
    b_001 = b_001 + c2o1 * zoff * b_002 + xoff * b_101 + yoff * b_011;
    c_000 = c_000 + xoff * c_100 + yoff * c_010 + zoff * c_001 + xoff_sq * c_200 + yoff_sq * c_020 + zoff_sq * c_002 +
            xoff * yoff * c_110 + xoff * zoff * c_101 + yoff * zoff * c_011;
    c_100 = c_100 + c2o1 * xoff * c_200 + yoff * c_110 + zoff * c_101;
    c_010 = c_010 + c2o1 * yoff * c_020 + xoff * c_110 + zoff * c_011;
    c_001 = c_001 + c2o1 * zoff * c_002 + xoff * c_101 + yoff * c_011;
    d_000 = d_000 + xoff * d_100 + yoff * d_010 + zoff * d_001 + 
            xoff * yoff * d_110 + xoff * zoff * d_101 + yoff * zoff * d_011;

    ////////////////////////////////////////////////////////////////////////////////////
    //! - Set all moments to zero
    //!
    real m_111 = c0o1;
    real m_211 = c0o1;
    real m_011 = c0o1;
    real m_121 = c0o1;
    real m_101 = c0o1;
    real m_112 = c0o1;
    real m_110 = c0o1;
    real m_221 = c0o1;
    real m_001 = c0o1;
    real m_201 = c0o1;
    real m_021 = c0o1;
    real m_212 = c0o1;
    real m_010 = c0o1;
    real m_210 = c0o1;
    real m_012 = c0o1;
    real m_122 = c0o1;
    real m_100 = c0o1;
    real m_120 = c0o1;
    real m_102 = c0o1;
    real m_222 = c0o1;
    real m_022 = c0o1;
    real m_202 = c0o1;
    real m_002 = c0o1;
    real m_220 = c0o1;
    real m_020 = c0o1;
    real m_200 = c0o1;
    real m_000 = c0o1;

    ////////////////////////////////////////////////////////////////////////////////////
    //! - Define aliases to use the same variable for the distributions (f's):
    //!
    real& f_000 = m_111;
    real& f_P00 = m_211;
    real& f_M00 = m_011;
    real& f_0P0 = m_121;
    real& f_0M0 = m_101;
    real& f_00P = m_112;
    real& f_00M = m_110;
    real& f_PP0 = m_221;
    real& f_MM0 = m_001;
    real& f_PM0 = m_201;
    real& f_MP0 = m_021;
    real& f_P0P = m_212;
    real& f_M0M = m_010;
    real& f_P0M = m_210;
    real& f_M0P = m_012;
    real& f_0PP = m_122;
    real& f_0MM = m_100;
    real& f_0PM = m_120;
    real& f_0MP = m_102;
    real& f_PPP = m_222;
    real& f_MPP = m_022;
    real& f_PMP = m_202;
    real& f_MMP = m_002;
    real& f_PPM = m_220;
    real& f_MPM = m_020;
    real& f_PMM = m_200;
    real& f_MMM = m_000;

    ////////////////////////////////////////////////////////////////////////////////
    //! - Declare local variables for destination nodes
    //!
    real vvx, vvy, vvz, vx_sq, vy_sq, vz_sq;
    real mxxPyyPzz, mxxMyy, mxxMzz, mxxyPyzz, mxxyMyzz, mxxzPyyz, mxxzMyyz, mxyyPxzz, mxyyMxzz;
    real useNEQ = c1o1; // zero; //one;   //.... one = on ..... zero = off
    real press;
    ////////////////////////////////////////////////////////////////////////////////////////////////////////////////////

    ////////////////////////////////////////////////////////////////////////////////////////////////////////////////////
    //
    // Position Coarse 0., 0., 0.
    //
    ////////////////////////////////////////////////////////////////////////////////////////////////////////////////////
    // x = 0.;
    // y = 0.;
    // z = 0.;
    ////////////////////////////////////////////////////////////////////////////////////////////////////////////////////
    // index of the destination node and its neighbors
    k_000 = indicesCoarse000[k_thread];
    k_M00 = neighborXcoarse [k_000];
    k_0M0 = neighborYcoarse [k_000];
    k_00M = neighborZcoarse [k_000];
    k_MM0 = neighborYcoarse [k_M00];
    k_M0M = neighborZcoarse [k_M00];
    k_0MM = neighborZcoarse [k_0M0];
    k_MMM = neighborZcoarse [k_MM0];
    ////////////////////////////////////////////////////////////////////////////////////

    if(hasTurbulentViscosity) omegaC = omegaCoarse / (c1o1 + c3o1*omegaCoarse*turbulentViscosityCoarse[k_000]);

    ////////////////////////////////////////////////////////////////////////////////
    //! - Set macroscopic values on destination node (zeroth and first order moments)
    //!
    press = d_000;
    vvx   = a_000;
    vvy   = b_000;
    vvz   = c_000;

    m_000 = press; // m_000 is press, if drho is interpolated directly

    vx_sq = vvx * vvx;
    vy_sq = vvy * vvy;
    vz_sq = vvz * vvz;

    ////////////////////////////////////////////////////////////////////////////////
    //! - Set moments (second to sixth order) on destination node
    //!
    // linear combinations for second order moments
    mxxPyyPzz = m_000;

    mxxMyy = -c2o3 * ((a_100 - b_010) + kxxMyyAverage) * eps_new / omegaC * (c1o1 + press);
    mxxMzz = -c2o3 * ((a_100 - c_001) + kxxMzzAverage) * eps_new / omegaC * (c1o1 + press);

    m_011 = -c1o3 * ((b_001 + c_010) + kyzAverage) * eps_new / omegaC * (c1o1 + press);
    m_101 = -c1o3 * ((a_001 + c_100) + kxzAverage) * eps_new / omegaC * (c1o1 + press);
    m_110 = -c1o3 * ((a_010 + b_100) + kxyAverage) * eps_new / omegaC * (c1o1 + press);

    m_200 = c1o3 * (        mxxMyy +        mxxMzz + mxxPyyPzz) * useNEQ;
    m_020 = c1o3 * (-c2o1 * mxxMyy +        mxxMzz + mxxPyyPzz) * useNEQ;
    m_002 = c1o3 * (        mxxMyy - c2o1 * mxxMzz + mxxPyyPzz) * useNEQ;

    // linear combinations for third order moments
    m_111 = c0o1;

    mxxyPyzz = c0o1;
    mxxyMyzz = c0o1;
    mxxzPyyz = c0o1;
    mxxzMyyz = c0o1;
    mxyyPxzz = c0o1;
    mxyyMxzz = c0o1;

    m_210 = ( mxxyMyzz + mxxyPyzz) * c1o2;
    m_012 = (-mxxyMyzz + mxxyPyzz) * c1o2;
    m_201 = ( mxxzMyyz + mxxzPyyz) * c1o2;
    m_021 = (-mxxzMyyz + mxxzPyyz) * c1o2;
    m_120 = ( mxyyMxzz + mxyyPxzz) * c1o2;
    m_102 = (-mxyyMxzz + mxyyPxzz) * c1o2;

    // fourth order moments
    m_022 = m_000 * c1o9;
    m_202 = m_022;
    m_220 = m_022;

    // fifth order moments

    // sixth order moments
    m_222 = m_000 * c1o27;

    ////////////////////////////////////////////////////////////////////////////////////
    //! - Chimera transform from central moments to well conditioned distributions as defined in Appendix J in
    //! <a href="https://doi.org/10.1016/j.camwa.2015.05.001"><b>[ M. Geier et al. (2015),
    //! DOI:10.1016/j.camwa.2015.05.001 ]</b></a> see also Eq. (88)-(96) in <a
    //! href="https://doi.org/10.1016/j.jcp.2017.05.040"><b>[ M. Geier et al. (2017), DOI:10.1016/j.jcp.2017.05.040
    //! ]</b></a>
    //!
    ////////////////////////////////////////////////////////////////////////////////////
    // X - Dir
    backwardInverseChimeraWithK(m_000, m_100, m_200, vvx, vx_sq, c1o1, c1o1);
    backwardChimera(            m_010, m_110, m_210, vvx, vx_sq);
    backwardInverseChimeraWithK(m_020, m_120, m_220, vvx, vx_sq, c3o1, c1o3);
    backwardChimera(            m_001, m_101, m_201, vvx, vx_sq);
    backwardChimera(            m_011, m_111, m_211, vvx, vx_sq);
    backwardChimera(            m_021, m_121, m_221, vvx, vx_sq);
    backwardInverseChimeraWithK(m_002, m_102, m_202, vvx, vx_sq, c3o1, c1o3);
    backwardChimera(            m_012, m_112, m_212, vvx, vx_sq);
    backwardInverseChimeraWithK(m_022, m_122, m_222, vvx, vx_sq, c9o1, c1o9);

    ////////////////////////////////////////////////////////////////////////////////////
    // Y - Dir
    backwardInverseChimeraWithK(m_000, m_010, m_020, vvy, vy_sq, c6o1, c1o6);
    backwardChimera(            m_001, m_011, m_021, vvy, vy_sq);
    backwardInverseChimeraWithK(m_002, m_012, m_022, vvy, vy_sq, c18o1, c1o18);
    backwardInverseChimeraWithK(m_100, m_110, m_120, vvy, vy_sq, c3o2, c2o3);
    backwardChimera(            m_101, m_111, m_121, vvy, vy_sq);
    backwardInverseChimeraWithK(m_102, m_112, m_122, vvy, vy_sq, c9o2, c2o9);
    backwardInverseChimeraWithK(m_200, m_210, m_220, vvy, vy_sq, c6o1, c1o6);
    backwardChimera(            m_201, m_211, m_221, vvy, vy_sq);
    backwardInverseChimeraWithK(m_202, m_212, m_222, vvy, vy_sq, c18o1, c1o18);

    ////////////////////////////////////////////////////////////////////////////////////
    // Z - Dir
    backwardInverseChimeraWithK(m_000, m_001, m_002, vvz, vz_sq, c36o1, c1o36);
    backwardInverseChimeraWithK(m_010, m_011, m_012, vvz, vz_sq, c9o1,  c1o9);
    backwardInverseChimeraWithK(m_020, m_021, m_022, vvz, vz_sq, c36o1, c1o36);
    backwardInverseChimeraWithK(m_100, m_101, m_102, vvz, vz_sq, c9o1,  c1o9);
    backwardInverseChimeraWithK(m_110, m_111, m_112, vvz, vz_sq, c9o4,  c4o9);
    backwardInverseChimeraWithK(m_120, m_121, m_122, vvz, vz_sq, c9o1,  c1o9);
    backwardInverseChimeraWithK(m_200, m_201, m_202, vvz, vz_sq, c36o1, c1o36);
    backwardInverseChimeraWithK(m_210, m_211, m_212, vvz, vz_sq, c9o1,  c1o9);
    backwardInverseChimeraWithK(m_220, m_221, m_222, vvz, vz_sq, c36o1, c1o36);

<<<<<<< HEAD
=======

    ////////////////////////////////////////////////////////////////////////////////////
    // index of the destination node and its neighbors
    k_000 = indicesCoarse000[nodeIndex];
    k_M00 = neighborXcoarse [k_000];
    k_0M0 = neighborYcoarse [k_000];
    k_00M = neighborZcoarse [k_000];
    k_MM0 = neighborYcoarse [k_M00];
    k_M0M = neighborZcoarse [k_M00];
    k_0MM = neighborZcoarse [k_0M0];
    k_MMM = neighborZcoarse [k_MM0];
    ////////////////////////////////////////////////////////////////////////////////////

>>>>>>> cc2d7e4e
    ////////////////////////////////////////////////////////////////////////////////////
    //! - Write distributions: style of reading and writing the distributions from/to
    //! stored arrays dependent on timestep is based on the esoteric twist algorithm
    //! <a href="https://doi.org/10.3390/computation5020019"><b>[ M. Geier et al. (2017),
    //! DOI:10.3390/computation5020019 ]</b></a>
    //!
    (distCoarse.f[DIR_000])[k_000] = f_000;
    (distCoarse.f[DIR_P00])[k_000] = f_P00;
    (distCoarse.f[DIR_M00])[k_M00] = f_M00;
    (distCoarse.f[DIR_0P0])[k_000] = f_0P0;
    (distCoarse.f[DIR_0M0])[k_0M0] = f_0M0;
    (distCoarse.f[DIR_00P])[k_000] = f_00P;
    (distCoarse.f[DIR_00M])[k_00M] = f_00M;
    (distCoarse.f[DIR_PP0])[k_000] = f_PP0;
    (distCoarse.f[DIR_MM0])[k_MM0] = f_MM0;
    (distCoarse.f[DIR_PM0])[k_0M0] = f_PM0;
    (distCoarse.f[DIR_MP0])[k_M00] = f_MP0;
    (distCoarse.f[DIR_P0P])[k_000] = f_P0P;
    (distCoarse.f[DIR_M0M])[k_M0M] = f_M0M;
    (distCoarse.f[DIR_P0M])[k_00M] = f_P0M;
    (distCoarse.f[DIR_M0P])[k_M00] = f_M0P;
    (distCoarse.f[DIR_0PP])[k_000] = f_0PP;
    (distCoarse.f[DIR_0MM])[k_0MM] = f_0MM;
    (distCoarse.f[DIR_0PM])[k_00M] = f_0PM;
    (distCoarse.f[DIR_0MP])[k_0M0] = f_0MP;
    (distCoarse.f[DIR_PPP])[k_000] = f_PPP;
    (distCoarse.f[DIR_MPP])[k_M00] = f_MPP;
    (distCoarse.f[DIR_PMP])[k_0M0] = f_PMP;
    (distCoarse.f[DIR_MMP])[k_MM0] = f_MMP;
    (distCoarse.f[DIR_PPM])[k_00M] = f_PPM;
    (distCoarse.f[DIR_MPM])[k_M0M] = f_MPM;
    (distCoarse.f[DIR_PMM])[k_0MM] = f_PMM;
    (distCoarse.f[DIR_MMM])[k_MMM] = f_MMM;
    ////////////////////////////////////////////////////////////////////////////////////
}

template __global__ void scaleFC_compressible<true>( real *distributionsCoarse, real *distributionsFine, unsigned int *neighborXcoarse, unsigned int *neighborYcoarse, unsigned int *neighborZcoarse, unsigned int *neighborXfine, unsigned int *neighborYfine, unsigned int *neighborZfine, unsigned long long numberOfLBnodesCoarse, unsigned long long numberOfLBnodesFine, bool isEvenTimestep, unsigned int *indicesCoarse000, unsigned int *indicesFineMMM, unsigned int numberOfInterfaceNodes, real omegaCoarse, real omegaFine, real* turbulentViscosityCoarse, real* turbulentViscosityFine, OffFC offsetFC);

template __global__ void scaleFC_compressible<false>( real *distributionsCoarse, real *distributionsFine, unsigned int *neighborXcoarse, unsigned int *neighborYcoarse, unsigned int *neighborZcoarse, unsigned int *neighborXfine, unsigned int *neighborYfine, unsigned int *neighborZfine, unsigned long long numberOfLBnodesCoarse, unsigned long long numberOfLBnodesFine, bool isEvenTimestep, unsigned int *indicesCoarse000, unsigned int *indicesFineMMM, unsigned int numberOfInterfaceNodes, real omegaCoarse, real omegaFine, real* turbulentViscosityCoarse, real* turbulentViscosityFine, OffFC offsetFC);<|MERGE_RESOLUTION|>--- conflicted
+++ resolved
@@ -672,22 +672,6 @@
     backwardInverseChimeraWithK(m_210, m_211, m_212, vvz, vz_sq, c9o1,  c1o9);
     backwardInverseChimeraWithK(m_220, m_221, m_222, vvz, vz_sq, c36o1, c1o36);
 
-<<<<<<< HEAD
-=======
-
-    ////////////////////////////////////////////////////////////////////////////////////
-    // index of the destination node and its neighbors
-    k_000 = indicesCoarse000[nodeIndex];
-    k_M00 = neighborXcoarse [k_000];
-    k_0M0 = neighborYcoarse [k_000];
-    k_00M = neighborZcoarse [k_000];
-    k_MM0 = neighborYcoarse [k_M00];
-    k_M0M = neighborZcoarse [k_M00];
-    k_0MM = neighborZcoarse [k_0M0];
-    k_MMM = neighborZcoarse [k_MM0];
-    ////////////////////////////////////////////////////////////////////////////////////
-
->>>>>>> cc2d7e4e
     ////////////////////////////////////////////////////////////////////////////////////
     //! - Write distributions: style of reading and writing the distributions from/to
     //! stored arrays dependent on timestep is based on the esoteric twist algorithm
