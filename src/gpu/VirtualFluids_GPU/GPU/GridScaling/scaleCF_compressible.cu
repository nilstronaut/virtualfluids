//=======================================================================================
// ____          ____    __    ______     __________   __      __       __        __         
// \    \       |    |  |  |  |   _   \  |___    ___| |  |    |  |     /  \      |  |        
//  \    \      |    |  |  |  |  |_)   |     |  |     |  |    |  |    /    \     |  |        
//   \    \     |    |  |  |  |   _   /      |  |     |  |    |  |   /  /\  \    |  |        
//    \    \    |    |  |  |  |  | \  \      |  |     |   \__/   |  /  ____  \   |  |____    
//     \    \   |    |  |__|  |__|  \__\     |__|      \________/  /__/    \__\  |_______|   
//      \    \  |    |   ________________________________________________________________    
//       \    \ |    |  |  ______________________________________________________________|   
//        \    \|    |  |  |         __          __     __     __     ______      _______    
//         \         |  |  |_____   |  |        |  |   |  |   |  |   |   _  \    /  _____)   
//          \        |  |   _____|  |  |        |  |   |  |   |  |   |  | \  \   \_______    
//           \       |  |  |        |  |_____   |   \_/   |   |  |   |  |_/  /    _____  |
//            \ _____|  |__|        |________|   \_______/    |__|   |______/    (_______/   
//
//  This file is part of VirtualFluids. VirtualFluids is free software: you can 
//  redistribute it and/or modify it under the terms of the GNU General Public
//  License as published by the Free Software Foundation, either version 3 of 
//  the License, or (at your option) any later version.
//  
//  VirtualFluids is distributed in the hope that it will be useful, but WITHOUT 
//  ANY WARRANTY; without even the implied warranty of MERCHANTABILITY or 
//  FITNESS FOR A PARTICULAR PURPOSE.  See the GNU General Public License 
//  for more details.
//  
//  You should have received a copy of the GNU General Public License along
//  with VirtualFluids (see COPYING.txt). If not, see <http://www.gnu.org/licenses/>.
//
//! \file scaleCF_compressible.cu
//! \ingroup GPU/GridScaling
//! \author Martin Schoenherr, Anna Wellmann
//=======================================================================================

#include "DataTypes.h"
#include "Kernel/Utilities/DistributionHelper.cuh"
#include "Kernel/Utilities/ChimeraTransformation.h"
#include "Kernel/Utilities/ScalingHelperFunctions.h"

using namespace vf::lbm::constant;
using namespace vf::lbm::dir;

//////////////////////////////////////////////////////////////////////////
//! \brief Calculate the interpolated distributions on the fine destination nodes
//! \details Used in scaling from coarse to fine
//! The function is executed in the following steps:
//!
__device__ __inline__ void interpolateDistributions(
    const real& x, const real& y, const real& z,
    real& m_000, 
    real& m_100, real& m_010, real& m_001,
    real& m_011, real& m_101, real& m_110, real& m_200, real& m_020, real& m_002,
    real& m_111, real& m_210, real& m_012, real& m_201, real& m_021, real& m_120, real& m_102,
    real& m_022, real& m_202, real& m_220, real& m_211, real& m_121, real& m_112,
    real& m_122, real& m_212, real& m_221,
    real& m_222,
    const real& a_000, const real& a_100, const real& a_010, const real& a_001, const real& a_200, const real& a_020, const real& a_002, const real& a_110, const real&  a_101, const real& a_011, const real& a_111,
    const real& b_000, const real& b_100, const real& b_010, const real& b_001, const real& b_200, const real& b_020, const real& b_002, const real& b_110, const real&  b_101, const real& b_011, const real& b_111,
    const real& c_000, const real& c_100, const real& c_010, const real& c_001, const real& c_200, const real& c_020, const real& c_002, const real& c_110, const real&  c_101, const real& c_011, const real& c_111,
    const real& d_000, const real& d_100, const real& d_010, const real& d_001, const real& d_110, const real& d_101, const real& d_011, const real& d_111,
    const real& LaplaceRho, const real& eps_new, const real& omegaF, 
    const real& kxxMyyAverage, const real& kxxMzzAverage, const real& kyzAverage, const real& kxzAverage, const real& kxyAverage
)
{
    real useNEQ = c1o1;//zero;//one;   //.... one = on ..... zero = off 

    //////////////////////////////////////////////////////////////////////////
    // - Reset all moments to zero
    //
    m_111 = c0o1;
    m_211 = c0o1;
    m_011 = c0o1;
    m_121 = c0o1;
    m_101 = c0o1;
    m_112 = c0o1;
    m_110 = c0o1;
    m_221 = c0o1;
    m_001 = c0o1;
    m_201 = c0o1;
    m_021 = c0o1;
    m_212 = c0o1;
    m_010 = c0o1;
    m_210 = c0o1;
    m_012 = c0o1;
    m_122 = c0o1;
    m_100 = c0o1;
    m_120 = c0o1;
    m_102 = c0o1;
    m_222 = c0o1;
    m_022 = c0o1;
    m_202 = c0o1;
    m_002 = c0o1;
    m_220 = c0o1;
    m_020 = c0o1;
    m_200 = c0o1;
    m_000 = c0o1;

    ////////////////////////////////////////////////////////////////////////////////
    //! - Set macroscopic values on destination node (zeroth and first order moments)
    //!
    real press = d_000 + x * d_100 + y * d_010 + z * d_001 +
                 x * y * d_110 + x * z * d_101 + y * z * d_011 + x * y * z * d_111 + c3o1 * x * x * LaplaceRho;
    real vvx   = a_000 + x * a_100 + y * a_010 + z * a_001 +
                 x * x * a_200 + y * y * a_020 + z * z * a_002 +
                 x * y * a_110 + x * z * a_101 + y * z * a_011 + x * y * z * a_111;
    real vvy   = b_000 + x * b_100 + y * b_010 + z * b_001 +
                 x * x * b_200 + y * y * b_020 + z * z * b_002 +
                 x * y * b_110 + x * z * b_101 + y * z * b_011 + x * y * z * b_111;
    real vvz   = c_000 + x * c_100 + y * c_010 + z * c_001 +
                 x * x * c_200 + y * y * c_020 + z * z * c_002 +
                 x * y * c_110 + x * z * c_101 + y * z * c_011 + x * y * z * c_111;

    m_000 = press; // m_000 is press, if drho is interpolated directly

    ////////////////////////////////////////////////////////////////////////////////
    //! - Set moments (second to sixth order) on destination node
    //!
    // linear combinations for second order moments
    real mxxPyyPzz = m_000;

    real mxxMyy = -c2o3 * (a_100 - b_010 + kxxMyyAverage + c2o1 * a_200 * x - b_110 * x + a_110 * y
                  -c2o1 * b_020 * y + a_101 * z - b_011 * z - b_111 * x * z + a_111 * y * z) * eps_new/ omegaF * (c1o1 + press);
    real mxxMzz = -c2o3 * (a_100 - c_001 + kxxMzzAverage + c2o1 * a_200 * x - c_101 * x + a_110 * y
                  -c_011 * y - c_111 * x * y + a_101 * z - c2o1 * c_002 * z + a_111 * y * z) * eps_new/ omegaF * (c1o1 + press);

    m_011 = -c1o3 * (b_001 + c_010 + kyzAverage + b_101 * x + c_110 * x + b_011 * y + c2o1 * c_020 * y
            + b_111 * x * y + c2o1 * b_002 * z + c_011 * z + c_111 * x * z) * eps_new / omegaF * (c1o1 + press);
    m_101 = -c1o3 * (a_001 + c_100 + kxzAverage + a_101 * x + c2o1 * c_200 * x + a_011 * y + c_110 * y
            + a_111 * x * y + c2o1 * a_002 * z + c_101 * z + c_111 * y * z) * eps_new / omegaF * (c1o1 + press);
    m_110 = -c1o3 * (a_010 + b_100 + kxyAverage + a_110 * x + c2o1 * b_200 * x + c2o1 * a_020 * y
            + b_110 * y + a_011 * z + b_101 * z + a_111 * x * z + b_111 * y * z) * eps_new / omegaF * (c1o1 + press);

    m_200 = c1o3 * (        mxxMyy +        mxxMzz + mxxPyyPzz) * useNEQ;
    m_020 = c1o3 * (-c2o1 * mxxMyy +        mxxMzz + mxxPyyPzz) * useNEQ;
    m_002 = c1o3 * (        mxxMyy - c2o1 * mxxMzz + mxxPyyPzz) * useNEQ;

    // linear combinations for third order moments
    m_111 = c0o1;

    real mxxyPyzz = c0o1;
    real mxxyMyzz = c0o1;
    real mxxzPyyz = c0o1;
    real mxxzMyyz = c0o1;
    real mxyyPxzz = c0o1;
    real mxyyMxzz = c0o1;

    m_210 = ( mxxyMyzz + mxxyPyzz) * c1o2;
    m_012 = (-mxxyMyzz + mxxyPyzz) * c1o2;
    m_201 = ( mxxzMyyz + mxxzPyyz) * c1o2;
    m_021 = (-mxxzMyyz + mxxzPyyz) * c1o2;
    m_120 = ( mxyyMxzz + mxyyPxzz) * c1o2;
    m_102 = (-mxyyMxzz + mxyyPxzz) * c1o2;

    // fourth order moments
    m_022 = m_000 * c1o9;
    m_202 = m_022;
    m_220 = m_022;

    // fifth order moments

    // sixth order moment
    m_222 = m_000 * c1o27;

    real vx_sq = vvx * vvx;
    real vy_sq = vvy * vvy;
    real vz_sq = vvz * vvz;

    ////////////////////////////////////////////////////////////////////////////////////
    //! - Chimera transform from central moments to well conditioned distributions as defined in Appendix J in
    //! <a href="https://doi.org/10.1016/j.camwa.2015.05.001"><b>[ M. Geier et al. (2015),
    //! DOI:10.1016/j.camwa.2015.05.001 ]</b></a> see also Eq. (88)-(96) in <a
    //! href="https://doi.org/10.1016/j.jcp.2017.05.040"><b>[ M. Geier et al. (2017), DOI:10.1016/j.jcp.2017.05.040
    //! ]</b></a>
    //!

    ////////////////////////////////////////////////////////////////////////////////////
    // X - Dir
    backwardInverseChimeraWithK(m_000, m_100, m_200, vvx, vx_sq, c1o1, c1o1);
    backwardChimera(            m_010, m_110, m_210, vvx, vx_sq);
    backwardInverseChimeraWithK(m_020, m_120, m_220, vvx, vx_sq, c3o1, c1o3);
    backwardChimera(            m_001, m_101, m_201, vvx, vx_sq);
    backwardChimera(            m_011, m_111, m_211, vvx, vx_sq);
    backwardChimera(            m_021, m_121, m_221, vvx, vx_sq);
    backwardInverseChimeraWithK(m_002, m_102, m_202, vvx, vx_sq, c3o1, c1o3);
    backwardChimera(            m_012, m_112, m_212, vvx, vx_sq);
    backwardInverseChimeraWithK(m_022, m_122, m_222, vvx, vx_sq, c9o1, c1o9);

    ////////////////////////////////////////////////////////////////////////////////////
    // Y - Dir
    backwardInverseChimeraWithK(m_000, m_010, m_020, vvy, vy_sq, c6o1, c1o6);
    backwardChimera(            m_001, m_011, m_021, vvy, vy_sq);
    backwardInverseChimeraWithK(m_002, m_012, m_022, vvy, vy_sq, c18o1, c1o18);
    backwardInverseChimeraWithK(m_100, m_110, m_120, vvy, vy_sq, c3o2, c2o3);
    backwardChimera(            m_101, m_111, m_121, vvy, vy_sq);
    backwardInverseChimeraWithK(m_102, m_112, m_122, vvy, vy_sq, c9o2, c2o9);
    backwardInverseChimeraWithK(m_200, m_210, m_220, vvy, vy_sq, c6o1, c1o6);
    backwardChimera(            m_201, m_211, m_221, vvy, vy_sq);
    backwardInverseChimeraWithK(m_202, m_212, m_222, vvy, vy_sq, c18o1, c1o18);

    ////////////////////////////////////////////////////////////////////////////////////
    // Z - Dir
    backwardInverseChimeraWithK(m_000, m_001, m_002, vvz, vz_sq, c36o1, c1o36);
    backwardInverseChimeraWithK(m_010, m_011, m_012, vvz, vz_sq, c9o1,  c1o9);
    backwardInverseChimeraWithK(m_020, m_021, m_022, vvz, vz_sq, c36o1, c1o36);
    backwardInverseChimeraWithK(m_100, m_101, m_102, vvz, vz_sq, c9o1,  c1o9);
    backwardInverseChimeraWithK(m_110, m_111, m_112, vvz, vz_sq, c9o4,  c4o9);
    backwardInverseChimeraWithK(m_120, m_121, m_122, vvz, vz_sq, c9o1,  c1o9);
    backwardInverseChimeraWithK(m_200, m_201, m_202, vvz, vz_sq, c36o1, c1o36);
    backwardInverseChimeraWithK(m_210, m_211, m_212, vvz, vz_sq, c9o1,  c1o9);
    backwardInverseChimeraWithK(m_220, m_221, m_222, vvz, vz_sq, c36o1, c1o36);
}

//////////////////////////////////////////////////////////////////////////
//! \brief Interpolate from coarse to fine nodes
//! \details This scaling function is designed for the Cumulant K17 Kernel chimera collision kernel.
//!
//! The function is executed in the following steps:
//!

// based on scaleCF_RhoSq_comp_27
__global__ void scaleCF_compressible(
    real* distributionsCoarse, 
    real* distributionsFine, 
    unsigned int* neighborXcoarse,
    unsigned int* neighborYcoarse,
    unsigned int* neighborZcoarse,
    unsigned int* neighborXfine,
    unsigned int* neighborYfine,
    unsigned int* neighborZfine,
    unsigned int numberOfLBnodesCoarse, 
    unsigned int numberOfLBnodesFine, 
    bool isEvenTimestep,
    unsigned int* indicesCoarseMMM, 
    unsigned int* indicesFineMMM, 
    unsigned int numberOfInterfaceNodes, 
    real omegaCoarse, 
    real omegaFine, 
    OffCF offsetCF)
{
    ////////////////////////////////////////////////////////////////////////////////
    //! - Get the thread index coordinates from threadId_100, blockId_100, blockDim and gridDim.
    //!
    const unsigned k_thread = vf::gpu::getNodeIndex();

    //////////////////////////////////////////////////////////////////////////
    //! - Return for non-interface node
    if (k_thread >= numberOfInterfaceNodes)
        return;

    //////////////////////////////////////////////////////////////////////////
    //! - Read distributions: style of reading and writing the distributions from/to stored arrays dependent on
    //! timestep is based on the esoteric twist algorithm \ref <a
    //! href="https://doi.org/10.3390/computation5020019"><b>[ M. Geier et al. (2017),
    //! DOI:10.3390/computation5020019 ]</b></a>
    //!
    Distributions27 distFine   = vf::gpu::getDistributionReferences27(distributionsFine,   numberOfLBnodesFine,   true);
    Distributions27 distCoarse = vf::gpu::getDistributionReferences27(distributionsCoarse, numberOfLBnodesCoarse, isEvenTimestep);

    ////////////////////////////////////////////////////////////////////////////////
    //! - declare local variables for source nodes
    //!
    real eps_new = c1o2; // ratio of grid resolutions
    real omegaC  = omegaCoarse;
    real omegaF  = omegaFine;

    // zeroth and first order moments at the source nodes
    real drho_PPP, vx1_PPP, vx2_PPP, vx3_PPP;
    real drho_MPP, vx1_MPP, vx2_MPP, vx3_MPP;
    real drho_PMP, vx1_PMP, vx2_PMP, vx3_PMP;
    real drho_MMP, vx1_MMP, vx2_MMP, vx3_MMP;
    real drho_PPM, vx1_PPM, vx2_PPM, vx3_PPM;
    real drho_MPM, vx1_MPM, vx2_MPM, vx3_MPM;
    real drho_PMM, vx1_PMM, vx2_PMM, vx3_PMM;
    real drho_MMM, vx1_MMM, vx2_MMM, vx3_MMM;

    // second order moments at the source nodes
    real kxyFromfcNEQ_PPP, kyzFromfcNEQ_PPP, kxzFromfcNEQ_PPP, kxxMyyFromfcNEQ_PPP, kxxMzzFromfcNEQ_PPP;
    real kxyFromfcNEQ_MPP, kyzFromfcNEQ_MPP, kxzFromfcNEQ_MPP, kxxMyyFromfcNEQ_MPP, kxxMzzFromfcNEQ_MPP;
    real kxyFromfcNEQ_PMP, kyzFromfcNEQ_PMP, kxzFromfcNEQ_PMP, kxxMyyFromfcNEQ_PMP, kxxMzzFromfcNEQ_PMP;
    real kxyFromfcNEQ_MMP, kyzFromfcNEQ_MMP, kxzFromfcNEQ_MMP, kxxMyyFromfcNEQ_MMP, kxxMzzFromfcNEQ_MMP;
    real kxyFromfcNEQ_PPM, kyzFromfcNEQ_PPM, kxzFromfcNEQ_PPM, kxxMyyFromfcNEQ_PPM, kxxMzzFromfcNEQ_PPM;
    real kxyFromfcNEQ_MPM, kyzFromfcNEQ_MPM, kxzFromfcNEQ_MPM, kxxMyyFromfcNEQ_MPM, kxxMzzFromfcNEQ_MPM;
    real kxyFromfcNEQ_PMM, kyzFromfcNEQ_PMM, kxzFromfcNEQ_PMM, kxxMyyFromfcNEQ_PMM, kxxMzzFromfcNEQ_PMM;
    real kxyFromfcNEQ_MMM, kyzFromfcNEQ_MMM, kxzFromfcNEQ_MMM, kxxMyyFromfcNEQ_MMM, kxxMzzFromfcNEQ_MMM;

    ////////////////////////////////////////////////////////////////////////////////
    //! - Calculate moments for each source node 
    //!
    ////////////////////////////////////////////////////////////////////////////////
    // source node BSW = MMM
    ////////////////////////////////////////////////////////////////////////////////
    // index of the base node and its neighbors
    unsigned int k_base_000 = indicesCoarseMMM[k_thread];
    unsigned int k_base_M00 = neighborXcoarse [k_base_000];
    unsigned int k_base_0M0 = neighborYcoarse [k_base_000];
    unsigned int k_base_00M = neighborZcoarse [k_base_000];
    unsigned int k_base_MM0 = neighborYcoarse [k_base_M00];
    unsigned int k_base_M0M = neighborZcoarse [k_base_M00];
    unsigned int k_base_0MM = neighborZcoarse [k_base_0M0];
    unsigned int k_base_MMM = neighborZcoarse [k_base_MM0];
    ////////////////////////////////////////////////////////////////////////////////
    // Set neighbor indices
    unsigned int k_000 = k_base_000;
    unsigned int k_M00 = k_base_M00;
    unsigned int k_0M0 = k_base_0M0;
    unsigned int k_00M = k_base_00M;
    unsigned int k_MM0 = k_base_MM0;
    unsigned int k_M0M = k_base_M0M;
    unsigned int k_0MM = k_base_0MM;
    unsigned int k_MMM = k_base_MMM;

    calculateMomentsOnSourceNodes( distCoarse, omegaC,
        k_000, k_M00, k_0M0, k_00M, k_MM0, k_M0M, k_0MM, k_MMM, drho_MMM, vx1_MMM, vx2_MMM, vx3_MMM,
        kxyFromfcNEQ_MMM, kyzFromfcNEQ_MMM, kxzFromfcNEQ_MMM, kxxMyyFromfcNEQ_MMM, kxxMzzFromfcNEQ_MMM);

    //////////////////////////////////////////////////////////////////////////
    // source node TSW = MMP
    //////////////////////////////////////////////////////////////////////////
    // Set neighbor indices - has to be recalculated for the new source node
    k_000 = k_00M;
    k_M00 = k_M0M;
    k_0M0 = k_0MM;
    k_00M = neighborZcoarse[k_00M];
    k_MM0 = k_MMM;
    k_M0M = neighborZcoarse[k_M0M];
    k_0MM = neighborZcoarse[k_0MM];
    k_MMM = neighborZcoarse[k_MMM];

    calculateMomentsOnSourceNodes( distCoarse, omegaC,
        k_000, k_M00, k_0M0, k_00M, k_MM0, k_M0M, k_0MM, k_MMM, drho_MMP, vx1_MMP, vx2_MMP, vx3_MMP,
        kxyFromfcNEQ_MMP, kyzFromfcNEQ_MMP, kxzFromfcNEQ_MMP, kxxMyyFromfcNEQ_MMP, kxxMzzFromfcNEQ_MMP);

    //////////////////////////////////////////////////////////////////////////
    // source node TSE = PMP
    //////////////////////////////////////////////////////////////////////////
    // index
    k_000 = k_M00;
    k_M00 = neighborXcoarse[k_M00];
    k_0M0 = k_MM0;
    k_00M = k_M0M;
    k_MM0 = neighborXcoarse[k_MM0];
    k_M0M = neighborXcoarse[k_M0M];
    k_0MM = k_MMM;
    k_MMM = neighborXcoarse[k_MMM];

    calculateMomentsOnSourceNodes( distCoarse, omegaC,
        k_000, k_M00, k_0M0, k_00M, k_MM0, k_M0M, k_0MM, k_MMM, drho_PMP, vx1_PMP, vx2_PMP, vx3_PMP,
        kxyFromfcNEQ_PMP, kyzFromfcNEQ_PMP, kxzFromfcNEQ_PMP, kxxMyyFromfcNEQ_PMP, kxxMzzFromfcNEQ_PMP);

    //////////////////////////////////////////////////////////////////////////
    // source node BSE = PMM 
    //////////////////////////////////////////////////////////////////////////
    // index
    k_00M = k_000;
    k_M0M = k_M00;
    k_0MM = k_0M0;
    k_MMM = k_MM0;
    k_000 = k_base_M00;
    k_M00 = neighborXcoarse[k_base_M00];
    k_0M0 = k_base_MM0;
    k_MM0 = neighborXcoarse[k_base_MM0];

    calculateMomentsOnSourceNodes( distCoarse, omegaC,
        k_000, k_M00, k_0M0, k_00M, k_MM0, k_M0M, k_0MM, k_MMM, drho_PMM, vx1_PMM, vx2_PMM, vx3_PMM,
        kxyFromfcNEQ_PMM, kyzFromfcNEQ_PMM, kxzFromfcNEQ_PMM, kxxMyyFromfcNEQ_PMM, kxxMzzFromfcNEQ_PMM);

    //////////////////////////////////////////////////////////////////////////
    // source node BNW = MPM
    //////////////////////////////////////////////////////////////////////////
    // index of the base node and its neighbors --> indices of all source nodes
    k_base_000 = k_base_0M0;
    k_base_M00 = k_base_MM0;
    k_base_0M0 = neighborYcoarse[k_base_0M0];
    k_base_00M = k_base_0MM;
    k_base_MM0 = neighborYcoarse[k_base_MM0];
    k_base_M0M = k_base_MMM;
    k_base_0MM = neighborYcoarse[k_base_0MM];
    k_base_MMM = neighborYcoarse[k_base_MMM];
    //////////////////////////////////////////////////////////////////////////
    // index
    k_000 = k_base_000;
    k_M00 = k_base_M00;
    k_0M0 = k_base_0M0;
    k_00M = k_base_00M;
    k_MM0 = k_base_MM0;
    k_M0M = k_base_M0M;
    k_0MM = k_base_0MM;
    k_MMM = k_base_MMM;

    calculateMomentsOnSourceNodes( distCoarse, omegaC,
        k_000, k_M00, k_0M0, k_00M, k_MM0, k_M0M, k_0MM, k_MMM, drho_MPM, vx1_MPM, vx2_MPM, vx3_MPM,
        kxyFromfcNEQ_MPM, kyzFromfcNEQ_MPM, kxzFromfcNEQ_MPM, kxxMyyFromfcNEQ_MPM, kxxMzzFromfcNEQ_MPM);

    //////////////////////////////////////////////////////////////////////////
    // source node TNW = MPP
    //////////////////////////////////////////////////////////////////////////
    // index
    k_000 = k_00M;
    k_M00 = k_M0M;
    k_0M0 = k_0MM;
    k_00M = neighborZcoarse[k_00M];
    k_MM0 = k_MMM;
    k_M0M = neighborZcoarse[k_M0M];
    k_0MM = neighborZcoarse[k_0MM];
    k_MMM = neighborZcoarse[k_MMM];
    
    calculateMomentsOnSourceNodes( distCoarse, omegaC,
        k_000, k_M00, k_0M0, k_00M, k_MM0, k_M0M, k_0MM, k_MMM, drho_MPP, vx1_MPP, vx2_MPP, vx3_MPP,
        kxyFromfcNEQ_MPP, kyzFromfcNEQ_MPP, kxzFromfcNEQ_MPP, kxxMyyFromfcNEQ_MPP, kxxMzzFromfcNEQ_MPP);

    //////////////////////////////////////////////////////////////////////////
    // source node TNE = PPP
    //////////////////////////////////////////////////////////////////////////
    // index
    // index
    k_000 = k_M00;
    k_M00 = neighborXcoarse[k_M00];
    k_0M0 = k_MM0;
    k_00M = k_M0M;
    k_MM0 = neighborXcoarse[k_MM0];
    k_M0M = neighborXcoarse[k_M0M];
    k_0MM = k_MMM;
    k_MMM = neighborXcoarse[k_MMM];

    calculateMomentsOnSourceNodes( distCoarse, omegaC,
        k_000, k_M00, k_0M0, k_00M, k_MM0, k_M0M, k_0MM, k_MMM, drho_PPP, vx1_PPP, vx2_PPP, vx3_PPP,
        kxyFromfcNEQ_PPP, kyzFromfcNEQ_PPP, kxzFromfcNEQ_PPP, kxxMyyFromfcNEQ_PPP, kxxMzzFromfcNEQ_PPP);


    //////////////////////////////////////////////////////////////////////////
    // source node BNE = PPM
    //////////////////////////////////////////////////////////////////////////
    // index
    k_00M = k_000;
    k_M0M = k_M00;
    k_0MM = k_0M0;
    k_MMM = k_MM0;
    k_000 = k_base_M00;
    k_M00 = neighborXcoarse[k_base_M00];
    k_0M0 = k_base_MM0;
    k_MM0 = neighborXcoarse[k_base_MM0];
    
    calculateMomentsOnSourceNodes( distCoarse, omegaC,
        k_000, k_M00, k_0M0, k_00M, k_MM0, k_M0M, k_0MM, k_MMM, drho_PPM, vx1_PPM, vx2_PPM, vx3_PPM,
        kxyFromfcNEQ_PPM, kyzFromfcNEQ_PPM, kxzFromfcNEQ_PPM, kxxMyyFromfcNEQ_PPM, kxxMzzFromfcNEQ_PPM);

    //////////////////////////////////////////////////////////////////////////
    //! - Calculate coefficients for polynomial interpolation
    //!
    // example: a_110: derivation in x and y direction
    real a_000, a_100, a_010, a_001, a_200, a_020, a_002, a_110, a_101, a_011, a_111;
    real b_000, b_100, b_010, b_001, b_200, b_020, b_002, b_110, b_101, b_011, b_111;
    real c_000, c_100, c_010, c_001, c_200, c_020, c_002, c_110, c_101, c_011, c_111;
    real d_000, d_100, d_010, d_001, d_110, d_101, d_011, d_111;

<<<<<<< HEAD
    //a_000 = (-kxxMyyFromfcNEQ_PPM - kxxMyyFromfcNEQ_PPP + kxxMyyFromfcNEQ_MPM + kxxMyyFromfcNEQ_MPP -
    //        kxxMyyFromfcNEQ_PMM - kxxMyyFromfcNEQ_PMP + kxxMyyFromfcNEQ_MMM + kxxMyyFromfcNEQ_MMP -
    //        kxxMzzFromfcNEQ_PPM - kxxMzzFromfcNEQ_PPP + kxxMzzFromfcNEQ_MPM + kxxMzzFromfcNEQ_MPP -
    //        kxxMzzFromfcNEQ_PMM - kxxMzzFromfcNEQ_PMP + kxxMzzFromfcNEQ_MMM + kxxMzzFromfcNEQ_MMP -
    //        c2o1 * kxyFromfcNEQ_PPM - c2o1 * kxyFromfcNEQ_PPP - c2o1 * kxyFromfcNEQ_MPM - c2o1 * kxyFromfcNEQ_MPP +
    //        c2o1 * kxyFromfcNEQ_PMM + c2o1 * kxyFromfcNEQ_PMP + c2o1 * kxyFromfcNEQ_MMM + c2o1 * kxyFromfcNEQ_MMP +
    //        c2o1 * kxzFromfcNEQ_PPM - c2o1 * kxzFromfcNEQ_PPP + c2o1 * kxzFromfcNEQ_MPM - c2o1 * kxzFromfcNEQ_MPP +
    //        c2o1 * kxzFromfcNEQ_PMM - c2o1 * kxzFromfcNEQ_PMP + c2o1 * kxzFromfcNEQ_MMM - c2o1 * kxzFromfcNEQ_MMP +
    //        c8o1 * vx1_PPM + c8o1 * vx1_PPP + c8o1 * vx1_MPM + c8o1 * vx1_MPP + c8o1 * vx1_PMM + c8o1 * vx1_PMP +
    //        c8o1 * vx1_MMM + c8o1 * vx1_MMP + c2o1 * vx2_PPM + c2o1 * vx2_PPP - c2o1 * vx2_MPM - c2o1 * vx2_MPP -
    //        c2o1 * vx2_PMM - c2o1 * vx2_PMP + c2o1 * vx2_MMM + c2o1 * vx2_MMP - c2o1 * vx3_PPM + c2o1 * vx3_PPP +
    //        c2o1 * vx3_MPM - c2o1 * vx3_MPP - c2o1 * vx3_PMM + c2o1 * vx3_PMP + c2o1 * vx3_MMM - c2o1 * vx3_MMP) /
    //        c64o1;
    a_000 = c1o64 * (
            c2o1 * (
            ((kxyFromfcNEQ_MMM - kxyFromfcNEQ_PPP) + (kxyFromfcNEQ_MMP - kxyFromfcNEQ_PPM)) + ((kxyFromfcNEQ_PMM - kxyFromfcNEQ_MPP) + (kxyFromfcNEQ_PMP - kxyFromfcNEQ_MPM)) + 
            ((kxzFromfcNEQ_MMM - kxzFromfcNEQ_PPP) + (kxzFromfcNEQ_PPM - kxzFromfcNEQ_MMP)) + ((kxzFromfcNEQ_PMM - kxzFromfcNEQ_MPP) + (kxzFromfcNEQ_MPM - kxzFromfcNEQ_PMP)) + 
            ((vx2_PPP + vx2_MMM) + (vx2_PPM + vx2_MMP)) - ((vx2_MPP + vx2_PMM) + (vx2_MPM + vx2_PMP)) + 
            ((vx3_PPP + vx3_MMM) - (vx3_PPM + vx3_MMP)) + ((vx3_PMP + vx3_MPM) - (vx3_MPP + vx3_PMM))) + 
            c8o1 * (((vx1_PPP + vx1_MMM) + (vx1_PPM + vx1_MMP)) + ((vx1_MPP + vx1_PMM) + (vx1_PMP + vx1_MPM))) +
            ((kxxMyyFromfcNEQ_MMM - kxxMyyFromfcNEQ_PPP) + (kxxMyyFromfcNEQ_MMP - kxxMyyFromfcNEQ_PPM)) + 
            ((kxxMyyFromfcNEQ_MPP - kxxMyyFromfcNEQ_PMM) + (kxxMyyFromfcNEQ_MPM - kxxMyyFromfcNEQ_PMP)) +
            ((kxxMzzFromfcNEQ_MMM - kxxMzzFromfcNEQ_PPP) + (kxxMzzFromfcNEQ_MMP - kxxMzzFromfcNEQ_PPM)) + 
            ((kxxMzzFromfcNEQ_MPP - kxxMzzFromfcNEQ_PMM) + (kxxMzzFromfcNEQ_MPM - kxxMzzFromfcNEQ_PMP)));

    //b_000 = (c2o1 * kxxMyyFromfcNEQ_PPM + c2o1 * kxxMyyFromfcNEQ_PPP + c2o1 * kxxMyyFromfcNEQ_MPM +
    //        c2o1 * kxxMyyFromfcNEQ_MPP - c2o1 * kxxMyyFromfcNEQ_PMM - c2o1 * kxxMyyFromfcNEQ_PMP -
    //        c2o1 * kxxMyyFromfcNEQ_MMM - c2o1 * kxxMyyFromfcNEQ_MMP - kxxMzzFromfcNEQ_PPM - kxxMzzFromfcNEQ_PPP -
    //        kxxMzzFromfcNEQ_MPM - kxxMzzFromfcNEQ_MPP + kxxMzzFromfcNEQ_PMM + kxxMzzFromfcNEQ_PMP +
    //        kxxMzzFromfcNEQ_MMM + kxxMzzFromfcNEQ_MMP - c2o1 * kxyFromfcNEQ_PPM - c2o1 * kxyFromfcNEQ_PPP +
    //        c2o1 * kxyFromfcNEQ_MPM + c2o1 * kxyFromfcNEQ_MPP - c2o1 * kxyFromfcNEQ_PMM - c2o1 * kxyFromfcNEQ_PMP +
    //        c2o1 * kxyFromfcNEQ_MMM + c2o1 * kxyFromfcNEQ_MMP + c2o1 * kyzFromfcNEQ_PPM - c2o1 * kyzFromfcNEQ_PPP +
    //        c2o1 * kyzFromfcNEQ_MPM - c2o1 * kyzFromfcNEQ_MPP + c2o1 * kyzFromfcNEQ_PMM - c2o1 * kyzFromfcNEQ_PMP +
    //        c2o1 * kyzFromfcNEQ_MMM - c2o1 * kyzFromfcNEQ_MMP + c2o1 * vx1_PPM + c2o1 * vx1_PPP - c2o1 * vx1_MPM -
    //        c2o1 * vx1_MPP - c2o1 * vx1_PMM - c2o1 * vx1_PMP + c2o1 * vx1_MMM + c2o1 * vx1_MMP + c8o1 * vx2_PPM +
    //        c8o1 * vx2_PPP + c8o1 * vx2_MPM + c8o1 * vx2_MPP + c8o1 * vx2_PMM + c8o1 * vx2_PMP + c8o1 * vx2_MMM +
    //        c8o1 * vx2_MMP - c2o1 * vx3_PPM + c2o1 * vx3_PPP - c2o1 * vx3_MPM + c2o1 * vx3_MPP + c2o1 * vx3_PMM -
    //        c2o1 * vx3_PMP + c2o1 * vx3_MMM - c2o1 * vx3_MMP) /
    //        c64o1;
    b_000 = c1o64 * (
            c2o1 * (
            ((kxxMyyFromfcNEQ_PPP - kxxMyyFromfcNEQ_MMM) + (kxxMyyFromfcNEQ_PPM - kxxMyyFromfcNEQ_MMP)) + 
            ((kxxMyyFromfcNEQ_MPP - kxxMyyFromfcNEQ_PMM) + (kxxMyyFromfcNEQ_MPM - kxxMyyFromfcNEQ_PMP)) + 
            ((kxyFromfcNEQ_MMM - kxyFromfcNEQ_PPP) + (kxyFromfcNEQ_MMP - kxyFromfcNEQ_PPM)) + 
            ((kxyFromfcNEQ_MPP - kxyFromfcNEQ_PMM) + (kxyFromfcNEQ_MPM - kxyFromfcNEQ_PMP)) + 
            ((kyzFromfcNEQ_MMM - kyzFromfcNEQ_PPP) + (kyzFromfcNEQ_PPM - kyzFromfcNEQ_MMP)) + 
            ((kyzFromfcNEQ_PMM - kyzFromfcNEQ_MPP) + (kyzFromfcNEQ_MPM - kyzFromfcNEQ_PMP)) + 
            ((vx1_PPP + vx1_MMM) + (vx1_PPM + vx1_MMP)) - ((vx1_MPM + vx1_MPP) + (vx1_PMM + vx1_PMP)) + 
            ((vx3_PPP + vx3_MMM) - (vx3_PPM + vx3_MMP)) + ((vx3_MPP + vx3_PMM) - (vx3_MPM + vx3_PMP))) + 
            c8o1 * (((vx2_PPP + vx2_MMM) + (vx2_PPM + vx2_MMP)) + ((vx2_MPP + vx2_PMM) + (vx2_MPM + vx2_PMP))) + 
            ((kxxMzzFromfcNEQ_MMM - kxxMzzFromfcNEQ_PPP) + (kxxMzzFromfcNEQ_MMP - kxxMzzFromfcNEQ_PPM)) +
            ((kxxMzzFromfcNEQ_PMM - kxxMzzFromfcNEQ_MPP) + (kxxMzzFromfcNEQ_PMP - kxxMzzFromfcNEQ_MPM)));

    //c_000 = (kxxMyyFromfcNEQ_PPM - kxxMyyFromfcNEQ_PPP + kxxMyyFromfcNEQ_MPM - kxxMyyFromfcNEQ_MPP +
    //        kxxMyyFromfcNEQ_PMM - kxxMyyFromfcNEQ_PMP + kxxMyyFromfcNEQ_MMM - kxxMyyFromfcNEQ_MMP -
    //        c2o1 * kxxMzzFromfcNEQ_PPM + c2o1 * kxxMzzFromfcNEQ_PPP - c2o1 * kxxMzzFromfcNEQ_MPM +
    //        c2o1 * kxxMzzFromfcNEQ_MPP - c2o1 * kxxMzzFromfcNEQ_PMM + c2o1 * kxxMzzFromfcNEQ_PMP -
    //        c2o1 * kxxMzzFromfcNEQ_MMM + c2o1 * kxxMzzFromfcNEQ_MMP - c2o1 * kxzFromfcNEQ_PPM -
    //        c2o1 * kxzFromfcNEQ_PPP + c2o1 * kxzFromfcNEQ_MPM + c2o1 * kxzFromfcNEQ_MPP - c2o1 * kxzFromfcNEQ_PMM -
    //        c2o1 * kxzFromfcNEQ_PMP + c2o1 * kxzFromfcNEQ_MMM + c2o1 * kxzFromfcNEQ_MMP - c2o1 * kyzFromfcNEQ_PPM -
    //        c2o1 * kyzFromfcNEQ_PPP - c2o1 * kyzFromfcNEQ_MPM - c2o1 * kyzFromfcNEQ_MPP + c2o1 * kyzFromfcNEQ_PMM +
    //        c2o1 * kyzFromfcNEQ_PMP + c2o1 * kyzFromfcNEQ_MMM + c2o1 * kyzFromfcNEQ_MMP - c2o1 * vx1_PPM +
    //        c2o1 * vx1_PPP + c2o1 * vx1_MPM - c2o1 * vx1_MPP - c2o1 * vx1_PMM + c2o1 * vx1_PMP + c2o1 * vx1_MMM -
    //        c2o1 * vx1_MMP - c2o1 * vx2_PPM + c2o1 * vx2_PPP - c2o1 * vx2_MPM + c2o1 * vx2_MPP + c2o1 * vx2_PMM -
    //        c2o1 * vx2_PMP + c2o1 * vx2_MMM - c2o1 * vx2_MMP + c8o1 * vx3_PPM + c8o1 * vx3_PPP + c8o1 * vx3_MPM +
    //        c8o1 * vx3_MPP + c8o1 * vx3_PMM + c8o1 * vx3_PMP + c8o1 * vx3_MMM + c8o1 * vx3_MMP) /
    //        c64o1;
    c_000 = c1o64 * ( 
            c2o1 * (
            ((kxxMzzFromfcNEQ_PPP - kxxMzzFromfcNEQ_MMM) + (kxxMzzFromfcNEQ_MMP - kxxMzzFromfcNEQ_PPM)) + 
            ((kxxMzzFromfcNEQ_MPP - kxxMzzFromfcNEQ_PMM) + (kxxMzzFromfcNEQ_PMP - kxxMzzFromfcNEQ_MPM)) + 
            ((kxzFromfcNEQ_MMM - kxzFromfcNEQ_PPP) + (kxzFromfcNEQ_MMP - kxzFromfcNEQ_PPM)) + 
            ((kxzFromfcNEQ_MPP - kxzFromfcNEQ_PMM) + (kxzFromfcNEQ_MPM - kxzFromfcNEQ_PMP)) + 
            ((kyzFromfcNEQ_MMM - kyzFromfcNEQ_PPP) + (kyzFromfcNEQ_MMP - kyzFromfcNEQ_PPM)) + 
            ((kyzFromfcNEQ_PMM - kyzFromfcNEQ_MPP) + (kyzFromfcNEQ_PMP - kyzFromfcNEQ_MPM)) + 
            ((vx1_PPP + vx1_MMM) - (vx1_MMP + vx1_PPM)) + ((vx1_MPM + vx1_PMP) - (vx1_MPP + vx1_PMM)) + 
            ((vx2_PPP + vx2_MMM) - (vx2_MMP + vx2_PPM)) + ((vx2_MPP + vx2_PMM) - (vx2_MPM + vx2_PMP))) + 
            c8o1 * (((vx3_PPP + vx3_MMM) + (vx3_PPM + vx3_MMP)) + ((vx3_PMM + vx3_MPP) + (vx3_PMP + vx3_MPM))) +
            ((kxxMyyFromfcNEQ_MMM - kxxMyyFromfcNEQ_PPP) + (kxxMyyFromfcNEQ_PPM - kxxMyyFromfcNEQ_MMP)) + 
            ((kxxMyyFromfcNEQ_PMM - kxxMyyFromfcNEQ_MPP) + (kxxMyyFromfcNEQ_MPM - kxxMyyFromfcNEQ_PMP)));

    //a_100  = (vx1_PPM + vx1_PPP - vx1_MPM - vx1_MPP + vx1_PMM + vx1_PMP - vx1_MMM - vx1_MMP) / c4o1;
    a_100 = c1o4 * (((vx1_PPP - vx1_MMM) + (vx1_PPM - vx1_MMP)) + ((vx1_PMM - vx1_MPP) + (vx1_PMP - vx1_MPM)));

    //b_100  = (vx2_PPM + vx2_PPP - vx2_MPM - vx2_MPP + vx2_PMM + vx2_PMP - vx2_MMM - vx2_MMP) / c4o1;
    b_100 = c1o4 * (((vx2_PPP - vx2_MMM) + (vx2_PPM - vx2_MMP)) + ((vx2_PMM - vx2_MPP) + (vx2_PMP - vx2_MPM)));

    //c_100  = (vx3_PPM + vx3_PPP - vx3_MPM - vx3_MPP + vx3_PMM + vx3_PMP - vx3_MMM - vx3_MMP) / c4o1;
    c_100 = c1o4 * (((vx3_PPP - vx3_MMM) + (vx3_PPM - vx3_MMP)) + ((vx3_PMM - vx3_MPP) + (vx3_PMP - vx3_MPM)));

    //a_200 = (kxxMyyFromfcNEQ_PPM + kxxMyyFromfcNEQ_PPP - kxxMyyFromfcNEQ_MPM - kxxMyyFromfcNEQ_MPP +
    //        kxxMyyFromfcNEQ_PMM + kxxMyyFromfcNEQ_PMP - kxxMyyFromfcNEQ_MMM - kxxMyyFromfcNEQ_MMP +
    //        kxxMzzFromfcNEQ_PPM + kxxMzzFromfcNEQ_PPP - kxxMzzFromfcNEQ_MPM - kxxMzzFromfcNEQ_MPP +
    //        kxxMzzFromfcNEQ_PMM + kxxMzzFromfcNEQ_PMP - kxxMzzFromfcNEQ_MMM - kxxMzzFromfcNEQ_MMP + c2o1 * vx2_PPM +
    //        c2o1 * vx2_PPP - c2o1 * vx2_MPM - c2o1 * vx2_MPP - c2o1 * vx2_PMM - c2o1 * vx2_PMP + c2o1 * vx2_MMM +
    //        c2o1 * vx2_MMP - c2o1 * vx3_PPM + c2o1 * vx3_PPP + c2o1 * vx3_MPM - c2o1 * vx3_MPP - c2o1 * vx3_PMM +
    //        c2o1 * vx3_PMP + c2o1 * vx3_MMM - c2o1 * vx3_MMP) /
    //        c16o1;
    a_200 = c1o16 * ( 
            c2o1 * (
            ((vx2_PPP + vx2_MMM) + (vx2_PPM - vx2_MPP)) + ((vx2_MMP - vx2_PMM) - (vx2_MPM + vx2_PMP)) + 
            ((vx3_PPP + vx3_MMM) - (vx3_PPM + vx3_MPP)) + ((vx3_MPM + vx3_PMP) - (vx3_MMP + vx3_PMM))) + 
            ((kxxMyyFromfcNEQ_PPP - kxxMyyFromfcNEQ_MMM) + (kxxMyyFromfcNEQ_PPM - kxxMyyFromfcNEQ_MMP)) + 
            ((kxxMyyFromfcNEQ_PMM - kxxMyyFromfcNEQ_MPP) + (kxxMyyFromfcNEQ_PMP - kxxMyyFromfcNEQ_MPM)) + 
            ((kxxMzzFromfcNEQ_PPP - kxxMzzFromfcNEQ_MMM) + (kxxMzzFromfcNEQ_PPM - kxxMzzFromfcNEQ_MMP)) + 
            ((kxxMzzFromfcNEQ_PMM - kxxMzzFromfcNEQ_MPP) + (kxxMzzFromfcNEQ_PMP - kxxMzzFromfcNEQ_MPM)));

    //b_200 = (kxyFromfcNEQ_PPM + kxyFromfcNEQ_PPP - kxyFromfcNEQ_MPM - kxyFromfcNEQ_MPP + kxyFromfcNEQ_PMM +
    //        kxyFromfcNEQ_PMP - kxyFromfcNEQ_MMM - kxyFromfcNEQ_MMP - c2o1 * vx1_PPM - c2o1 * vx1_PPP +
    //        c2o1 * vx1_MPM + c2o1 * vx1_MPP + c2o1 * vx1_PMM + c2o1 * vx1_PMP - c2o1 * vx1_MMM - c2o1 * vx1_MMP) /
    //        c8o1;
    b_200 = c1o8 * (
            c2o1 * (
            -((vx1_PPP + vx1_MMM) + (vx1_PPM + vx1_MMP)) + ((vx1_MPP + vx1_PMM) + (vx1_MPM + vx1_PMP))) +
            ((kxyFromfcNEQ_PPP - kxyFromfcNEQ_MMM) + (kxyFromfcNEQ_PPM - kxyFromfcNEQ_MMP)) + 
            ((kxyFromfcNEQ_PMM - kxyFromfcNEQ_MPP) + (kxyFromfcNEQ_PMP - kxyFromfcNEQ_MPM)));

    //c_200 = (kxzFromfcNEQ_PPM + kxzFromfcNEQ_PPP - kxzFromfcNEQ_MPM - kxzFromfcNEQ_MPP + kxzFromfcNEQ_PMM +
    //         kxzFromfcNEQ_PMP - kxzFromfcNEQ_MMM - kxzFromfcNEQ_MMP + c2o1 * vx1_PPM - c2o1 * vx1_PPP - c2o1 * vx1_MPM +
    //         c2o1 * vx1_MPP + c2o1 * vx1_PMM - c2o1 * vx1_PMP - c2o1 * vx1_MMM + c2o1 * vx1_MMP) /
    //        c8o1;
    c_200 = c1o8 * (
            c2o1 * (
            ((vx1_PPM + vx1_MMP) - (vx1_PPP + vx1_MMM)) + ((vx1_MPP + vx1_PMM) - (vx1_MPM + vx1_PMP))) +
            ((kxzFromfcNEQ_PPP - kxzFromfcNEQ_MMM) + (kxzFromfcNEQ_PPM - kxzFromfcNEQ_MMP)) + 
            ((kxzFromfcNEQ_PMM - kxzFromfcNEQ_MPP) + (kxzFromfcNEQ_PMP - kxzFromfcNEQ_MPM)));

    //a_010 = (vx1_PPM + vx1_PPP + vx1_MPM + vx1_MPP - vx1_PMM - vx1_PMP - vx1_MMM - vx1_MMP) / c4o1;
    a_010 = c1o4 * (((vx1_PPP - vx1_MMM) + (vx1_PPM - vx1_MMP)) + ((vx1_MPP - vx1_PMM) + (vx1_MPM - vx1_PMP)));

    //b_010 = (vx2_PPM + vx2_PPP + vx2_MPM + vx2_MPP - vx2_PMM - vx2_PMP - vx2_MMM - vx2_MMP) / c4o1;
    b_010 = c1o4 * (((vx2_PPP - vx2_MMM) + (vx2_PPM - vx2_MMP)) + ((vx2_MPP - vx2_PMM) + (vx2_MPM - vx2_PMP)));

    //c_010 = (vx3_PPM + vx3_PPP + vx3_MPM + vx3_MPP - vx3_PMM - vx3_PMP - vx3_MMM - vx3_MMP) / c4o1;
    c_010 = c1o4 * (((vx3_PPP - vx3_MMM) + (vx3_PPM - vx3_MMP)) + ((vx3_MPP - vx3_PMM) + (vx3_MPM - vx3_PMP)));

    //a_020 = (kxyFromfcNEQ_PPM + kxyFromfcNEQ_PPP + kxyFromfcNEQ_MPM + kxyFromfcNEQ_MPP - kxyFromfcNEQ_PMM -
    //        kxyFromfcNEQ_PMP - kxyFromfcNEQ_MMM - kxyFromfcNEQ_MMP - c2o1 * vx2_PPM - c2o1 * vx2_PPP +
    //        c2o1 * vx2_MPM + c2o1 * vx2_MPP + c2o1 * vx2_PMM + c2o1 * vx2_PMP - c2o1 * vx2_MMM - c2o1 * vx2_MMP) /
    //        c8o1;
    a_020 = c1o8 * (
            c2o1 * (-((vx2_PPP + vx2_MMM) + (vx2_MMP + vx2_PPM)) + ((vx2_MPP + vx2_PMM) + (vx2_MPM + vx2_PMP))) +
            ((kxyFromfcNEQ_PPP - kxyFromfcNEQ_MMM) + (kxyFromfcNEQ_PPM - kxyFromfcNEQ_MMP)) + 
            ((kxyFromfcNEQ_MPP - kxyFromfcNEQ_PMM) + (kxyFromfcNEQ_MPM - kxyFromfcNEQ_PMP)));

    //b_020 = (-c2o1 * kxxMyyFromfcNEQ_PPM - c2o1 * kxxMyyFromfcNEQ_PPP - c2o1 * kxxMyyFromfcNEQ_MPM -
    //        c2o1 * kxxMyyFromfcNEQ_MPP + c2o1 * kxxMyyFromfcNEQ_PMM + c2o1 * kxxMyyFromfcNEQ_PMP +
    //        c2o1 * kxxMyyFromfcNEQ_MMM + c2o1 * kxxMyyFromfcNEQ_MMP + kxxMzzFromfcNEQ_PPM + kxxMzzFromfcNEQ_PPP +
    //        kxxMzzFromfcNEQ_MPM + kxxMzzFromfcNEQ_MPP - kxxMzzFromfcNEQ_PMM - kxxMzzFromfcNEQ_PMP -
    //        kxxMzzFromfcNEQ_MMM - kxxMzzFromfcNEQ_MMP + c2o1 * vx1_PPM + c2o1 * vx1_PPP - c2o1 * vx1_MPM -
    //        c2o1 * vx1_MPP - c2o1 * vx1_PMM - c2o1 * vx1_PMP + c2o1 * vx1_MMM + c2o1 * vx1_MMP - c2o1 * vx3_PPM +
    //        c2o1 * vx3_PPP - c2o1 * vx3_MPM + c2o1 * vx3_MPP + c2o1 * vx3_PMM - c2o1 * vx3_PMP + c2o1 * vx3_MMM -
    //        c2o1 * vx3_MMP) /
    //        c16o1;
    b_020 = c1o16 * (
            c2o1 * (
            ((kxxMyyFromfcNEQ_MMM - kxxMyyFromfcNEQ_PPP) + (kxxMyyFromfcNEQ_MMP - kxxMyyFromfcNEQ_PPM)) +
            ((kxxMyyFromfcNEQ_PMM - kxxMyyFromfcNEQ_MPP) + (kxxMyyFromfcNEQ_PMP - kxxMyyFromfcNEQ_MPM)) +
            ((vx1_PPP + vx1_MMM) + (vx1_PPM + vx1_MMP)) - ((vx1_MPP + vx1_PMM) + (vx1_PMP + vx1_MPM)) + 
            ((vx3_PPP + vx3_MMM) - (vx3_PPM + vx3_MMP)) + ((vx3_MPP + vx3_PMM) - (vx3_MPM + vx3_PMP))) +
            ((kxxMzzFromfcNEQ_PPP - kxxMzzFromfcNEQ_MMM) + (kxxMzzFromfcNEQ_PPM - kxxMzzFromfcNEQ_MMP)) + 
            ((kxxMzzFromfcNEQ_MPP - kxxMzzFromfcNEQ_PMM) + (kxxMzzFromfcNEQ_MPM - kxxMzzFromfcNEQ_PMP)));

    //c_020 = (kyzFromfcNEQ_PPM + kyzFromfcNEQ_PPP + kyzFromfcNEQ_MPM + kyzFromfcNEQ_MPP - kyzFromfcNEQ_PMM -
    //         kyzFromfcNEQ_PMP - kyzFromfcNEQ_MMM - kyzFromfcNEQ_MMP + c2o1 * vx2_PPM - c2o1 * vx2_PPP + c2o1 * vx2_MPM -
    //         c2o1 * vx2_MPP - c2o1 * vx2_PMM + c2o1 * vx2_PMP - c2o1 * vx2_MMM + c2o1 * vx2_MMP) /
    //        c8o1;
    c_020 = c1o8 * (
            c2o1 * (((vx2_MMP + vx2_PPM) - (vx2_PPP + vx2_MMM)) + ((vx2_PMP + vx2_MPM) - (vx2_MPP + vx2_PMM))) +
            ((kyzFromfcNEQ_PPP - kyzFromfcNEQ_MMM) + (kyzFromfcNEQ_PPM - kyzFromfcNEQ_MMP)) +
            ((kyzFromfcNEQ_MPP - kyzFromfcNEQ_PMM) + (kyzFromfcNEQ_MPM - kyzFromfcNEQ_PMP)));

    //a_001  = (-vx1_PPM + vx1_PPP - vx1_MPM + vx1_MPP - vx1_PMM + vx1_PMP - vx1_MMM + vx1_MMP) / c4o1;
    a_001 = c1o4 * (((vx1_PPP - vx1_MMM) + (vx1_MMP - vx1_PPM)) + ((vx1_MPP - vx1_PMM) + (vx1_PMP - vx1_MPM)));

    //b_001  = (-vx2_PPM + vx2_PPP - vx2_MPM + vx2_MPP - vx2_PMM + vx2_PMP - vx2_MMM + vx2_MMP) / c4o1;
    b_001 = c1o4 * (((vx2_PPP - vx2_MMM) + (vx2_MMP - vx2_PPM)) + ((vx2_MPP - vx2_PMM) + (vx2_PMP - vx2_MPM)));

    //c_001  = (-vx3_PPM + vx3_PPP - vx3_MPM + vx3_MPP - vx3_PMM + vx3_PMP - vx3_MMM + vx3_MMP) / c4o1;
    c_001 = c1o4 * (((vx3_PPP - vx3_MMM) + (vx3_MMP - vx3_PPM)) + ((vx3_MPP - vx3_PMM) + (vx3_PMP - vx3_MPM)));

    //a_002 = (-kxzFromfcNEQ_PPM + kxzFromfcNEQ_PPP - kxzFromfcNEQ_MPM + kxzFromfcNEQ_MPP - kxzFromfcNEQ_PMM +
    //        kxzFromfcNEQ_PMP - kxzFromfcNEQ_MMM + kxzFromfcNEQ_MMP + c2o1 * vx3_PPM - c2o1 * vx3_PPP -
    //        c2o1 * vx3_MPM + c2o1 * vx3_MPP + c2o1 * vx3_PMM - c2o1 * vx3_PMP - c2o1 * vx3_MMM + c2o1 * vx3_MMP) /
    //        c8o1;
    a_002 = c1o8 * (
            c2o1 * (((vx3_PPM + vx3_MMP) - (vx3_PPP + vx3_MMM)) + ((vx3_MPP + vx3_PMM) - (vx3_PMP + vx3_MPM))) +
                    ((kxzFromfcNEQ_PPP - kxzFromfcNEQ_MMM) + (kxzFromfcNEQ_MMP - kxzFromfcNEQ_PPM)) +
                    ((kxzFromfcNEQ_PMP - kxzFromfcNEQ_MPM) + (kxzFromfcNEQ_MPP - kxzFromfcNEQ_PMM)));

    //b_002 = (-kyzFromfcNEQ_PPM + kyzFromfcNEQ_PPP - kyzFromfcNEQ_MPM + kyzFromfcNEQ_MPP - kyzFromfcNEQ_PMM +
    //         kyzFromfcNEQ_PMP - kyzFromfcNEQ_MMM + kyzFromfcNEQ_MMP + c2o1 * vx3_PPM - c2o1 * vx3_PPP + c2o1 * vx3_MPM -
    //         c2o1 * vx3_MPP - c2o1 * vx3_PMM + c2o1 * vx3_PMP - c2o1 * vx3_MMM + c2o1 * vx3_MMP) /
    //        c8o1;
    b_002 = c1o8 * (
            c2o1 * (((vx3_PPM + vx3_MMP) - (vx3_PPP + vx3_MMM)) + ((vx3_MPM + vx3_PMP) - (vx3_PMM + vx3_MPP))) + 
                    ((kyzFromfcNEQ_PPP - kyzFromfcNEQ_MMM) + (kyzFromfcNEQ_MMP - kyzFromfcNEQ_PPM)) + 
                    ((kyzFromfcNEQ_PMP - kyzFromfcNEQ_MPM) + (kyzFromfcNEQ_MPP - kyzFromfcNEQ_PMM)));

    //c_002 = (-kxxMyyFromfcNEQ_PPM + kxxMyyFromfcNEQ_PPP - kxxMyyFromfcNEQ_MPM + kxxMyyFromfcNEQ_MPP -
    //        kxxMyyFromfcNEQ_PMM + kxxMyyFromfcNEQ_PMP - kxxMyyFromfcNEQ_MMM + kxxMyyFromfcNEQ_MMP +
    //        c2o1 * kxxMzzFromfcNEQ_PPM - c2o1 * kxxMzzFromfcNEQ_PPP + c2o1 * kxxMzzFromfcNEQ_MPM -
    //        c2o1 * kxxMzzFromfcNEQ_MPP + c2o1 * kxxMzzFromfcNEQ_PMM - c2o1 * kxxMzzFromfcNEQ_PMP +
    //        c2o1 * kxxMzzFromfcNEQ_MMM - c2o1 * kxxMzzFromfcNEQ_MMP - c2o1 * vx1_PPM + c2o1 * vx1_PPP +
    //        c2o1 * vx1_MPM - c2o1 * vx1_MPP - c2o1 * vx1_PMM + c2o1 * vx1_PMP + c2o1 * vx1_MMM - c2o1 * vx1_MMP -
    //        c2o1 * vx2_PPM + c2o1 * vx2_PPP - c2o1 * vx2_MPM + c2o1 * vx2_MPP + c2o1 * vx2_PMM - c2o1 * vx2_PMP +
    //        c2o1 * vx2_MMM - c2o1 * vx2_MMP) /
    //        c16o1;
    c_002 = c1o16 * (
            c2o1 * (
            ((kxxMzzFromfcNEQ_MMM - kxxMzzFromfcNEQ_PPP) + (kxxMzzFromfcNEQ_PPM - kxxMzzFromfcNEQ_MMP)) + 
            ((kxxMzzFromfcNEQ_MPM - kxxMzzFromfcNEQ_PMP) + (kxxMzzFromfcNEQ_PMM - kxxMzzFromfcNEQ_MPP)) + 
            ((vx1_PPP + vx1_MMM) - (vx1_MMP + vx1_PPM)) + ((vx1_MPM + vx1_PMP) - (vx1_PMM + vx1_MPP)) + 
            ((vx2_PPP + vx2_MMM) - (vx2_MMP + vx2_PPM)) + ((vx2_PMM + vx2_MPP) - (vx2_MPM + vx2_PMP))) + 
            ((kxxMyyFromfcNEQ_PPP - kxxMyyFromfcNEQ_MMM) + (kxxMyyFromfcNEQ_MMP - kxxMyyFromfcNEQ_PPM)) +
            ((kxxMyyFromfcNEQ_PMP - kxxMyyFromfcNEQ_MPM) + (kxxMyyFromfcNEQ_MPP - kxxMyyFromfcNEQ_PMM)));

    //a_110 = (vx1_PPM + vx1_PPP - vx1_MPM - vx1_MPP - vx1_PMM - vx1_PMP + vx1_MMM + vx1_MMP) / c2o1;
    //b_110 = (vx2_PPM + vx2_PPP - vx2_MPM - vx2_MPP - vx2_PMM - vx2_PMP + vx2_MMM + vx2_MMP) / c2o1;
    //c_110 = (vx3_PPM + vx3_PPP - vx3_MPM - vx3_MPP - vx3_PMM - vx3_PMP + vx3_MMM + vx3_MMP) / c2o1;
=======
    // a_000 = (-kxxMyyFromfcNEQ_PPM - kxxMyyFromfcNEQ_PPP + kxxMyyFromfcNEQ_MPM + kxxMyyFromfcNEQ_MPP -
    //         kxxMyyFromfcNEQ_PMM - kxxMyyFromfcNEQ_PMP + kxxMyyFromfcNEQ_MMM + kxxMyyFromfcNEQ_MMP -
    //         kxxMzzFromfcNEQ_PPM - kxxMzzFromfcNEQ_PPP + kxxMzzFromfcNEQ_MPM + kxxMzzFromfcNEQ_MPP -
    //         kxxMzzFromfcNEQ_PMM - kxxMzzFromfcNEQ_PMP + kxxMzzFromfcNEQ_MMM + kxxMzzFromfcNEQ_MMP -
    //         c2o1 * kxyFromfcNEQ_PPM - c2o1 * kxyFromfcNEQ_PPP - c2o1 * kxyFromfcNEQ_MPM - c2o1 * kxyFromfcNEQ_MPP +
    //         c2o1 * kxyFromfcNEQ_PMM + c2o1 * kxyFromfcNEQ_PMP + c2o1 * kxyFromfcNEQ_MMM + c2o1 * kxyFromfcNEQ_MMP +
    //         c2o1 * kxzFromfcNEQ_PPM - c2o1 * kxzFromfcNEQ_PPP + c2o1 * kxzFromfcNEQ_MPM - c2o1 * kxzFromfcNEQ_MPP +
    //         c2o1 * kxzFromfcNEQ_PMM - c2o1 * kxzFromfcNEQ_PMP + c2o1 * kxzFromfcNEQ_MMM - c2o1 * kxzFromfcNEQ_MMP +
    //         c8o1 * vx1_PPM + c8o1 * vx1_PPP + c8o1 * vx1_MPM + c8o1 * vx1_MPP + c8o1 * vx1_PMM + c8o1 * vx1_PMP +
    //         c8o1 * vx1_MMM + c8o1 * vx1_MMP + c2o1 * vx2_PPM + c2o1 * vx2_PPP - c2o1 * vx2_MPM - c2o1 * vx2_MPP -
    //         c2o1 * vx2_PMM - c2o1 * vx2_PMP + c2o1 * vx2_MMM + c2o1 * vx2_MMP - c2o1 * vx3_PPM + c2o1 * vx3_PPP +
    //         c2o1 * vx3_MPM - c2o1 * vx3_MPP - c2o1 * vx3_PMM + c2o1 * vx3_PMP + c2o1 * vx3_MMM - c2o1 * vx3_MMP) /
    //         c64o1;
    a_000 =
        c1o64 * (c2o1 * (((kxyFromfcNEQ_MMM - kxyFromfcNEQ_PPP) + (kxyFromfcNEQ_MMP - kxyFromfcNEQ_PPM)) +
                         ((kxyFromfcNEQ_PMM - kxyFromfcNEQ_MPP) + (kxyFromfcNEQ_PMP - kxyFromfcNEQ_MPM)) +
                         ((kxzFromfcNEQ_MMM - kxzFromfcNEQ_PPP) + (kxzFromfcNEQ_PPM - kxzFromfcNEQ_MMP)) +
                         ((kxzFromfcNEQ_PMM - kxzFromfcNEQ_MPP) + (kxzFromfcNEQ_MPM - kxzFromfcNEQ_PMP)) +
                         ((vx2_PPP + vx2_MMM) + (vx2_PPM + vx2_MMP)) - ((vx2_MPP + vx2_PMM) + (vx2_MPM + vx2_PMP)) +
                         ((vx3_PPP + vx3_MMM) - (vx3_PPM + vx3_MMP)) + ((vx3_PMP + vx3_MPM) - (vx3_MPP + vx3_PMM))) +
                 c8o1 * (((vx1_PPP + vx1_MMM) + (vx1_PPM + vx1_MMP)) + ((vx1_MPP + vx1_PMM) + (vx1_PMP + vx1_MPM))) +
                 ((kxxMyyFromfcNEQ_MMM - kxxMyyFromfcNEQ_PPP) + (kxxMyyFromfcNEQ_MMP - kxxMyyFromfcNEQ_PPM)) +
                 ((kxxMyyFromfcNEQ_MPP - kxxMyyFromfcNEQ_PMM) + (kxxMyyFromfcNEQ_MPM - kxxMyyFromfcNEQ_PMP)) +
                 ((kxxMzzFromfcNEQ_MMM - kxxMzzFromfcNEQ_PPP) + (kxxMzzFromfcNEQ_MMP - kxxMzzFromfcNEQ_PPM)) +
                 ((kxxMzzFromfcNEQ_MPP - kxxMzzFromfcNEQ_PMM) + (kxxMzzFromfcNEQ_MPM - kxxMzzFromfcNEQ_PMP)));

    // b_000 = (c2o1 * kxxMyyFromfcNEQ_PPM + c2o1 * kxxMyyFromfcNEQ_PPP + c2o1 * kxxMyyFromfcNEQ_MPM +
    //         c2o1 * kxxMyyFromfcNEQ_MPP - c2o1 * kxxMyyFromfcNEQ_PMM - c2o1 * kxxMyyFromfcNEQ_PMP -
    //         c2o1 * kxxMyyFromfcNEQ_MMM - c2o1 * kxxMyyFromfcNEQ_MMP - kxxMzzFromfcNEQ_PPM - kxxMzzFromfcNEQ_PPP -
    //         kxxMzzFromfcNEQ_MPM - kxxMzzFromfcNEQ_MPP + kxxMzzFromfcNEQ_PMM + kxxMzzFromfcNEQ_PMP +
    //         kxxMzzFromfcNEQ_MMM + kxxMzzFromfcNEQ_MMP - c2o1 * kxyFromfcNEQ_PPM - c2o1 * kxyFromfcNEQ_PPP +
    //         c2o1 * kxyFromfcNEQ_MPM + c2o1 * kxyFromfcNEQ_MPP - c2o1 * kxyFromfcNEQ_PMM - c2o1 * kxyFromfcNEQ_PMP +
    //         c2o1 * kxyFromfcNEQ_MMM + c2o1 * kxyFromfcNEQ_MMP + c2o1 * kyzFromfcNEQ_PPM - c2o1 * kyzFromfcNEQ_PPP +
    //         c2o1 * kyzFromfcNEQ_MPM - c2o1 * kyzFromfcNEQ_MPP + c2o1 * kyzFromfcNEQ_PMM - c2o1 * kyzFromfcNEQ_PMP +
    //         c2o1 * kyzFromfcNEQ_MMM - c2o1 * kyzFromfcNEQ_MMP + c2o1 * vx1_PPM + c2o1 * vx1_PPP - c2o1 * vx1_MPM -
    //         c2o1 * vx1_MPP - c2o1 * vx1_PMM - c2o1 * vx1_PMP + c2o1 * vx1_MMM + c2o1 * vx1_MMP + c8o1 * vx2_PPM +
    //         c8o1 * vx2_PPP + c8o1 * vx2_MPM + c8o1 * vx2_MPP + c8o1 * vx2_PMM + c8o1 * vx2_PMP + c8o1 * vx2_MMM +
    //         c8o1 * vx2_MMP - c2o1 * vx3_PPM + c2o1 * vx3_PPP - c2o1 * vx3_MPM + c2o1 * vx3_MPP + c2o1 * vx3_PMM -
    //         c2o1 * vx3_PMP + c2o1 * vx3_MMM - c2o1 * vx3_MMP) /
    //         c64o1;
    b_000 =
        c1o64 * (c2o1 * (((kxxMyyFromfcNEQ_PPP - kxxMyyFromfcNEQ_MMM) + (kxxMyyFromfcNEQ_PPM - kxxMyyFromfcNEQ_MMP)) +
                         ((kxxMyyFromfcNEQ_MPP - kxxMyyFromfcNEQ_PMM) + (kxxMyyFromfcNEQ_MPM - kxxMyyFromfcNEQ_PMP)) +
                         ((kxyFromfcNEQ_MMM - kxyFromfcNEQ_PPP) + (kxyFromfcNEQ_MMP - kxyFromfcNEQ_PPM)) +
                         ((kxyFromfcNEQ_MPP - kxyFromfcNEQ_PMM) + (kxyFromfcNEQ_MPM - kxyFromfcNEQ_PMP)) +
                         ((kyzFromfcNEQ_MMM - kyzFromfcNEQ_PPP) + (kyzFromfcNEQ_PPM - kyzFromfcNEQ_MMP)) +
                         ((kyzFromfcNEQ_PMM - kyzFromfcNEQ_MPP) + (kyzFromfcNEQ_MPM - kyzFromfcNEQ_PMP)) +
                         ((vx1_PPP + vx1_MMM) + (vx1_PPM + vx1_MMP)) - ((vx1_MPM + vx1_MPP) + (vx1_PMM + vx1_PMP)) +
                         ((vx3_PPP + vx3_MMM) - (vx3_PPM + vx3_MMP)) + ((vx3_MPP + vx3_PMM) - (vx3_MPM + vx3_PMP))) +
                 c8o1 * (((vx2_PPP + vx2_MMM) + (vx2_PPM + vx2_MMP)) + ((vx2_MPP + vx2_PMM) + (vx2_MPM + vx2_PMP))) +
                 ((kxxMzzFromfcNEQ_MMM - kxxMzzFromfcNEQ_PPP) + (kxxMzzFromfcNEQ_MMP - kxxMzzFromfcNEQ_PPM)) +
                 ((kxxMzzFromfcNEQ_PMM - kxxMzzFromfcNEQ_MPP) + (kxxMzzFromfcNEQ_PMP - kxxMzzFromfcNEQ_MPM)));

    // c_000 = (kxxMyyFromfcNEQ_PPM - kxxMyyFromfcNEQ_PPP + kxxMyyFromfcNEQ_MPM - kxxMyyFromfcNEQ_MPP +
    //         kxxMyyFromfcNEQ_PMM - kxxMyyFromfcNEQ_PMP + kxxMyyFromfcNEQ_MMM - kxxMyyFromfcNEQ_MMP -
    //         c2o1 * kxxMzzFromfcNEQ_PPM + c2o1 * kxxMzzFromfcNEQ_PPP - c2o1 * kxxMzzFromfcNEQ_MPM +
    //         c2o1 * kxxMzzFromfcNEQ_MPP - c2o1 * kxxMzzFromfcNEQ_PMM + c2o1 * kxxMzzFromfcNEQ_PMP -
    //         c2o1 * kxxMzzFromfcNEQ_MMM + c2o1 * kxxMzzFromfcNEQ_MMP - c2o1 * kxzFromfcNEQ_PPM -
    //         c2o1 * kxzFromfcNEQ_PPP + c2o1 * kxzFromfcNEQ_MPM + c2o1 * kxzFromfcNEQ_MPP - c2o1 * kxzFromfcNEQ_PMM -
    //         c2o1 * kxzFromfcNEQ_PMP + c2o1 * kxzFromfcNEQ_MMM + c2o1 * kxzFromfcNEQ_MMP - c2o1 * kyzFromfcNEQ_PPM -
    //         c2o1 * kyzFromfcNEQ_PPP - c2o1 * kyzFromfcNEQ_MPM - c2o1 * kyzFromfcNEQ_MPP + c2o1 * kyzFromfcNEQ_PMM +
    //         c2o1 * kyzFromfcNEQ_PMP + c2o1 * kyzFromfcNEQ_MMM + c2o1 * kyzFromfcNEQ_MMP - c2o1 * vx1_PPM +
    //         c2o1 * vx1_PPP + c2o1 * vx1_MPM - c2o1 * vx1_MPP - c2o1 * vx1_PMM + c2o1 * vx1_PMP + c2o1 * vx1_MMM -
    //         c2o1 * vx1_MMP - c2o1 * vx2_PPM + c2o1 * vx2_PPP - c2o1 * vx2_MPM + c2o1 * vx2_MPP + c2o1 * vx2_PMM -
    //         c2o1 * vx2_PMP + c2o1 * vx2_MMM - c2o1 * vx2_MMP + c8o1 * vx3_PPM + c8o1 * vx3_PPP + c8o1 * vx3_MPM +
    //         c8o1 * vx3_MPP + c8o1 * vx3_PMM + c8o1 * vx3_PMP + c8o1 * vx3_MMM + c8o1 * vx3_MMP) /
    //         c64o1;
    c_000 =
        c1o64 * (c2o1 * (((kxxMzzFromfcNEQ_PPP - kxxMzzFromfcNEQ_MMM) + (kxxMzzFromfcNEQ_MMP - kxxMzzFromfcNEQ_PPM)) +
                         ((kxxMzzFromfcNEQ_MPP - kxxMzzFromfcNEQ_PMM) + (kxxMzzFromfcNEQ_PMP - kxxMzzFromfcNEQ_MPM)) +
                         ((kxzFromfcNEQ_MMM - kxzFromfcNEQ_PPP) + (kxzFromfcNEQ_MMP - kxzFromfcNEQ_PPM)) +
                         ((kxzFromfcNEQ_MPP - kxzFromfcNEQ_PMM) + (kxzFromfcNEQ_MPM - kxzFromfcNEQ_PMP)) +
                         ((kyzFromfcNEQ_MMM - kyzFromfcNEQ_PPP) + (kyzFromfcNEQ_MMP - kyzFromfcNEQ_PPM)) +
                         ((kyzFromfcNEQ_PMM - kyzFromfcNEQ_MPP) + (kyzFromfcNEQ_PMP - kyzFromfcNEQ_MPM)) +
                         ((vx1_PPP + vx1_MMM) - (vx1_MMP + vx1_PPM)) + ((vx1_MPM + vx1_PMP) - (vx1_MPP + vx1_PMM)) +
                         ((vx2_PPP + vx2_MMM) - (vx2_MMP + vx2_PPM)) + ((vx2_MPP + vx2_PMM) - (vx2_MPM + vx2_PMP))) +
                 c8o1 * (((vx3_PPP + vx3_MMM) + (vx3_PPM + vx3_MMP)) + ((vx3_PMM + vx3_MPP) + (vx3_PMP + vx3_MPM))) +
                 ((kxxMyyFromfcNEQ_MMM - kxxMyyFromfcNEQ_PPP) + (kxxMyyFromfcNEQ_PPM - kxxMyyFromfcNEQ_MMP)) +
                 ((kxxMyyFromfcNEQ_PMM - kxxMyyFromfcNEQ_MPP) + (kxxMyyFromfcNEQ_MPM - kxxMyyFromfcNEQ_PMP)));

    // a_100  = (vx1_PPM + vx1_PPP - vx1_MPM - vx1_MPP + vx1_PMM + vx1_PMP - vx1_MMM - vx1_MMP) / c4o1;
    a_100 = c1o4 * (((vx1_PPP - vx1_MMM) + (vx1_PPM - vx1_MMP)) + ((vx1_PMM - vx1_MPP) + (vx1_PMP - vx1_MPM)));

    // b_100  = (vx2_PPM + vx2_PPP - vx2_MPM - vx2_MPP + vx2_PMM + vx2_PMP - vx2_MMM - vx2_MMP) / c4o1;
    b_100 = c1o4 * (((vx2_PPP - vx2_MMM) + (vx2_PPM - vx2_MMP)) + ((vx2_PMM - vx2_MPP) + (vx2_PMP - vx2_MPM)));

    // c_100  = (vx3_PPM + vx3_PPP - vx3_MPM - vx3_MPP + vx3_PMM + vx3_PMP - vx3_MMM - vx3_MMP) / c4o1;
    c_100 = c1o4 * (((vx3_PPP - vx3_MMM) + (vx3_PPM - vx3_MMP)) + ((vx3_PMM - vx3_MPP) + (vx3_PMP - vx3_MPM)));

    // a_200 = (kxxMyyFromfcNEQ_PPM + kxxMyyFromfcNEQ_PPP - kxxMyyFromfcNEQ_MPM - kxxMyyFromfcNEQ_MPP +
    //         kxxMyyFromfcNEQ_PMM + kxxMyyFromfcNEQ_PMP - kxxMyyFromfcNEQ_MMM - kxxMyyFromfcNEQ_MMP +
    //         kxxMzzFromfcNEQ_PPM + kxxMzzFromfcNEQ_PPP - kxxMzzFromfcNEQ_MPM - kxxMzzFromfcNEQ_MPP +
    //         kxxMzzFromfcNEQ_PMM + kxxMzzFromfcNEQ_PMP - kxxMzzFromfcNEQ_MMM - kxxMzzFromfcNEQ_MMP + c2o1 * vx2_PPM +
    //         c2o1 * vx2_PPP - c2o1 * vx2_MPM - c2o1 * vx2_MPP - c2o1 * vx2_PMM - c2o1 * vx2_PMP + c2o1 * vx2_MMM +
    //         c2o1 * vx2_MMP - c2o1 * vx3_PPM + c2o1 * vx3_PPP + c2o1 * vx3_MPM - c2o1 * vx3_MPP - c2o1 * vx3_PMM +
    //         c2o1 * vx3_PMP + c2o1 * vx3_MMM - c2o1 * vx3_MMP) /
    //         c16o1;
    a_200 =
        c1o16 * (c2o1 * (((vx2_PPP + vx2_MMM) + (vx2_PPM - vx2_MPP)) + ((vx2_MMP - vx2_PMM) - (vx2_MPM + vx2_PMP)) +
                         ((vx3_PPP + vx3_MMM) - (vx3_PPM + vx3_MPP)) + ((vx3_MPM + vx3_PMP) - (vx3_MMP + vx3_PMM))) +
                 ((kxxMyyFromfcNEQ_PPP - kxxMyyFromfcNEQ_MMM) + (kxxMyyFromfcNEQ_PPM - kxxMyyFromfcNEQ_MMP)) +
                 ((kxxMyyFromfcNEQ_PMM - kxxMyyFromfcNEQ_MPP) + (kxxMyyFromfcNEQ_PMP - kxxMyyFromfcNEQ_MPM)) +
                 ((kxxMzzFromfcNEQ_PPP - kxxMzzFromfcNEQ_MMM) + (kxxMzzFromfcNEQ_PPM - kxxMzzFromfcNEQ_MMP)) +
                 ((kxxMzzFromfcNEQ_PMM - kxxMzzFromfcNEQ_MPP) + (kxxMzzFromfcNEQ_PMP - kxxMzzFromfcNEQ_MPM)));

    // b_200 = (kxyFromfcNEQ_PPM + kxyFromfcNEQ_PPP - kxyFromfcNEQ_MPM - kxyFromfcNEQ_MPP + kxyFromfcNEQ_PMM +
    //         kxyFromfcNEQ_PMP - kxyFromfcNEQ_MMM - kxyFromfcNEQ_MMP - c2o1 * vx1_PPM - c2o1 * vx1_PPP +
    //         c2o1 * vx1_MPM + c2o1 * vx1_MPP + c2o1 * vx1_PMM + c2o1 * vx1_PMP - c2o1 * vx1_MMM - c2o1 * vx1_MMP) /
    //         c8o1;
    b_200 =
        c1o8 * (c2o1 * (-((vx1_PPP + vx1_MMM) + (vx1_PPM + vx1_MMP)) + ((vx1_MPP + vx1_PMM) + (vx1_MPM + vx1_PMP))) +
                ((kxyFromfcNEQ_PPP - kxyFromfcNEQ_MMM) + (kxyFromfcNEQ_PPM - kxyFromfcNEQ_MMP)) +
                ((kxyFromfcNEQ_PMM - kxyFromfcNEQ_MPP) + (kxyFromfcNEQ_PMP - kxyFromfcNEQ_MPM)));

    // c_200 = (kxzFromfcNEQ_PPM + kxzFromfcNEQ_PPP - kxzFromfcNEQ_MPM - kxzFromfcNEQ_MPP + kxzFromfcNEQ_PMM +
    //          kxzFromfcNEQ_PMP - kxzFromfcNEQ_MMM - kxzFromfcNEQ_MMP + c2o1 * vx1_PPM - c2o1 * vx1_PPP - c2o1 *
    //          vx1_MPM + c2o1 * vx1_MPP + c2o1 * vx1_PMM - c2o1 * vx1_PMP - c2o1 * vx1_MMM + c2o1 * vx1_MMP) /
    //         c8o1;
    c_200 = c1o8 * (c2o1 * (((vx1_PPM + vx1_MMP) - (vx1_PPP + vx1_MMM)) + ((vx1_MPP + vx1_PMM) - (vx1_MPM + vx1_PMP))) +
                    ((kxzFromfcNEQ_PPP - kxzFromfcNEQ_MMM) + (kxzFromfcNEQ_PPM - kxzFromfcNEQ_MMP)) +
                    ((kxzFromfcNEQ_PMM - kxzFromfcNEQ_MPP) + (kxzFromfcNEQ_PMP - kxzFromfcNEQ_MPM)));

    // a_010 = (vx1_PPM + vx1_PPP + vx1_MPM + vx1_MPP - vx1_PMM - vx1_PMP - vx1_MMM - vx1_MMP) / c4o1;
    a_010 = c1o4 * (((vx1_PPP - vx1_MMM) + (vx1_PPM - vx1_MMP)) + ((vx1_MPP - vx1_PMM) + (vx1_MPM - vx1_PMP)));

    // b_010 = (vx2_PPM + vx2_PPP + vx2_MPM + vx2_MPP - vx2_PMM - vx2_PMP - vx2_MMM - vx2_MMP) / c4o1;
    b_010 = c1o4 * (((vx2_PPP - vx2_MMM) + (vx2_PPM - vx2_MMP)) + ((vx2_MPP - vx2_PMM) + (vx2_MPM - vx2_PMP)));

    // c_010 = (vx3_PPM + vx3_PPP + vx3_MPM + vx3_MPP - vx3_PMM - vx3_PMP - vx3_MMM - vx3_MMP) / c4o1;
    c_010 = c1o4 * (((vx3_PPP - vx3_MMM) + (vx3_PPM - vx3_MMP)) + ((vx3_MPP - vx3_PMM) + (vx3_MPM - vx3_PMP)));

    // a_020 = (kxyFromfcNEQ_PPM + kxyFromfcNEQ_PPP + kxyFromfcNEQ_MPM + kxyFromfcNEQ_MPP - kxyFromfcNEQ_PMM -
    //         kxyFromfcNEQ_PMP - kxyFromfcNEQ_MMM - kxyFromfcNEQ_MMP - c2o1 * vx2_PPM - c2o1 * vx2_PPP +
    //         c2o1 * vx2_MPM + c2o1 * vx2_MPP + c2o1 * vx2_PMM + c2o1 * vx2_PMP - c2o1 * vx2_MMM - c2o1 * vx2_MMP) /
    //         c8o1;
    a_020 =
        c1o8 * (c2o1 * (-((vx2_PPP + vx2_MMM) + (vx2_MMP + vx2_PPM)) + ((vx2_MPP + vx2_PMM) + (vx2_MPM + vx2_PMP))) +
                ((kxyFromfcNEQ_PPP - kxyFromfcNEQ_MMM) + (kxyFromfcNEQ_PPM - kxyFromfcNEQ_MMP)) +
                ((kxyFromfcNEQ_MPP - kxyFromfcNEQ_PMM) + (kxyFromfcNEQ_MPM - kxyFromfcNEQ_PMP)));

    // b_020 = (-c2o1 * kxxMyyFromfcNEQ_PPM - c2o1 * kxxMyyFromfcNEQ_PPP - c2o1 * kxxMyyFromfcNEQ_MPM -
    //         c2o1 * kxxMyyFromfcNEQ_MPP + c2o1 * kxxMyyFromfcNEQ_PMM + c2o1 * kxxMyyFromfcNEQ_PMP +
    //         c2o1 * kxxMyyFromfcNEQ_MMM + c2o1 * kxxMyyFromfcNEQ_MMP + kxxMzzFromfcNEQ_PPM + kxxMzzFromfcNEQ_PPP +
    //         kxxMzzFromfcNEQ_MPM + kxxMzzFromfcNEQ_MPP - kxxMzzFromfcNEQ_PMM - kxxMzzFromfcNEQ_PMP -
    //         kxxMzzFromfcNEQ_MMM - kxxMzzFromfcNEQ_MMP + c2o1 * vx1_PPM + c2o1 * vx1_PPP - c2o1 * vx1_MPM -
    //         c2o1 * vx1_MPP - c2o1 * vx1_PMM - c2o1 * vx1_PMP + c2o1 * vx1_MMM + c2o1 * vx1_MMP - c2o1 * vx3_PPM +
    //         c2o1 * vx3_PPP - c2o1 * vx3_MPM + c2o1 * vx3_MPP + c2o1 * vx3_PMM - c2o1 * vx3_PMP + c2o1 * vx3_MMM -
    //         c2o1 * vx3_MMP) /
    //         c16o1;
    b_020 =
        c1o16 * (c2o1 * (((kxxMyyFromfcNEQ_MMM - kxxMyyFromfcNEQ_PPP) + (kxxMyyFromfcNEQ_MMP - kxxMyyFromfcNEQ_PPM)) +
                         ((kxxMyyFromfcNEQ_PMM - kxxMyyFromfcNEQ_MPP) + (kxxMyyFromfcNEQ_PMP - kxxMyyFromfcNEQ_MPM)) +
                         ((vx1_PPP + vx1_MMM) + (vx1_PPM + vx1_MMP)) - ((vx1_MPP + vx1_PMM) + (vx1_PMP + vx1_MPM)) +
                         ((vx3_PPP + vx3_MMM) - (vx3_PPM + vx3_MMP)) + ((vx3_MPP + vx3_PMM) - (vx3_MPM + vx3_PMP))) +
                 ((kxxMzzFromfcNEQ_PPP - kxxMzzFromfcNEQ_MMM) + (kxxMzzFromfcNEQ_PPM - kxxMzzFromfcNEQ_MMP)) +
                 ((kxxMzzFromfcNEQ_MPP - kxxMzzFromfcNEQ_PMM) + (kxxMzzFromfcNEQ_MPM - kxxMzzFromfcNEQ_PMP)));

    // c_020 = (kyzFromfcNEQ_PPM + kyzFromfcNEQ_PPP + kyzFromfcNEQ_MPM + kyzFromfcNEQ_MPP - kyzFromfcNEQ_PMM -
    //          kyzFromfcNEQ_PMP - kyzFromfcNEQ_MMM - kyzFromfcNEQ_MMP + c2o1 * vx2_PPM - c2o1 * vx2_PPP + c2o1 *
    //          vx2_MPM - c2o1 * vx2_MPP - c2o1 * vx2_PMM + c2o1 * vx2_PMP - c2o1 * vx2_MMM + c2o1 * vx2_MMP) /
    //         c8o1;
    c_020 = c1o8 * (c2o1 * (((vx2_MMP + vx2_PPM) - (vx2_PPP + vx2_MMM)) + ((vx2_PMP + vx2_MPM) - (vx2_MPP + vx2_PMM))) +
                    ((kyzFromfcNEQ_PPP - kyzFromfcNEQ_MMM) + (kyzFromfcNEQ_PPM - kyzFromfcNEQ_MMP)) +
                    ((kyzFromfcNEQ_MPP - kyzFromfcNEQ_PMM) + (kyzFromfcNEQ_MPM - kyzFromfcNEQ_PMP)));

    // a_001  = (-vx1_PPM + vx1_PPP - vx1_MPM + vx1_MPP - vx1_PMM + vx1_PMP - vx1_MMM + vx1_MMP) / c4o1;
    a_001 = c1o4 * (((vx1_PPP - vx1_MMM) + (vx1_MMP - vx1_PPM)) + ((vx1_MPP - vx1_PMM) + (vx1_PMP - vx1_MPM)));

    // b_001  = (-vx2_PPM + vx2_PPP - vx2_MPM + vx2_MPP - vx2_PMM + vx2_PMP - vx2_MMM + vx2_MMP) / c4o1;
    b_001 = c1o4 * (((vx2_PPP - vx2_MMM) + (vx2_MMP - vx2_PPM)) + ((vx2_MPP - vx2_PMM) + (vx2_PMP - vx2_MPM)));

    // c_001  = (-vx3_PPM + vx3_PPP - vx3_MPM + vx3_MPP - vx3_PMM + vx3_PMP - vx3_MMM + vx3_MMP) / c4o1;
    c_001 = c1o4 * (((vx3_PPP - vx3_MMM) + (vx3_MMP - vx3_PPM)) + ((vx3_MPP - vx3_PMM) + (vx3_PMP - vx3_MPM)));

    // a_002 = (-kxzFromfcNEQ_PPM + kxzFromfcNEQ_PPP - kxzFromfcNEQ_MPM + kxzFromfcNEQ_MPP - kxzFromfcNEQ_PMM +
    //         kxzFromfcNEQ_PMP - kxzFromfcNEQ_MMM + kxzFromfcNEQ_MMP + c2o1 * vx3_PPM - c2o1 * vx3_PPP -
    //         c2o1 * vx3_MPM + c2o1 * vx3_MPP + c2o1 * vx3_PMM - c2o1 * vx3_PMP - c2o1 * vx3_MMM + c2o1 * vx3_MMP) /
    //         c8o1;
    a_002 = c1o8 * (c2o1 * (((vx3_PPM + vx3_MMP) - (vx3_PPP + vx3_MMM)) + ((vx3_MPP + vx3_PMM) - (vx3_PMP + vx3_MPM))) +
                    ((kxzFromfcNEQ_PPP - kxzFromfcNEQ_MMM) + (kxzFromfcNEQ_MMP - kxzFromfcNEQ_PPM)) +
                    ((kxzFromfcNEQ_PMP - kxzFromfcNEQ_MPM) + (kxzFromfcNEQ_MPP - kxzFromfcNEQ_PMM)));

    // b_002 = (-kyzFromfcNEQ_PPM + kyzFromfcNEQ_PPP - kyzFromfcNEQ_MPM + kyzFromfcNEQ_MPP - kyzFromfcNEQ_PMM +
    //          kyzFromfcNEQ_PMP - kyzFromfcNEQ_MMM + kyzFromfcNEQ_MMP + c2o1 * vx3_PPM - c2o1 * vx3_PPP + c2o1 *
    //          vx3_MPM - c2o1 * vx3_MPP - c2o1 * vx3_PMM + c2o1 * vx3_PMP - c2o1 * vx3_MMM + c2o1 * vx3_MMP) /
    //         c8o1;
    b_002 = c1o8 * (c2o1 * (((vx3_PPM + vx3_MMP) - (vx3_PPP + vx3_MMM)) + ((vx3_MPM + vx3_PMP) - (vx3_PMM + vx3_MPP))) +
                    ((kyzFromfcNEQ_PPP - kyzFromfcNEQ_MMM) + (kyzFromfcNEQ_MMP - kyzFromfcNEQ_PPM)) +
                    ((kyzFromfcNEQ_PMP - kyzFromfcNEQ_MPM) + (kyzFromfcNEQ_MPP - kyzFromfcNEQ_PMM)));

    // c_002 = (-kxxMyyFromfcNEQ_PPM + kxxMyyFromfcNEQ_PPP - kxxMyyFromfcNEQ_MPM + kxxMyyFromfcNEQ_MPP -
    //         kxxMyyFromfcNEQ_PMM + kxxMyyFromfcNEQ_PMP - kxxMyyFromfcNEQ_MMM + kxxMyyFromfcNEQ_MMP +
    //         c2o1 * kxxMzzFromfcNEQ_PPM - c2o1 * kxxMzzFromfcNEQ_PPP + c2o1 * kxxMzzFromfcNEQ_MPM -
    //         c2o1 * kxxMzzFromfcNEQ_MPP + c2o1 * kxxMzzFromfcNEQ_PMM - c2o1 * kxxMzzFromfcNEQ_PMP +
    //         c2o1 * kxxMzzFromfcNEQ_MMM - c2o1 * kxxMzzFromfcNEQ_MMP - c2o1 * vx1_PPM + c2o1 * vx1_PPP +
    //         c2o1 * vx1_MPM - c2o1 * vx1_MPP - c2o1 * vx1_PMM + c2o1 * vx1_PMP + c2o1 * vx1_MMM - c2o1 * vx1_MMP -
    //         c2o1 * vx2_PPM + c2o1 * vx2_PPP - c2o1 * vx2_MPM + c2o1 * vx2_MPP + c2o1 * vx2_PMM - c2o1 * vx2_PMP +
    //         c2o1 * vx2_MMM - c2o1 * vx2_MMP) /
    //         c16o1;
    c_002 =
        c1o16 * (c2o1 * (((kxxMzzFromfcNEQ_MMM - kxxMzzFromfcNEQ_PPP) + (kxxMzzFromfcNEQ_PPM - kxxMzzFromfcNEQ_MMP)) +
                         ((kxxMzzFromfcNEQ_MPM - kxxMzzFromfcNEQ_PMP) + (kxxMzzFromfcNEQ_PMM - kxxMzzFromfcNEQ_MPP)) +
                         ((vx1_PPP + vx1_MMM) - (vx1_MMP + vx1_PPM)) + ((vx1_MPM + vx1_PMP) - (vx1_PMM + vx1_MPP)) +
                         ((vx2_PPP + vx2_MMM) - (vx2_MMP + vx2_PPM)) + ((vx2_PMM + vx2_MPP) - (vx2_MPM + vx2_PMP))) +
                 ((kxxMyyFromfcNEQ_PPP - kxxMyyFromfcNEQ_MMM) + (kxxMyyFromfcNEQ_MMP - kxxMyyFromfcNEQ_PPM)) +
                 ((kxxMyyFromfcNEQ_PMP - kxxMyyFromfcNEQ_MPM) + (kxxMyyFromfcNEQ_MPP - kxxMyyFromfcNEQ_PMM)));

    // a_110 = (vx1_PPM + vx1_PPP - vx1_MPM - vx1_MPP - vx1_PMM - vx1_PMP + vx1_MMM + vx1_MMP) / c2o1;
    // b_110 = (vx2_PPM + vx2_PPP - vx2_MPM - vx2_MPP - vx2_PMM - vx2_PMP + vx2_MMM + vx2_MMP) / c2o1;
    // c_110 = (vx3_PPM + vx3_PPP - vx3_MPM - vx3_MPP - vx3_PMM - vx3_PMP + vx3_MMM + vx3_MMP) / c2o1;
>>>>>>> cc1c0813
    a_110 = c1o2 * (((vx1_PPP + vx1_MMM) + (vx1_MMP + vx1_PPM)) - ((vx1_MPM + vx1_PMP) + (vx1_PMM + vx1_MPP)));
    b_110 = c1o2 * (((vx2_PPP + vx2_MMM) + (vx2_MMP + vx2_PPM)) - ((vx2_MPM + vx2_PMP) + (vx2_PMM + vx2_MPP)));
    c_110 = c1o2 * (((vx3_PPP + vx3_MMM) + (vx3_MMP + vx3_PPM)) - ((vx3_MPM + vx3_PMP) + (vx3_PMM + vx3_MPP)));

<<<<<<< HEAD
    //a_101 = (-vx1_PPM + vx1_PPP + vx1_MPM - vx1_MPP - vx1_PMM + vx1_PMP + vx1_MMM - vx1_MMP) / c2o1;
    //b_101 = (-vx2_PPM + vx2_PPP + vx2_MPM - vx2_MPP - vx2_PMM + vx2_PMP + vx2_MMM - vx2_MMP) / c2o1;
    //c_101 = (-vx3_PPM + vx3_PPP + vx3_MPM - vx3_MPP - vx3_PMM + vx3_PMP + vx3_MMM - vx3_MMP) / c2o1;
    a_101 = c1o2 * (((vx1_PPP + vx1_MMM) - (vx1_MMP + vx1_PPM)) + ((vx1_MPM + vx1_PMP) - (vx1_PMM + vx1_MPP)));
    b_101 = c1o2 * (((vx2_PPP + vx2_MMM) - (vx2_MMP + vx2_PPM)) + ((vx2_MPM + vx2_PMP) - (vx2_PMM + vx2_MPP)));
    c_101 = c1o2 * (((vx3_PPP + vx3_MMM) - (vx3_MMP + vx3_PPM)) + ((vx3_MPM + vx3_PMP) - (vx3_PMM + vx3_MPP)));
    
    //a_011 = (-vx1_PPM + vx1_PPP - vx1_MPM + vx1_MPP + vx1_PMM - vx1_PMP + vx1_MMM - vx1_MMP) / c2o1;
    //b_011 = (-vx2_PPM + vx2_PPP - vx2_MPM + vx2_MPP + vx2_PMM - vx2_PMP + vx2_MMM - vx2_MMP) / c2o1;
    //c_011 = (-vx3_PPM + vx3_PPP - vx3_MPM + vx3_MPP + vx3_PMM - vx3_PMP + vx3_MMM - vx3_MMP) / c2o1;
=======
    // a_101 = (-vx1_PPM + vx1_PPP + vx1_MPM - vx1_MPP - vx1_PMM + vx1_PMP + vx1_MMM - vx1_MMP) / c2o1;
    // b_101 = (-vx2_PPM + vx2_PPP + vx2_MPM - vx2_MPP - vx2_PMM + vx2_PMP + vx2_MMM - vx2_MMP) / c2o1;
    // c_101 = (-vx3_PPM + vx3_PPP + vx3_MPM - vx3_MPP - vx3_PMM + vx3_PMP + vx3_MMM - vx3_MMP) / c2o1;
    a_101 = c1o2 * (((vx1_PPP + vx1_MMM) - (vx1_MMP + vx1_PPM)) + ((vx1_MPM + vx1_PMP) - (vx1_PMM + vx1_MPP)));
    b_101 = c1o2 * (((vx2_PPP + vx2_MMM) - (vx2_MMP + vx2_PPM)) + ((vx2_MPM + vx2_PMP) - (vx2_PMM + vx2_MPP)));
    c_101 = c1o2 * (((vx3_PPP + vx3_MMM) - (vx3_MMP + vx3_PPM)) + ((vx3_MPM + vx3_PMP) - (vx3_PMM + vx3_MPP)));

    // a_011 = (-vx1_PPM + vx1_PPP - vx1_MPM + vx1_MPP + vx1_PMM - vx1_PMP + vx1_MMM - vx1_MMP) / c2o1;
    // b_011 = (-vx2_PPM + vx2_PPP - vx2_MPM + vx2_MPP + vx2_PMM - vx2_PMP + vx2_MMM - vx2_MMP) / c2o1;
    // c_011 = (-vx3_PPM + vx3_PPP - vx3_MPM + vx3_MPP + vx3_PMM - vx3_PMP + vx3_MMM - vx3_MMP) / c2o1;
>>>>>>> cc1c0813
    a_011 = c1o2 * (((vx1_PPP + vx1_MMM) - (vx1_MMP + vx1_PPM)) + ((vx1_PMM + vx1_MPP) - (vx1_MPM + vx1_PMP)));
    b_011 = c1o2 * (((vx2_PPP + vx2_MMM) - (vx2_MMP + vx2_PPM)) + ((vx2_PMM + vx2_MPP) - (vx2_MPM + vx2_PMP)));
    c_011 = c1o2 * (((vx3_PPP + vx3_MMM) - (vx3_MMP + vx3_PPM)) + ((vx3_PMM + vx3_MPP) - (vx3_MPM + vx3_PMP)));

<<<<<<< HEAD
    //a_111 = -vx1_PPM + vx1_PPP + vx1_MPM - vx1_MPP + vx1_PMM - vx1_PMP - vx1_MMM + vx1_MMP;
    //b_111 = -vx2_PPM + vx2_PPP + vx2_MPM - vx2_MPP + vx2_PMM - vx2_PMP - vx2_MMM + vx2_MMP;
    //c_111 = -vx3_PPM + vx3_PPP + vx3_MPM - vx3_MPP + vx3_PMM - vx3_PMP - vx3_MMM + vx3_MMP;
=======
    // a_111 = -vx1_PPM + vx1_PPP + vx1_MPM - vx1_MPP + vx1_PMM - vx1_PMP - vx1_MMM + vx1_MMP;
    // b_111 = -vx2_PPM + vx2_PPP + vx2_MPM - vx2_MPP + vx2_PMM - vx2_PMP - vx2_MMM + vx2_MMP;
    // c_111 = -vx3_PPM + vx3_PPP + vx3_MPM - vx3_MPP + vx3_PMM - vx3_PMP - vx3_MMM + vx3_MMP;
>>>>>>> cc1c0813
    a_111 = ((vx1_PPP - vx1_MMM) + (vx1_MMP - vx1_PPM)) + ((vx1_MPM - vx1_PMP) + (vx1_PMM - vx1_MPP));
    b_111 = ((vx2_PPP - vx2_MMM) + (vx2_MMP - vx2_PPM)) + ((vx2_MPM - vx2_PMP) + (vx2_PMM - vx2_MPP));
    c_111 = ((vx3_PPP - vx3_MMM) + (vx3_MMP - vx3_PPM)) + ((vx3_MPM - vx3_PMP) + (vx3_PMM - vx3_MPP));

    //////////////////////////////////////////////////////////////////////////////////////////////////////////////////////

    real kxyAverage    = c0o1;
    real kyzAverage    = c0o1;
    real kxzAverage    = c0o1;
    real kxxMyyAverage = c0o1;
    real kxxMzzAverage = c0o1;

    // real kxyAverage    = (kxyFromfcNEQ_MMM+
    //                       kxyFromfcNEQ_MMP+
    //                       kxyFromfcNEQ_PMP+
    //                       kxyFromfcNEQ_PMM+
    //                       kxyFromfcNEQ_MPM+
    //                       kxyFromfcNEQ_MPP+
    //                       kxyFromfcNEQ_PPP+
    //                       kxyFromfcNEQ_PPM) * c1o8 - (a_010 + b_100);
    // real kyzAverage    = (kyzFromfcNEQ_MMM+
    //                       kyzFromfcNEQ_MMP+
    //                       kyzFromfcNEQ_PMP+
    //                       kyzFromfcNEQ_PMM+
    //                       kyzFromfcNEQ_MPM+
    //                       kyzFromfcNEQ_MPP+
    //                       kyzFromfcNEQ_PPP+
    //                       kyzFromfcNEQ_PPM) * c1o8 - (b_001 + c_010);
    // real kxzAverage    = (kxzFromfcNEQ_MMM+
    //                       kxzFromfcNEQ_MMP+
    //                       kxzFromfcNEQ_PMP+
    //                       kxzFromfcNEQ_PMM+
    //                       kxzFromfcNEQ_MPM+
    //                       kxzFromfcNEQ_MPP+
    //                       kxzFromfcNEQ_PPP+
    //                       kxzFromfcNEQ_PPM) * c1o8 - (a_001 + c_100);
    // real kxxMyyAverage = (kxxMyyFromfcNEQ_MMM+
    //                       kxxMyyFromfcNEQ_MMP+
    //                       kxxMyyFromfcNEQ_PMP+
    //                       kxxMyyFromfcNEQ_PMM+
    //                       kxxMyyFromfcNEQ_MPM+
    //                       kxxMyyFromfcNEQ_MPP+
    //                       kxxMyyFromfcNEQ_PPP+
    //                       kxxMyyFromfcNEQ_PPM) * c1o8 - (a_100 - b_010);
    // real kxxMzzAverage = (kxxMzzFromfcNEQ_MMM+
    //                       kxxMzzFromfcNEQ_MMP+
    //                       kxxMzzFromfcNEQ_PMP+
    //                       kxxMzzFromfcNEQ_PMM+
    //                       kxxMzzFromfcNEQ_MPM+
    //                       kxxMzzFromfcNEQ_MPP+
    //                       kxxMzzFromfcNEQ_PPP+
    //                       kxxMzzFromfcNEQ_PPM) * c1o8 - (a_100 - c_001);

    ////////////////////////////////////////////////////////////////////////////////
    //! - Set the relative position of the offset cell {-1, 0, 1}
    //!
    real xoff    = offsetCF.xOffCF[k_thread];
    real yoff    = offsetCF.yOffCF[k_thread];
    real zoff    = offsetCF.zOffCF[k_thread];

    real xoff_sq = xoff * xoff;
    real yoff_sq = yoff * yoff;
    real zoff_sq = zoff * zoff;

    //////////////////////////////////////////////////////////////////////////////////////////////////////////////////////
    //drho
    real LaplaceRho = 
        ((xoff != c0o1) || (yoff != c0o1) || (zoff != c0o1))
<<<<<<< HEAD
        ? c0o1 : c0o1;
        //: -c3o1 * (a_100 * a_100 + b_010 * b_010 + c_001 * c_001) - c6o1 * (b_100 * a_010 + c_100 * a_001 + c_010 * b_001);
    //d_000 = ( drho_PPM + drho_PPP + drho_MPM + drho_MPP + drho_PMM + drho_PMP + drho_MMM + drho_MMP) * c1o8;
    d_000 = c1o8 * (((drho_PPP + drho_MMM) + (drho_PPM + drho_MMP)) + ((drho_PMM + drho_MPP) + (drho_PMP + drho_MPM)));

    //d_100 = ( drho_PPM + drho_PPP - drho_MPM - drho_MPP + drho_PMM + drho_PMP - drho_MMM - drho_MMP) * c1o4;
    d_100 = c1o4 * (((drho_PPP - drho_MMM) + (drho_PPM - drho_MMP)) + ((drho_PMM - drho_MPP) + (drho_PMP - drho_MPM)));

    //d_010 = ( drho_PPM + drho_PPP + drho_MPM + drho_MPP - drho_PMM - drho_PMP - drho_MMM - drho_MMP) * c1o4;
    d_010 = c1o4 * (((drho_PPP - drho_MMM) + (drho_PPM - drho_MMP)) + ((drho_MPP - drho_PMM) + (drho_MPM - drho_PMP)));

    //d_001 = (-drho_PPM + drho_PPP - drho_MPM + drho_MPP - drho_PMM + drho_PMP - drho_MMM + drho_MMP) * c1o4;
    d_001 = c1o4 * (((drho_PPP - drho_MMM) + (drho_MMP - drho_PPM)) + ((drho_MPP - drho_PMM) + (drho_PMP - drho_MPM)));

    //d_110 = ( drho_PPM + drho_PPP - drho_MPM - drho_MPP - drho_PMM - drho_PMP + drho_MMM + drho_MMP) * c1o2;
    d_110 = c1o2 * (((drho_PPP + drho_MMM) + (drho_PPM + drho_MMP)) - ((drho_PMM + drho_MPP) + (drho_PMP + drho_MPM)));

    //d_101 = (-drho_PPM + drho_PPP + drho_MPM - drho_MPP - drho_PMM + drho_PMP + drho_MMM - drho_MMP) * c1o2;
    d_101 = c1o2 * (((drho_PPP + drho_MMM) - (drho_PPM + drho_MMP)) + ((drho_PMP + drho_MPM) - (drho_PMM + drho_MPP)));

    //d_011 = (-drho_PPM + drho_PPP - drho_MPM + drho_MPP + drho_PMM - drho_PMP + drho_MMM - drho_MMP) * c1o2;
    d_011 = c1o2 * (((drho_PPP + drho_MMM) - (drho_PPM + drho_MMP)) + ((drho_PMM + drho_MPP) - (drho_PMP + drho_MPM)));

    //d_111 =  -drho_PPM + drho_PPP + drho_MPM - drho_MPP + drho_PMM - drho_PMP - drho_MMM + drho_MMP;
=======
        ? c0o1
        : -c3o1 * (a_100 * a_100 + b_010 * b_010 + c_001 * c_001) - c6o1 * (b_100 * a_010 + c_100 * a_001 + c_010 * b_001);
    // d_000 = ( drho_PPM + drho_PPP + drho_MPM + drho_MPP + drho_PMM + drho_PMP + drho_MMM + drho_MMP) * c1o8;
    d_000 = c1o8 * (((drho_PPP + drho_MMM) + (drho_PPM + drho_MMP)) + ((drho_PMM + drho_MPP) + (drho_PMP + drho_MPM)));

    // d_100 = ( drho_PPM + drho_PPP - drho_MPM - drho_MPP + drho_PMM + drho_PMP - drho_MMM - drho_MMP) * c1o4;
    d_100 = c1o4 * (((drho_PPP - drho_MMM) + (drho_PPM - drho_MMP)) + ((drho_PMM - drho_MPP) + (drho_PMP - drho_MPM)));

    // d_010 = ( drho_PPM + drho_PPP + drho_MPM + drho_MPP - drho_PMM - drho_PMP - drho_MMM - drho_MMP) * c1o4;
    d_010 = c1o4 * (((drho_PPP - drho_MMM) + (drho_PPM - drho_MMP)) + ((drho_MPP - drho_PMM) + (drho_MPM - drho_PMP)));

    // d_001 = (-drho_PPM + drho_PPP - drho_MPM + drho_MPP - drho_PMM + drho_PMP - drho_MMM + drho_MMP) * c1o4;
    d_001 = c1o4 * (((drho_PPP - drho_MMM) + (drho_MMP - drho_PPM)) + ((drho_MPP - drho_PMM) + (drho_PMP - drho_MPM)));

    // d_110 = ( drho_PPM + drho_PPP - drho_MPM - drho_MPP - drho_PMM - drho_PMP + drho_MMM + drho_MMP) * c1o2;
    d_110 = c1o2 * (((drho_PPP + drho_MMM) + (drho_PPM + drho_MMP)) - ((drho_PMM + drho_MPP) + (drho_PMP + drho_MPM)));

    // d_101 = (-drho_PPM + drho_PPP + drho_MPM - drho_MPP - drho_PMM + drho_PMP + drho_MMM - drho_MMP) * c1o2;
    d_101 = c1o2 * (((drho_PPP + drho_MMM) - (drho_PPM + drho_MMP)) + ((drho_PMP + drho_MPM) - (drho_PMM + drho_MPP)));

    // d_011 = (-drho_PPM + drho_PPP - drho_MPM + drho_MPP + drho_PMM - drho_PMP + drho_MMM - drho_MMP) * c1o2;
    d_011 = c1o2 * (((drho_PPP + drho_MMM) - (drho_PPM + drho_MMP)) + ((drho_PMM + drho_MPP) - (drho_PMP + drho_MPM)));

    // d_111 =  -drho_PPM + drho_PPP + drho_MPM - drho_MPP + drho_PMM - drho_PMP - drho_MMM + drho_MMP;
>>>>>>> cc1c0813
    d_111 = (((drho_PPP - drho_MMM) + (drho_MMP - drho_PPM)) + ((drho_PMM - drho_MPP) + (drho_MPM - drho_PMP)));

    //////////////////////////////////////////////////////////////////////////
    //! - Extrapolation for refinement in to the wall (polynomial coefficients)
    //!
    ////////////////////////////////////////////////////////////////////////////////////////////////////////////////////
    //
    // X------X
    // |      | x---x
    // |   ---+-+-> |    ----> offset-vector
    // |      | x---x 
    // X------X
    //
    ////////////////////////////////////////////////////////////////////////////////////////////////////////////////////
    a_000 = a_000 + xoff * a_100 + yoff * a_010 + zoff * a_001 + xoff_sq * a_200 + yoff_sq * a_020 + zoff_sq * a_002 +
            xoff * yoff * a_110 + xoff * zoff * a_101 + yoff * zoff * a_011;
    a_100 = a_100 + c2o1 * xoff * a_200 + yoff * a_110 + zoff * a_101;
    a_010 = a_010 + c2o1 * yoff * a_020 + xoff * a_110 + zoff * a_011;
    a_001 = a_001 + c2o1 * zoff * a_002 + xoff * a_101 + yoff * a_011;
    b_000 = b_000 + xoff * b_100 + yoff * b_010 + zoff * b_001 + xoff_sq * b_200 + yoff_sq * b_020 + zoff_sq * b_002 +
            xoff * yoff * b_110 + xoff * zoff * b_101 + yoff * zoff * b_011;
    b_100 = b_100 + c2o1 * xoff * b_200 + yoff * b_110 + zoff * b_101;
    b_010 = b_010 + c2o1 * yoff * b_020 + xoff * b_110 + zoff * b_011;
    b_001 = b_001 + c2o1 * zoff * b_002 + xoff * b_101 + yoff * b_011;
    c_000 = c_000 + xoff * c_100 + yoff * c_010 + zoff * c_001 + xoff_sq * c_200 + yoff_sq * c_020 + zoff_sq * c_002 +
            xoff * yoff * c_110 + xoff * zoff * c_101 + yoff * zoff * c_011;
    c_100 = c_100 + c2o1 * xoff * c_200 + yoff * c_110 + zoff * c_101;
    c_010 = c_010 + c2o1 * yoff * c_020 + xoff * c_110 + zoff * c_011;
    c_001 = c_001 + c2o1 * zoff * c_002 + xoff * c_101 + yoff * c_011;
    d_000 = d_000 + xoff * d_100 + yoff * d_010 + zoff * d_001 + 
            xoff * yoff * d_110 + xoff * zoff * d_101 + yoff * zoff * d_011;
    d_100 = d_100 + yoff * d_110 + zoff * d_101;
    d_010 = d_010 + xoff * d_110 + zoff * d_011;
    d_001 = d_001 + xoff * d_101 + yoff * d_011;

    ////////////////////////////////////////////////////////////////////////////////////
    //! - Set all moments to zero
    //!      
    real m_111 = c0o1;
    real m_211 = c0o1;
    real m_011 = c0o1;
    real m_121 = c0o1;
    real m_101 = c0o1;
    real m_112 = c0o1;
    real m_110 = c0o1;
    real m_221 = c0o1;
    real m_001 = c0o1;
    real m_201 = c0o1;
    real m_021 = c0o1;
    real m_212 = c0o1;
    real m_010 = c0o1;
    real m_210 = c0o1;
    real m_012 = c0o1;
    real m_122 = c0o1;
    real m_100 = c0o1;
    real m_120 = c0o1;
    real m_102 = c0o1;
    real m_222 = c0o1;
    real m_022 = c0o1;
    real m_202 = c0o1;
    real m_002 = c0o1;
    real m_220 = c0o1;
    real m_020 = c0o1;
    real m_200 = c0o1;
    real m_000 = c0o1;

    ////////////////////////////////////////////////////////////////////////////////////
    //! - Define aliases to use the same variable for the distributions (f's):
    //!
    real& f_000 = m_111;
    real& f_P00 = m_211;
    real& f_M00 = m_011;
    real& f_0P0 = m_121;
    real& f_0M0 = m_101;
    real& f_00P = m_112;
    real& f_00M = m_110;
    real& f_PP0 = m_221;
    real& f_MM0 = m_001;
    real& f_PM0 = m_201;
    real& f_MP0 = m_021;
    real& f_P0P = m_212;
    real& f_M0M = m_010;
    real& f_P0M = m_210;
    real& f_M0P = m_012;
    real& f_0PP = m_122;
    real& f_0MM = m_100;
    real& f_0PM = m_120;
    real& f_0MP = m_102;
    real& f_PPP = m_222;
    real& f_MPP = m_022;
    real& f_PMP = m_202;
    real& f_MMP = m_002;
    real& f_PPM = m_220;
    real& f_MPM = m_020;
    real& f_PMM = m_200;
    real& f_MMM = m_000;

    ////////////////////////////////////////////////////////////////////////////////////////////////////////////////////
    //
    // Position BSW = MMM: -0.25, -0.25, -0.25
    //
    ////////////////////////////////////////////////////////////////////////////////////////////////////////////////////
    real x = -c1o4;
    real y = -c1o4;
    real z = -c1o4;
    ////////////////////////////////////////////////////////////////////////////////////////////////////////////////////

    ////////////////////////////////////////////////////////////////////////////////
    //! - Set moments (zeroth to sixth order) on destination node
    //!
    interpolateDistributions(
        x, y, z,
        m_000, 
        m_100, m_010, m_001,
        m_011, m_101, m_110, m_200, m_020, m_002,
        m_111, m_210, m_012, m_201, m_021, m_120, m_102,
        m_022, m_202, m_220, m_211, m_121, m_112,
        m_122, m_212, m_221,
        m_222,
        a_000, a_100, a_010, a_001, a_200, a_020, a_002, a_110,  a_101, a_011, a_111,
        b_000, b_100, b_010, b_001, b_200, b_020, b_002, b_110,  b_101, b_011, b_111,
        c_000, c_100, c_010, c_001, c_200, c_020, c_002, c_110,  c_101, c_011, c_111,
        d_000, d_100, d_010, d_001, d_110, d_101, d_011, d_111,
        LaplaceRho, eps_new, omegaF, 
        kxxMyyAverage, kxxMzzAverage, kyzAverage, kxzAverage, kxyAverage
    );

    //////////////////////////////////////////////////////////////////////////
    // index of the base node and its neighbors
    k_base_000 = indicesFineMMM[k_thread];
    k_base_M00 = neighborXfine [k_base_000];
    k_base_0M0 = neighborYfine [k_base_000];
    k_base_00M = neighborZfine [k_base_000];
    k_base_MM0 = neighborYfine [k_base_M00];
    k_base_M0M = neighborZfine [k_base_M00];
    k_base_0MM = neighborZfine [k_base_0M0];
    k_base_MMM = neighborZfine [k_base_MM0];
    //////////////////////////////////////////////////////////////////////////
    // Set neighbor indices
    k_000 = k_base_000;
    k_M00 = k_base_M00;
    k_0M0 = k_base_0M0;
    k_00M = k_base_00M;
    k_MM0 = k_base_MM0;
    k_M0M = k_base_M0M;
    k_0MM = k_base_0MM;
    k_MMM = k_base_MMM;

    //////////////////////////////////////////////////////////////////////////
    //! - Write distributions: style of reading and writing the distributions from/to
    //! stored arrays dependent on timestep is based on the esoteric twist algorithm
    //! <a href="https://doi.org/10.3390/computation5020019"><b>[ M. Geier et al. (2017),
    //! DOI:10.3390/computation5020019 ]</b></a>
    //!
    (distFine.f[DIR_000])[k_000] = f_000;
    (distFine.f[DIR_P00])[k_000] = f_P00;
    (distFine.f[DIR_M00])[k_M00] = f_M00;
    (distFine.f[DIR_0P0])[k_000] = f_0P0;
    (distFine.f[DIR_0M0])[k_0M0] = f_0M0;
    (distFine.f[DIR_00P])[k_000] = f_00P;
    (distFine.f[DIR_00M])[k_00M] = f_00M;
    (distFine.f[DIR_PP0])[k_000] = f_PP0;
    (distFine.f[DIR_MM0])[k_MM0] = f_MM0;
    (distFine.f[DIR_PM0])[k_0M0] = f_PM0;
    (distFine.f[DIR_MP0])[k_M00] = f_MP0;
    (distFine.f[DIR_P0P])[k_000] = f_P0P;
    (distFine.f[DIR_M0M])[k_M0M] = f_M0M;
    (distFine.f[DIR_P0M])[k_00M] = f_P0M;
    (distFine.f[DIR_M0P])[k_M00] = f_M0P;
    (distFine.f[DIR_0PP])[k_000] = f_0PP;
    (distFine.f[DIR_0MM])[k_0MM] = f_0MM;
    (distFine.f[DIR_0PM])[k_00M] = f_0PM;
    (distFine.f[DIR_0MP])[k_0M0] = f_0MP;
    (distFine.f[DIR_PPP])[k_000] = f_PPP;
    (distFine.f[DIR_MPP])[k_M00] = f_MPP;
    (distFine.f[DIR_PMP])[k_0M0] = f_PMP;
    (distFine.f[DIR_MMP])[k_MM0] = f_MMP;
    (distFine.f[DIR_PPM])[k_00M] = f_PPM;
    (distFine.f[DIR_MPM])[k_M0M] = f_MPM;
    (distFine.f[DIR_PMM])[k_0MM] = f_PMM;
    (distFine.f[DIR_MMM])[k_MMM] = f_MMM;
    //////////////////////////////////////////////////////////////////////////

    ////////////////////////////////////////////////////////////////////////////////////////////////////////////////////
    //
    // Position TSW = MMP: -0.25, -0.25, 0.25
    //
    ////////////////////////////////////////////////////////////////////////////////////////////////////////////////////
    x = -c1o4;
    y = -c1o4;
    z =  c1o4;

    ////////////////////////////////////////////////////////////////////////////////
    // Set moments (zeroth to sixth orders) on destination node
    interpolateDistributions(
        x, y, z,
        m_000, 
        m_100, m_010, m_001,
        m_011, m_101, m_110, m_200, m_020, m_002,
        m_111, m_210, m_012, m_201, m_021, m_120, m_102,
        m_022, m_202, m_220, m_211, m_121, m_112,
        m_122, m_212, m_221,
        m_222,
        a_000, a_100, a_010, a_001, a_200, a_020, a_002, a_110,  a_101, a_011, a_111,
        b_000, b_100, b_010, b_001, b_200, b_020, b_002, b_110,  b_101, b_011, b_111,
        c_000, c_100, c_010, c_001, c_200, c_020, c_002, c_110,  c_101, c_011, c_111,
        d_000, d_100, d_010, d_001, d_110, d_101, d_011, d_111,
        LaplaceRho, eps_new, omegaF, 
        kxxMyyAverage, kxxMzzAverage, kyzAverage, kxzAverage, kxyAverage
    );

    ////////////////////////////////////////////////////////////////////////////////////
    // Set neighbor indices
    k_000 = k_00M;
    k_M00 = k_M0M;
    k_0M0 = k_0MM;
    k_00M = neighborZfine[k_00M];
    k_MM0 = k_MMM;
    k_M0M = neighborZfine[k_M0M];
    k_0MM = neighborZfine[k_0MM];
    k_MMM = neighborZfine[k_MMM];

    //////////////////////////////////////////////////////////////////////////
    // Write distributions
    (distFine.f[DIR_000])[k_000] = f_000;
    (distFine.f[DIR_P00])[k_000] = f_P00;
    (distFine.f[DIR_M00])[k_M00] = f_M00;
    (distFine.f[DIR_0P0])[k_000] = f_0P0;
    (distFine.f[DIR_0M0])[k_0M0] = f_0M0;
    (distFine.f[DIR_00P])[k_000] = f_00P;
    (distFine.f[DIR_00M])[k_00M] = f_00M;
    (distFine.f[DIR_PP0])[k_000] = f_PP0;
    (distFine.f[DIR_MM0])[k_MM0] = f_MM0;
    (distFine.f[DIR_PM0])[k_0M0] = f_PM0;
    (distFine.f[DIR_MP0])[k_M00] = f_MP0;
    (distFine.f[DIR_P0P])[k_000] = f_P0P;
    (distFine.f[DIR_M0M])[k_M0M] = f_M0M;
    (distFine.f[DIR_P0M])[k_00M] = f_P0M;
    (distFine.f[DIR_M0P])[k_M00] = f_M0P;
    (distFine.f[DIR_0PP])[k_000] = f_0PP;
    (distFine.f[DIR_0MM])[k_0MM] = f_0MM;
    (distFine.f[DIR_0PM])[k_00M] = f_0PM;
    (distFine.f[DIR_0MP])[k_0M0] = f_0MP;
    (distFine.f[DIR_PPP])[k_000] = f_PPP;
    (distFine.f[DIR_MPP])[k_M00] = f_MPP;
    (distFine.f[DIR_PMP])[k_0M0] = f_PMP;
    (distFine.f[DIR_MMP])[k_MM0] = f_MMP;
    (distFine.f[DIR_PPM])[k_00M] = f_PPM;
    (distFine.f[DIR_MPM])[k_M0M] = f_MPM;
    (distFine.f[DIR_PMM])[k_0MM] = f_PMM;
    (distFine.f[DIR_MMM])[k_MMM] = f_MMM;

    ////////////////////////////////////////////////////////////////////////////////////////////////////////////////////
    //
    // Position TSE = PMP: 0.25, -0.25, 0.25
    //
    ////////////////////////////////////////////////////////////////////////////////////////////////////////////////////
    x =  c1o4;
    y = -c1o4;
    z =  c1o4;
    ////////////////////////////////////////////////////////////////////////////////////////////////////////////////////

    ////////////////////////////////////////////////////////////////////////////////
    // Set moments (zeroth to sixth orders) on destination node
    interpolateDistributions(
        x, y, z,
        m_000, 
        m_100, m_010, m_001,
        m_011, m_101, m_110, m_200, m_020, m_002,
        m_111, m_210, m_012, m_201, m_021, m_120, m_102,
        m_022, m_202, m_220, m_211, m_121, m_112,
        m_122, m_212, m_221,
        m_222,
        a_000, a_100, a_010, a_001, a_200, a_020, a_002, a_110,  a_101, a_011, a_111,
        b_000, b_100, b_010, b_001, b_200, b_020, b_002, b_110,  b_101, b_011, b_111,
        c_000, c_100, c_010, c_001, c_200, c_020, c_002, c_110,  c_101, c_011, c_111,
        d_000, d_100, d_010, d_001, d_110, d_101, d_011, d_111,
        LaplaceRho, eps_new, omegaF, 
        kxxMyyAverage, kxxMzzAverage, kyzAverage, kxzAverage, kxyAverage
    );

    ////////////////////////////////////////////////////////////////////////////////////
    // Set neighbor indices
    k_000 = k_M00;
    k_M00 = neighborXfine[k_M00];
    k_0M0 = k_MM0;
    k_00M = k_M0M;
    k_MM0 = neighborXfine[k_MM0];
    k_M0M = neighborXfine[k_M0M];
    k_0MM = k_MMM;
    k_MMM = neighborXfine[k_MMM];

    //////////////////////////////////////////////////////////////////////////
    // Write distributions
    (distFine.f[DIR_000])[k_000] = f_000;
    (distFine.f[DIR_P00])[k_000] = f_P00;
    (distFine.f[DIR_M00])[k_M00] = f_M00;
    (distFine.f[DIR_0P0])[k_000] = f_0P0;
    (distFine.f[DIR_0M0])[k_0M0] = f_0M0;
    (distFine.f[DIR_00P])[k_000] = f_00P;
    (distFine.f[DIR_00M])[k_00M] = f_00M;
    (distFine.f[DIR_PP0])[k_000] = f_PP0;
    (distFine.f[DIR_MM0])[k_MM0] = f_MM0;
    (distFine.f[DIR_PM0])[k_0M0] = f_PM0;
    (distFine.f[DIR_MP0])[k_M00] = f_MP0;
    (distFine.f[DIR_P0P])[k_000] = f_P0P;
    (distFine.f[DIR_M0M])[k_M0M] = f_M0M;
    (distFine.f[DIR_P0M])[k_00M] = f_P0M;
    (distFine.f[DIR_M0P])[k_M00] = f_M0P;
    (distFine.f[DIR_0PP])[k_000] = f_0PP;
    (distFine.f[DIR_0MM])[k_0MM] = f_0MM;
    (distFine.f[DIR_0PM])[k_00M] = f_0PM;
    (distFine.f[DIR_0MP])[k_0M0] = f_0MP;
    (distFine.f[DIR_PPP])[k_000] = f_PPP;
    (distFine.f[DIR_MPP])[k_M00] = f_MPP;
    (distFine.f[DIR_PMP])[k_0M0] = f_PMP;
    (distFine.f[DIR_MMP])[k_MM0] = f_MMP;
    (distFine.f[DIR_PPM])[k_00M] = f_PPM;
    (distFine.f[DIR_MPM])[k_M0M] = f_MPM;
    (distFine.f[DIR_PMM])[k_0MM] = f_PMM;
    (distFine.f[DIR_MMM])[k_MMM] = f_MMM;

    ////////////////////////////////////////////////////////////////////////////////////////////////////////////////////
    //
    // Position BSE = PMM: 0.25, -0.25, -0.25
    //
    ////////////////////////////////////////////////////////////////////////////////////////////////////////////////////
    x =  c1o4;
    y = -c1o4;
    z = -c1o4;

    ////////////////////////////////////////////////////////////////////////////////
    // Set moments (zeroth to sixth orders) on destination node
    interpolateDistributions(
        x, y, z,
        m_000, 
        m_100, m_010, m_001,
        m_011, m_101, m_110, m_200, m_020, m_002,
        m_111, m_210, m_012, m_201, m_021, m_120, m_102,
        m_022, m_202, m_220, m_211, m_121, m_112,
        m_122, m_212, m_221,
        m_222,
        a_000, a_100, a_010, a_001, a_200, a_020, a_002, a_110,  a_101, a_011, a_111,
        b_000, b_100, b_010, b_001, b_200, b_020, b_002, b_110,  b_101, b_011, b_111,
        c_000, c_100, c_010, c_001, c_200, c_020, c_002, c_110,  c_101, c_011, c_111,
        d_000, d_100, d_010, d_001, d_110, d_101, d_011, d_111,
        LaplaceRho, eps_new, omegaF, 
        kxxMyyAverage, kxxMzzAverage, kyzAverage, kxzAverage, kxyAverage
    );

    ////////////////////////////////////////////////////////////////////////////////////
    // Set neighbor indices
    k_00M = k_000;
    k_M0M = k_M00;
    k_0MM = k_0M0;
    k_MMM = k_MM0;
    k_000 = k_base_M00;
    k_M00 = neighborXfine[k_base_M00];
    k_0M0 = k_base_MM0;
    k_MM0 = neighborXfine[k_base_MM0];

    //////////////////////////////////////////////////////////////////////////
    // Write distributions
    (distFine.f[DIR_000])[k_000] = f_000;
    (distFine.f[DIR_P00])[k_000] = f_P00;
    (distFine.f[DIR_M00])[k_M00] = f_M00;
    (distFine.f[DIR_0P0])[k_000] = f_0P0;
    (distFine.f[DIR_0M0])[k_0M0] = f_0M0;
    (distFine.f[DIR_00P])[k_000] = f_00P;
    (distFine.f[DIR_00M])[k_00M] = f_00M;
    (distFine.f[DIR_PP0])[k_000] = f_PP0;
    (distFine.f[DIR_MM0])[k_MM0] = f_MM0;
    (distFine.f[DIR_PM0])[k_0M0] = f_PM0;
    (distFine.f[DIR_MP0])[k_M00] = f_MP0;
    (distFine.f[DIR_P0P])[k_000] = f_P0P;
    (distFine.f[DIR_M0M])[k_M0M] = f_M0M;
    (distFine.f[DIR_P0M])[k_00M] = f_P0M;
    (distFine.f[DIR_M0P])[k_M00] = f_M0P;
    (distFine.f[DIR_0PP])[k_000] = f_0PP;
    (distFine.f[DIR_0MM])[k_0MM] = f_0MM;
    (distFine.f[DIR_0PM])[k_00M] = f_0PM;
    (distFine.f[DIR_0MP])[k_0M0] = f_0MP;
    (distFine.f[DIR_PPP])[k_000] = f_PPP;
    (distFine.f[DIR_MPP])[k_M00] = f_MPP;
    (distFine.f[DIR_PMP])[k_0M0] = f_PMP;
    (distFine.f[DIR_MMP])[k_MM0] = f_MMP;
    (distFine.f[DIR_PPM])[k_00M] = f_PPM;
    (distFine.f[DIR_MPM])[k_M0M] = f_MPM;
    (distFine.f[DIR_PMM])[k_0MM] = f_PMM;
    (distFine.f[DIR_MMM])[k_MMM] = f_MMM;

    ////////////////////////////////////////////////////////////////////////////////////////////////////////////////////
    //
    // Position BNW = MPM: -0.25, 0.25, -0.25
    //
    ////////////////////////////////////////////////////////////////////////////////////////////////////////////////////
    x = -c1o4;
    y =  c1o4;
    z = -c1o4;
    
    ////////////////////////////////////////////////////////////////////////////////
    // Set moments (zeroth to sixth orders) on destination node
    interpolateDistributions(
        x, y, z,
        m_000, 
        m_100, m_010, m_001,
        m_011, m_101, m_110, m_200, m_020, m_002,
        m_111, m_210, m_012, m_201, m_021, m_120, m_102,
        m_022, m_202, m_220, m_211, m_121, m_112,
        m_122, m_212, m_221,
        m_222,
        a_000, a_100, a_010, a_001, a_200, a_020, a_002, a_110,  a_101, a_011, a_111,
        b_000, b_100, b_010, b_001, b_200, b_020, b_002, b_110,  b_101, b_011, b_111,
        c_000, c_100, c_010, c_001, c_200, c_020, c_002, c_110,  c_101, c_011, c_111,
        d_000, d_100, d_010, d_001, d_110, d_101, d_011, d_111,
        LaplaceRho, eps_new, omegaF, 
        kxxMyyAverage, kxxMzzAverage, kyzAverage, kxzAverage, kxyAverage
    );

    //////////////////////////////////////////////////////////////////////////
    // index of the base node and its neighbors
    k_base_000 = k_base_0M0;
    k_base_M00 = k_base_MM0;
    k_base_0M0 = neighborYfine[k_base_0M0];
    k_base_00M = k_base_0MM;
    k_base_MM0 = neighborYfine[k_base_MM0];
    k_base_M0M = k_base_MMM;
    k_base_0MM = neighborYfine[k_base_0MM];
    k_base_MMM = neighborYfine[k_base_MMM];

    //////////////////////////////////////////////////////////////////////////
    // Set neighbor indices
    k_000 = k_base_000;
    k_M00 = k_base_M00;
    k_0M0 = k_base_0M0;
    k_00M = k_base_00M;
    k_MM0 = k_base_MM0;
    k_M0M = k_base_M0M;
    k_0MM = k_base_0MM;
    k_MMM = k_base_MMM;

    //////////////////////////////////////////////////////////////////////////
    // Write distributions
    (distFine.f[DIR_000])[k_000] = f_000;
    (distFine.f[DIR_P00])[k_000] = f_P00;
    (distFine.f[DIR_M00])[k_M00] = f_M00;
    (distFine.f[DIR_0P0])[k_000] = f_0P0;
    (distFine.f[DIR_0M0])[k_0M0] = f_0M0;
    (distFine.f[DIR_00P])[k_000] = f_00P;
    (distFine.f[DIR_00M])[k_00M] = f_00M;
    (distFine.f[DIR_PP0])[k_000] = f_PP0;
    (distFine.f[DIR_MM0])[k_MM0] = f_MM0;
    (distFine.f[DIR_PM0])[k_0M0] = f_PM0;
    (distFine.f[DIR_MP0])[k_M00] = f_MP0;
    (distFine.f[DIR_P0P])[k_000] = f_P0P;
    (distFine.f[DIR_M0M])[k_M0M] = f_M0M;
    (distFine.f[DIR_P0M])[k_00M] = f_P0M;
    (distFine.f[DIR_M0P])[k_M00] = f_M0P;
    (distFine.f[DIR_0PP])[k_000] = f_0PP;
    (distFine.f[DIR_0MM])[k_0MM] = f_0MM;
    (distFine.f[DIR_0PM])[k_00M] = f_0PM;
    (distFine.f[DIR_0MP])[k_0M0] = f_0MP;
    (distFine.f[DIR_PPP])[k_000] = f_PPP;
    (distFine.f[DIR_MPP])[k_M00] = f_MPP;
    (distFine.f[DIR_PMP])[k_0M0] = f_PMP;
    (distFine.f[DIR_MMP])[k_MM0] = f_MMP;
    (distFine.f[DIR_PPM])[k_00M] = f_PPM;
    (distFine.f[DIR_MPM])[k_M0M] = f_MPM;
    (distFine.f[DIR_PMM])[k_0MM] = f_PMM;
    (distFine.f[DIR_MMM])[k_MMM] = f_MMM;

    ////////////////////////////////////////////////////////////////////////////////////////////////////////////////////
    //
    // Position TNW = MPP: -0.25, 0.25, 0.25
    //
    ////////////////////////////////////////////////////////////////////////////////////////////////////////////////////
    x = -c1o4;
    y =  c1o4;
    z =  c1o4;

    ////////////////////////////////////////////////////////////////////////////////
    // Set moments (zeroth to sixth orders) on destination node
    interpolateDistributions(
        x, y, z,
        m_000, 
        m_100, m_010, m_001,
        m_011, m_101, m_110, m_200, m_020, m_002,
        m_111, m_210, m_012, m_201, m_021, m_120, m_102,
        m_022, m_202, m_220, m_211, m_121, m_112,
        m_122, m_212, m_221,
        m_222,
        a_000, a_100, a_010, a_001, a_200, a_020, a_002, a_110,  a_101, a_011, a_111,
        b_000, b_100, b_010, b_001, b_200, b_020, b_002, b_110,  b_101, b_011, b_111,
        c_000, c_100, c_010, c_001, c_200, c_020, c_002, c_110,  c_101, c_011, c_111,
        d_000, d_100, d_010, d_001, d_110, d_101, d_011, d_111,
        LaplaceRho, eps_new, omegaF, 
        kxxMyyAverage, kxxMzzAverage, kyzAverage, kxzAverage, kxyAverage
    );

    ////////////////////////////////////////////////////////////////////////////////////
    // Set neighbor indices
    k_000 = k_00M;
    k_M00 = k_M0M;
    k_0M0 = k_0MM;
    k_00M = neighborZfine[k_00M];
    k_MM0 = k_MMM;
    k_M0M = neighborZfine[k_M0M];
    k_0MM = neighborZfine[k_0MM];
    k_MMM = neighborZfine[k_MMM];

    //////////////////////////////////////////////////////////////////////////
    // Write distributions
    (distFine.f[DIR_000])[k_000] = f_000;
    (distFine.f[DIR_P00])[k_000] = f_P00;
    (distFine.f[DIR_M00])[k_M00] = f_M00;
    (distFine.f[DIR_0P0])[k_000] = f_0P0;
    (distFine.f[DIR_0M0])[k_0M0] = f_0M0;
    (distFine.f[DIR_00P])[k_000] = f_00P;
    (distFine.f[DIR_00M])[k_00M] = f_00M;
    (distFine.f[DIR_PP0])[k_000] = f_PP0;
    (distFine.f[DIR_MM0])[k_MM0] = f_MM0;
    (distFine.f[DIR_PM0])[k_0M0] = f_PM0;
    (distFine.f[DIR_MP0])[k_M00] = f_MP0;
    (distFine.f[DIR_P0P])[k_000] = f_P0P;
    (distFine.f[DIR_M0M])[k_M0M] = f_M0M;
    (distFine.f[DIR_P0M])[k_00M] = f_P0M;
    (distFine.f[DIR_M0P])[k_M00] = f_M0P;
    (distFine.f[DIR_0PP])[k_000] = f_0PP;
    (distFine.f[DIR_0MM])[k_0MM] = f_0MM;
    (distFine.f[DIR_0PM])[k_00M] = f_0PM;
    (distFine.f[DIR_0MP])[k_0M0] = f_0MP;
    (distFine.f[DIR_PPP])[k_000] = f_PPP;
    (distFine.f[DIR_MPP])[k_M00] = f_MPP;
    (distFine.f[DIR_PMP])[k_0M0] = f_PMP;
    (distFine.f[DIR_MMP])[k_MM0] = f_MMP;
    (distFine.f[DIR_PPM])[k_00M] = f_PPM;
    (distFine.f[DIR_MPM])[k_M0M] = f_MPM;
    (distFine.f[DIR_PMM])[k_0MM] = f_PMM;
    (distFine.f[DIR_MMM])[k_MMM] = f_MMM;

    ////////////////////////////////////////////////////////////////////////////////////////////////////////////////////
    //
    // Position TNE = PPP: 0.25, 0.25, 0.25
    //
    ////////////////////////////////////////////////////////////////////////////////////////////////////////////////////
    x = c1o4;
    y = c1o4;
    z = c1o4;

    ////////////////////////////////////////////////////////////////////////////////
    // Set moments (zeroth to sixth orders) on destination node
    interpolateDistributions(
        x, y, z,
        m_000, 
        m_100, m_010, m_001,
        m_011, m_101, m_110, m_200, m_020, m_002,
        m_111, m_210, m_012, m_201, m_021, m_120, m_102,
        m_022, m_202, m_220, m_211, m_121, m_112,
        m_122, m_212, m_221,
        m_222,
        a_000, a_100, a_010, a_001, a_200, a_020, a_002, a_110,  a_101, a_011, a_111,
        b_000, b_100, b_010, b_001, b_200, b_020, b_002, b_110,  b_101, b_011, b_111,
        c_000, c_100, c_010, c_001, c_200, c_020, c_002, c_110,  c_101, c_011, c_111,
        d_000, d_100, d_010, d_001, d_110, d_101, d_011, d_111,
        LaplaceRho, eps_new, omegaF, 
        kxxMyyAverage, kxxMzzAverage, kyzAverage, kxzAverage, kxyAverage
    );

    ////////////////////////////////////////////////////////////////////////////////////
    // Set neighbor indices
    k_000 = k_M00;
    k_M00 = neighborXfine[k_M00];
    k_0M0 = k_MM0;
    k_00M = k_M0M;
    k_MM0 = neighborXfine[k_MM0];
    k_M0M = neighborXfine[k_M0M];
    k_0MM = k_MMM;
    k_MMM = neighborXfine[k_MMM];

    //////////////////////////////////////////////////////////////////////////
    // Write distributions
    (distFine.f[DIR_000])[k_000] = f_000;
    (distFine.f[DIR_P00])[k_000] = f_P00;
    (distFine.f[DIR_M00])[k_M00] = f_M00;
    (distFine.f[DIR_0P0])[k_000] = f_0P0;
    (distFine.f[DIR_0M0])[k_0M0] = f_0M0;
    (distFine.f[DIR_00P])[k_000] = f_00P;
    (distFine.f[DIR_00M])[k_00M] = f_00M;
    (distFine.f[DIR_PP0])[k_000] = f_PP0;
    (distFine.f[DIR_MM0])[k_MM0] = f_MM0;
    (distFine.f[DIR_PM0])[k_0M0] = f_PM0;
    (distFine.f[DIR_MP0])[k_M00] = f_MP0;
    (distFine.f[DIR_P0P])[k_000] = f_P0P;
    (distFine.f[DIR_M0M])[k_M0M] = f_M0M;
    (distFine.f[DIR_P0M])[k_00M] = f_P0M;
    (distFine.f[DIR_M0P])[k_M00] = f_M0P;
    (distFine.f[DIR_0PP])[k_000] = f_0PP;
    (distFine.f[DIR_0MM])[k_0MM] = f_0MM;
    (distFine.f[DIR_0PM])[k_00M] = f_0PM;
    (distFine.f[DIR_0MP])[k_0M0] = f_0MP;
    (distFine.f[DIR_PPP])[k_000] = f_PPP;
    (distFine.f[DIR_MPP])[k_M00] = f_MPP;
    (distFine.f[DIR_PMP])[k_0M0] = f_PMP;
    (distFine.f[DIR_MMP])[k_MM0] = f_MMP;
    (distFine.f[DIR_PPM])[k_00M] = f_PPM;
    (distFine.f[DIR_MPM])[k_M0M] = f_MPM;
    (distFine.f[DIR_PMM])[k_0MM] = f_PMM;
    (distFine.f[DIR_MMM])[k_MMM] = f_MMM;

    ////////////////////////////////////////////////////////////////////////////////////////////////////////////////////
    //
    //Position BNE = PPM: 0.25, 0.25, -0.25
    //
    ////////////////////////////////////////////////////////////////////////////////////////////////////////////////////
    x =  c1o4;
    y =  c1o4;
    z = -c1o4;

    ////////////////////////////////////////////////////////////////////////////////
    // Set moments (zeroth to sixth orders) on destination node
    interpolateDistributions(
        x, y, z,
        m_000, 
        m_100, m_010, m_001,
        m_011, m_101, m_110, m_200, m_020, m_002,
        m_111, m_210, m_012, m_201, m_021, m_120, m_102,
        m_022, m_202, m_220, m_211, m_121, m_112,
        m_122, m_212, m_221,
        m_222,
        a_000, a_100, a_010, a_001, a_200, a_020, a_002, a_110,  a_101, a_011, a_111,
        b_000, b_100, b_010, b_001, b_200, b_020, b_002, b_110,  b_101, b_011, b_111,
        c_000, c_100, c_010, c_001, c_200, c_020, c_002, c_110,  c_101, c_011, c_111,
        d_000, d_100, d_010, d_001, d_110, d_101, d_011, d_111,
        LaplaceRho, eps_new, omegaF, 
        kxxMyyAverage, kxxMzzAverage, kyzAverage, kxzAverage, kxyAverage
    );

    ////////////////////////////////////////////////////////////////////////////////////
    // Set neighbor indices
    k_00M = k_000;
    k_M0M = k_M00;
    k_0MM = k_0M0;
    k_MMM = k_MM0;
    k_000 = k_base_M00;
    k_M00 = neighborXfine[k_base_M00];
    k_0M0 = k_base_MM0;
    k_MM0 = neighborXfine[k_base_MM0];

    //////////////////////////////////////////////////////////////////////////
    // Write distributions
    (distFine.f[DIR_000])[k_000] = f_000;
    (distFine.f[DIR_P00])[k_000] = f_P00;
    (distFine.f[DIR_M00])[k_M00] = f_M00;
    (distFine.f[DIR_0P0])[k_000] = f_0P0;
    (distFine.f[DIR_0M0])[k_0M0] = f_0M0;
    (distFine.f[DIR_00P])[k_000] = f_00P;
    (distFine.f[DIR_00M])[k_00M] = f_00M;
    (distFine.f[DIR_PP0])[k_000] = f_PP0;
    (distFine.f[DIR_MM0])[k_MM0] = f_MM0;
    (distFine.f[DIR_PM0])[k_0M0] = f_PM0;
    (distFine.f[DIR_MP0])[k_M00] = f_MP0;
    (distFine.f[DIR_P0P])[k_000] = f_P0P;
    (distFine.f[DIR_M0M])[k_M0M] = f_M0M;
    (distFine.f[DIR_P0M])[k_00M] = f_P0M;
    (distFine.f[DIR_M0P])[k_M00] = f_M0P;
    (distFine.f[DIR_0PP])[k_000] = f_0PP;
    (distFine.f[DIR_0MM])[k_0MM] = f_0MM;
    (distFine.f[DIR_0PM])[k_00M] = f_0PM;
    (distFine.f[DIR_0MP])[k_0M0] = f_0MP;
    (distFine.f[DIR_PPP])[k_000] = f_PPP;
    (distFine.f[DIR_MPP])[k_M00] = f_MPP;
    (distFine.f[DIR_PMP])[k_0M0] = f_PMP;
    (distFine.f[DIR_MMP])[k_MM0] = f_MMP;
    (distFine.f[DIR_PPM])[k_00M] = f_PPM;
    (distFine.f[DIR_MPM])[k_M0M] = f_MPM;
    (distFine.f[DIR_PMM])[k_0MM] = f_PMM;
    (distFine.f[DIR_MMM])[k_MMM] = f_MMM;
}<|MERGE_RESOLUTION|>--- conflicted
+++ resolved
@@ -452,228 +452,6 @@
     real c_000, c_100, c_010, c_001, c_200, c_020, c_002, c_110, c_101, c_011, c_111;
     real d_000, d_100, d_010, d_001, d_110, d_101, d_011, d_111;
 
-<<<<<<< HEAD
-    //a_000 = (-kxxMyyFromfcNEQ_PPM - kxxMyyFromfcNEQ_PPP + kxxMyyFromfcNEQ_MPM + kxxMyyFromfcNEQ_MPP -
-    //        kxxMyyFromfcNEQ_PMM - kxxMyyFromfcNEQ_PMP + kxxMyyFromfcNEQ_MMM + kxxMyyFromfcNEQ_MMP -
-    //        kxxMzzFromfcNEQ_PPM - kxxMzzFromfcNEQ_PPP + kxxMzzFromfcNEQ_MPM + kxxMzzFromfcNEQ_MPP -
-    //        kxxMzzFromfcNEQ_PMM - kxxMzzFromfcNEQ_PMP + kxxMzzFromfcNEQ_MMM + kxxMzzFromfcNEQ_MMP -
-    //        c2o1 * kxyFromfcNEQ_PPM - c2o1 * kxyFromfcNEQ_PPP - c2o1 * kxyFromfcNEQ_MPM - c2o1 * kxyFromfcNEQ_MPP +
-    //        c2o1 * kxyFromfcNEQ_PMM + c2o1 * kxyFromfcNEQ_PMP + c2o1 * kxyFromfcNEQ_MMM + c2o1 * kxyFromfcNEQ_MMP +
-    //        c2o1 * kxzFromfcNEQ_PPM - c2o1 * kxzFromfcNEQ_PPP + c2o1 * kxzFromfcNEQ_MPM - c2o1 * kxzFromfcNEQ_MPP +
-    //        c2o1 * kxzFromfcNEQ_PMM - c2o1 * kxzFromfcNEQ_PMP + c2o1 * kxzFromfcNEQ_MMM - c2o1 * kxzFromfcNEQ_MMP +
-    //        c8o1 * vx1_PPM + c8o1 * vx1_PPP + c8o1 * vx1_MPM + c8o1 * vx1_MPP + c8o1 * vx1_PMM + c8o1 * vx1_PMP +
-    //        c8o1 * vx1_MMM + c8o1 * vx1_MMP + c2o1 * vx2_PPM + c2o1 * vx2_PPP - c2o1 * vx2_MPM - c2o1 * vx2_MPP -
-    //        c2o1 * vx2_PMM - c2o1 * vx2_PMP + c2o1 * vx2_MMM + c2o1 * vx2_MMP - c2o1 * vx3_PPM + c2o1 * vx3_PPP +
-    //        c2o1 * vx3_MPM - c2o1 * vx3_MPP - c2o1 * vx3_PMM + c2o1 * vx3_PMP + c2o1 * vx3_MMM - c2o1 * vx3_MMP) /
-    //        c64o1;
-    a_000 = c1o64 * (
-            c2o1 * (
-            ((kxyFromfcNEQ_MMM - kxyFromfcNEQ_PPP) + (kxyFromfcNEQ_MMP - kxyFromfcNEQ_PPM)) + ((kxyFromfcNEQ_PMM - kxyFromfcNEQ_MPP) + (kxyFromfcNEQ_PMP - kxyFromfcNEQ_MPM)) + 
-            ((kxzFromfcNEQ_MMM - kxzFromfcNEQ_PPP) + (kxzFromfcNEQ_PPM - kxzFromfcNEQ_MMP)) + ((kxzFromfcNEQ_PMM - kxzFromfcNEQ_MPP) + (kxzFromfcNEQ_MPM - kxzFromfcNEQ_PMP)) + 
-            ((vx2_PPP + vx2_MMM) + (vx2_PPM + vx2_MMP)) - ((vx2_MPP + vx2_PMM) + (vx2_MPM + vx2_PMP)) + 
-            ((vx3_PPP + vx3_MMM) - (vx3_PPM + vx3_MMP)) + ((vx3_PMP + vx3_MPM) - (vx3_MPP + vx3_PMM))) + 
-            c8o1 * (((vx1_PPP + vx1_MMM) + (vx1_PPM + vx1_MMP)) + ((vx1_MPP + vx1_PMM) + (vx1_PMP + vx1_MPM))) +
-            ((kxxMyyFromfcNEQ_MMM - kxxMyyFromfcNEQ_PPP) + (kxxMyyFromfcNEQ_MMP - kxxMyyFromfcNEQ_PPM)) + 
-            ((kxxMyyFromfcNEQ_MPP - kxxMyyFromfcNEQ_PMM) + (kxxMyyFromfcNEQ_MPM - kxxMyyFromfcNEQ_PMP)) +
-            ((kxxMzzFromfcNEQ_MMM - kxxMzzFromfcNEQ_PPP) + (kxxMzzFromfcNEQ_MMP - kxxMzzFromfcNEQ_PPM)) + 
-            ((kxxMzzFromfcNEQ_MPP - kxxMzzFromfcNEQ_PMM) + (kxxMzzFromfcNEQ_MPM - kxxMzzFromfcNEQ_PMP)));
-
-    //b_000 = (c2o1 * kxxMyyFromfcNEQ_PPM + c2o1 * kxxMyyFromfcNEQ_PPP + c2o1 * kxxMyyFromfcNEQ_MPM +
-    //        c2o1 * kxxMyyFromfcNEQ_MPP - c2o1 * kxxMyyFromfcNEQ_PMM - c2o1 * kxxMyyFromfcNEQ_PMP -
-    //        c2o1 * kxxMyyFromfcNEQ_MMM - c2o1 * kxxMyyFromfcNEQ_MMP - kxxMzzFromfcNEQ_PPM - kxxMzzFromfcNEQ_PPP -
-    //        kxxMzzFromfcNEQ_MPM - kxxMzzFromfcNEQ_MPP + kxxMzzFromfcNEQ_PMM + kxxMzzFromfcNEQ_PMP +
-    //        kxxMzzFromfcNEQ_MMM + kxxMzzFromfcNEQ_MMP - c2o1 * kxyFromfcNEQ_PPM - c2o1 * kxyFromfcNEQ_PPP +
-    //        c2o1 * kxyFromfcNEQ_MPM + c2o1 * kxyFromfcNEQ_MPP - c2o1 * kxyFromfcNEQ_PMM - c2o1 * kxyFromfcNEQ_PMP +
-    //        c2o1 * kxyFromfcNEQ_MMM + c2o1 * kxyFromfcNEQ_MMP + c2o1 * kyzFromfcNEQ_PPM - c2o1 * kyzFromfcNEQ_PPP +
-    //        c2o1 * kyzFromfcNEQ_MPM - c2o1 * kyzFromfcNEQ_MPP + c2o1 * kyzFromfcNEQ_PMM - c2o1 * kyzFromfcNEQ_PMP +
-    //        c2o1 * kyzFromfcNEQ_MMM - c2o1 * kyzFromfcNEQ_MMP + c2o1 * vx1_PPM + c2o1 * vx1_PPP - c2o1 * vx1_MPM -
-    //        c2o1 * vx1_MPP - c2o1 * vx1_PMM - c2o1 * vx1_PMP + c2o1 * vx1_MMM + c2o1 * vx1_MMP + c8o1 * vx2_PPM +
-    //        c8o1 * vx2_PPP + c8o1 * vx2_MPM + c8o1 * vx2_MPP + c8o1 * vx2_PMM + c8o1 * vx2_PMP + c8o1 * vx2_MMM +
-    //        c8o1 * vx2_MMP - c2o1 * vx3_PPM + c2o1 * vx3_PPP - c2o1 * vx3_MPM + c2o1 * vx3_MPP + c2o1 * vx3_PMM -
-    //        c2o1 * vx3_PMP + c2o1 * vx3_MMM - c2o1 * vx3_MMP) /
-    //        c64o1;
-    b_000 = c1o64 * (
-            c2o1 * (
-            ((kxxMyyFromfcNEQ_PPP - kxxMyyFromfcNEQ_MMM) + (kxxMyyFromfcNEQ_PPM - kxxMyyFromfcNEQ_MMP)) + 
-            ((kxxMyyFromfcNEQ_MPP - kxxMyyFromfcNEQ_PMM) + (kxxMyyFromfcNEQ_MPM - kxxMyyFromfcNEQ_PMP)) + 
-            ((kxyFromfcNEQ_MMM - kxyFromfcNEQ_PPP) + (kxyFromfcNEQ_MMP - kxyFromfcNEQ_PPM)) + 
-            ((kxyFromfcNEQ_MPP - kxyFromfcNEQ_PMM) + (kxyFromfcNEQ_MPM - kxyFromfcNEQ_PMP)) + 
-            ((kyzFromfcNEQ_MMM - kyzFromfcNEQ_PPP) + (kyzFromfcNEQ_PPM - kyzFromfcNEQ_MMP)) + 
-            ((kyzFromfcNEQ_PMM - kyzFromfcNEQ_MPP) + (kyzFromfcNEQ_MPM - kyzFromfcNEQ_PMP)) + 
-            ((vx1_PPP + vx1_MMM) + (vx1_PPM + vx1_MMP)) - ((vx1_MPM + vx1_MPP) + (vx1_PMM + vx1_PMP)) + 
-            ((vx3_PPP + vx3_MMM) - (vx3_PPM + vx3_MMP)) + ((vx3_MPP + vx3_PMM) - (vx3_MPM + vx3_PMP))) + 
-            c8o1 * (((vx2_PPP + vx2_MMM) + (vx2_PPM + vx2_MMP)) + ((vx2_MPP + vx2_PMM) + (vx2_MPM + vx2_PMP))) + 
-            ((kxxMzzFromfcNEQ_MMM - kxxMzzFromfcNEQ_PPP) + (kxxMzzFromfcNEQ_MMP - kxxMzzFromfcNEQ_PPM)) +
-            ((kxxMzzFromfcNEQ_PMM - kxxMzzFromfcNEQ_MPP) + (kxxMzzFromfcNEQ_PMP - kxxMzzFromfcNEQ_MPM)));
-
-    //c_000 = (kxxMyyFromfcNEQ_PPM - kxxMyyFromfcNEQ_PPP + kxxMyyFromfcNEQ_MPM - kxxMyyFromfcNEQ_MPP +
-    //        kxxMyyFromfcNEQ_PMM - kxxMyyFromfcNEQ_PMP + kxxMyyFromfcNEQ_MMM - kxxMyyFromfcNEQ_MMP -
-    //        c2o1 * kxxMzzFromfcNEQ_PPM + c2o1 * kxxMzzFromfcNEQ_PPP - c2o1 * kxxMzzFromfcNEQ_MPM +
-    //        c2o1 * kxxMzzFromfcNEQ_MPP - c2o1 * kxxMzzFromfcNEQ_PMM + c2o1 * kxxMzzFromfcNEQ_PMP -
-    //        c2o1 * kxxMzzFromfcNEQ_MMM + c2o1 * kxxMzzFromfcNEQ_MMP - c2o1 * kxzFromfcNEQ_PPM -
-    //        c2o1 * kxzFromfcNEQ_PPP + c2o1 * kxzFromfcNEQ_MPM + c2o1 * kxzFromfcNEQ_MPP - c2o1 * kxzFromfcNEQ_PMM -
-    //        c2o1 * kxzFromfcNEQ_PMP + c2o1 * kxzFromfcNEQ_MMM + c2o1 * kxzFromfcNEQ_MMP - c2o1 * kyzFromfcNEQ_PPM -
-    //        c2o1 * kyzFromfcNEQ_PPP - c2o1 * kyzFromfcNEQ_MPM - c2o1 * kyzFromfcNEQ_MPP + c2o1 * kyzFromfcNEQ_PMM +
-    //        c2o1 * kyzFromfcNEQ_PMP + c2o1 * kyzFromfcNEQ_MMM + c2o1 * kyzFromfcNEQ_MMP - c2o1 * vx1_PPM +
-    //        c2o1 * vx1_PPP + c2o1 * vx1_MPM - c2o1 * vx1_MPP - c2o1 * vx1_PMM + c2o1 * vx1_PMP + c2o1 * vx1_MMM -
-    //        c2o1 * vx1_MMP - c2o1 * vx2_PPM + c2o1 * vx2_PPP - c2o1 * vx2_MPM + c2o1 * vx2_MPP + c2o1 * vx2_PMM -
-    //        c2o1 * vx2_PMP + c2o1 * vx2_MMM - c2o1 * vx2_MMP + c8o1 * vx3_PPM + c8o1 * vx3_PPP + c8o1 * vx3_MPM +
-    //        c8o1 * vx3_MPP + c8o1 * vx3_PMM + c8o1 * vx3_PMP + c8o1 * vx3_MMM + c8o1 * vx3_MMP) /
-    //        c64o1;
-    c_000 = c1o64 * ( 
-            c2o1 * (
-            ((kxxMzzFromfcNEQ_PPP - kxxMzzFromfcNEQ_MMM) + (kxxMzzFromfcNEQ_MMP - kxxMzzFromfcNEQ_PPM)) + 
-            ((kxxMzzFromfcNEQ_MPP - kxxMzzFromfcNEQ_PMM) + (kxxMzzFromfcNEQ_PMP - kxxMzzFromfcNEQ_MPM)) + 
-            ((kxzFromfcNEQ_MMM - kxzFromfcNEQ_PPP) + (kxzFromfcNEQ_MMP - kxzFromfcNEQ_PPM)) + 
-            ((kxzFromfcNEQ_MPP - kxzFromfcNEQ_PMM) + (kxzFromfcNEQ_MPM - kxzFromfcNEQ_PMP)) + 
-            ((kyzFromfcNEQ_MMM - kyzFromfcNEQ_PPP) + (kyzFromfcNEQ_MMP - kyzFromfcNEQ_PPM)) + 
-            ((kyzFromfcNEQ_PMM - kyzFromfcNEQ_MPP) + (kyzFromfcNEQ_PMP - kyzFromfcNEQ_MPM)) + 
-            ((vx1_PPP + vx1_MMM) - (vx1_MMP + vx1_PPM)) + ((vx1_MPM + vx1_PMP) - (vx1_MPP + vx1_PMM)) + 
-            ((vx2_PPP + vx2_MMM) - (vx2_MMP + vx2_PPM)) + ((vx2_MPP + vx2_PMM) - (vx2_MPM + vx2_PMP))) + 
-            c8o1 * (((vx3_PPP + vx3_MMM) + (vx3_PPM + vx3_MMP)) + ((vx3_PMM + vx3_MPP) + (vx3_PMP + vx3_MPM))) +
-            ((kxxMyyFromfcNEQ_MMM - kxxMyyFromfcNEQ_PPP) + (kxxMyyFromfcNEQ_PPM - kxxMyyFromfcNEQ_MMP)) + 
-            ((kxxMyyFromfcNEQ_PMM - kxxMyyFromfcNEQ_MPP) + (kxxMyyFromfcNEQ_MPM - kxxMyyFromfcNEQ_PMP)));
-
-    //a_100  = (vx1_PPM + vx1_PPP - vx1_MPM - vx1_MPP + vx1_PMM + vx1_PMP - vx1_MMM - vx1_MMP) / c4o1;
-    a_100 = c1o4 * (((vx1_PPP - vx1_MMM) + (vx1_PPM - vx1_MMP)) + ((vx1_PMM - vx1_MPP) + (vx1_PMP - vx1_MPM)));
-
-    //b_100  = (vx2_PPM + vx2_PPP - vx2_MPM - vx2_MPP + vx2_PMM + vx2_PMP - vx2_MMM - vx2_MMP) / c4o1;
-    b_100 = c1o4 * (((vx2_PPP - vx2_MMM) + (vx2_PPM - vx2_MMP)) + ((vx2_PMM - vx2_MPP) + (vx2_PMP - vx2_MPM)));
-
-    //c_100  = (vx3_PPM + vx3_PPP - vx3_MPM - vx3_MPP + vx3_PMM + vx3_PMP - vx3_MMM - vx3_MMP) / c4o1;
-    c_100 = c1o4 * (((vx3_PPP - vx3_MMM) + (vx3_PPM - vx3_MMP)) + ((vx3_PMM - vx3_MPP) + (vx3_PMP - vx3_MPM)));
-
-    //a_200 = (kxxMyyFromfcNEQ_PPM + kxxMyyFromfcNEQ_PPP - kxxMyyFromfcNEQ_MPM - kxxMyyFromfcNEQ_MPP +
-    //        kxxMyyFromfcNEQ_PMM + kxxMyyFromfcNEQ_PMP - kxxMyyFromfcNEQ_MMM - kxxMyyFromfcNEQ_MMP +
-    //        kxxMzzFromfcNEQ_PPM + kxxMzzFromfcNEQ_PPP - kxxMzzFromfcNEQ_MPM - kxxMzzFromfcNEQ_MPP +
-    //        kxxMzzFromfcNEQ_PMM + kxxMzzFromfcNEQ_PMP - kxxMzzFromfcNEQ_MMM - kxxMzzFromfcNEQ_MMP + c2o1 * vx2_PPM +
-    //        c2o1 * vx2_PPP - c2o1 * vx2_MPM - c2o1 * vx2_MPP - c2o1 * vx2_PMM - c2o1 * vx2_PMP + c2o1 * vx2_MMM +
-    //        c2o1 * vx2_MMP - c2o1 * vx3_PPM + c2o1 * vx3_PPP + c2o1 * vx3_MPM - c2o1 * vx3_MPP - c2o1 * vx3_PMM +
-    //        c2o1 * vx3_PMP + c2o1 * vx3_MMM - c2o1 * vx3_MMP) /
-    //        c16o1;
-    a_200 = c1o16 * ( 
-            c2o1 * (
-            ((vx2_PPP + vx2_MMM) + (vx2_PPM - vx2_MPP)) + ((vx2_MMP - vx2_PMM) - (vx2_MPM + vx2_PMP)) + 
-            ((vx3_PPP + vx3_MMM) - (vx3_PPM + vx3_MPP)) + ((vx3_MPM + vx3_PMP) - (vx3_MMP + vx3_PMM))) + 
-            ((kxxMyyFromfcNEQ_PPP - kxxMyyFromfcNEQ_MMM) + (kxxMyyFromfcNEQ_PPM - kxxMyyFromfcNEQ_MMP)) + 
-            ((kxxMyyFromfcNEQ_PMM - kxxMyyFromfcNEQ_MPP) + (kxxMyyFromfcNEQ_PMP - kxxMyyFromfcNEQ_MPM)) + 
-            ((kxxMzzFromfcNEQ_PPP - kxxMzzFromfcNEQ_MMM) + (kxxMzzFromfcNEQ_PPM - kxxMzzFromfcNEQ_MMP)) + 
-            ((kxxMzzFromfcNEQ_PMM - kxxMzzFromfcNEQ_MPP) + (kxxMzzFromfcNEQ_PMP - kxxMzzFromfcNEQ_MPM)));
-
-    //b_200 = (kxyFromfcNEQ_PPM + kxyFromfcNEQ_PPP - kxyFromfcNEQ_MPM - kxyFromfcNEQ_MPP + kxyFromfcNEQ_PMM +
-    //        kxyFromfcNEQ_PMP - kxyFromfcNEQ_MMM - kxyFromfcNEQ_MMP - c2o1 * vx1_PPM - c2o1 * vx1_PPP +
-    //        c2o1 * vx1_MPM + c2o1 * vx1_MPP + c2o1 * vx1_PMM + c2o1 * vx1_PMP - c2o1 * vx1_MMM - c2o1 * vx1_MMP) /
-    //        c8o1;
-    b_200 = c1o8 * (
-            c2o1 * (
-            -((vx1_PPP + vx1_MMM) + (vx1_PPM + vx1_MMP)) + ((vx1_MPP + vx1_PMM) + (vx1_MPM + vx1_PMP))) +
-            ((kxyFromfcNEQ_PPP - kxyFromfcNEQ_MMM) + (kxyFromfcNEQ_PPM - kxyFromfcNEQ_MMP)) + 
-            ((kxyFromfcNEQ_PMM - kxyFromfcNEQ_MPP) + (kxyFromfcNEQ_PMP - kxyFromfcNEQ_MPM)));
-
-    //c_200 = (kxzFromfcNEQ_PPM + kxzFromfcNEQ_PPP - kxzFromfcNEQ_MPM - kxzFromfcNEQ_MPP + kxzFromfcNEQ_PMM +
-    //         kxzFromfcNEQ_PMP - kxzFromfcNEQ_MMM - kxzFromfcNEQ_MMP + c2o1 * vx1_PPM - c2o1 * vx1_PPP - c2o1 * vx1_MPM +
-    //         c2o1 * vx1_MPP + c2o1 * vx1_PMM - c2o1 * vx1_PMP - c2o1 * vx1_MMM + c2o1 * vx1_MMP) /
-    //        c8o1;
-    c_200 = c1o8 * (
-            c2o1 * (
-            ((vx1_PPM + vx1_MMP) - (vx1_PPP + vx1_MMM)) + ((vx1_MPP + vx1_PMM) - (vx1_MPM + vx1_PMP))) +
-            ((kxzFromfcNEQ_PPP - kxzFromfcNEQ_MMM) + (kxzFromfcNEQ_PPM - kxzFromfcNEQ_MMP)) + 
-            ((kxzFromfcNEQ_PMM - kxzFromfcNEQ_MPP) + (kxzFromfcNEQ_PMP - kxzFromfcNEQ_MPM)));
-
-    //a_010 = (vx1_PPM + vx1_PPP + vx1_MPM + vx1_MPP - vx1_PMM - vx1_PMP - vx1_MMM - vx1_MMP) / c4o1;
-    a_010 = c1o4 * (((vx1_PPP - vx1_MMM) + (vx1_PPM - vx1_MMP)) + ((vx1_MPP - vx1_PMM) + (vx1_MPM - vx1_PMP)));
-
-    //b_010 = (vx2_PPM + vx2_PPP + vx2_MPM + vx2_MPP - vx2_PMM - vx2_PMP - vx2_MMM - vx2_MMP) / c4o1;
-    b_010 = c1o4 * (((vx2_PPP - vx2_MMM) + (vx2_PPM - vx2_MMP)) + ((vx2_MPP - vx2_PMM) + (vx2_MPM - vx2_PMP)));
-
-    //c_010 = (vx3_PPM + vx3_PPP + vx3_MPM + vx3_MPP - vx3_PMM - vx3_PMP - vx3_MMM - vx3_MMP) / c4o1;
-    c_010 = c1o4 * (((vx3_PPP - vx3_MMM) + (vx3_PPM - vx3_MMP)) + ((vx3_MPP - vx3_PMM) + (vx3_MPM - vx3_PMP)));
-
-    //a_020 = (kxyFromfcNEQ_PPM + kxyFromfcNEQ_PPP + kxyFromfcNEQ_MPM + kxyFromfcNEQ_MPP - kxyFromfcNEQ_PMM -
-    //        kxyFromfcNEQ_PMP - kxyFromfcNEQ_MMM - kxyFromfcNEQ_MMP - c2o1 * vx2_PPM - c2o1 * vx2_PPP +
-    //        c2o1 * vx2_MPM + c2o1 * vx2_MPP + c2o1 * vx2_PMM + c2o1 * vx2_PMP - c2o1 * vx2_MMM - c2o1 * vx2_MMP) /
-    //        c8o1;
-    a_020 = c1o8 * (
-            c2o1 * (-((vx2_PPP + vx2_MMM) + (vx2_MMP + vx2_PPM)) + ((vx2_MPP + vx2_PMM) + (vx2_MPM + vx2_PMP))) +
-            ((kxyFromfcNEQ_PPP - kxyFromfcNEQ_MMM) + (kxyFromfcNEQ_PPM - kxyFromfcNEQ_MMP)) + 
-            ((kxyFromfcNEQ_MPP - kxyFromfcNEQ_PMM) + (kxyFromfcNEQ_MPM - kxyFromfcNEQ_PMP)));
-
-    //b_020 = (-c2o1 * kxxMyyFromfcNEQ_PPM - c2o1 * kxxMyyFromfcNEQ_PPP - c2o1 * kxxMyyFromfcNEQ_MPM -
-    //        c2o1 * kxxMyyFromfcNEQ_MPP + c2o1 * kxxMyyFromfcNEQ_PMM + c2o1 * kxxMyyFromfcNEQ_PMP +
-    //        c2o1 * kxxMyyFromfcNEQ_MMM + c2o1 * kxxMyyFromfcNEQ_MMP + kxxMzzFromfcNEQ_PPM + kxxMzzFromfcNEQ_PPP +
-    //        kxxMzzFromfcNEQ_MPM + kxxMzzFromfcNEQ_MPP - kxxMzzFromfcNEQ_PMM - kxxMzzFromfcNEQ_PMP -
-    //        kxxMzzFromfcNEQ_MMM - kxxMzzFromfcNEQ_MMP + c2o1 * vx1_PPM + c2o1 * vx1_PPP - c2o1 * vx1_MPM -
-    //        c2o1 * vx1_MPP - c2o1 * vx1_PMM - c2o1 * vx1_PMP + c2o1 * vx1_MMM + c2o1 * vx1_MMP - c2o1 * vx3_PPM +
-    //        c2o1 * vx3_PPP - c2o1 * vx3_MPM + c2o1 * vx3_MPP + c2o1 * vx3_PMM - c2o1 * vx3_PMP + c2o1 * vx3_MMM -
-    //        c2o1 * vx3_MMP) /
-    //        c16o1;
-    b_020 = c1o16 * (
-            c2o1 * (
-            ((kxxMyyFromfcNEQ_MMM - kxxMyyFromfcNEQ_PPP) + (kxxMyyFromfcNEQ_MMP - kxxMyyFromfcNEQ_PPM)) +
-            ((kxxMyyFromfcNEQ_PMM - kxxMyyFromfcNEQ_MPP) + (kxxMyyFromfcNEQ_PMP - kxxMyyFromfcNEQ_MPM)) +
-            ((vx1_PPP + vx1_MMM) + (vx1_PPM + vx1_MMP)) - ((vx1_MPP + vx1_PMM) + (vx1_PMP + vx1_MPM)) + 
-            ((vx3_PPP + vx3_MMM) - (vx3_PPM + vx3_MMP)) + ((vx3_MPP + vx3_PMM) - (vx3_MPM + vx3_PMP))) +
-            ((kxxMzzFromfcNEQ_PPP - kxxMzzFromfcNEQ_MMM) + (kxxMzzFromfcNEQ_PPM - kxxMzzFromfcNEQ_MMP)) + 
-            ((kxxMzzFromfcNEQ_MPP - kxxMzzFromfcNEQ_PMM) + (kxxMzzFromfcNEQ_MPM - kxxMzzFromfcNEQ_PMP)));
-
-    //c_020 = (kyzFromfcNEQ_PPM + kyzFromfcNEQ_PPP + kyzFromfcNEQ_MPM + kyzFromfcNEQ_MPP - kyzFromfcNEQ_PMM -
-    //         kyzFromfcNEQ_PMP - kyzFromfcNEQ_MMM - kyzFromfcNEQ_MMP + c2o1 * vx2_PPM - c2o1 * vx2_PPP + c2o1 * vx2_MPM -
-    //         c2o1 * vx2_MPP - c2o1 * vx2_PMM + c2o1 * vx2_PMP - c2o1 * vx2_MMM + c2o1 * vx2_MMP) /
-    //        c8o1;
-    c_020 = c1o8 * (
-            c2o1 * (((vx2_MMP + vx2_PPM) - (vx2_PPP + vx2_MMM)) + ((vx2_PMP + vx2_MPM) - (vx2_MPP + vx2_PMM))) +
-            ((kyzFromfcNEQ_PPP - kyzFromfcNEQ_MMM) + (kyzFromfcNEQ_PPM - kyzFromfcNEQ_MMP)) +
-            ((kyzFromfcNEQ_MPP - kyzFromfcNEQ_PMM) + (kyzFromfcNEQ_MPM - kyzFromfcNEQ_PMP)));
-
-    //a_001  = (-vx1_PPM + vx1_PPP - vx1_MPM + vx1_MPP - vx1_PMM + vx1_PMP - vx1_MMM + vx1_MMP) / c4o1;
-    a_001 = c1o4 * (((vx1_PPP - vx1_MMM) + (vx1_MMP - vx1_PPM)) + ((vx1_MPP - vx1_PMM) + (vx1_PMP - vx1_MPM)));
-
-    //b_001  = (-vx2_PPM + vx2_PPP - vx2_MPM + vx2_MPP - vx2_PMM + vx2_PMP - vx2_MMM + vx2_MMP) / c4o1;
-    b_001 = c1o4 * (((vx2_PPP - vx2_MMM) + (vx2_MMP - vx2_PPM)) + ((vx2_MPP - vx2_PMM) + (vx2_PMP - vx2_MPM)));
-
-    //c_001  = (-vx3_PPM + vx3_PPP - vx3_MPM + vx3_MPP - vx3_PMM + vx3_PMP - vx3_MMM + vx3_MMP) / c4o1;
-    c_001 = c1o4 * (((vx3_PPP - vx3_MMM) + (vx3_MMP - vx3_PPM)) + ((vx3_MPP - vx3_PMM) + (vx3_PMP - vx3_MPM)));
-
-    //a_002 = (-kxzFromfcNEQ_PPM + kxzFromfcNEQ_PPP - kxzFromfcNEQ_MPM + kxzFromfcNEQ_MPP - kxzFromfcNEQ_PMM +
-    //        kxzFromfcNEQ_PMP - kxzFromfcNEQ_MMM + kxzFromfcNEQ_MMP + c2o1 * vx3_PPM - c2o1 * vx3_PPP -
-    //        c2o1 * vx3_MPM + c2o1 * vx3_MPP + c2o1 * vx3_PMM - c2o1 * vx3_PMP - c2o1 * vx3_MMM + c2o1 * vx3_MMP) /
-    //        c8o1;
-    a_002 = c1o8 * (
-            c2o1 * (((vx3_PPM + vx3_MMP) - (vx3_PPP + vx3_MMM)) + ((vx3_MPP + vx3_PMM) - (vx3_PMP + vx3_MPM))) +
-                    ((kxzFromfcNEQ_PPP - kxzFromfcNEQ_MMM) + (kxzFromfcNEQ_MMP - kxzFromfcNEQ_PPM)) +
-                    ((kxzFromfcNEQ_PMP - kxzFromfcNEQ_MPM) + (kxzFromfcNEQ_MPP - kxzFromfcNEQ_PMM)));
-
-    //b_002 = (-kyzFromfcNEQ_PPM + kyzFromfcNEQ_PPP - kyzFromfcNEQ_MPM + kyzFromfcNEQ_MPP - kyzFromfcNEQ_PMM +
-    //         kyzFromfcNEQ_PMP - kyzFromfcNEQ_MMM + kyzFromfcNEQ_MMP + c2o1 * vx3_PPM - c2o1 * vx3_PPP + c2o1 * vx3_MPM -
-    //         c2o1 * vx3_MPP - c2o1 * vx3_PMM + c2o1 * vx3_PMP - c2o1 * vx3_MMM + c2o1 * vx3_MMP) /
-    //        c8o1;
-    b_002 = c1o8 * (
-            c2o1 * (((vx3_PPM + vx3_MMP) - (vx3_PPP + vx3_MMM)) + ((vx3_MPM + vx3_PMP) - (vx3_PMM + vx3_MPP))) + 
-                    ((kyzFromfcNEQ_PPP - kyzFromfcNEQ_MMM) + (kyzFromfcNEQ_MMP - kyzFromfcNEQ_PPM)) + 
-                    ((kyzFromfcNEQ_PMP - kyzFromfcNEQ_MPM) + (kyzFromfcNEQ_MPP - kyzFromfcNEQ_PMM)));
-
-    //c_002 = (-kxxMyyFromfcNEQ_PPM + kxxMyyFromfcNEQ_PPP - kxxMyyFromfcNEQ_MPM + kxxMyyFromfcNEQ_MPP -
-    //        kxxMyyFromfcNEQ_PMM + kxxMyyFromfcNEQ_PMP - kxxMyyFromfcNEQ_MMM + kxxMyyFromfcNEQ_MMP +
-    //        c2o1 * kxxMzzFromfcNEQ_PPM - c2o1 * kxxMzzFromfcNEQ_PPP + c2o1 * kxxMzzFromfcNEQ_MPM -
-    //        c2o1 * kxxMzzFromfcNEQ_MPP + c2o1 * kxxMzzFromfcNEQ_PMM - c2o1 * kxxMzzFromfcNEQ_PMP +
-    //        c2o1 * kxxMzzFromfcNEQ_MMM - c2o1 * kxxMzzFromfcNEQ_MMP - c2o1 * vx1_PPM + c2o1 * vx1_PPP +
-    //        c2o1 * vx1_MPM - c2o1 * vx1_MPP - c2o1 * vx1_PMM + c2o1 * vx1_PMP + c2o1 * vx1_MMM - c2o1 * vx1_MMP -
-    //        c2o1 * vx2_PPM + c2o1 * vx2_PPP - c2o1 * vx2_MPM + c2o1 * vx2_MPP + c2o1 * vx2_PMM - c2o1 * vx2_PMP +
-    //        c2o1 * vx2_MMM - c2o1 * vx2_MMP) /
-    //        c16o1;
-    c_002 = c1o16 * (
-            c2o1 * (
-            ((kxxMzzFromfcNEQ_MMM - kxxMzzFromfcNEQ_PPP) + (kxxMzzFromfcNEQ_PPM - kxxMzzFromfcNEQ_MMP)) + 
-            ((kxxMzzFromfcNEQ_MPM - kxxMzzFromfcNEQ_PMP) + (kxxMzzFromfcNEQ_PMM - kxxMzzFromfcNEQ_MPP)) + 
-            ((vx1_PPP + vx1_MMM) - (vx1_MMP + vx1_PPM)) + ((vx1_MPM + vx1_PMP) - (vx1_PMM + vx1_MPP)) + 
-            ((vx2_PPP + vx2_MMM) - (vx2_MMP + vx2_PPM)) + ((vx2_PMM + vx2_MPP) - (vx2_MPM + vx2_PMP))) + 
-            ((kxxMyyFromfcNEQ_PPP - kxxMyyFromfcNEQ_MMM) + (kxxMyyFromfcNEQ_MMP - kxxMyyFromfcNEQ_PPM)) +
-            ((kxxMyyFromfcNEQ_PMP - kxxMyyFromfcNEQ_MPM) + (kxxMyyFromfcNEQ_MPP - kxxMyyFromfcNEQ_PMM)));
-
-    //a_110 = (vx1_PPM + vx1_PPP - vx1_MPM - vx1_MPP - vx1_PMM - vx1_PMP + vx1_MMM + vx1_MMP) / c2o1;
-    //b_110 = (vx2_PPM + vx2_PPP - vx2_MPM - vx2_MPP - vx2_PMM - vx2_PMP + vx2_MMM + vx2_MMP) / c2o1;
-    //c_110 = (vx3_PPM + vx3_PPP - vx3_MPM - vx3_MPP - vx3_PMM - vx3_PMP + vx3_MMM + vx3_MMP) / c2o1;
-=======
     // a_000 = (-kxxMyyFromfcNEQ_PPM - kxxMyyFromfcNEQ_PPP + kxxMyyFromfcNEQ_MPM + kxxMyyFromfcNEQ_MPP -
     //         kxxMyyFromfcNEQ_PMM - kxxMyyFromfcNEQ_PMP + kxxMyyFromfcNEQ_MMM + kxxMyyFromfcNEQ_MMP -
     //         kxxMzzFromfcNEQ_PPM - kxxMzzFromfcNEQ_PPP + kxxMzzFromfcNEQ_MPM + kxxMzzFromfcNEQ_MPP -
@@ -884,23 +662,10 @@
     // a_110 = (vx1_PPM + vx1_PPP - vx1_MPM - vx1_MPP - vx1_PMM - vx1_PMP + vx1_MMM + vx1_MMP) / c2o1;
     // b_110 = (vx2_PPM + vx2_PPP - vx2_MPM - vx2_MPP - vx2_PMM - vx2_PMP + vx2_MMM + vx2_MMP) / c2o1;
     // c_110 = (vx3_PPM + vx3_PPP - vx3_MPM - vx3_MPP - vx3_PMM - vx3_PMP + vx3_MMM + vx3_MMP) / c2o1;
->>>>>>> cc1c0813
     a_110 = c1o2 * (((vx1_PPP + vx1_MMM) + (vx1_MMP + vx1_PPM)) - ((vx1_MPM + vx1_PMP) + (vx1_PMM + vx1_MPP)));
     b_110 = c1o2 * (((vx2_PPP + vx2_MMM) + (vx2_MMP + vx2_PPM)) - ((vx2_MPM + vx2_PMP) + (vx2_PMM + vx2_MPP)));
     c_110 = c1o2 * (((vx3_PPP + vx3_MMM) + (vx3_MMP + vx3_PPM)) - ((vx3_MPM + vx3_PMP) + (vx3_PMM + vx3_MPP)));
 
-<<<<<<< HEAD
-    //a_101 = (-vx1_PPM + vx1_PPP + vx1_MPM - vx1_MPP - vx1_PMM + vx1_PMP + vx1_MMM - vx1_MMP) / c2o1;
-    //b_101 = (-vx2_PPM + vx2_PPP + vx2_MPM - vx2_MPP - vx2_PMM + vx2_PMP + vx2_MMM - vx2_MMP) / c2o1;
-    //c_101 = (-vx3_PPM + vx3_PPP + vx3_MPM - vx3_MPP - vx3_PMM + vx3_PMP + vx3_MMM - vx3_MMP) / c2o1;
-    a_101 = c1o2 * (((vx1_PPP + vx1_MMM) - (vx1_MMP + vx1_PPM)) + ((vx1_MPM + vx1_PMP) - (vx1_PMM + vx1_MPP)));
-    b_101 = c1o2 * (((vx2_PPP + vx2_MMM) - (vx2_MMP + vx2_PPM)) + ((vx2_MPM + vx2_PMP) - (vx2_PMM + vx2_MPP)));
-    c_101 = c1o2 * (((vx3_PPP + vx3_MMM) - (vx3_MMP + vx3_PPM)) + ((vx3_MPM + vx3_PMP) - (vx3_PMM + vx3_MPP)));
-    
-    //a_011 = (-vx1_PPM + vx1_PPP - vx1_MPM + vx1_MPP + vx1_PMM - vx1_PMP + vx1_MMM - vx1_MMP) / c2o1;
-    //b_011 = (-vx2_PPM + vx2_PPP - vx2_MPM + vx2_MPP + vx2_PMM - vx2_PMP + vx2_MMM - vx2_MMP) / c2o1;
-    //c_011 = (-vx3_PPM + vx3_PPP - vx3_MPM + vx3_MPP + vx3_PMM - vx3_PMP + vx3_MMM - vx3_MMP) / c2o1;
-=======
     // a_101 = (-vx1_PPM + vx1_PPP + vx1_MPM - vx1_MPP - vx1_PMM + vx1_PMP + vx1_MMM - vx1_MMP) / c2o1;
     // b_101 = (-vx2_PPM + vx2_PPP + vx2_MPM - vx2_MPP - vx2_PMM + vx2_PMP + vx2_MMM - vx2_MMP) / c2o1;
     // c_101 = (-vx3_PPM + vx3_PPP + vx3_MPM - vx3_MPP - vx3_PMM + vx3_PMP + vx3_MMM - vx3_MMP) / c2o1;
@@ -911,20 +676,13 @@
     // a_011 = (-vx1_PPM + vx1_PPP - vx1_MPM + vx1_MPP + vx1_PMM - vx1_PMP + vx1_MMM - vx1_MMP) / c2o1;
     // b_011 = (-vx2_PPM + vx2_PPP - vx2_MPM + vx2_MPP + vx2_PMM - vx2_PMP + vx2_MMM - vx2_MMP) / c2o1;
     // c_011 = (-vx3_PPM + vx3_PPP - vx3_MPM + vx3_MPP + vx3_PMM - vx3_PMP + vx3_MMM - vx3_MMP) / c2o1;
->>>>>>> cc1c0813
     a_011 = c1o2 * (((vx1_PPP + vx1_MMM) - (vx1_MMP + vx1_PPM)) + ((vx1_PMM + vx1_MPP) - (vx1_MPM + vx1_PMP)));
     b_011 = c1o2 * (((vx2_PPP + vx2_MMM) - (vx2_MMP + vx2_PPM)) + ((vx2_PMM + vx2_MPP) - (vx2_MPM + vx2_PMP)));
     c_011 = c1o2 * (((vx3_PPP + vx3_MMM) - (vx3_MMP + vx3_PPM)) + ((vx3_PMM + vx3_MPP) - (vx3_MPM + vx3_PMP)));
 
-<<<<<<< HEAD
-    //a_111 = -vx1_PPM + vx1_PPP + vx1_MPM - vx1_MPP + vx1_PMM - vx1_PMP - vx1_MMM + vx1_MMP;
-    //b_111 = -vx2_PPM + vx2_PPP + vx2_MPM - vx2_MPP + vx2_PMM - vx2_PMP - vx2_MMM + vx2_MMP;
-    //c_111 = -vx3_PPM + vx3_PPP + vx3_MPM - vx3_MPP + vx3_PMM - vx3_PMP - vx3_MMM + vx3_MMP;
-=======
     // a_111 = -vx1_PPM + vx1_PPP + vx1_MPM - vx1_MPP + vx1_PMM - vx1_PMP - vx1_MMM + vx1_MMP;
     // b_111 = -vx2_PPM + vx2_PPP + vx2_MPM - vx2_MPP + vx2_PMM - vx2_PMP - vx2_MMM + vx2_MMP;
     // c_111 = -vx3_PPM + vx3_PPP + vx3_MPM - vx3_MPP + vx3_PMM - vx3_PMP - vx3_MMM + vx3_MMP;
->>>>>>> cc1c0813
     a_111 = ((vx1_PPP - vx1_MMM) + (vx1_MMP - vx1_PPM)) + ((vx1_MPM - vx1_PMP) + (vx1_PMM - vx1_MPP));
     b_111 = ((vx2_PPP - vx2_MMM) + (vx2_MMP - vx2_PPM)) + ((vx2_MPM - vx2_PMP) + (vx2_PMM - vx2_MPP));
     c_111 = ((vx3_PPP - vx3_MMM) + (vx3_MMP - vx3_PPM)) + ((vx3_MPM - vx3_PMP) + (vx3_PMM - vx3_MPP));
@@ -993,32 +751,6 @@
     //drho
     real LaplaceRho = 
         ((xoff != c0o1) || (yoff != c0o1) || (zoff != c0o1))
-<<<<<<< HEAD
-        ? c0o1 : c0o1;
-        //: -c3o1 * (a_100 * a_100 + b_010 * b_010 + c_001 * c_001) - c6o1 * (b_100 * a_010 + c_100 * a_001 + c_010 * b_001);
-    //d_000 = ( drho_PPM + drho_PPP + drho_MPM + drho_MPP + drho_PMM + drho_PMP + drho_MMM + drho_MMP) * c1o8;
-    d_000 = c1o8 * (((drho_PPP + drho_MMM) + (drho_PPM + drho_MMP)) + ((drho_PMM + drho_MPP) + (drho_PMP + drho_MPM)));
-
-    //d_100 = ( drho_PPM + drho_PPP - drho_MPM - drho_MPP + drho_PMM + drho_PMP - drho_MMM - drho_MMP) * c1o4;
-    d_100 = c1o4 * (((drho_PPP - drho_MMM) + (drho_PPM - drho_MMP)) + ((drho_PMM - drho_MPP) + (drho_PMP - drho_MPM)));
-
-    //d_010 = ( drho_PPM + drho_PPP + drho_MPM + drho_MPP - drho_PMM - drho_PMP - drho_MMM - drho_MMP) * c1o4;
-    d_010 = c1o4 * (((drho_PPP - drho_MMM) + (drho_PPM - drho_MMP)) + ((drho_MPP - drho_PMM) + (drho_MPM - drho_PMP)));
-
-    //d_001 = (-drho_PPM + drho_PPP - drho_MPM + drho_MPP - drho_PMM + drho_PMP - drho_MMM + drho_MMP) * c1o4;
-    d_001 = c1o4 * (((drho_PPP - drho_MMM) + (drho_MMP - drho_PPM)) + ((drho_MPP - drho_PMM) + (drho_PMP - drho_MPM)));
-
-    //d_110 = ( drho_PPM + drho_PPP - drho_MPM - drho_MPP - drho_PMM - drho_PMP + drho_MMM + drho_MMP) * c1o2;
-    d_110 = c1o2 * (((drho_PPP + drho_MMM) + (drho_PPM + drho_MMP)) - ((drho_PMM + drho_MPP) + (drho_PMP + drho_MPM)));
-
-    //d_101 = (-drho_PPM + drho_PPP + drho_MPM - drho_MPP - drho_PMM + drho_PMP + drho_MMM - drho_MMP) * c1o2;
-    d_101 = c1o2 * (((drho_PPP + drho_MMM) - (drho_PPM + drho_MMP)) + ((drho_PMP + drho_MPM) - (drho_PMM + drho_MPP)));
-
-    //d_011 = (-drho_PPM + drho_PPP - drho_MPM + drho_MPP + drho_PMM - drho_PMP + drho_MMM - drho_MMP) * c1o2;
-    d_011 = c1o2 * (((drho_PPP + drho_MMM) - (drho_PPM + drho_MMP)) + ((drho_PMM + drho_MPP) - (drho_PMP + drho_MPM)));
-
-    //d_111 =  -drho_PPM + drho_PPP + drho_MPM - drho_MPP + drho_PMM - drho_PMP - drho_MMM + drho_MMP;
-=======
         ? c0o1
         : -c3o1 * (a_100 * a_100 + b_010 * b_010 + c_001 * c_001) - c6o1 * (b_100 * a_010 + c_100 * a_001 + c_010 * b_001);
     // d_000 = ( drho_PPM + drho_PPP + drho_MPM + drho_MPP + drho_PMM + drho_PMP + drho_MMM + drho_MMP) * c1o8;
@@ -1043,7 +775,6 @@
     d_011 = c1o2 * (((drho_PPP + drho_MMM) - (drho_PPM + drho_MMP)) + ((drho_PMM + drho_MPP) - (drho_PMP + drho_MPM)));
 
     // d_111 =  -drho_PPM + drho_PPP + drho_MPM - drho_MPP + drho_PMM - drho_PMP - drho_MMM + drho_MMP;
->>>>>>> cc1c0813
     d_111 = (((drho_PPP - drho_MMM) + (drho_MMP - drho_PPM)) + ((drho_PMM - drho_MPP) + (drho_MPM - drho_PMP)));
 
     //////////////////////////////////////////////////////////////////////////
