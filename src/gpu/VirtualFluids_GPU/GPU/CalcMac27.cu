//  _    ___      __              __________      _     __        ______________   __
// | |  / (_)____/ /___  ______ _/ / ____/ /_  __(_)___/ /____   /  ___/ __  / /  / /
// | | / / / ___/ __/ / / / __ `/ / /_  / / / / / / __  / ___/  / /___/ /_/ / /  / /
// | |/ / / /  / /_/ /_/ / /_/ / / __/ / / /_/ / / /_/ (__  )  / /_) / ____/ /__/ / 
// |___/_/_/   \__/\__,_/\__,_/_/_/   /_/\__,_/_/\__,_/____/   \____/_/    \_____/
//
//////////////////////////////////////////////////////////////////////////
/* Device code */
#include "LBM/LB.h" 
#include "LBM/D3Q27.h"
#include <lbm/constants/NumericConstants.h>

using namespace vf::lbm::constant;

#include "lbm/MacroscopicQuantities.h"

#include "../Kernel/Utilities/DistributionHelper.cuh"


////////////////////////////////////////////////////////////////////////////////
extern "C" __global__ void LBCalcMac27( real* vxD,
                                        real* vyD,
                                        real* vzD,
                                        real* rhoD,
                                        unsigned int* geoD,
                                        unsigned int* neighborX,
                                        unsigned int* neighborY,
                                        unsigned int* neighborZ,
                                        unsigned int size_Mat,
                                        real* distributions,
                                        bool isEvenTimestep)
{
   const unsigned int tx = threadIdx.x;    // Thread index = lokaler i index
   const unsigned int by = blockIdx.x;     // Block index x
   const unsigned int bz = blockIdx.y;     // Block index y
   const unsigned int x = tx + STARTOFFX;  // Globaler x-Index 
   const unsigned int y = by + STARTOFFY;  // Globaler y-Index 
   const unsigned int z = bz + STARTOFFZ;  // Globaler z-Index 

   const unsigned nx = blockDim.x + 2 * STARTOFFX;
   const unsigned ny = gridDim.x + 2 * STARTOFFY;

   const unsigned int k = nx*(ny*z + y) + x; // Zugriff auf arrays im device


   if(k >= size_Mat)
      return;

   if(!vf::gpu::isValidFluidNode(geoD[k]))
      return;

   rhoD[k] = c0o1;
   vxD[k]  = c0o1;
   vyD[k]  = c0o1;
   vzD[k]  = c0o1;

   vf::gpu::DistributionWrapper distr_wrapper(distributions, size_Mat, isEvenTimestep, k, neighborX, neighborY, neighborZ);
   const auto& distribution = distr_wrapper.distribution;

   rhoD[k] = vf::lbm::getDensity(distribution.f);
   vxD[k] = vf::lbm::getIncompressibleVelocityX1(distribution.f);
   vyD[k] = vf::lbm::getIncompressibleVelocityX2(distribution.f);
   vzD[k] = vf::lbm::getIncompressibleVelocityX3(distribution.f);

}





////////////////////////////////////////////////////////////////////////////////
extern "C" __global__ void LBCalcMacSP27( real* vxD,
                                          real* vyD,
                                          real* vzD,
                                          real* rhoD,
                                          real* pressD,
                                          unsigned int* geoD,
                                          unsigned int* neighborX,
                                          unsigned int* neighborY,
                                          unsigned int* neighborZ,
                                          unsigned int size_Mat,
                                          real* DD,
                                          bool evenOrOdd)
{
   Distributions27 D;
   if (evenOrOdd==true)
   {
      D.f[dirE   ] = &DD[dirE   *size_Mat];
      D.f[dirW   ] = &DD[dirW   *size_Mat];
      D.f[dirN   ] = &DD[dirN   *size_Mat];
      D.f[dirS   ] = &DD[dirS   *size_Mat];
      D.f[dirT   ] = &DD[dirT   *size_Mat];
      D.f[dirB   ] = &DD[dirB   *size_Mat];
      D.f[dirNE  ] = &DD[dirNE  *size_Mat];
      D.f[dirSW  ] = &DD[dirSW  *size_Mat];
      D.f[dirSE  ] = &DD[dirSE  *size_Mat];
      D.f[dirNW  ] = &DD[dirNW  *size_Mat];
      D.f[dirTE  ] = &DD[dirTE  *size_Mat];
      D.f[dirBW  ] = &DD[dirBW  *size_Mat];
      D.f[dirBE  ] = &DD[dirBE  *size_Mat];
      D.f[dirTW  ] = &DD[dirTW  *size_Mat];
      D.f[dirTN  ] = &DD[dirTN  *size_Mat];
      D.f[dirBS  ] = &DD[dirBS  *size_Mat];
      D.f[dirBN  ] = &DD[dirBN  *size_Mat];
      D.f[dirTS  ] = &DD[dirTS  *size_Mat];
      D.f[dirZERO] = &DD[dirZERO*size_Mat];
      D.f[dirTNE ] = &DD[dirTNE *size_Mat];
      D.f[dirTSW ] = &DD[dirTSW *size_Mat];
      D.f[dirTSE ] = &DD[dirTSE *size_Mat];
      D.f[dirTNW ] = &DD[dirTNW *size_Mat];
      D.f[dirBNE ] = &DD[dirBNE *size_Mat];
      D.f[dirBSW ] = &DD[dirBSW *size_Mat];
      D.f[dirBSE ] = &DD[dirBSE *size_Mat];
      D.f[dirBNW ] = &DD[dirBNW *size_Mat];
   } 
   else
   {
      D.f[dirW   ] = &DD[dirE   *size_Mat];
      D.f[dirE   ] = &DD[dirW   *size_Mat];
      D.f[dirS   ] = &DD[dirN   *size_Mat];
      D.f[dirN   ] = &DD[dirS   *size_Mat];
      D.f[dirB   ] = &DD[dirT   *size_Mat];
      D.f[dirT   ] = &DD[dirB   *size_Mat];
      D.f[dirSW  ] = &DD[dirNE  *size_Mat];
      D.f[dirNE  ] = &DD[dirSW  *size_Mat];
      D.f[dirNW  ] = &DD[dirSE  *size_Mat];
      D.f[dirSE  ] = &DD[dirNW  *size_Mat];
      D.f[dirBW  ] = &DD[dirTE  *size_Mat];
      D.f[dirTE  ] = &DD[dirBW  *size_Mat];
      D.f[dirTW  ] = &DD[dirBE  *size_Mat];
      D.f[dirBE  ] = &DD[dirTW  *size_Mat];
      D.f[dirBS  ] = &DD[dirTN  *size_Mat];
      D.f[dirTN  ] = &DD[dirBS  *size_Mat];
      D.f[dirTS  ] = &DD[dirBN  *size_Mat];
      D.f[dirBN  ] = &DD[dirTS  *size_Mat];
      D.f[dirZERO] = &DD[dirZERO*size_Mat];
      D.f[dirTNE ] = &DD[dirBSW *size_Mat];
      D.f[dirTSW ] = &DD[dirBNE *size_Mat];
      D.f[dirTSE ] = &DD[dirBNW *size_Mat];
      D.f[dirTNW ] = &DD[dirBSE *size_Mat];
      D.f[dirBNE ] = &DD[dirTSW *size_Mat];
      D.f[dirBSW ] = &DD[dirTNE *size_Mat];
      D.f[dirBSE ] = &DD[dirTNW *size_Mat];
      D.f[dirBNW ] = &DD[dirTSE *size_Mat];
   }
   ////////////////////////////////////////////////////////////////////////////////
   const unsigned  x = threadIdx.x;  // Globaler x-Index 
   const unsigned  y = blockIdx.x;   // Globaler y-Index 
   const unsigned  z = blockIdx.y;   // Globaler z-Index 

   const unsigned nx = blockDim.x;
   const unsigned ny = gridDim.x;

   const unsigned k = nx*(ny*z + y) + x;
   //////////////////////////////////////////////////////////////////////////

   if(k<size_Mat)
   {
      //////////////////////////////////////////////////////////////////////////
      //index
      unsigned int kzero= k;
      unsigned int ke   = k;
      unsigned int kw   = neighborX[k];
      unsigned int kn   = k;
      unsigned int ks   = neighborY[k];
      unsigned int kt   = k;
      unsigned int kb   = neighborZ[k];
      unsigned int ksw  = neighborY[kw];
      unsigned int kne  = k;
      unsigned int kse  = ks;
      unsigned int knw  = kw;
      unsigned int kbw  = neighborZ[kw];
      unsigned int kte  = k;
      unsigned int kbe  = kb;
      unsigned int ktw  = kw;
      unsigned int kbs  = neighborZ[ks];
      unsigned int ktn  = k;
      unsigned int kbn  = kb;
      unsigned int kts  = ks;
      unsigned int ktse = ks;
      unsigned int kbnw = kbw;
      unsigned int ktnw = kw;
      unsigned int kbse = kbs;
      unsigned int ktsw = ksw;
      unsigned int kbne = kb;
      unsigned int ktne = k;
      unsigned int kbsw = neighborZ[ksw];
      //////////////////////////////////////////////////////////////////////////
      pressD[k] = c0o1;
	  rhoD[k]   = c0o1;
	  vxD[k]    = c0o1;
	  vyD[k]    = c0o1;
	  vzD[k]    = c0o1;

      if(geoD[k] == GEO_FLUID)
      {
         rhoD[k]    =   (D.f[dirE   ])[ke  ]+ (D.f[dirW   ])[kw  ]+ 
                        (D.f[dirN   ])[kn  ]+ (D.f[dirS   ])[ks  ]+
                        (D.f[dirT   ])[kt  ]+ (D.f[dirB   ])[kb  ]+
                        (D.f[dirNE  ])[kne ]+ (D.f[dirSW  ])[ksw ]+
                        (D.f[dirSE  ])[kse ]+ (D.f[dirNW  ])[knw ]+
                        (D.f[dirTE  ])[kte ]+ (D.f[dirBW  ])[kbw ]+
                        (D.f[dirBE  ])[kbe ]+ (D.f[dirTW  ])[ktw ]+
                        (D.f[dirTN  ])[ktn ]+ (D.f[dirBS  ])[kbs ]+
                        (D.f[dirBN  ])[kbn ]+ (D.f[dirTS  ])[kts ]+
                        (D.f[dirZERO])[kzero]+ 
                        (D.f[dirTNE ])[ktne]+ (D.f[dirTSW ])[ktsw]+ 
                        (D.f[dirTSE ])[ktse]+ (D.f[dirTNW ])[ktnw]+ 
                        (D.f[dirBNE ])[kbne]+ (D.f[dirBSW ])[kbsw]+ 
                        (D.f[dirBSE ])[kbse]+ (D.f[dirBNW ])[kbnw];

         vxD[k]     =   (D.f[dirE   ])[ke  ]- (D.f[dirW   ])[kw  ]+ 
                        (D.f[dirNE  ])[kne ]- (D.f[dirSW  ])[ksw ]+
                        (D.f[dirSE  ])[kse ]- (D.f[dirNW  ])[knw ]+
                        (D.f[dirTE  ])[kte ]- (D.f[dirBW  ])[kbw ]+
                        (D.f[dirBE  ])[kbe ]- (D.f[dirTW  ])[ktw ]+
                        (D.f[dirTNE ])[ktne]- (D.f[dirTSW ])[ktsw]+ 
                        (D.f[dirTSE ])[ktse]- (D.f[dirTNW ])[ktnw]+ 
                        (D.f[dirBNE ])[kbne]- (D.f[dirBSW ])[kbsw]+ 
                        (D.f[dirBSE ])[kbse]- (D.f[dirBNW ])[kbnw];

         vyD[k]     =   (D.f[dirN   ])[kn  ]- (D.f[dirS   ])[ks  ]+
                        (D.f[dirNE  ])[kne ]- (D.f[dirSW  ])[ksw ]-
                        (D.f[dirSE  ])[kse ]+ (D.f[dirNW  ])[knw ]+
                        (D.f[dirTN  ])[ktn ]- (D.f[dirBS  ])[kbs ]+
                        (D.f[dirBN  ])[kbn ]- (D.f[dirTS  ])[kts ]+
                        (D.f[dirTNE ])[ktne]- (D.f[dirTSW ])[ktsw]- 
                        (D.f[dirTSE ])[ktse]+ (D.f[dirTNW ])[ktnw]+ 
                        (D.f[dirBNE ])[kbne]- (D.f[dirBSW ])[kbsw]- 
                        (D.f[dirBSE ])[kbse]+ (D.f[dirBNW ])[kbnw];

         vzD[k]     =   (D.f[dirT   ])[kt  ]- (D.f[dirB   ])[kb  ]+
                        (D.f[dirTE  ])[kte ]- (D.f[dirBW  ])[kbw ]-
                        (D.f[dirBE  ])[kbe ]+ (D.f[dirTW  ])[ktw ]+
                        (D.f[dirTN  ])[ktn ]- (D.f[dirBS  ])[kbs ]-
                        (D.f[dirBN  ])[kbn ]+ (D.f[dirTS  ])[kts ]+
                        (D.f[dirTNE ])[ktne]+ (D.f[dirTSW ])[ktsw]+ 
                        (D.f[dirTSE ])[ktse]+ (D.f[dirTNW ])[ktnw]- 
                        (D.f[dirBNE ])[kbne]- (D.f[dirBSW ])[kbsw]- 
                        (D.f[dirBSE ])[kbse]- (D.f[dirBNW ])[kbnw];

         pressD[k]  =  ((D.f[dirE   ])[ke  ]+ (D.f[dirW   ])[kw  ]+ 
                        (D.f[dirN   ])[kn  ]+ (D.f[dirS   ])[ks  ]+
                        (D.f[dirT   ])[kt  ]+ (D.f[dirB   ])[kb  ]+
                        2.f*(
                        (D.f[dirNE  ])[kne ]+ (D.f[dirSW  ])[ksw ]+
                        (D.f[dirSE  ])[kse ]+ (D.f[dirNW  ])[knw ]+
                        (D.f[dirTE  ])[kte ]+ (D.f[dirBW  ])[kbw ]+
                        (D.f[dirBE  ])[kbe ]+ (D.f[dirTW  ])[ktw ]+
                        (D.f[dirTN  ])[ktn ]+ (D.f[dirBS  ])[kbs ]+
                        (D.f[dirBN  ])[kbn ]+ (D.f[dirTS  ])[kts ])+
                        3.f*(
                        (D.f[dirTNE ])[ktne]+ (D.f[dirTSW ])[ktsw]+ 
                        (D.f[dirTSE ])[ktse]+ (D.f[dirTNW ])[ktnw]+ 
                        (D.f[dirBNE ])[kbne]+ (D.f[dirBSW ])[kbsw]+ 
                        (D.f[dirBSE ])[kbse]+ (D.f[dirBNW ])[kbnw])-
                        rhoD[k]-(vxD[k] * vxD[k] + vyD[k] * vyD[k] + vzD[k] * vzD[k]) * (c1o1+c0o1*rhoD[k])) * c1o2+rhoD[k]; // times zero for incompressible case   
         //achtung op hart gesetzt Annahme op = 1 ;                                                    ^^^^(1.0/op-0.5)=0.5

      }
   }
}


////////////////////////////////////////////////////////////////////////////////
extern "C" __global__ void LBCalcMacCompSP27(real *vxD, real *vyD, real *vzD, real *rhoD, real *pressD,
                                             unsigned int *geoD, unsigned int *neighborX, unsigned int *neighborY,
                                             unsigned int *neighborZ, unsigned int size_Mat, real *distributions,
                                             bool isEvenTimestep)
{
<<<<<<< HEAD
    //const unsigned k = vf::gpu::getNodeIndex();

    //pressD[k] = c0o1;
    //rhoD[k]   = c0o1;
    //vxD[k]    = c0o1;
    //vyD[k]    = c0o1;
    //vzD[k]    = c0o1;

    //if (!vf::gpu::isValidFluidNode(k, size_Mat, geoD[k]))
    //    return;

    //vf::gpu::DistributionWrapper distr_wrapper(distributions, size_Mat, isEvenTimestep, k, neighborX, neighborY,
    //                                           neighborZ);
    //const auto &distribution = distr_wrapper.distribution;

    //rhoD[k]   = vf::lbm::getDensity(distribution.f);
    //vxD[k]    = vf::lbm::getCompressibleVelocityX1(distribution.f, rhoD[k]);
    //vyD[k]    = vf::lbm::getCompressibleVelocityX2(distribution.f, rhoD[k]);
    //vzD[k]    = vf::lbm::getCompressibleVelocityX3(distribution.f, rhoD[k]);
    //pressD[k] = vf::lbm::getPressure(distribution.f, rhoD[k], vxD[k], vyD[k], vzD[k]); 


   // old stuff
   Distributions27 D;
    if (isEvenTimestep == true)
   {
      D.f[dirE   ] = &distributions[dirE   *size_Mat];
      D.f[dirW   ] = &distributions[dirW   *size_Mat];
      D.f[dirN   ] = &distributions[dirN   *size_Mat];
      D.f[dirS   ] = &distributions[dirS   *size_Mat];
      D.f[dirT   ] = &distributions[dirT   *size_Mat];
      D.f[dirB   ] = &distributions[dirB   *size_Mat];
      D.f[dirNE  ] = &distributions[dirNE  *size_Mat];
      D.f[dirSW  ] = &distributions[dirSW  *size_Mat];
      D.f[dirSE  ] = &distributions[dirSE  *size_Mat];
      D.f[dirNW  ] = &distributions[dirNW  *size_Mat];
      D.f[dirTE  ] = &distributions[dirTE  *size_Mat];
      D.f[dirBW  ] = &distributions[dirBW  *size_Mat];
      D.f[dirBE  ] = &distributions[dirBE  *size_Mat];
      D.f[dirTW  ] = &distributions[dirTW  *size_Mat];
      D.f[dirTN  ] = &distributions[dirTN  *size_Mat];
      D.f[dirBS  ] = &distributions[dirBS  *size_Mat];
      D.f[dirBN  ] = &distributions[dirBN  *size_Mat];
      D.f[dirTS  ] = &distributions[dirTS  *size_Mat];
      D.f[dirZERO] = &distributions[dirZERO*size_Mat];
      D.f[dirTNE ] = &distributions[dirTNE *size_Mat];
      D.f[dirTSW ] = &distributions[dirTSW *size_Mat];
      D.f[dirTSE ] = &distributions[dirTSE *size_Mat];
      D.f[dirTNW ] = &distributions[dirTNW *size_Mat];
      D.f[dirBNE ] = &distributions[dirBNE *size_Mat];
      D.f[dirBSW ] = &distributions[dirBSW *size_Mat];
      D.f[dirBSE ] = &distributions[dirBSE *size_Mat];
      D.f[dirBNW ] = &distributions[dirBNW *size_Mat];
   } 
   else
   {
      D.f[dirW   ] = &distributions[dirE   *size_Mat];
      D.f[dirE   ] = &distributions[dirW   *size_Mat];
      D.f[dirS   ] = &distributions[dirN   *size_Mat];
      D.f[dirN   ] = &distributions[dirS   *size_Mat];
      D.f[dirB   ] = &distributions[dirT   *size_Mat];
      D.f[dirT   ] = &distributions[dirB   *size_Mat];
      D.f[dirSW  ] = &distributions[dirNE  *size_Mat];
      D.f[dirNE  ] = &distributions[dirSW  *size_Mat];
      D.f[dirNW  ] = &distributions[dirSE  *size_Mat];
      D.f[dirSE  ] = &distributions[dirNW  *size_Mat];
      D.f[dirBW  ] = &distributions[dirTE  *size_Mat];
      D.f[dirTE  ] = &distributions[dirBW  *size_Mat];
      D.f[dirTW  ] = &distributions[dirBE  *size_Mat];
      D.f[dirBE  ] = &distributions[dirTW  *size_Mat];
      D.f[dirBS  ] = &distributions[dirTN  *size_Mat];
      D.f[dirTN  ] = &distributions[dirBS  *size_Mat];
      D.f[dirTS  ] = &distributions[dirBN  *size_Mat];
      D.f[dirBN  ] = &distributions[dirTS  *size_Mat];
      D.f[dirZERO] = &distributions[dirZERO*size_Mat];
      D.f[dirTNE ] = &distributions[dirBSW *size_Mat];
      D.f[dirTSW ] = &distributions[dirBNE *size_Mat];
      D.f[dirTSE ] = &distributions[dirBNW *size_Mat];
      D.f[dirTNW ] = &distributions[dirBSE *size_Mat];
      D.f[dirBNE ] = &distributions[dirTSW *size_Mat];
      D.f[dirBSW ] = &distributions[dirTNE *size_Mat];
      D.f[dirBSE ] = &distributions[dirTNW *size_Mat];
      D.f[dirBNW ] = &distributions[dirTSE *size_Mat];
   }
   ////////////////////////////////////////////////////////////////////////////////
   const unsigned  x = threadIdx.x;  // Globaler x-Index 
   const unsigned  y = blockIdx.x;   // Globaler y-Index 
   const unsigned  z = blockIdx.y;   // Globaler z-Index 

   const unsigned nx = blockDim.x;
   const unsigned ny = gridDim.x;

   const unsigned k = nx*(ny*z + y) + x;
   //////////////////////////////////////////////////////////////////////////
   if(k<size_Mat)
   {
      //////////////////////////////////////////////////////////////////////////
      //index
      unsigned int kzero= k;
      unsigned int ke   = k;
      unsigned int kw   = neighborX[k];
      unsigned int kn   = k;
      unsigned int ks   = neighborY[k];
      unsigned int kt   = k;
      unsigned int kb   = neighborZ[k];
      unsigned int ksw  = neighborY[kw];
      unsigned int kne  = k;
      unsigned int kse  = ks;
      unsigned int knw  = kw;
      unsigned int kbw  = neighborZ[kw];
      unsigned int kte  = k;
      unsigned int kbe  = kb;
      unsigned int ktw  = kw;
      unsigned int kbs  = neighborZ[ks];
      unsigned int ktn  = k;
      unsigned int kbn  = kb;
      unsigned int kts  = ks;
      unsigned int ktse = ks;
      unsigned int kbnw = kbw;
      unsigned int ktnw = kw;
      unsigned int kbse = kbs;
      unsigned int ktsw = ksw;
      unsigned int kbne = kb;
      unsigned int ktne = k;
      unsigned int kbsw = neighborZ[ksw];
      //////////////////////////////////////////////////////////////////////////
      pressD[k] = c0o1;
	  rhoD[k]   = c0o1;
	  vxD[k]    = c0o1;
	  vyD[k]    = c0o1;
	  vzD[k]    = c0o1;

      if(geoD[k] == GEO_FLUID)
      {
         rhoD[k]    =   (D.f[dirE   ])[ke  ]+ (D.f[dirW   ])[kw  ]+ 
                        (D.f[dirN   ])[kn  ]+ (D.f[dirS   ])[ks  ]+
                        (D.f[dirT   ])[kt  ]+ (D.f[dirB   ])[kb  ]+
                        (D.f[dirNE  ])[kne ]+ (D.f[dirSW  ])[ksw ]+
                        (D.f[dirSE  ])[kse ]+ (D.f[dirNW  ])[knw ]+
                        (D.f[dirTE  ])[kte ]+ (D.f[dirBW  ])[kbw ]+
                        (D.f[dirBE  ])[kbe ]+ (D.f[dirTW  ])[ktw ]+
                        (D.f[dirTN  ])[ktn ]+ (D.f[dirBS  ])[kbs ]+
                        (D.f[dirBN  ])[kbn ]+ (D.f[dirTS  ])[kts ]+
                        (D.f[dirZERO])[kzero]+ 
                        (D.f[dirTNE ])[ktne]+ (D.f[dirTSW ])[ktsw]+ 
                        (D.f[dirTSE ])[ktse]+ (D.f[dirTNW ])[ktnw]+ 
                        (D.f[dirBNE ])[kbne]+ (D.f[dirBSW ])[kbsw]+ 
                        (D.f[dirBSE ])[kbse]+ (D.f[dirBNW ])[kbnw];

         vxD[k]     =  ((D.f[dirE   ])[ke  ]- (D.f[dirW   ])[kw  ]+ 
                        (D.f[dirNE  ])[kne ]- (D.f[dirSW  ])[ksw ]+
                        (D.f[dirSE  ])[kse ]- (D.f[dirNW  ])[knw ]+
                        (D.f[dirTE  ])[kte ]- (D.f[dirBW  ])[kbw ]+
                        (D.f[dirBE  ])[kbe ]- (D.f[dirTW  ])[ktw ]+
                        (D.f[dirTNE ])[ktne]- (D.f[dirTSW ])[ktsw]+ 
                        (D.f[dirTSE ])[ktse]- (D.f[dirTNW ])[ktnw]+ 
                        (D.f[dirBNE ])[kbne]- (D.f[dirBSW ])[kbsw]+ 
                        (D.f[dirBSE ])[kbse]- (D.f[dirBNW ])[kbnw])/(c1o1+rhoD[k]);

         vyD[k]     =  ((D.f[dirN   ])[kn  ]- (D.f[dirS   ])[ks  ]+
                        (D.f[dirNE  ])[kne ]- (D.f[dirSW  ])[ksw ]-
                        (D.f[dirSE  ])[kse ]+ (D.f[dirNW  ])[knw ]+
                        (D.f[dirTN  ])[ktn ]- (D.f[dirBS  ])[kbs ]+
                        (D.f[dirBN  ])[kbn ]- (D.f[dirTS  ])[kts ]+
                        (D.f[dirTNE ])[ktne]- (D.f[dirTSW ])[ktsw]- 
                        (D.f[dirTSE ])[ktse]+ (D.f[dirTNW ])[ktnw]+ 
                        (D.f[dirBNE ])[kbne]- (D.f[dirBSW ])[kbsw]- 
                        (D.f[dirBSE ])[kbse]+ (D.f[dirBNW ])[kbnw])/(c1o1+rhoD[k]);

         vzD[k]     =  ((D.f[dirT   ])[kt  ]- (D.f[dirB   ])[kb  ]+
                        (D.f[dirTE  ])[kte ]- (D.f[dirBW  ])[kbw ]-
                        (D.f[dirBE  ])[kbe ]+ (D.f[dirTW  ])[ktw ]+
                        (D.f[dirTN  ])[ktn ]- (D.f[dirBS  ])[kbs ]-
                        (D.f[dirBN  ])[kbn ]+ (D.f[dirTS  ])[kts ]+
                        (D.f[dirTNE ])[ktne]+ (D.f[dirTSW ])[ktsw]+ 
                        (D.f[dirTSE ])[ktse]+ (D.f[dirTNW ])[ktnw]- 
                        (D.f[dirBNE ])[kbne]- (D.f[dirBSW ])[kbsw]- 
                        (D.f[dirBSE ])[kbse]- (D.f[dirBNW ])[kbnw])/(c1o1+rhoD[k]);

         pressD[k]  =  ((D.f[dirE   ])[ke  ]+ (D.f[dirW   ])[kw  ]+ 
                        (D.f[dirN   ])[kn  ]+ (D.f[dirS   ])[ks  ]+
                        (D.f[dirT   ])[kt  ]+ (D.f[dirB   ])[kb  ]+
                        2.f*(
                        (D.f[dirNE  ])[kne ]+ (D.f[dirSW  ])[ksw ]+
                        (D.f[dirSE  ])[kse ]+ (D.f[dirNW  ])[knw ]+
                        (D.f[dirTE  ])[kte ]+ (D.f[dirBW  ])[kbw ]+
                        (D.f[dirBE  ])[kbe ]+ (D.f[dirTW  ])[ktw ]+
                        (D.f[dirTN  ])[ktn ]+ (D.f[dirBS  ])[kbs ]+
                        (D.f[dirBN  ])[kbn ]+ (D.f[dirTS  ])[kts ])+
                        3.f*(
                        (D.f[dirTNE ])[ktne]+ (D.f[dirTSW ])[ktsw]+ 
                        (D.f[dirTSE ])[ktse]+ (D.f[dirTNW ])[ktnw]+ 
                        (D.f[dirBNE ])[kbne]+ (D.f[dirBSW ])[kbsw]+ 
                        (D.f[dirBSE ])[kbse]+ (D.f[dirBNW ])[kbnw])-
                        rhoD[k]-(vxD[k] * vxD[k] + vyD[k] * vyD[k] + vzD[k] * vzD[k]) * (c1o1+rhoD[k])) * c1o2+rhoD[k]; // times zero for incompressible case   
         //achtung op hart gesetzt Annahme op = 1 ;                                                    ^^^^(1.0/op-0.5)=0.5

      }
   }

=======
    const unsigned k = vf::gpu::getNodeIndex();

    if(k >= size_Mat)
        return;

    if (!vf::gpu::isValidFluidNode(geoD[k]))
        return;

    pressD[k] = c0o1;
    rhoD[k]   = c0o1;
    vxD[k]    = c0o1;
    vyD[k]    = c0o1;
    vzD[k]    = c0o1;

    vf::gpu::DistributionWrapper distr_wrapper(distributions, size_Mat, isEvenTimestep, k, neighborX, neighborY,
                                               neighborZ);
    const auto &distribution = distr_wrapper.distribution;

    rhoD[k]   = vf::lbm::getDensity(distribution.f);
    vxD[k]    = vf::lbm::getCompressibleVelocityX1(distribution.f, rhoD[k]);
    vyD[k]    = vf::lbm::getCompressibleVelocityX2(distribution.f, rhoD[k]);
    vzD[k]    = vf::lbm::getCompressibleVelocityX3(distribution.f, rhoD[k]);
    pressD[k] = vf::lbm::getPressure(distribution.f, rhoD[k], vxD[k], vyD[k], vzD[k]); 
>>>>>>> 338e876c
}

////////////////////////////////////////////////////////////////////////////////
extern "C" __global__ void LBCalcMacThS7( real* Conc,
                                          unsigned int* geoD,
                                          unsigned int* neighborX,
                                          unsigned int* neighborY,
                                          unsigned int* neighborZ,
                                          unsigned int size_Mat,
                                          real* DD7,
                                          bool evenOrOdd)
{
   Distributions7 D7;
   if (evenOrOdd==true)
   {
      D7.f[0] = &DD7[0*size_Mat];
      D7.f[1] = &DD7[1*size_Mat];
      D7.f[2] = &DD7[2*size_Mat];
      D7.f[3] = &DD7[3*size_Mat];
      D7.f[4] = &DD7[4*size_Mat];
      D7.f[5] = &DD7[5*size_Mat];
      D7.f[6] = &DD7[6*size_Mat];
   } 
   else
   {
      D7.f[0] = &DD7[0*size_Mat];
      D7.f[2] = &DD7[1*size_Mat];
      D7.f[1] = &DD7[2*size_Mat];
      D7.f[4] = &DD7[3*size_Mat];
      D7.f[3] = &DD7[4*size_Mat];
      D7.f[6] = &DD7[5*size_Mat];
      D7.f[5] = &DD7[6*size_Mat];
   }
   ////////////////////////////////////////////////////////////////////////////////
   const unsigned  x = threadIdx.x;  // Globaler x-Index 
   const unsigned  y = blockIdx.x;   // Globaler y-Index 
   const unsigned  z = blockIdx.y;   // Globaler z-Index 

   const unsigned nx = blockDim.x;
   const unsigned ny = gridDim.x;

   const unsigned k = nx*(ny*z + y) + x;
   //////////////////////////////////////////////////////////////////////////

   if(k<size_Mat)
   {
      //////////////////////////////////////////////////////////////////////////
      //index
      unsigned int kzero= k;
      unsigned int ke   = k;
      unsigned int kw   = neighborX[k];
      unsigned int kn   = k;
      unsigned int ks   = neighborY[k];
      unsigned int kt   = k;
      unsigned int kb   = neighborZ[k];
      //////////////////////////////////////////////////////////////////////////
      Conc[k] = c0o1;

      if(geoD[k] == GEO_FLUID)
      {
         Conc[k]    =   (D7.f[1])[ke   ]+ (D7.f[2])[kw  ]+ 
                        (D7.f[3])[kn   ]+ (D7.f[4])[ks  ]+
                        (D7.f[5])[kt   ]+ (D7.f[6])[kb  ]+
                        (D7.f[0])[kzero];  
      }
   }
}





























////////////////////////////////////////////////////////////////////////////////
extern "C" __global__ void GetPlaneConcThS7(real* Conc,
								            int* kPC,
								            unsigned int numberOfPointskPC,
											unsigned int* geoD,
											unsigned int* neighborX,
											unsigned int* neighborY,
											unsigned int* neighborZ,
											unsigned int size_Mat,
											real* DD7,
											bool evenOrOdd)
{
   Distributions7 D7;
   if (evenOrOdd==true)
   {
      D7.f[0] = &DD7[0*size_Mat];
      D7.f[1] = &DD7[1*size_Mat];
      D7.f[2] = &DD7[2*size_Mat];
      D7.f[3] = &DD7[3*size_Mat];
      D7.f[4] = &DD7[4*size_Mat];
      D7.f[5] = &DD7[5*size_Mat];
      D7.f[6] = &DD7[6*size_Mat];
   } 
   else
   {
      D7.f[0] = &DD7[0*size_Mat];
      D7.f[2] = &DD7[1*size_Mat];
      D7.f[1] = &DD7[2*size_Mat];
      D7.f[4] = &DD7[3*size_Mat];
      D7.f[3] = &DD7[4*size_Mat];
      D7.f[6] = &DD7[5*size_Mat];
      D7.f[5] = &DD7[6*size_Mat];
   }
   ////////////////////////////////////////////////////////////////////////////////
   const unsigned  x = threadIdx.x;  // Globaler x-Index 
   const unsigned  y = blockIdx.x;   // Globaler y-Index 
   const unsigned  z = blockIdx.y;   // Globaler z-Index 

   const unsigned nx = blockDim.x;
   const unsigned ny = gridDim.x;

   const unsigned k = nx*(ny*z + y) + x;
   //////////////////////////////////////////////////////////////////////////

   if(k<numberOfPointskPC)
   {
      //////////////////////////////////////////////////////////////////////////
      //index
      unsigned int kzero= kPC[k];
      unsigned int ke   = kzero;
      unsigned int kw   = neighborX[kzero];
      unsigned int kn   = kzero;
      unsigned int ks   = neighborY[kzero];
      unsigned int kt   = kzero;
      unsigned int kb   = neighborZ[kzero];
      //////////////////////////////////////////////////////////////////////////
      Conc[k] = c0o1;

      if(geoD[k] == GEO_FLUID)
      {
         Conc[k]    =   (D7.f[1])[ke   ]+ (D7.f[2])[kw  ]+ 
                        (D7.f[3])[kn   ]+ (D7.f[4])[ks  ]+
                        (D7.f[5])[kt   ]+ (D7.f[6])[kb  ]+
                        (D7.f[0])[kzero];  
      }
   }
}




































////////////////////////////////////////////////////////////////////////////////
extern "C" __global__ void GetPlaneConcThS27(real* Conc,
								             int* kPC,
								             unsigned int numberOfPointskPC,
											 unsigned int* geoD,
											 unsigned int* neighborX,
											 unsigned int* neighborY,
											 unsigned int* neighborZ,
											 unsigned int size_Mat,
											 real* DD27,
											 bool evenOrOdd)
{
   Distributions27 D27;
   if (evenOrOdd==true)
   {
      D27.f[dirE   ] = &DD27[dirE   *size_Mat];
      D27.f[dirW   ] = &DD27[dirW   *size_Mat];
      D27.f[dirN   ] = &DD27[dirN   *size_Mat];
      D27.f[dirS   ] = &DD27[dirS   *size_Mat];
      D27.f[dirT   ] = &DD27[dirT   *size_Mat];
      D27.f[dirB   ] = &DD27[dirB   *size_Mat];
      D27.f[dirNE  ] = &DD27[dirNE  *size_Mat];
      D27.f[dirSW  ] = &DD27[dirSW  *size_Mat];
      D27.f[dirSE  ] = &DD27[dirSE  *size_Mat];
      D27.f[dirNW  ] = &DD27[dirNW  *size_Mat];
      D27.f[dirTE  ] = &DD27[dirTE  *size_Mat];
      D27.f[dirBW  ] = &DD27[dirBW  *size_Mat];
      D27.f[dirBE  ] = &DD27[dirBE  *size_Mat];
      D27.f[dirTW  ] = &DD27[dirTW  *size_Mat];
      D27.f[dirTN  ] = &DD27[dirTN  *size_Mat];
      D27.f[dirBS  ] = &DD27[dirBS  *size_Mat];
      D27.f[dirBN  ] = &DD27[dirBN  *size_Mat];
      D27.f[dirTS  ] = &DD27[dirTS  *size_Mat];
      D27.f[dirZERO] = &DD27[dirZERO*size_Mat];
      D27.f[dirTNE ] = &DD27[dirTNE *size_Mat];
      D27.f[dirTSW ] = &DD27[dirTSW *size_Mat];
      D27.f[dirTSE ] = &DD27[dirTSE *size_Mat];
      D27.f[dirTNW ] = &DD27[dirTNW *size_Mat];
      D27.f[dirBNE ] = &DD27[dirBNE *size_Mat];
      D27.f[dirBSW ] = &DD27[dirBSW *size_Mat];
      D27.f[dirBSE ] = &DD27[dirBSE *size_Mat];
      D27.f[dirBNW ] = &DD27[dirBNW *size_Mat];
   }
   else
   {
      D27.f[dirW   ] = &DD27[dirE   *size_Mat];
      D27.f[dirE   ] = &DD27[dirW   *size_Mat];
      D27.f[dirS   ] = &DD27[dirN   *size_Mat];
      D27.f[dirN   ] = &DD27[dirS   *size_Mat];
      D27.f[dirB   ] = &DD27[dirT   *size_Mat];
      D27.f[dirT   ] = &DD27[dirB   *size_Mat];
      D27.f[dirSW  ] = &DD27[dirNE  *size_Mat];
      D27.f[dirNE  ] = &DD27[dirSW  *size_Mat];
      D27.f[dirNW  ] = &DD27[dirSE  *size_Mat];
      D27.f[dirSE  ] = &DD27[dirNW  *size_Mat];
      D27.f[dirBW  ] = &DD27[dirTE  *size_Mat];
      D27.f[dirTE  ] = &DD27[dirBW  *size_Mat];
      D27.f[dirTW  ] = &DD27[dirBE  *size_Mat];
      D27.f[dirBE  ] = &DD27[dirTW  *size_Mat];
      D27.f[dirBS  ] = &DD27[dirTN  *size_Mat];
      D27.f[dirTN  ] = &DD27[dirBS  *size_Mat];
      D27.f[dirTS  ] = &DD27[dirBN  *size_Mat];
      D27.f[dirBN  ] = &DD27[dirTS  *size_Mat];
      D27.f[dirZERO] = &DD27[dirZERO*size_Mat];
      D27.f[dirBSW ] = &DD27[dirTNE *size_Mat];
      D27.f[dirBNE ] = &DD27[dirTSW *size_Mat];
      D27.f[dirBNW ] = &DD27[dirTSE *size_Mat];
      D27.f[dirBSE ] = &DD27[dirTNW *size_Mat];
      D27.f[dirTSW ] = &DD27[dirBNE *size_Mat];
      D27.f[dirTNE ] = &DD27[dirBSW *size_Mat];
      D27.f[dirTNW ] = &DD27[dirBSE *size_Mat];
      D27.f[dirTSE ] = &DD27[dirBNW *size_Mat];
   }
   ////////////////////////////////////////////////////////////////////////////////
   const unsigned  x = threadIdx.x;  // Globaler x-Index 
   const unsigned  y = blockIdx.x;   // Globaler y-Index 
   const unsigned  z = blockIdx.y;   // Globaler z-Index 

   const unsigned nx = blockDim.x;
   const unsigned ny = gridDim.x;

   const unsigned k = nx*(ny*z + y) + x;
   //////////////////////////////////////////////////////////////////////////

   if(k<numberOfPointskPC)
   {
      //////////////////////////////////////////////////////////////////////////
      //index
      unsigned int kzero= kPC[k];
      unsigned int ke   = kzero;
      unsigned int kw   = neighborX[kzero];
      unsigned int kn   = kzero;
      unsigned int ks   = neighborY[kzero];
      unsigned int kt   = kzero;
      unsigned int kb   = neighborZ[kzero];
      unsigned int ksw  = neighborY[kw];
      unsigned int kne  = kzero;
      unsigned int kse  = ks;
      unsigned int knw  = kw;
      unsigned int kbw  = neighborZ[kw];
      unsigned int kte  = kzero;
      unsigned int kbe  = kb;
      unsigned int ktw  = kw;
      unsigned int kbs  = neighborZ[ks];
      unsigned int ktn  = kzero;
      unsigned int kbn  = kb;
      unsigned int kts  = ks;
      unsigned int ktse = ks;
      unsigned int kbnw = kbw;
      unsigned int ktnw = kw;
      unsigned int kbse = kbs;
      unsigned int ktsw = ksw;
      unsigned int kbne = kb;
      unsigned int ktne = kzero;
      unsigned int kbsw = neighborZ[ksw];
      //////////////////////////////////////////////////////////////////////////
      Conc[k] = c0o1;

      if(geoD[k] == GEO_FLUID)
      {
         Conc[k]    =   (D27.f[dirE   ])[ke  ]+ (D27.f[dirW   ])[kw  ]+ 
                        (D27.f[dirN   ])[kn  ]+ (D27.f[dirS   ])[ks  ]+
                        (D27.f[dirT   ])[kt  ]+ (D27.f[dirB   ])[kb  ]+
                        (D27.f[dirNE  ])[kne ]+ (D27.f[dirSW  ])[ksw ]+
                        (D27.f[dirSE  ])[kse ]+ (D27.f[dirNW  ])[knw ]+
                        (D27.f[dirTE  ])[kte ]+ (D27.f[dirBW  ])[kbw ]+
                        (D27.f[dirBE  ])[kbe ]+ (D27.f[dirTW  ])[ktw ]+
                        (D27.f[dirTN  ])[ktn ]+ (D27.f[dirBS  ])[kbs ]+
                        (D27.f[dirBN  ])[kbn ]+ (D27.f[dirTS  ])[kts ]+
                        (D27.f[dirZERO])[kzero]+ 
                        (D27.f[dirTNE ])[ktne]+ (D27.f[dirTSW ])[ktsw]+
                        (D27.f[dirTSE ])[ktse]+ (D27.f[dirTNW ])[ktnw]+
                        (D27.f[dirBNE ])[kbne]+ (D27.f[dirBSW ])[kbsw]+
                        (D27.f[dirBSE ])[kbse]+ (D27.f[dirBNW ])[kbnw];
      }
   }   
}




































////////////////////////////////////////////////////////////////////////////////
extern "C" __global__ void LBCalcMacThS27(real* Conc,
                                          unsigned int* geoD,
                                          unsigned int* neighborX,
                                          unsigned int* neighborY,
                                          unsigned int* neighborZ,
                                          unsigned int size_Mat,
                                          real* DD27,
                                          bool evenOrOdd)
{
   Distributions27 D27;
   if (evenOrOdd==true)
   {
      D27.f[dirE   ] = &DD27[dirE   *size_Mat];
      D27.f[dirW   ] = &DD27[dirW   *size_Mat];
      D27.f[dirN   ] = &DD27[dirN   *size_Mat];
      D27.f[dirS   ] = &DD27[dirS   *size_Mat];
      D27.f[dirT   ] = &DD27[dirT   *size_Mat];
      D27.f[dirB   ] = &DD27[dirB   *size_Mat];
      D27.f[dirNE  ] = &DD27[dirNE  *size_Mat];
      D27.f[dirSW  ] = &DD27[dirSW  *size_Mat];
      D27.f[dirSE  ] = &DD27[dirSE  *size_Mat];
      D27.f[dirNW  ] = &DD27[dirNW  *size_Mat];
      D27.f[dirTE  ] = &DD27[dirTE  *size_Mat];
      D27.f[dirBW  ] = &DD27[dirBW  *size_Mat];
      D27.f[dirBE  ] = &DD27[dirBE  *size_Mat];
      D27.f[dirTW  ] = &DD27[dirTW  *size_Mat];
      D27.f[dirTN  ] = &DD27[dirTN  *size_Mat];
      D27.f[dirBS  ] = &DD27[dirBS  *size_Mat];
      D27.f[dirBN  ] = &DD27[dirBN  *size_Mat];
      D27.f[dirTS  ] = &DD27[dirTS  *size_Mat];
      D27.f[dirZERO] = &DD27[dirZERO*size_Mat];
      D27.f[dirTNE ] = &DD27[dirTNE *size_Mat];
      D27.f[dirTSW ] = &DD27[dirTSW *size_Mat];
      D27.f[dirTSE ] = &DD27[dirTSE *size_Mat];
      D27.f[dirTNW ] = &DD27[dirTNW *size_Mat];
      D27.f[dirBNE ] = &DD27[dirBNE *size_Mat];
      D27.f[dirBSW ] = &DD27[dirBSW *size_Mat];
      D27.f[dirBSE ] = &DD27[dirBSE *size_Mat];
      D27.f[dirBNW ] = &DD27[dirBNW *size_Mat];
   }
   else
   {
      D27.f[dirW   ] = &DD27[dirE   *size_Mat];
      D27.f[dirE   ] = &DD27[dirW   *size_Mat];
      D27.f[dirS   ] = &DD27[dirN   *size_Mat];
      D27.f[dirN   ] = &DD27[dirS   *size_Mat];
      D27.f[dirB   ] = &DD27[dirT   *size_Mat];
      D27.f[dirT   ] = &DD27[dirB   *size_Mat];
      D27.f[dirSW  ] = &DD27[dirNE  *size_Mat];
      D27.f[dirNE  ] = &DD27[dirSW  *size_Mat];
      D27.f[dirNW  ] = &DD27[dirSE  *size_Mat];
      D27.f[dirSE  ] = &DD27[dirNW  *size_Mat];
      D27.f[dirBW  ] = &DD27[dirTE  *size_Mat];
      D27.f[dirTE  ] = &DD27[dirBW  *size_Mat];
      D27.f[dirTW  ] = &DD27[dirBE  *size_Mat];
      D27.f[dirBE  ] = &DD27[dirTW  *size_Mat];
      D27.f[dirBS  ] = &DD27[dirTN  *size_Mat];
      D27.f[dirTN  ] = &DD27[dirBS  *size_Mat];
      D27.f[dirTS  ] = &DD27[dirBN  *size_Mat];
      D27.f[dirBN  ] = &DD27[dirTS  *size_Mat];
      D27.f[dirZERO] = &DD27[dirZERO*size_Mat];
      D27.f[dirBSW ] = &DD27[dirTNE *size_Mat];
      D27.f[dirBNE ] = &DD27[dirTSW *size_Mat];
      D27.f[dirBNW ] = &DD27[dirTSE *size_Mat];
      D27.f[dirBSE ] = &DD27[dirTNW *size_Mat];
      D27.f[dirTSW ] = &DD27[dirBNE *size_Mat];
      D27.f[dirTNE ] = &DD27[dirBSW *size_Mat];
      D27.f[dirTNW ] = &DD27[dirBSE *size_Mat];
      D27.f[dirTSE ] = &DD27[dirBNW *size_Mat];
   }
   ////////////////////////////////////////////////////////////////////////////////
   const unsigned  x = threadIdx.x;  // Globaler x-Index 
   const unsigned  y = blockIdx.x;   // Globaler y-Index 
   const unsigned  z = blockIdx.y;   // Globaler z-Index 

   const unsigned nx = blockDim.x;
   const unsigned ny = gridDim.x;

   const unsigned k = nx*(ny*z + y) + x;
   //////////////////////////////////////////////////////////////////////////

   if(k<size_Mat)
   {
      //////////////////////////////////////////////////////////////////////////
      //index
      unsigned int kzero= k;
      unsigned int ke   = k;
      unsigned int kw   = neighborX[k];
      unsigned int kn   = k;
      unsigned int ks   = neighborY[k];
      unsigned int kt   = k;
      unsigned int kb   = neighborZ[k];
      unsigned int ksw  = neighborY[kw];
      unsigned int kne  = k;
      unsigned int kse  = ks;
      unsigned int knw  = kw;
      unsigned int kbw  = neighborZ[kw];
      unsigned int kte  = k;
      unsigned int kbe  = kb;
      unsigned int ktw  = kw;
      unsigned int kbs  = neighborZ[ks];
      unsigned int ktn  = k;
      unsigned int kbn  = kb;
      unsigned int kts  = ks;
      unsigned int ktse = ks;
      unsigned int kbnw = kbw;
      unsigned int ktnw = kw;
      unsigned int kbse = kbs;
      unsigned int ktsw = ksw;
      unsigned int kbne = kb;
      unsigned int ktne = k;
      unsigned int kbsw = neighborZ[ksw];
      //////////////////////////////////////////////////////////////////////////
      Conc[k] = c0o1;

      if(geoD[k] == GEO_FLUID)
      {
         Conc[k]    =   (D27.f[dirE   ])[ke  ]+ (D27.f[dirW   ])[kw  ]+ 
                        (D27.f[dirN   ])[kn  ]+ (D27.f[dirS   ])[ks  ]+
                        (D27.f[dirT   ])[kt  ]+ (D27.f[dirB   ])[kb  ]+
                        (D27.f[dirNE  ])[kne ]+ (D27.f[dirSW  ])[ksw ]+
                        (D27.f[dirSE  ])[kse ]+ (D27.f[dirNW  ])[knw ]+
                        (D27.f[dirTE  ])[kte ]+ (D27.f[dirBW  ])[kbw ]+
                        (D27.f[dirBE  ])[kbe ]+ (D27.f[dirTW  ])[ktw ]+
                        (D27.f[dirTN  ])[ktn ]+ (D27.f[dirBS  ])[kbs ]+
                        (D27.f[dirBN  ])[kbn ]+ (D27.f[dirTS  ])[kts ]+
                        (D27.f[dirZERO])[kzero]+ 
                        (D27.f[dirTNE ])[ktne]+ (D27.f[dirTSW ])[ktsw]+
                        (D27.f[dirTSE ])[ktse]+ (D27.f[dirTNW ])[ktnw]+
                        (D27.f[dirBNE ])[kbne]+ (D27.f[dirBSW ])[kbsw]+
                        (D27.f[dirBSE ])[kbse]+ (D27.f[dirBNW ])[kbnw];
      }
   }   
}




















////////////////////////////////////////////////////////////////////////////////
extern "C" __global__ void LBCalcMedSP27( real* vxD,
                                          real* vyD,
                                          real* vzD,
                                          real* rhoD,
                                          real* pressD,
                                          unsigned int* geoD,
                                          unsigned int* neighborX,
                                          unsigned int* neighborY,
                                          unsigned int* neighborZ,
                                          unsigned int size_Mat,
                                          real* DD,
                                          bool evenOrOdd)
{
   Distributions27 D;
   if (evenOrOdd==true)
   {
      D.f[dirE   ] = &DD[dirE   *size_Mat];
      D.f[dirW   ] = &DD[dirW   *size_Mat];
      D.f[dirN   ] = &DD[dirN   *size_Mat];
      D.f[dirS   ] = &DD[dirS   *size_Mat];
      D.f[dirT   ] = &DD[dirT   *size_Mat];
      D.f[dirB   ] = &DD[dirB   *size_Mat];
      D.f[dirNE  ] = &DD[dirNE  *size_Mat];
      D.f[dirSW  ] = &DD[dirSW  *size_Mat];
      D.f[dirSE  ] = &DD[dirSE  *size_Mat];
      D.f[dirNW  ] = &DD[dirNW  *size_Mat];
      D.f[dirTE  ] = &DD[dirTE  *size_Mat];
      D.f[dirBW  ] = &DD[dirBW  *size_Mat];
      D.f[dirBE  ] = &DD[dirBE  *size_Mat];
      D.f[dirTW  ] = &DD[dirTW  *size_Mat];
      D.f[dirTN  ] = &DD[dirTN  *size_Mat];
      D.f[dirBS  ] = &DD[dirBS  *size_Mat];
      D.f[dirBN  ] = &DD[dirBN  *size_Mat];
      D.f[dirTS  ] = &DD[dirTS  *size_Mat];
      D.f[dirZERO] = &DD[dirZERO*size_Mat];
      D.f[dirTNE ] = &DD[dirTNE *size_Mat];
      D.f[dirTSW ] = &DD[dirTSW *size_Mat];
      D.f[dirTSE ] = &DD[dirTSE *size_Mat];
      D.f[dirTNW ] = &DD[dirTNW *size_Mat];
      D.f[dirBNE ] = &DD[dirBNE *size_Mat];
      D.f[dirBSW ] = &DD[dirBSW *size_Mat];
      D.f[dirBSE ] = &DD[dirBSE *size_Mat];
      D.f[dirBNW ] = &DD[dirBNW *size_Mat];
   } 
   else
   {
      D.f[dirW   ] = &DD[dirE   *size_Mat];
      D.f[dirE   ] = &DD[dirW   *size_Mat];
      D.f[dirS   ] = &DD[dirN   *size_Mat];
      D.f[dirN   ] = &DD[dirS   *size_Mat];
      D.f[dirB   ] = &DD[dirT   *size_Mat];
      D.f[dirT   ] = &DD[dirB   *size_Mat];
      D.f[dirSW  ] = &DD[dirNE  *size_Mat];
      D.f[dirNE  ] = &DD[dirSW  *size_Mat];
      D.f[dirNW  ] = &DD[dirSE  *size_Mat];
      D.f[dirSE  ] = &DD[dirNW  *size_Mat];
      D.f[dirBW  ] = &DD[dirTE  *size_Mat];
      D.f[dirTE  ] = &DD[dirBW  *size_Mat];
      D.f[dirTW  ] = &DD[dirBE  *size_Mat];
      D.f[dirBE  ] = &DD[dirTW  *size_Mat];
      D.f[dirBS  ] = &DD[dirTN  *size_Mat];
      D.f[dirTN  ] = &DD[dirBS  *size_Mat];
      D.f[dirTS  ] = &DD[dirBN  *size_Mat];
      D.f[dirBN  ] = &DD[dirTS  *size_Mat];
      D.f[dirZERO] = &DD[dirZERO*size_Mat];
      D.f[dirTNE ] = &DD[dirBSW *size_Mat];
      D.f[dirTSW ] = &DD[dirBNE *size_Mat];
      D.f[dirTSE ] = &DD[dirBNW *size_Mat];
      D.f[dirTNW ] = &DD[dirBSE *size_Mat];
      D.f[dirBNE ] = &DD[dirTSW *size_Mat];
      D.f[dirBSW ] = &DD[dirTNE *size_Mat];
      D.f[dirBSE ] = &DD[dirTNW *size_Mat];
      D.f[dirBNW ] = &DD[dirTSE *size_Mat];
   }
   ////////////////////////////////////////////////////////////////////////////////
   const unsigned  x = threadIdx.x;  // Globaler x-Index 
   const unsigned  y = blockIdx.x;   // Globaler y-Index 
   const unsigned  z = blockIdx.y;   // Globaler z-Index 

   const unsigned nx = blockDim.x;
   const unsigned ny = gridDim.x;

   const unsigned k = nx*(ny*z + y) + x;
   //////////////////////////////////////////////////////////////////////////

   if(k<size_Mat)
   {
      //////////////////////////////////////////////////////////////////////////
      //index
      unsigned int kzero= k;
      unsigned int ke   = k;
      unsigned int kw   = neighborX[k];
      unsigned int kn   = k;
      unsigned int ks   = neighborY[k];
      unsigned int kt   = k;
      unsigned int kb   = neighborZ[k];
      unsigned int ksw  = neighborY[kw];
      unsigned int kne  = k;
      unsigned int kse  = ks;
      unsigned int knw  = kw;
      unsigned int kbw  = neighborZ[kw];
      unsigned int kte  = k;
      unsigned int kbe  = kb;
      unsigned int ktw  = kw;
      unsigned int kbs  = neighborZ[ks];
      unsigned int ktn  = k;
      unsigned int kbn  = kb;
      unsigned int kts  = ks;
      unsigned int ktse = ks;
      unsigned int kbnw = kbw;
      unsigned int ktnw = kw;
      unsigned int kbse = kbs;
      unsigned int ktsw = ksw;
      unsigned int kbne = kb;
      unsigned int ktne = k;
      unsigned int kbsw = neighborZ[ksw];
      //////////////////////////////////////////////////////////////////////////
      real PRESS = pressD[k];
      real RHO   = rhoD[k];
      real VX    = vxD[k];
      real VY    = vyD[k];
      real VZ    = vzD[k];
      //////////////////////////////////////////////////////////////////////////
      pressD[k] = c0o1;
	  rhoD[k]   = c0o1;
	  vxD[k]    = c0o1;
	  vyD[k]    = c0o1;
	  vzD[k]    = c0o1;

      if(geoD[k] == GEO_FLUID)
      {
         rhoD[k]    =   (D.f[dirE   ])[ke  ]+ (D.f[dirW   ])[kw  ]+ 
                        (D.f[dirN   ])[kn  ]+ (D.f[dirS   ])[ks  ]+
                        (D.f[dirT   ])[kt  ]+ (D.f[dirB   ])[kb  ]+
                        (D.f[dirNE  ])[kne ]+ (D.f[dirSW  ])[ksw ]+
                        (D.f[dirSE  ])[kse ]+ (D.f[dirNW  ])[knw ]+
                        (D.f[dirTE  ])[kte ]+ (D.f[dirBW  ])[kbw ]+
                        (D.f[dirBE  ])[kbe ]+ (D.f[dirTW  ])[ktw ]+
                        (D.f[dirTN  ])[ktn ]+ (D.f[dirBS  ])[kbs ]+
                        (D.f[dirBN  ])[kbn ]+ (D.f[dirTS  ])[kts ]+
                        (D.f[dirZERO])[kzero]+ 
                        (D.f[dirTNE ])[ktne]+ (D.f[dirTSW ])[ktsw]+ 
                        (D.f[dirTSE ])[ktse]+ (D.f[dirTNW ])[ktnw]+ 
                        (D.f[dirBNE ])[kbne]+ (D.f[dirBSW ])[kbsw]+ 
                        (D.f[dirBSE ])[kbse]+ (D.f[dirBNW ])[kbnw]+
                        RHO;

         vxD[k]     =   (D.f[dirE   ])[ke  ]- (D.f[dirW   ])[kw  ]+ 
                        (D.f[dirNE  ])[kne ]- (D.f[dirSW  ])[ksw ]+
                        (D.f[dirSE  ])[kse ]- (D.f[dirNW  ])[knw ]+
                        (D.f[dirTE  ])[kte ]- (D.f[dirBW  ])[kbw ]+
                        (D.f[dirBE  ])[kbe ]- (D.f[dirTW  ])[ktw ]+
                        (D.f[dirTNE ])[ktne]- (D.f[dirTSW ])[ktsw]+ 
                        (D.f[dirTSE ])[ktse]- (D.f[dirTNW ])[ktnw]+ 
                        (D.f[dirBNE ])[kbne]- (D.f[dirBSW ])[kbsw]+ 
                        (D.f[dirBSE ])[kbse]- (D.f[dirBNW ])[kbnw]+
                        VX;

         vyD[k]     =   (D.f[dirN   ])[kn  ]- (D.f[dirS   ])[ks  ]+
                        (D.f[dirNE  ])[kne ]- (D.f[dirSW  ])[ksw ]-
                        (D.f[dirSE  ])[kse ]+ (D.f[dirNW  ])[knw ]+
                        (D.f[dirTN  ])[ktn ]- (D.f[dirBS  ])[kbs ]+
                        (D.f[dirBN  ])[kbn ]- (D.f[dirTS  ])[kts ]+
                        (D.f[dirTNE ])[ktne]- (D.f[dirTSW ])[ktsw]- 
                        (D.f[dirTSE ])[ktse]+ (D.f[dirTNW ])[ktnw]+ 
                        (D.f[dirBNE ])[kbne]- (D.f[dirBSW ])[kbsw]- 
                        (D.f[dirBSE ])[kbse]+ (D.f[dirBNW ])[kbnw]+
                        VY;

         vzD[k]     =   (D.f[dirT   ])[kt  ]- (D.f[dirB   ])[kb  ]+
                        (D.f[dirTE  ])[kte ]- (D.f[dirBW  ])[kbw ]-
                        (D.f[dirBE  ])[kbe ]+ (D.f[dirTW  ])[ktw ]+
                        (D.f[dirTN  ])[ktn ]- (D.f[dirBS  ])[kbs ]-
                        (D.f[dirBN  ])[kbn ]+ (D.f[dirTS  ])[kts ]+
                        (D.f[dirTNE ])[ktne]+ (D.f[dirTSW ])[ktsw]+ 
                        (D.f[dirTSE ])[ktse]+ (D.f[dirTNW ])[ktnw]- 
                        (D.f[dirBNE ])[kbne]- (D.f[dirBSW ])[kbsw]- 
                        (D.f[dirBSE ])[kbse]- (D.f[dirBNW ])[kbnw]+
                        VZ;

         pressD[k]  =   ((D.f[dirE   ])[ke  ]+ (D.f[dirW   ])[kw  ]+ 
                        (D.f[dirN   ])[kn  ]+ (D.f[dirS   ])[ks  ]+
                        (D.f[dirT   ])[kt  ]+ (D.f[dirB   ])[kb  ]+
                        c2o1*(
                        (D.f[dirNE  ])[kne ]+ (D.f[dirSW  ])[ksw ]+
                        (D.f[dirSE  ])[kse ]+ (D.f[dirNW  ])[knw ]+
                        (D.f[dirTE  ])[kte ]+ (D.f[dirBW  ])[kbw ]+
                        (D.f[dirBE  ])[kbe ]+ (D.f[dirTW  ])[ktw ]+
                        (D.f[dirTN  ])[ktn ]+ (D.f[dirBS  ])[kbs ]+
                        (D.f[dirBN  ])[kbn ]+ (D.f[dirTS  ])[kts ])+
                        c3o1*(
                        (D.f[dirTNE ])[ktne]+ (D.f[dirTSW ])[ktsw]+ 
                        (D.f[dirTSE ])[ktse]+ (D.f[dirTNW ])[ktnw]+ 
                        (D.f[dirBNE ])[kbne]+ (D.f[dirBSW ])[kbsw]+ 
                        (D.f[dirBSE ])[kbse]+ (D.f[dirBNW ])[kbnw])-
                        rhoD[k]-(vxD[k] * vxD[k] + vyD[k] * vyD[k] + vzD[k] * vzD[k]) * (c1o1+rhoD[k])) * c1o2+rhoD[k]+
                        PRESS;    
         //achtung op hart gesetzt Annahme op = 1 ;                                                    ^^^^(1.0/op-0.5)=0.5
      }
   }
}
////////////////////////////////////////////////////////////////////////////////





















////////////////////////////////////////////////////////////////////////////////
extern "C" __global__ void LBCalcMedCompSP27( real* vxD,
											  real* vyD,
											  real* vzD,
											  real* rhoD,
											  real* pressD,
											  unsigned int* geoD,
											  unsigned int* neighborX,
											  unsigned int* neighborY,
											  unsigned int* neighborZ,
											  unsigned int size_Mat,
											  real* DD,
											  bool evenOrOdd)
{
   Distributions27 D;
   if (evenOrOdd==true)
   {
      D.f[dirE   ] = &DD[dirE   *size_Mat];
      D.f[dirW   ] = &DD[dirW   *size_Mat];
      D.f[dirN   ] = &DD[dirN   *size_Mat];
      D.f[dirS   ] = &DD[dirS   *size_Mat];
      D.f[dirT   ] = &DD[dirT   *size_Mat];
      D.f[dirB   ] = &DD[dirB   *size_Mat];
      D.f[dirNE  ] = &DD[dirNE  *size_Mat];
      D.f[dirSW  ] = &DD[dirSW  *size_Mat];
      D.f[dirSE  ] = &DD[dirSE  *size_Mat];
      D.f[dirNW  ] = &DD[dirNW  *size_Mat];
      D.f[dirTE  ] = &DD[dirTE  *size_Mat];
      D.f[dirBW  ] = &DD[dirBW  *size_Mat];
      D.f[dirBE  ] = &DD[dirBE  *size_Mat];
      D.f[dirTW  ] = &DD[dirTW  *size_Mat];
      D.f[dirTN  ] = &DD[dirTN  *size_Mat];
      D.f[dirBS  ] = &DD[dirBS  *size_Mat];
      D.f[dirBN  ] = &DD[dirBN  *size_Mat];
      D.f[dirTS  ] = &DD[dirTS  *size_Mat];
      D.f[dirZERO] = &DD[dirZERO*size_Mat];
      D.f[dirTNE ] = &DD[dirTNE *size_Mat];
      D.f[dirTSW ] = &DD[dirTSW *size_Mat];
      D.f[dirTSE ] = &DD[dirTSE *size_Mat];
      D.f[dirTNW ] = &DD[dirTNW *size_Mat];
      D.f[dirBNE ] = &DD[dirBNE *size_Mat];
      D.f[dirBSW ] = &DD[dirBSW *size_Mat];
      D.f[dirBSE ] = &DD[dirBSE *size_Mat];
      D.f[dirBNW ] = &DD[dirBNW *size_Mat];
   } 
   else
   {
      D.f[dirW   ] = &DD[dirE   *size_Mat];
      D.f[dirE   ] = &DD[dirW   *size_Mat];
      D.f[dirS   ] = &DD[dirN   *size_Mat];
      D.f[dirN   ] = &DD[dirS   *size_Mat];
      D.f[dirB   ] = &DD[dirT   *size_Mat];
      D.f[dirT   ] = &DD[dirB   *size_Mat];
      D.f[dirSW  ] = &DD[dirNE  *size_Mat];
      D.f[dirNE  ] = &DD[dirSW  *size_Mat];
      D.f[dirNW  ] = &DD[dirSE  *size_Mat];
      D.f[dirSE  ] = &DD[dirNW  *size_Mat];
      D.f[dirBW  ] = &DD[dirTE  *size_Mat];
      D.f[dirTE  ] = &DD[dirBW  *size_Mat];
      D.f[dirTW  ] = &DD[dirBE  *size_Mat];
      D.f[dirBE  ] = &DD[dirTW  *size_Mat];
      D.f[dirBS  ] = &DD[dirTN  *size_Mat];
      D.f[dirTN  ] = &DD[dirBS  *size_Mat];
      D.f[dirTS  ] = &DD[dirBN  *size_Mat];
      D.f[dirBN  ] = &DD[dirTS  *size_Mat];
      D.f[dirZERO] = &DD[dirZERO*size_Mat];
      D.f[dirTNE ] = &DD[dirBSW *size_Mat];
      D.f[dirTSW ] = &DD[dirBNE *size_Mat];
      D.f[dirTSE ] = &DD[dirBNW *size_Mat];
      D.f[dirTNW ] = &DD[dirBSE *size_Mat];
      D.f[dirBNE ] = &DD[dirTSW *size_Mat];
      D.f[dirBSW ] = &DD[dirTNE *size_Mat];
      D.f[dirBSE ] = &DD[dirTNW *size_Mat];
      D.f[dirBNW ] = &DD[dirTSE *size_Mat];
   }
   ////////////////////////////////////////////////////////////////////////////////
   const unsigned  x = threadIdx.x;  // Globaler x-Index 
   const unsigned  y = blockIdx.x;   // Globaler y-Index 
   const unsigned  z = blockIdx.y;   // Globaler z-Index 

   const unsigned nx = blockDim.x;
   const unsigned ny = gridDim.x;

   const unsigned k = nx*(ny*z + y) + x;
   //////////////////////////////////////////////////////////////////////////

   if(k<size_Mat)
   {
      //////////////////////////////////////////////////////////////////////////
      //index
      //unsigned int kzero= k;
      unsigned int ke   = k;
      unsigned int kw   = neighborX[k];
      unsigned int kn   = k;
      unsigned int ks   = neighborY[k];
      unsigned int kt   = k;
      unsigned int kb   = neighborZ[k];
      unsigned int ksw  = neighborY[kw];
      unsigned int kne  = k;
      unsigned int kse  = ks;
      unsigned int knw  = kw;
      unsigned int kbw  = neighborZ[kw];
      unsigned int kte  = k;
      unsigned int kbe  = kb;
      unsigned int ktw  = kw;
      unsigned int kbs  = neighborZ[ks];
      unsigned int ktn  = k;
      unsigned int kbn  = kb;
      unsigned int kts  = ks;
      unsigned int ktse = ks;
      unsigned int kbnw = kbw;
      unsigned int ktnw = kw;
      unsigned int kbse = kbs;
      unsigned int ktsw = ksw;
      unsigned int kbne = kb;
      unsigned int ktne = k;
      unsigned int kbsw = neighborZ[ksw];
      //////////////////////////////////////////////////////////////////////////
      real PRESS = pressD[k];
      real RHO   = rhoD[k];
      real VX    = vxD[k];
      real VY    = vyD[k];
      real VZ    = vzD[k];
      //////////////////////////////////////////////////////////////////////////
      pressD[k] = c0o1;
	  rhoD[k]   = c0o1;
	  vxD[k]    = c0o1;
	  vyD[k]    = c0o1;
	  vzD[k]    = c0o1;

      if(geoD[k] == GEO_FLUID)
      {
		  real mfcbb = (D.f[dirE])[k];//[ke   ];
		  real mfabb = (D.f[dirW])[kw];//[kw   ];  
		  real mfbcb = (D.f[dirN])[k];//[kn   ];
		  real mfbab = (D.f[dirS])[ks];//[ks   ];  
		  real mfbbc = (D.f[dirT])[k];//[kt   ];
		  real mfbba = (D.f[dirB])[kb];//[kb   ];  
		  real mfccb = (D.f[dirNE])[k];//[kne  ];  
		  real mfaab = (D.f[dirSW])[ksw];//[ksw  ];
		  real mfcab = (D.f[dirSE])[ks];//[kse  ]; 
		  real mfacb = (D.f[dirNW])[kw];//[knw  ]; 
		  real mfcbc = (D.f[dirTE])[k];//[kte  ];  
		  real mfaba = (D.f[dirBW])[kbw];//[kbw  ];
		  real mfcba = (D.f[dirBE])[kb];//[kbe  ]; 
		  real mfabc = (D.f[dirTW])[kw];//[ktw  ]; 
		  real mfbcc = (D.f[dirTN])[k];//[ktn  ];  
		  real mfbaa = (D.f[dirBS])[kbs];//[kbs  ];
		  real mfbca = (D.f[dirBN])[kb];//[kbn  ]; 
		  real mfbac = (D.f[dirTS])[ks];//[kts  ]; 
		  real mfbbb = (D.f[dirZERO])[k];//[kzero];
		  real mfccc = (D.f[dirTNE])[k];//[ktne ]; 
		  real mfaac = (D.f[dirTSW])[ksw];//[ktsw ]; 
		  real mfcac = (D.f[dirTSE])[ks];//[ktse ];
		  real mfacc = (D.f[dirTNW])[kw];//[ktnw ];
		  real mfcca = (D.f[dirBNE])[kb];//[kbne ];
		  real mfaaa = (D.f[dirBSW])[kbsw];//[kbsw ];
		  real mfcaa = (D.f[dirBSE])[kbs];//[kbse ]; 
		  real mfaca = (D.f[dirBNW])[kbw];//[kbnw ]; 
		  ////////////////////////////////////////////////////////////////////////////////////
		  real drho = 
			  ((((mfccc + mfaaa) + (mfaca + mfcac)) + ((mfacc + mfcaa) + (mfaac + mfcca))) +
			  (((mfbac + mfbca) + (mfbaa + mfbcc)) + ((mfabc + mfcba) + (mfaba + mfcbc)) + ((mfacb + mfcab) + (mfaab + mfccb))) +
			  ((mfabb + mfcbb) + (mfbab + mfbcb) + (mfbba + mfbbc))) + mfbbb;

		  real rho = c1o1 + drho;
		  
		  rhoD[k] = drho + RHO;

		  vxD[k] = 
			  (((((mfccc - mfaaa) + (mfcac - mfaca)) + ((mfcaa - mfacc) + (mfcca - mfaac))) +
			  (((mfcba - mfabc) + (mfcbc - mfaba)) + ((mfcab - mfacb) + (mfccb - mfaab))) +
			  (mfcbb - mfabb)) / rho) + VX;
		  vyD[k] = 
			  (((((mfccc - mfaaa) + (mfaca - mfcac)) + ((mfacc - mfcaa) + (mfcca - mfaac))) +
			  (((mfbca - mfbac) + (mfbcc - mfbaa)) + ((mfacb - mfcab) + (mfccb - mfaab))) +
			  (mfbcb - mfbab)) / rho) + VY;
		  vzD[k] = 
			  (((((mfccc - mfaaa) + (mfcac - mfaca)) + ((mfacc - mfcaa) + (mfaac - mfcca))) +
			  (((mfbac - mfbca) + (mfbcc - mfbaa)) + ((mfabc - mfcba) + (mfcbc - mfaba))) +
			  (mfbbc - mfbba)) / rho) + VZ;

		  //rhoD[k] =
			 // (D.f[dirE])[ke] + (D.f[dirW])[kw] +
			 // (D.f[dirN])[kn] + (D.f[dirS])[ks] +
			 // (D.f[dirT])[kt] + (D.f[dirB])[kb] +
			 // (D.f[dirNE])[kne] + (D.f[dirSW])[ksw] +
			 // (D.f[dirSE])[kse] + (D.f[dirNW])[knw] +
			 // (D.f[dirTE])[kte] + (D.f[dirBW])[kbw] +
			 // (D.f[dirBE])[kbe] + (D.f[dirTW])[ktw] +
			 // (D.f[dirTN])[ktn] + (D.f[dirBS])[kbs] +
			 // (D.f[dirBN])[kbn] + (D.f[dirTS])[kts] +
			 // (D.f[dirZERO])[kzero] +
			 // (D.f[dirTNE])[ktne] + (D.f[dirTSW])[ktsw] +
			 // (D.f[dirTSE])[ktse] + (D.f[dirTNW])[ktnw] +
			 // (D.f[dirBNE])[kbne] + (D.f[dirBSW])[kbsw] +
			 // (D.f[dirBSE])[kbse] + (D.f[dirBNW])[kbnw];// +RHO;

    //     vxD[k] =  
			 //((D.f[dirE  ])[ke  ]- (D.f[dirW   ])[kw  ]+ 
    //         (D.f[dirNE  ])[kne ]- (D.f[dirSW  ])[ksw ]+
    //         (D.f[dirSE  ])[kse ]- (D.f[dirNW  ])[knw ]+
    //         (D.f[dirTE  ])[kte ]- (D.f[dirBW  ])[kbw ]+
    //         (D.f[dirBE  ])[kbe ]- (D.f[dirTW  ])[ktw ]+
    //         (D.f[dirTNE ])[ktne]- (D.f[dirTSW ])[ktsw]+ 
    //         (D.f[dirTSE ])[ktse]- (D.f[dirTNW ])[ktnw]+ 
    //         (D.f[dirBNE ])[kbne]- (D.f[dirBSW ])[kbsw]+ 
    //         (D.f[dirBSE ])[kbse]- (D.f[dirBNW ])[kbnw]) / (one + rhoD[k])+
    //         VX;

    //     vyD[k] =  
			 //((D.f[dirN  ])[kn  ]- (D.f[dirS   ])[ks  ]+
    //         (D.f[dirNE  ])[kne ]- (D.f[dirSW  ])[ksw ]-
    //         (D.f[dirSE  ])[kse ]+ (D.f[dirNW  ])[knw ]+
    //         (D.f[dirTN  ])[ktn ]- (D.f[dirBS  ])[kbs ]+
    //         (D.f[dirBN  ])[kbn ]- (D.f[dirTS  ])[kts ]+
    //         (D.f[dirTNE ])[ktne]- (D.f[dirTSW ])[ktsw]- 
    //         (D.f[dirTSE ])[ktse]+ (D.f[dirTNW ])[ktnw]+ 
    //         (D.f[dirBNE ])[kbne]- (D.f[dirBSW ])[kbsw]- 
    //         (D.f[dirBSE ])[kbse]+ (D.f[dirBNW ])[kbnw]) / (one + rhoD[k])+
    //         VY;

    //     vzD[k] =  
			 //((D.f[dirT  ])[kt  ]- (D.f[dirB   ])[kb  ]+
    //         (D.f[dirTE  ])[kte ]- (D.f[dirBW  ])[kbw ]-
    //         (D.f[dirBE  ])[kbe ]+ (D.f[dirTW  ])[ktw ]+
    //         (D.f[dirTN  ])[ktn ]- (D.f[dirBS  ])[kbs ]-
    //         (D.f[dirBN  ])[kbn ]+ (D.f[dirTS  ])[kts ]+
    //         (D.f[dirTNE ])[ktne]+ (D.f[dirTSW ])[ktsw]+ 
    //         (D.f[dirTSE ])[ktse]+ (D.f[dirTNW ])[ktnw]- 
    //         (D.f[dirBNE ])[kbne]- (D.f[dirBSW ])[kbsw]- 
    //         (D.f[dirBSE ])[kbse]- (D.f[dirBNW ])[kbnw]) / (one + rhoD[k])+
    //         VZ;

         pressD[k]  =  ((D.f[dirE   ])[ke  ]+ (D.f[dirW   ])[kw  ]+ 
                        (D.f[dirN   ])[kn  ]+ (D.f[dirS   ])[ks  ]+
                        (D.f[dirT   ])[kt  ]+ (D.f[dirB   ])[kb  ]+
                        c2o1*(
                        (D.f[dirNE  ])[kne ]+ (D.f[dirSW  ])[ksw ]+
                        (D.f[dirSE  ])[kse ]+ (D.f[dirNW  ])[knw ]+
                        (D.f[dirTE  ])[kte ]+ (D.f[dirBW  ])[kbw ]+
                        (D.f[dirBE  ])[kbe ]+ (D.f[dirTW  ])[ktw ]+
                        (D.f[dirTN  ])[ktn ]+ (D.f[dirBS  ])[kbs ]+
                        (D.f[dirBN  ])[kbn ]+ (D.f[dirTS  ])[kts ])+
                        c3o1*(
                        (D.f[dirTNE ])[ktne]+ (D.f[dirTSW ])[ktsw]+ 
                        (D.f[dirTSE ])[ktse]+ (D.f[dirTNW ])[ktnw]+ 
                        (D.f[dirBNE ])[kbne]+ (D.f[dirBSW ])[kbsw]+ 
                        (D.f[dirBSE ])[kbse]+ (D.f[dirBNW ])[kbnw])-
                        rhoD[k]-(vxD[k] * vxD[k] + vyD[k] * vyD[k] + vzD[k] * vzD[k]) * (c1o1+rhoD[k])) * c1o2+rhoD[k]+
                        PRESS;    
         //achtung op hart gesetzt Annahme op = 1 ;                                                    ^^^^(1.0/op-0.5)=0.5
      }
   }
}
////////////////////////////////////////////////////////////////////////////////





















////////////////////////////////////////////////////////////////////////////////
extern "C" __global__ void LBCalcMedCompAD27(
	real* vxD,
	real* vyD,
	real* vzD,
	real* rhoD,
	real* pressD,
	real* concD,
	unsigned int* geoD,
	unsigned int* neighborX,
	unsigned int* neighborY,
	unsigned int* neighborZ,
	unsigned int size_Mat,
	real* DD,
	real* DD_AD,
	bool evenOrOdd)
{
	Distributions27 D;
	if (evenOrOdd == true)
	{
		D.f[dirE] = &DD[dirE   *size_Mat];
		D.f[dirW] = &DD[dirW   *size_Mat];
		D.f[dirN] = &DD[dirN   *size_Mat];
		D.f[dirS] = &DD[dirS   *size_Mat];
		D.f[dirT] = &DD[dirT   *size_Mat];
		D.f[dirB] = &DD[dirB   *size_Mat];
		D.f[dirNE] = &DD[dirNE  *size_Mat];
		D.f[dirSW] = &DD[dirSW  *size_Mat];
		D.f[dirSE] = &DD[dirSE  *size_Mat];
		D.f[dirNW] = &DD[dirNW  *size_Mat];
		D.f[dirTE] = &DD[dirTE  *size_Mat];
		D.f[dirBW] = &DD[dirBW  *size_Mat];
		D.f[dirBE] = &DD[dirBE  *size_Mat];
		D.f[dirTW] = &DD[dirTW  *size_Mat];
		D.f[dirTN] = &DD[dirTN  *size_Mat];
		D.f[dirBS] = &DD[dirBS  *size_Mat];
		D.f[dirBN] = &DD[dirBN  *size_Mat];
		D.f[dirTS] = &DD[dirTS  *size_Mat];
		D.f[dirZERO] = &DD[dirZERO*size_Mat];
		D.f[dirTNE] = &DD[dirTNE *size_Mat];
		D.f[dirTSW] = &DD[dirTSW *size_Mat];
		D.f[dirTSE] = &DD[dirTSE *size_Mat];
		D.f[dirTNW] = &DD[dirTNW *size_Mat];
		D.f[dirBNE] = &DD[dirBNE *size_Mat];
		D.f[dirBSW] = &DD[dirBSW *size_Mat];
		D.f[dirBSE] = &DD[dirBSE *size_Mat];
		D.f[dirBNW] = &DD[dirBNW *size_Mat];
	}
	else
	{
		D.f[dirW] = &DD[dirE   *size_Mat];
		D.f[dirE] = &DD[dirW   *size_Mat];
		D.f[dirS] = &DD[dirN   *size_Mat];
		D.f[dirN] = &DD[dirS   *size_Mat];
		D.f[dirB] = &DD[dirT   *size_Mat];
		D.f[dirT] = &DD[dirB   *size_Mat];
		D.f[dirSW] = &DD[dirNE  *size_Mat];
		D.f[dirNE] = &DD[dirSW  *size_Mat];
		D.f[dirNW] = &DD[dirSE  *size_Mat];
		D.f[dirSE] = &DD[dirNW  *size_Mat];
		D.f[dirBW] = &DD[dirTE  *size_Mat];
		D.f[dirTE] = &DD[dirBW  *size_Mat];
		D.f[dirTW] = &DD[dirBE  *size_Mat];
		D.f[dirBE] = &DD[dirTW  *size_Mat];
		D.f[dirBS] = &DD[dirTN  *size_Mat];
		D.f[dirTN] = &DD[dirBS  *size_Mat];
		D.f[dirTS] = &DD[dirBN  *size_Mat];
		D.f[dirBN] = &DD[dirTS  *size_Mat];
		D.f[dirZERO] = &DD[dirZERO*size_Mat];
		D.f[dirTNE] = &DD[dirBSW *size_Mat];
		D.f[dirTSW] = &DD[dirBNE *size_Mat];
		D.f[dirTSE] = &DD[dirBNW *size_Mat];
		D.f[dirTNW] = &DD[dirBSE *size_Mat];
		D.f[dirBNE] = &DD[dirTSW *size_Mat];
		D.f[dirBSW] = &DD[dirTNE *size_Mat];
		D.f[dirBSE] = &DD[dirTNW *size_Mat];
		D.f[dirBNW] = &DD[dirTSE *size_Mat];
	}
	////////////////////////////////////////////////////////////////////////////////
	Distributions27 Dad;
	if (evenOrOdd == true)
	{
		Dad.f[dirE]    = &DD_AD[dirE   *size_Mat];
		Dad.f[dirW]    = &DD_AD[dirW   *size_Mat];
		Dad.f[dirN]    = &DD_AD[dirN   *size_Mat];
		Dad.f[dirS]    = &DD_AD[dirS   *size_Mat];
		Dad.f[dirT]    = &DD_AD[dirT   *size_Mat];
		Dad.f[dirB]    = &DD_AD[dirB   *size_Mat];
		Dad.f[dirNE]   = &DD_AD[dirNE  *size_Mat];
		Dad.f[dirSW]   = &DD_AD[dirSW  *size_Mat];
		Dad.f[dirSE]   = &DD_AD[dirSE  *size_Mat];
		Dad.f[dirNW]   = &DD_AD[dirNW  *size_Mat];
		Dad.f[dirTE]   = &DD_AD[dirTE  *size_Mat];
		Dad.f[dirBW]   = &DD_AD[dirBW  *size_Mat];
		Dad.f[dirBE]   = &DD_AD[dirBE  *size_Mat];
		Dad.f[dirTW]   = &DD_AD[dirTW  *size_Mat];
		Dad.f[dirTN]   = &DD_AD[dirTN  *size_Mat];
		Dad.f[dirBS]   = &DD_AD[dirBS  *size_Mat];
		Dad.f[dirBN]   = &DD_AD[dirBN  *size_Mat];
		Dad.f[dirTS]   = &DD_AD[dirTS  *size_Mat];
		Dad.f[dirZERO] = &DD_AD[dirZERO*size_Mat];
		Dad.f[dirTNE]  = &DD_AD[dirTNE *size_Mat];
		Dad.f[dirTSW]  = &DD_AD[dirTSW *size_Mat];
		Dad.f[dirTSE]  = &DD_AD[dirTSE *size_Mat];
		Dad.f[dirTNW]  = &DD_AD[dirTNW *size_Mat];
		Dad.f[dirBNE]  = &DD_AD[dirBNE *size_Mat];
		Dad.f[dirBSW]  = &DD_AD[dirBSW *size_Mat];
		Dad.f[dirBSE]  = &DD_AD[dirBSE *size_Mat];
		Dad.f[dirBNW]  = &DD_AD[dirBNW *size_Mat];
	}						
	else					
	{						
		Dad.f[dirW]    = &DD_AD[dirE   *size_Mat];
		Dad.f[dirE]    = &DD_AD[dirW   *size_Mat];
		Dad.f[dirS]    = &DD_AD[dirN   *size_Mat];
		Dad.f[dirN]    = &DD_AD[dirS   *size_Mat];
		Dad.f[dirB]    = &DD_AD[dirT   *size_Mat];
		Dad.f[dirT]    = &DD_AD[dirB   *size_Mat];
		Dad.f[dirSW]   = &DD_AD[dirNE  *size_Mat];
		Dad.f[dirNE]   = &DD_AD[dirSW  *size_Mat];
		Dad.f[dirNW]   = &DD_AD[dirSE  *size_Mat];
		Dad.f[dirSE]   = &DD_AD[dirNW  *size_Mat];
		Dad.f[dirBW]   = &DD_AD[dirTE  *size_Mat];
		Dad.f[dirTE]   = &DD_AD[dirBW  *size_Mat];
		Dad.f[dirTW]   = &DD_AD[dirBE  *size_Mat];
		Dad.f[dirBE]   = &DD_AD[dirTW  *size_Mat];
		Dad.f[dirBS]   = &DD_AD[dirTN  *size_Mat];
		Dad.f[dirTN]   = &DD_AD[dirBS  *size_Mat];
		Dad.f[dirTS]   = &DD_AD[dirBN  *size_Mat];
		Dad.f[dirBN]   = &DD_AD[dirTS  *size_Mat];
		Dad.f[dirZERO] = &DD_AD[dirZERO*size_Mat];
		Dad.f[dirTNE]  = &DD_AD[dirBSW *size_Mat];
		Dad.f[dirTSW]  = &DD_AD[dirBNE *size_Mat];
		Dad.f[dirTSE]  = &DD_AD[dirBNW *size_Mat];
		Dad.f[dirTNW]  = &DD_AD[dirBSE *size_Mat];
		Dad.f[dirBNE]  = &DD_AD[dirTSW *size_Mat];
		Dad.f[dirBSW]  = &DD_AD[dirTNE *size_Mat];
		Dad.f[dirBSE]  = &DD_AD[dirTNW *size_Mat];
		Dad.f[dirBNW]  = &DD_AD[dirTSE *size_Mat];
	}
	////////////////////////////////////////////////////////////////////////////////
	const unsigned  x = threadIdx.x;  // Globaler x-Index 
	const unsigned  y = blockIdx.x;   // Globaler y-Index 
	const unsigned  z = blockIdx.y;   // Globaler z-Index 

	const unsigned nx = blockDim.x;
	const unsigned ny = gridDim.x;

	const unsigned k = nx*(ny*z + y) + x;
	//////////////////////////////////////////////////////////////////////////

	if (k < size_Mat)
	{
		//////////////////////////////////////////////////////////////////////////
		//index
		//unsigned int kzero = k;
		unsigned int ke = k;
		unsigned int kw = neighborX[k];
		unsigned int kn = k;
		unsigned int ks = neighborY[k];
		unsigned int kt = k;
		unsigned int kb = neighborZ[k];
		unsigned int ksw = neighborY[kw];
		unsigned int kne = k;
		unsigned int kse = ks;
		unsigned int knw = kw;
		unsigned int kbw = neighborZ[kw];
		unsigned int kte = k;
		unsigned int kbe = kb;
		unsigned int ktw = kw;
		unsigned int kbs = neighborZ[ks];
		unsigned int ktn = k;
		unsigned int kbn = kb;
		unsigned int kts = ks;
		unsigned int ktse = ks;
		unsigned int kbnw = kbw;
		unsigned int ktnw = kw;
		unsigned int kbse = kbs;
		unsigned int ktsw = ksw;
		unsigned int kbne = kb;
		unsigned int ktne = k;
		unsigned int kbsw = neighborZ[ksw];
		//////////////////////////////////////////////////////////////////////////
		real CONC  = concD[k];
		real PRESS = pressD[k];
		real RHO   = rhoD[k];
		real VX    = vxD[k];
		real VY    = vyD[k];
		real VZ    = vzD[k];
		//////////////////////////////////////////////////////////////////////////
		concD[k] = c0o1;
		pressD[k] = c0o1;
		rhoD[k] = c0o1;
		vxD[k] = c0o1;
		vyD[k] = c0o1;
		vzD[k] = c0o1;

		if (geoD[k] == GEO_FLUID)
		{
			real mfcbb = (D.f[dirE])[k];//[ke   ];
			real mfabb = (D.f[dirW])[kw];//[kw   ];  
			real mfbcb = (D.f[dirN])[k];//[kn   ];
			real mfbab = (D.f[dirS])[ks];//[ks   ];  
			real mfbbc = (D.f[dirT])[k];//[kt   ];
			real mfbba = (D.f[dirB])[kb];//[kb   ];  
			real mfccb = (D.f[dirNE])[k];//[kne  ];  
			real mfaab = (D.f[dirSW])[ksw];//[ksw  ];
			real mfcab = (D.f[dirSE])[ks];//[kse  ]; 
			real mfacb = (D.f[dirNW])[kw];//[knw  ]; 
			real mfcbc = (D.f[dirTE])[k];//[kte  ];  
			real mfaba = (D.f[dirBW])[kbw];//[kbw  ];
			real mfcba = (D.f[dirBE])[kb];//[kbe  ]; 
			real mfabc = (D.f[dirTW])[kw];//[ktw  ]; 
			real mfbcc = (D.f[dirTN])[k];//[ktn  ];  
			real mfbaa = (D.f[dirBS])[kbs];//[kbs  ];
			real mfbca = (D.f[dirBN])[kb];//[kbn  ]; 
			real mfbac = (D.f[dirTS])[ks];//[kts  ]; 
			real mfbbb = (D.f[dirZERO])[k];//[kzero];
			real mfccc = (D.f[dirTNE])[k];//[ktne ]; 
			real mfaac = (D.f[dirTSW])[ksw];//[ktsw ]; 
			real mfcac = (D.f[dirTSE])[ks];//[ktse ];
			real mfacc = (D.f[dirTNW])[kw];//[ktnw ];
			real mfcca = (D.f[dirBNE])[kb];//[kbne ];
			real mfaaa = (D.f[dirBSW])[kbsw];//[kbsw ];
			real mfcaa = (D.f[dirBSE])[kbs];//[kbse ]; 
			real mfaca = (D.f[dirBNW])[kbw];//[kbnw ]; 
			////////////////////////////////////////////////////////////////////////////////////
			real drho =
				((((mfccc + mfaaa) + (mfaca + mfcac)) + ((mfacc + mfcaa) + (mfaac + mfcca))) +
				 (((mfbac + mfbca) + (mfbaa + mfbcc)) + ((mfabc + mfcba) + (mfaba + mfcbc)) + ((mfacb + mfcab) + (mfaab + mfccb))) +
				  ((mfabb + mfcbb) + (mfbab + mfbcb)  +  (mfbba + mfbbc))) + mfbbb;
			real rho = c1o1 + drho;
			////////////////////////////////////////////////////////////////////////////////////

			rhoD[k] = drho + RHO;

			vxD[k] =
				(((((mfccc - mfaaa) + (mfcac - mfaca)) + ((mfcaa - mfacc) + (mfcca - mfaac))) +
				(((mfcba - mfabc) + (mfcbc - mfaba)) + ((mfcab - mfacb) + (mfccb - mfaab))) +
					(mfcbb - mfabb)) / rho) + VX;
			
			vyD[k] =
				(((((mfccc - mfaaa) + (mfaca - mfcac)) + ((mfacc - mfcaa) + (mfcca - mfaac))) +
				(((mfbca - mfbac) + (mfbcc - mfbaa)) + ((mfacb - mfcab) + (mfccb - mfaab))) +
					(mfbcb - mfbab)) / rho) + VY;
			
			vzD[k] =
				(((((mfccc - mfaaa) + (mfcac - mfaca)) + ((mfacc - mfcaa) + (mfaac - mfcca))) +
				(((mfbac - mfbca) + (mfbcc - mfbaa)) + ((mfabc - mfcba) + (mfcbc - mfaba))) +
					(mfbbc - mfbba)) / rho) + VZ;

			pressD[k] = 
				((D.f[dirE])[ke] + (D.f[dirW])[kw] +
				 (D.f[dirN])[kn] + (D.f[dirS])[ks] +
				 (D.f[dirT])[kt] + (D.f[dirB])[kb] +
				 c2o1*(
				 (D.f[dirNE])[kne] + (D.f[dirSW])[ksw] +
				 (D.f[dirSE])[kse] + (D.f[dirNW])[knw] +
				 (D.f[dirTE])[kte] + (D.f[dirBW])[kbw] +
				 (D.f[dirBE])[kbe] + (D.f[dirTW])[ktw] +
				 (D.f[dirTN])[ktn] + (D.f[dirBS])[kbs] +
				 (D.f[dirBN])[kbn] + (D.f[dirTS])[kts]) +
				 c3o1*(
				 (D.f[dirTNE])[ktne] + (D.f[dirTSW])[ktsw] +
				 (D.f[dirTSE])[ktse] + (D.f[dirTNW])[ktnw] +
				 (D.f[dirBNE])[kbne] + (D.f[dirBSW])[kbsw] +
				 (D.f[dirBSE])[kbse] + (D.f[dirBNW])[kbnw]) -
				 rhoD[k] - (vxD[k] * vxD[k] + vyD[k] * vyD[k] + vzD[k] * vzD[k]) * (c1o1 + rhoD[k])) * c1o2 + rhoD[k] +
				 PRESS;
				 //achtung op hart gesetzt Annahme op = 1 ;                                                    ^^^^(1.0/op-0.5)=0.5
			//////////////////////////////////////////////////////////////////////////
			mfcbb = (Dad.f[dirE   ])[k   ];
			mfabb = (Dad.f[dirW   ])[kw  ];
			mfbcb = (Dad.f[dirN   ])[k   ];
			mfbab = (Dad.f[dirS   ])[ks  ];
			mfbbc = (Dad.f[dirT   ])[k   ];
			mfbba = (Dad.f[dirB   ])[kb  ];
			mfccb = (Dad.f[dirNE  ])[k   ];
			mfaab = (Dad.f[dirSW  ])[ksw ];
			mfcab = (Dad.f[dirSE  ])[ks  ];
			mfacb = (Dad.f[dirNW  ])[kw  ];
			mfcbc = (Dad.f[dirTE  ])[k   ];
			mfaba = (Dad.f[dirBW  ])[kbw ];
			mfcba = (Dad.f[dirBE  ])[kb  ];
			mfabc = (Dad.f[dirTW  ])[kw  ];
			mfbcc = (Dad.f[dirTN  ])[k   ];
			mfbaa = (Dad.f[dirBS  ])[kbs ];
			mfbca = (Dad.f[dirBN  ])[kb  ];
			mfbac = (Dad.f[dirTS  ])[ks  ];
			mfbbb = (Dad.f[dirZERO])[k   ];
			mfccc = (Dad.f[dirTNE ])[k   ];
			mfaac = (Dad.f[dirTSW ])[ksw ];
			mfcac = (Dad.f[dirTSE ])[ks  ];
			mfacc = (Dad.f[dirTNW ])[kw  ];
			mfcca = (Dad.f[dirBNE ])[kb  ];
			mfaaa = (Dad.f[dirBSW ])[kbsw];
			mfcaa = (Dad.f[dirBSE ])[kbs ];
			mfaca = (Dad.f[dirBNW ])[kbw ];
			//////////////////////////////////////////////////////////////////////////
			concD[k] = 
				((((mfccc + mfaaa) + (mfaca + mfcac)) + ((mfacc + mfcaa)   + (mfaac + mfcca))) +
				 (((mfbac + mfbca) + (mfbaa + mfbcc)) + ((mfabc + mfcba)   + (mfaba + mfcbc)) + ((mfacb + mfcab) + (mfaab + mfccb))) +
				  ((mfabb + mfcbb) + (mfbab + mfbcb)  +  (mfbba + mfbbc))) +  mfbbb + CONC;
		}
	}
}
////////////////////////////////////////////////////////////////////////////////





















////////////////////////////////////////////////////////////////////////////////
extern "C" __global__ void LBCalcMacMedSP27( real* vxD,
                                             real* vyD,
                                             real* vzD,
                                             real* rhoD,
                                             real* pressD,
                                             unsigned int* geoD,
                                             unsigned int* neighborX,
                                             unsigned int* neighborY,
                                             unsigned int* neighborZ,
                                             unsigned int tdiff,
                                             unsigned int size_Mat,
                                             bool evenOrOdd)
{
   ////////////////////////////////////////////////////////////////////////////////
   const unsigned  x = threadIdx.x;  // Globaler x-Index 
   const unsigned  y = blockIdx.x;   // Globaler y-Index 
   const unsigned  z = blockIdx.y;   // Globaler z-Index 

   const unsigned nx = blockDim.x;
   const unsigned ny = gridDim.x;

   const unsigned k = nx*(ny*z + y) + x;
   //////////////////////////////////////////////////////////////////////////

   if(k<size_Mat)
   {
      //////////////////////////////////////////////////////////////////////////
      real PRESS = pressD[k];
      real RHO   = rhoD[k];
      real VX    = vxD[k];
      real VY    = vyD[k];
      real VZ    = vzD[k];
      //////////////////////////////////////////////////////////////////////////
      pressD[k] = c0o1;
      rhoD[k]   = c0o1;
      vxD[k]    = c0o1;
      vyD[k]    = c0o1;
      vzD[k]    = c0o1;

      if(geoD[k] == GEO_FLUID)
      {
         rhoD[k]    =   RHO   / tdiff;
         vxD[k]     =   VX    / tdiff;
         vyD[k]     =   VY    / tdiff;
         vzD[k]     =   VZ    / tdiff;
         pressD[k]  =   PRESS / tdiff;    
      }
   }
}
////////////////////////////////////////////////////////////////////////////////





















////////////////////////////////////////////////////////////////////////////////
extern "C" __global__ void LBResetMedianValuesSP27(
	real* vxD,
	real* vyD,
	real* vzD,
	real* rhoD,
	real* pressD,
	unsigned int size_Mat,
	bool evenOrOdd)
{
	////////////////////////////////////////////////////////////////////////////////
	const unsigned  x = threadIdx.x;  // Globaler x-Index 
	const unsigned  y = blockIdx.x;   // Globaler y-Index 
	const unsigned  z = blockIdx.y;   // Globaler z-Index 

	const unsigned nx = blockDim.x;
	const unsigned ny = gridDim.x;

	const unsigned k = nx*(ny*z + y) + x;
	//////////////////////////////////////////////////////////////////////////

	if (k<size_Mat)
	{
		//////////////////////////////////////////////////////////////////////////
		pressD[k] = c0o1;
		rhoD[k] = c0o1;
		vxD[k] = c0o1;
		vyD[k] = c0o1;
		vzD[k] = c0o1;
	}
}
////////////////////////////////////////////////////////////////////////////////





















////////////////////////////////////////////////////////////////////////////////
extern "C" __global__ void LBResetMedianValuesAD27(
	real* vxD,
	real* vyD,
	real* vzD,
	real* rhoD,
	real* pressD,
	real* concD,
	unsigned int size_Mat,
	bool evenOrOdd)
{
	////////////////////////////////////////////////////////////////////////////////
	const unsigned  x = threadIdx.x;  // Globaler x-Index 
	const unsigned  y = blockIdx.x;   // Globaler y-Index 
	const unsigned  z = blockIdx.y;   // Globaler z-Index 

	const unsigned nx = blockDim.x;
	const unsigned ny = gridDim.x;

	const unsigned k = nx*(ny*z + y) + x;
	//////////////////////////////////////////////////////////////////////////

	if (k < size_Mat)
	{
		//////////////////////////////////////////////////////////////////////////
		concD[k]  = c0o1;
		pressD[k] = c0o1;
		rhoD[k]   = c0o1;
		vxD[k]    = c0o1;
		vyD[k]    = c0o1;
		vzD[k]    = c0o1;
	}
}
////////////////////////////////////////////////////////////////////////////////





















////////////////////////////////////////////////////////////////////////////////
extern "C" __global__ void LBCalcMeasurePoints( real* vxMP,
												real* vyMP,
												real* vzMP,
												real* rhoMP,
												unsigned int* kMP,
												unsigned int numberOfPointskMP,
												unsigned int MPClockCycle,
												unsigned int t,
												unsigned int* geoD,
												unsigned int* neighborX,
												unsigned int* neighborY,
												unsigned int* neighborZ,
												unsigned int size_Mat,
												real* DD,
												bool evenOrOdd)
{
	Distributions27 D;
	if (evenOrOdd==true)
	{
		D.f[dirE   ] = &DD[dirE   *size_Mat];
		D.f[dirW   ] = &DD[dirW   *size_Mat];
		D.f[dirN   ] = &DD[dirN   *size_Mat];
		D.f[dirS   ] = &DD[dirS   *size_Mat];
		D.f[dirT   ] = &DD[dirT   *size_Mat];
		D.f[dirB   ] = &DD[dirB   *size_Mat];
		D.f[dirNE  ] = &DD[dirNE  *size_Mat];
		D.f[dirSW  ] = &DD[dirSW  *size_Mat];
		D.f[dirSE  ] = &DD[dirSE  *size_Mat];
		D.f[dirNW  ] = &DD[dirNW  *size_Mat];
		D.f[dirTE  ] = &DD[dirTE  *size_Mat];
		D.f[dirBW  ] = &DD[dirBW  *size_Mat];
		D.f[dirBE  ] = &DD[dirBE  *size_Mat];
		D.f[dirTW  ] = &DD[dirTW  *size_Mat];
		D.f[dirTN  ] = &DD[dirTN  *size_Mat];
		D.f[dirBS  ] = &DD[dirBS  *size_Mat];
		D.f[dirBN  ] = &DD[dirBN  *size_Mat];
		D.f[dirTS  ] = &DD[dirTS  *size_Mat];
		D.f[dirZERO] = &DD[dirZERO*size_Mat];
		D.f[dirTNE ] = &DD[dirTNE *size_Mat];
		D.f[dirTSW ] = &DD[dirTSW *size_Mat];
		D.f[dirTSE ] = &DD[dirTSE *size_Mat];
		D.f[dirTNW ] = &DD[dirTNW *size_Mat];
		D.f[dirBNE ] = &DD[dirBNE *size_Mat];
		D.f[dirBSW ] = &DD[dirBSW *size_Mat];
		D.f[dirBSE ] = &DD[dirBSE *size_Mat];
		D.f[dirBNW ] = &DD[dirBNW *size_Mat];
	} 
	else
	{
		D.f[dirW   ] = &DD[dirE   *size_Mat];
		D.f[dirE   ] = &DD[dirW   *size_Mat];
		D.f[dirS   ] = &DD[dirN   *size_Mat];
		D.f[dirN   ] = &DD[dirS   *size_Mat];
		D.f[dirB   ] = &DD[dirT   *size_Mat];
		D.f[dirT   ] = &DD[dirB   *size_Mat];
		D.f[dirSW  ] = &DD[dirNE  *size_Mat];
		D.f[dirNE  ] = &DD[dirSW  *size_Mat];
		D.f[dirNW  ] = &DD[dirSE  *size_Mat];
		D.f[dirSE  ] = &DD[dirNW  *size_Mat];
		D.f[dirBW  ] = &DD[dirTE  *size_Mat];
		D.f[dirTE  ] = &DD[dirBW  *size_Mat];
		D.f[dirTW  ] = &DD[dirBE  *size_Mat];
		D.f[dirBE  ] = &DD[dirTW  *size_Mat];
		D.f[dirBS  ] = &DD[dirTN  *size_Mat];
		D.f[dirTN  ] = &DD[dirBS  *size_Mat];
		D.f[dirTS  ] = &DD[dirBN  *size_Mat];
		D.f[dirBN  ] = &DD[dirTS  *size_Mat];
		D.f[dirZERO] = &DD[dirZERO*size_Mat];
		D.f[dirTNE ] = &DD[dirBSW *size_Mat];
		D.f[dirTSW ] = &DD[dirBNE *size_Mat];
		D.f[dirTSE ] = &DD[dirBNW *size_Mat];
		D.f[dirTNW ] = &DD[dirBSE *size_Mat];
		D.f[dirBNE ] = &DD[dirTSW *size_Mat];
		D.f[dirBSW ] = &DD[dirTNE *size_Mat];
		D.f[dirBSE ] = &DD[dirTNW *size_Mat];
		D.f[dirBNW ] = &DD[dirTSE *size_Mat];
	}
	////////////////////////////////////////////////////////////////////////////////
	const unsigned  x = threadIdx.x;  // Globaler x-Index 
	const unsigned  y = blockIdx.x;   // Globaler y-Index 
	const unsigned  z = blockIdx.y;   // Globaler z-Index 

	const unsigned nx = blockDim.x;
	const unsigned ny = gridDim.x;

	const unsigned k = nx*(ny*z + y) + x;
	//////////////////////////////////////////////////////////////////////////

	if(k<numberOfPointskMP)
	{
      //////////////////////////////////////////////////////////////////////////
      //index
      unsigned int kzero= kMP[k];//k;
      unsigned int ke   = kzero;
      unsigned int kw   = neighborX[kzero];
      unsigned int kn   = kzero;
      unsigned int ks   = neighborY[kzero];
      unsigned int kt   = kzero;
      unsigned int kb   = neighborZ[kzero];
      unsigned int ksw  = neighborY[kw];
      unsigned int kne  = kzero;
      unsigned int kse  = ks;
      unsigned int knw  = kw;
      unsigned int kbw  = neighborZ[kw];
      unsigned int kte  = kzero;
      unsigned int kbe  = kb;
      unsigned int ktw  = kw;
      unsigned int kbs  = neighborZ[ks];
      unsigned int ktn  = kzero;
      unsigned int kbn  = kb;
      unsigned int kts  = ks;
      unsigned int ktse = ks;
      unsigned int kbnw = kbw;
      unsigned int ktnw = kw;
      unsigned int kbse = kbs;
      unsigned int ktsw = ksw;
      unsigned int kbne = kb;
      unsigned int ktne = kzero;
      unsigned int kbsw = neighborZ[ksw];
      //////////////////////////////////////////////////////////////////////////
	  unsigned int kMac = k*MPClockCycle + t;
	  //////////////////////////////////////////////////////////////////////////

      if(geoD[kzero] == GEO_FLUID)
      {
         rhoMP[kMac]=   (D.f[dirE   ])[ke  ]+ (D.f[dirW   ])[kw  ]+ 
                        (D.f[dirN   ])[kn  ]+ (D.f[dirS   ])[ks  ]+
                        (D.f[dirT   ])[kt  ]+ (D.f[dirB   ])[kb  ]+
                        (D.f[dirNE  ])[kne ]+ (D.f[dirSW  ])[ksw ]+
                        (D.f[dirSE  ])[kse ]+ (D.f[dirNW  ])[knw ]+
                        (D.f[dirTE  ])[kte ]+ (D.f[dirBW  ])[kbw ]+
                        (D.f[dirBE  ])[kbe ]+ (D.f[dirTW  ])[ktw ]+
                        (D.f[dirTN  ])[ktn ]+ (D.f[dirBS  ])[kbs ]+
                        (D.f[dirBN  ])[kbn ]+ (D.f[dirTS  ])[kts ]+
                        (D.f[dirZERO])[kzero]+ 
                        (D.f[dirTNE ])[ktne]+ (D.f[dirTSW ])[ktsw]+ 
                        (D.f[dirTSE ])[ktse]+ (D.f[dirTNW ])[ktnw]+ 
                        (D.f[dirBNE ])[kbne]+ (D.f[dirBSW ])[kbsw]+ 
                        (D.f[dirBSE ])[kbse]+ (D.f[dirBNW ])[kbnw];

         vxMP[kMac] =   (D.f[dirE   ])[ke  ]- (D.f[dirW   ])[kw  ]+ 
                        (D.f[dirNE  ])[kne ]- (D.f[dirSW  ])[ksw ]+
                        (D.f[dirSE  ])[kse ]- (D.f[dirNW  ])[knw ]+
                        (D.f[dirTE  ])[kte ]- (D.f[dirBW  ])[kbw ]+
                        (D.f[dirBE  ])[kbe ]- (D.f[dirTW  ])[ktw ]+
                        (D.f[dirTNE ])[ktne]- (D.f[dirTSW ])[ktsw]+ 
                        (D.f[dirTSE ])[ktse]- (D.f[dirTNW ])[ktnw]+ 
                        (D.f[dirBNE ])[kbne]- (D.f[dirBSW ])[kbsw]+ 
                        (D.f[dirBSE ])[kbse]- (D.f[dirBNW ])[kbnw];

         vyMP[kMac] =   (D.f[dirN   ])[kn  ]- (D.f[dirS   ])[ks  ]+
                        (D.f[dirNE  ])[kne ]- (D.f[dirSW  ])[ksw ]-
                        (D.f[dirSE  ])[kse ]+ (D.f[dirNW  ])[knw ]+
                        (D.f[dirTN  ])[ktn ]- (D.f[dirBS  ])[kbs ]+
                        (D.f[dirBN  ])[kbn ]- (D.f[dirTS  ])[kts ]+
                        (D.f[dirTNE ])[ktne]- (D.f[dirTSW ])[ktsw]- 
                        (D.f[dirTSE ])[ktse]+ (D.f[dirTNW ])[ktnw]+ 
                        (D.f[dirBNE ])[kbne]- (D.f[dirBSW ])[kbsw]- 
                        (D.f[dirBSE ])[kbse]+ (D.f[dirBNW ])[kbnw];

         vzMP[kMac] =   (D.f[dirT   ])[kt  ]- (D.f[dirB   ])[kb  ]+
                        (D.f[dirTE  ])[kte ]- (D.f[dirBW  ])[kbw ]-
                        (D.f[dirBE  ])[kbe ]+ (D.f[dirTW  ])[ktw ]+
                        (D.f[dirTN  ])[ktn ]- (D.f[dirBS  ])[kbs ]-
                        (D.f[dirBN  ])[kbn ]+ (D.f[dirTS  ])[kts ]+
                        (D.f[dirTNE ])[ktne]+ (D.f[dirTSW ])[ktsw]+ 
                        (D.f[dirTSE ])[ktse]+ (D.f[dirTNW ])[ktnw]- 
                        (D.f[dirBNE ])[kbne]- (D.f[dirBSW ])[kbsw]- 
                        (D.f[dirBSE ])[kbse]- (D.f[dirBNW ])[kbnw];
      }
   }
}
////////////////////////////////////////////////////////////////////////////////





































////////////////////////////////////////////////////////////////////////////////
extern "C" __global__ void LBSetOutputWallVelocitySP27( real* vxD,
														real* vyD,
														real* vzD,
														real* vxWall,
														real* vyWall,
														real* vzWall,
														int numberOfWallNodes, 
														int* kWallNodes, 
														real* rhoD,
														real* pressD,
														unsigned int* geoD,
														unsigned int* neighborX,
														unsigned int* neighborY,
														unsigned int* neighborZ,
														unsigned int size_Mat,
														real* DD,
														bool evenOrOdd)
{
   ////////////////////////////////////////////////////////////////////////////////
   const unsigned  x = threadIdx.x;  // Globaler x-Index 
   const unsigned  y = blockIdx.x;   // Globaler y-Index 
   const unsigned  z = blockIdx.y;   // Globaler z-Index 

   const unsigned nx = blockDim.x;
   const unsigned ny = gridDim.x;

   const unsigned k = nx*(ny*z + y) + x;
   //////////////////////////////////////////////////////////////////////////

   if(k<numberOfWallNodes)
   {
      //////////////////////////////////////////////////////////////////////////
      //index
      unsigned int KWN  = kWallNodes[k];
      //////////////////////////////////////////////////////////////////////////
      vxD[KWN] = 0.0;//vxWall[k];
      vyD[KWN] = 0.0;//vyWall[k];
      vzD[KWN] = 0.0;//vzWall[k];
   }
}




























<|MERGE_RESOLUTION|>--- conflicted
+++ resolved
@@ -268,208 +268,6 @@
                                              unsigned int *neighborZ, unsigned int size_Mat, real *distributions,
                                              bool isEvenTimestep)
 {
-<<<<<<< HEAD
-    //const unsigned k = vf::gpu::getNodeIndex();
-
-    //pressD[k] = c0o1;
-    //rhoD[k]   = c0o1;
-    //vxD[k]    = c0o1;
-    //vyD[k]    = c0o1;
-    //vzD[k]    = c0o1;
-
-    //if (!vf::gpu::isValidFluidNode(k, size_Mat, geoD[k]))
-    //    return;
-
-    //vf::gpu::DistributionWrapper distr_wrapper(distributions, size_Mat, isEvenTimestep, k, neighborX, neighborY,
-    //                                           neighborZ);
-    //const auto &distribution = distr_wrapper.distribution;
-
-    //rhoD[k]   = vf::lbm::getDensity(distribution.f);
-    //vxD[k]    = vf::lbm::getCompressibleVelocityX1(distribution.f, rhoD[k]);
-    //vyD[k]    = vf::lbm::getCompressibleVelocityX2(distribution.f, rhoD[k]);
-    //vzD[k]    = vf::lbm::getCompressibleVelocityX3(distribution.f, rhoD[k]);
-    //pressD[k] = vf::lbm::getPressure(distribution.f, rhoD[k], vxD[k], vyD[k], vzD[k]); 
-
-
-   // old stuff
-   Distributions27 D;
-    if (isEvenTimestep == true)
-   {
-      D.f[dirE   ] = &distributions[dirE   *size_Mat];
-      D.f[dirW   ] = &distributions[dirW   *size_Mat];
-      D.f[dirN   ] = &distributions[dirN   *size_Mat];
-      D.f[dirS   ] = &distributions[dirS   *size_Mat];
-      D.f[dirT   ] = &distributions[dirT   *size_Mat];
-      D.f[dirB   ] = &distributions[dirB   *size_Mat];
-      D.f[dirNE  ] = &distributions[dirNE  *size_Mat];
-      D.f[dirSW  ] = &distributions[dirSW  *size_Mat];
-      D.f[dirSE  ] = &distributions[dirSE  *size_Mat];
-      D.f[dirNW  ] = &distributions[dirNW  *size_Mat];
-      D.f[dirTE  ] = &distributions[dirTE  *size_Mat];
-      D.f[dirBW  ] = &distributions[dirBW  *size_Mat];
-      D.f[dirBE  ] = &distributions[dirBE  *size_Mat];
-      D.f[dirTW  ] = &distributions[dirTW  *size_Mat];
-      D.f[dirTN  ] = &distributions[dirTN  *size_Mat];
-      D.f[dirBS  ] = &distributions[dirBS  *size_Mat];
-      D.f[dirBN  ] = &distributions[dirBN  *size_Mat];
-      D.f[dirTS  ] = &distributions[dirTS  *size_Mat];
-      D.f[dirZERO] = &distributions[dirZERO*size_Mat];
-      D.f[dirTNE ] = &distributions[dirTNE *size_Mat];
-      D.f[dirTSW ] = &distributions[dirTSW *size_Mat];
-      D.f[dirTSE ] = &distributions[dirTSE *size_Mat];
-      D.f[dirTNW ] = &distributions[dirTNW *size_Mat];
-      D.f[dirBNE ] = &distributions[dirBNE *size_Mat];
-      D.f[dirBSW ] = &distributions[dirBSW *size_Mat];
-      D.f[dirBSE ] = &distributions[dirBSE *size_Mat];
-      D.f[dirBNW ] = &distributions[dirBNW *size_Mat];
-   } 
-   else
-   {
-      D.f[dirW   ] = &distributions[dirE   *size_Mat];
-      D.f[dirE   ] = &distributions[dirW   *size_Mat];
-      D.f[dirS   ] = &distributions[dirN   *size_Mat];
-      D.f[dirN   ] = &distributions[dirS   *size_Mat];
-      D.f[dirB   ] = &distributions[dirT   *size_Mat];
-      D.f[dirT   ] = &distributions[dirB   *size_Mat];
-      D.f[dirSW  ] = &distributions[dirNE  *size_Mat];
-      D.f[dirNE  ] = &distributions[dirSW  *size_Mat];
-      D.f[dirNW  ] = &distributions[dirSE  *size_Mat];
-      D.f[dirSE  ] = &distributions[dirNW  *size_Mat];
-      D.f[dirBW  ] = &distributions[dirTE  *size_Mat];
-      D.f[dirTE  ] = &distributions[dirBW  *size_Mat];
-      D.f[dirTW  ] = &distributions[dirBE  *size_Mat];
-      D.f[dirBE  ] = &distributions[dirTW  *size_Mat];
-      D.f[dirBS  ] = &distributions[dirTN  *size_Mat];
-      D.f[dirTN  ] = &distributions[dirBS  *size_Mat];
-      D.f[dirTS  ] = &distributions[dirBN  *size_Mat];
-      D.f[dirBN  ] = &distributions[dirTS  *size_Mat];
-      D.f[dirZERO] = &distributions[dirZERO*size_Mat];
-      D.f[dirTNE ] = &distributions[dirBSW *size_Mat];
-      D.f[dirTSW ] = &distributions[dirBNE *size_Mat];
-      D.f[dirTSE ] = &distributions[dirBNW *size_Mat];
-      D.f[dirTNW ] = &distributions[dirBSE *size_Mat];
-      D.f[dirBNE ] = &distributions[dirTSW *size_Mat];
-      D.f[dirBSW ] = &distributions[dirTNE *size_Mat];
-      D.f[dirBSE ] = &distributions[dirTNW *size_Mat];
-      D.f[dirBNW ] = &distributions[dirTSE *size_Mat];
-   }
-   ////////////////////////////////////////////////////////////////////////////////
-   const unsigned  x = threadIdx.x;  // Globaler x-Index 
-   const unsigned  y = blockIdx.x;   // Globaler y-Index 
-   const unsigned  z = blockIdx.y;   // Globaler z-Index 
-
-   const unsigned nx = blockDim.x;
-   const unsigned ny = gridDim.x;
-
-   const unsigned k = nx*(ny*z + y) + x;
-   //////////////////////////////////////////////////////////////////////////
-   if(k<size_Mat)
-   {
-      //////////////////////////////////////////////////////////////////////////
-      //index
-      unsigned int kzero= k;
-      unsigned int ke   = k;
-      unsigned int kw   = neighborX[k];
-      unsigned int kn   = k;
-      unsigned int ks   = neighborY[k];
-      unsigned int kt   = k;
-      unsigned int kb   = neighborZ[k];
-      unsigned int ksw  = neighborY[kw];
-      unsigned int kne  = k;
-      unsigned int kse  = ks;
-      unsigned int knw  = kw;
-      unsigned int kbw  = neighborZ[kw];
-      unsigned int kte  = k;
-      unsigned int kbe  = kb;
-      unsigned int ktw  = kw;
-      unsigned int kbs  = neighborZ[ks];
-      unsigned int ktn  = k;
-      unsigned int kbn  = kb;
-      unsigned int kts  = ks;
-      unsigned int ktse = ks;
-      unsigned int kbnw = kbw;
-      unsigned int ktnw = kw;
-      unsigned int kbse = kbs;
-      unsigned int ktsw = ksw;
-      unsigned int kbne = kb;
-      unsigned int ktne = k;
-      unsigned int kbsw = neighborZ[ksw];
-      //////////////////////////////////////////////////////////////////////////
-      pressD[k] = c0o1;
-	  rhoD[k]   = c0o1;
-	  vxD[k]    = c0o1;
-	  vyD[k]    = c0o1;
-	  vzD[k]    = c0o1;
-
-      if(geoD[k] == GEO_FLUID)
-      {
-         rhoD[k]    =   (D.f[dirE   ])[ke  ]+ (D.f[dirW   ])[kw  ]+ 
-                        (D.f[dirN   ])[kn  ]+ (D.f[dirS   ])[ks  ]+
-                        (D.f[dirT   ])[kt  ]+ (D.f[dirB   ])[kb  ]+
-                        (D.f[dirNE  ])[kne ]+ (D.f[dirSW  ])[ksw ]+
-                        (D.f[dirSE  ])[kse ]+ (D.f[dirNW  ])[knw ]+
-                        (D.f[dirTE  ])[kte ]+ (D.f[dirBW  ])[kbw ]+
-                        (D.f[dirBE  ])[kbe ]+ (D.f[dirTW  ])[ktw ]+
-                        (D.f[dirTN  ])[ktn ]+ (D.f[dirBS  ])[kbs ]+
-                        (D.f[dirBN  ])[kbn ]+ (D.f[dirTS  ])[kts ]+
-                        (D.f[dirZERO])[kzero]+ 
-                        (D.f[dirTNE ])[ktne]+ (D.f[dirTSW ])[ktsw]+ 
-                        (D.f[dirTSE ])[ktse]+ (D.f[dirTNW ])[ktnw]+ 
-                        (D.f[dirBNE ])[kbne]+ (D.f[dirBSW ])[kbsw]+ 
-                        (D.f[dirBSE ])[kbse]+ (D.f[dirBNW ])[kbnw];
-
-         vxD[k]     =  ((D.f[dirE   ])[ke  ]- (D.f[dirW   ])[kw  ]+ 
-                        (D.f[dirNE  ])[kne ]- (D.f[dirSW  ])[ksw ]+
-                        (D.f[dirSE  ])[kse ]- (D.f[dirNW  ])[knw ]+
-                        (D.f[dirTE  ])[kte ]- (D.f[dirBW  ])[kbw ]+
-                        (D.f[dirBE  ])[kbe ]- (D.f[dirTW  ])[ktw ]+
-                        (D.f[dirTNE ])[ktne]- (D.f[dirTSW ])[ktsw]+ 
-                        (D.f[dirTSE ])[ktse]- (D.f[dirTNW ])[ktnw]+ 
-                        (D.f[dirBNE ])[kbne]- (D.f[dirBSW ])[kbsw]+ 
-                        (D.f[dirBSE ])[kbse]- (D.f[dirBNW ])[kbnw])/(c1o1+rhoD[k]);
-
-         vyD[k]     =  ((D.f[dirN   ])[kn  ]- (D.f[dirS   ])[ks  ]+
-                        (D.f[dirNE  ])[kne ]- (D.f[dirSW  ])[ksw ]-
-                        (D.f[dirSE  ])[kse ]+ (D.f[dirNW  ])[knw ]+
-                        (D.f[dirTN  ])[ktn ]- (D.f[dirBS  ])[kbs ]+
-                        (D.f[dirBN  ])[kbn ]- (D.f[dirTS  ])[kts ]+
-                        (D.f[dirTNE ])[ktne]- (D.f[dirTSW ])[ktsw]- 
-                        (D.f[dirTSE ])[ktse]+ (D.f[dirTNW ])[ktnw]+ 
-                        (D.f[dirBNE ])[kbne]- (D.f[dirBSW ])[kbsw]- 
-                        (D.f[dirBSE ])[kbse]+ (D.f[dirBNW ])[kbnw])/(c1o1+rhoD[k]);
-
-         vzD[k]     =  ((D.f[dirT   ])[kt  ]- (D.f[dirB   ])[kb  ]+
-                        (D.f[dirTE  ])[kte ]- (D.f[dirBW  ])[kbw ]-
-                        (D.f[dirBE  ])[kbe ]+ (D.f[dirTW  ])[ktw ]+
-                        (D.f[dirTN  ])[ktn ]- (D.f[dirBS  ])[kbs ]-
-                        (D.f[dirBN  ])[kbn ]+ (D.f[dirTS  ])[kts ]+
-                        (D.f[dirTNE ])[ktne]+ (D.f[dirTSW ])[ktsw]+ 
-                        (D.f[dirTSE ])[ktse]+ (D.f[dirTNW ])[ktnw]- 
-                        (D.f[dirBNE ])[kbne]- (D.f[dirBSW ])[kbsw]- 
-                        (D.f[dirBSE ])[kbse]- (D.f[dirBNW ])[kbnw])/(c1o1+rhoD[k]);
-
-         pressD[k]  =  ((D.f[dirE   ])[ke  ]+ (D.f[dirW   ])[kw  ]+ 
-                        (D.f[dirN   ])[kn  ]+ (D.f[dirS   ])[ks  ]+
-                        (D.f[dirT   ])[kt  ]+ (D.f[dirB   ])[kb  ]+
-                        2.f*(
-                        (D.f[dirNE  ])[kne ]+ (D.f[dirSW  ])[ksw ]+
-                        (D.f[dirSE  ])[kse ]+ (D.f[dirNW  ])[knw ]+
-                        (D.f[dirTE  ])[kte ]+ (D.f[dirBW  ])[kbw ]+
-                        (D.f[dirBE  ])[kbe ]+ (D.f[dirTW  ])[ktw ]+
-                        (D.f[dirTN  ])[ktn ]+ (D.f[dirBS  ])[kbs ]+
-                        (D.f[dirBN  ])[kbn ]+ (D.f[dirTS  ])[kts ])+
-                        3.f*(
-                        (D.f[dirTNE ])[ktne]+ (D.f[dirTSW ])[ktsw]+ 
-                        (D.f[dirTSE ])[ktse]+ (D.f[dirTNW ])[ktnw]+ 
-                        (D.f[dirBNE ])[kbne]+ (D.f[dirBSW ])[kbsw]+ 
-                        (D.f[dirBSE ])[kbse]+ (D.f[dirBNW ])[kbnw])-
-                        rhoD[k]-(vxD[k] * vxD[k] + vyD[k] * vyD[k] + vzD[k] * vzD[k]) * (c1o1+rhoD[k])) * c1o2+rhoD[k]; // times zero for incompressible case   
-         //achtung op hart gesetzt Annahme op = 1 ;                                                    ^^^^(1.0/op-0.5)=0.5
-
-      }
-   }
-
-=======
     const unsigned k = vf::gpu::getNodeIndex();
 
     if(k >= size_Mat)
@@ -493,7 +291,6 @@
     vyD[k]    = vf::lbm::getCompressibleVelocityX2(distribution.f, rhoD[k]);
     vzD[k]    = vf::lbm::getCompressibleVelocityX3(distribution.f, rhoD[k]);
     pressD[k] = vf::lbm::getPressure(distribution.f, rhoD[k], vxD[k], vyD[k], vzD[k]); 
->>>>>>> 338e876c
 }
 
 ////////////////////////////////////////////////////////////////////////////////
