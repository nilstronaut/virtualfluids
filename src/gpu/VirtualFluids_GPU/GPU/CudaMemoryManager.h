--- conflicted
+++ resolved
@@ -344,21 +344,15 @@
     void cudaCopyProcessNeighborADZFsDH(int lev, unsigned int processNeighbor);
     void cudaCopyProcessNeighborADZIndex(int lev, unsigned int processNeighbor);
     void cudaFreeProcessNeighborADZ(int lev, unsigned int processNeighbor);
-<<<<<<< HEAD
     
     void cudaAllocFluidNodeIndices(int lev);
     void cudaCopyFluidNodeIndices(int lev);
     void cudaFreeFluidNodeIndices(int lev);
     void cudaAllocFluidNodeIndicesBorder(int lev);
     void cudaCopyFluidNodeIndicesBorder(int lev);
-    void cudaFreeFluidNodeIndicesBorder(int lev);
-    
-    
-    
-    
-    
-=======
-
+    void cudaFreeFluidNodeIndicesBorder(int lev);  
+      
+    // Actuator Line
     void cudaAllocBladeRadii(ActuatorLine* actuatorLine);
     void cudaCopyBladeRadiiHtoD(ActuatorLine* actuatorLine);
     void cudaCopyBladeRadiiDtoH(ActuatorLine* actuatorLine);
@@ -407,7 +401,6 @@
     void cudaCopyProbeQuantitiesAndOffsetsDtoH(Probe* probe, int level);
     void cudaFreeProbeQuantitiesAndOffsets(Probe* probe, int level);
 
->>>>>>> d243c58c
 private:
     CudaMemoryManager(std::shared_ptr<Parameter> parameter);
     CudaMemoryManager(const CudaMemoryManager&);
