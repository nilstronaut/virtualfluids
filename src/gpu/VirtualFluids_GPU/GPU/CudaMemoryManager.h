--- conflicted
+++ resolved
@@ -391,7 +391,6 @@
     void cudaCopySphereIndicesHtoD(ActuatorLine* actuatorLine);
     void cudaFreeSphereIndices(ActuatorLine* actuatorLine);
 
-<<<<<<< HEAD
     // ActuatorFarm
     void cudaAllocBladeGeometries(ActuatorFarm* actuatorFarm);
     void cudaCopyBladeGeometriesHtoD(ActuatorFarm* actuatorFarm);
@@ -426,9 +425,6 @@
     void cudaCopySphereIndicesHtoD(ActuatorFarm* actuatorFarm);
     void cudaFreeSphereIndices(ActuatorFarm* actuatorFarm);
     // Probes
-=======
-    //Probe
->>>>>>> d0397a6a
     void cudaAllocProbeDistances(Probe* probe, int level);
     void cudaCopyProbeDistancesHtoD(Probe* probe, int level);
     void cudaCopyProbeDistancesDtoH(Probe* probe, int level);
