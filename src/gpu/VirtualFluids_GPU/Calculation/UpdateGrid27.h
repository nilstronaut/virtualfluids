#ifndef UPDATEGRID27_H
#define UPDATEGRID27_H

#include "LBM/LB.h"
#include "GPU/GPU_Interface.h"
#include "Parameter/Parameter.h"
#include "Parameter/CudaStreamManager.h"
#include "GPU/CudaMemoryManager.h"
#include "Communication/Communicator.h"
#include "Calculation/PorousMedia.h"

class BCKernelManager;
class ADKernelManager;
class GridScalingKernelManager;
class Kernel;
class BoundaryConditionFactory;
class GridScalingFactory;
class TurbulenceModelFactory;
class UpdateGrid27;
using CollisionStrategy = std::function<void (UpdateGrid27* updateGrid, Parameter* para, int level, unsigned int t)>;
using RefinementStrategy = std::function<void (UpdateGrid27* updateGrid, Parameter* para, int level)>;


class UpdateGrid27
{
public:
    UpdateGrid27(SPtr<Parameter> para, vf::gpu::Communicator &comm, SPtr<CudaMemoryManager> cudaMemoryManager,
                 std::vector<std::shared_ptr<PorousMedia>> &pm, std::vector<SPtr<Kernel>> &kernels, BoundaryConditionFactory* bcFactory, SPtr<TurbulenceModelFactory> tmFactory, GridScalingFactory* scalingFactory);
    void updateGrid(int level, unsigned int t);
    void exchangeData(int level);

private:
    void collisionAllNodes(int level, unsigned int t);
<<<<<<< HEAD
    void collisionUsingIndices(int level, unsigned int t, uint *indices, uint numberOfIndices, CollisionTemplate collisionTemplate, CudaStreamIndex streamIndex=CudaStreamIndex::Legacy);
=======
    void collisionUsingIndices(int level, unsigned int t, uint *taggedFluidNodeIndices = nullptr, uint numberOfTaggedFluidNodes = 0, CollisionTemplate collisionTemplate = CollisionTemplate::Default, CudaStreamIndex streamIndex=CudaStreamIndex::Legacy);
>>>>>>> 8e0e4898
    void collisionAdvectionDiffusion(int level);

    void postCollisionBC(int level);
    void preCollisionBC(int level, unsigned int t);
    void collisionPorousMedia(int level);

    void fineToCoarse(int level, InterpolationCellFC* icellFC, OffFC &offFC, CudaStreamIndex streamIndex);
    void coarseToFine(int level, InterpolationCellCF* icellCF, OffCF &offCF, CudaStreamIndex streamIndex);

    void prepareExchangeMultiGPU(int level, CudaStreamIndex streamIndex);
    void prepareExchangeMultiGPUAfterFtoC(int level, CudaStreamIndex streamIndex);

    void exchangeMultiGPU(int level, CudaStreamIndex streamIndex);
    void exchangeMultiGPUAfterFtoC(int level, CudaStreamIndex streamIndex);
    void exchangeMultiGPU_noStreams_withPrepare(int level, bool useReducedComm);

    void swapBetweenEvenAndOddTimestep(int level);

    void calcMacroscopicQuantities(int level);
    void calcTurbulentViscosity(int level);
    void interactWithActuators(int level, unsigned int t);
    void interactWithProbes(int level, unsigned int t);

private:
    CollisionStrategy collision;
    friend class CollisionAndExchange_noStreams_indexKernel;
    friend class CollisionAndExchange_noStreams_oldKernel;
    friend class CollisionAndExchange_streams;
    friend class CollisionAndExchange_noStreams_withReadWriteFlags;

    RefinementStrategy refinement;
    friend class RefinementAndExchange_streams_exchangeInterface;
    friend class RefinementAndExchange_streams_exchangeAllNodes;
    friend class RefinementAndExchange_noStreams_exchangeInterface;
    friend class RefinementAndExchange_noStreams_exchangeAllNodes;
    friend class Refinement_noExchange;
    friend class NoRefinement;

private:
    SPtr<Parameter> para;
    vf::gpu::Communicator& comm;
    SPtr<CudaMemoryManager> cudaMemoryManager;
    std::vector<std::shared_ptr<PorousMedia>> pm;
    std::vector<SPtr<Kernel>> kernels;
    //! \property lbKernelManager is a shared pointer to an object of LBKernelManager
    std::shared_ptr<BCKernelManager> bcKernelManager;
    //! \property adKernelManager is a shared pointer to an object of ADKernelManager
    std::shared_ptr<ADKernelManager> adKernelManager;
    //! \property gridScalingKernelManager is a shared pointer to an object of GridScalingKernelManager
    std::shared_ptr<GridScalingKernelManager> gridScalingKernelManager;
    //! \property tmFactory is a shared pointer to an object of TurbulenceModelFactory
    std::shared_ptr<TurbulenceModelFactory> tmFactory;
};

#endif<|MERGE_RESOLUTION|>--- conflicted
+++ resolved
@@ -31,11 +31,7 @@
 
 private:
     void collisionAllNodes(int level, unsigned int t);
-<<<<<<< HEAD
-    void collisionUsingIndices(int level, unsigned int t, uint *indices, uint numberOfIndices, CollisionTemplate collisionTemplate, CudaStreamIndex streamIndex=CudaStreamIndex::Legacy);
-=======
     void collisionUsingIndices(int level, unsigned int t, uint *taggedFluidNodeIndices = nullptr, uint numberOfTaggedFluidNodes = 0, CollisionTemplate collisionTemplate = CollisionTemplate::Default, CudaStreamIndex streamIndex=CudaStreamIndex::Legacy);
->>>>>>> 8e0e4898
     void collisionAdvectionDiffusion(int level);
 
     void postCollisionBC(int level);
