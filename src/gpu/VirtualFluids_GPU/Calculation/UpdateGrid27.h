#ifndef UPDATEGRID27_H
#define UPDATEGRID27_H

#include "LBM/LB.h"
#include "GPU/GPU_Interface.h"
#include "Parameter/Parameter.h"
#include "GPU/CudaMemoryManager.h"
#include "Communication/Communicator.h"
#include "Calculation/PorousMedia.h"

class BCKernelManager;
class ADKernelManager;
class GridScalingKernelManager;
class Kernel;
class BoundaryConditionFactory;
<<<<<<< HEAD
class GridScalingFactory;
=======
class TurbulenceModelFactory;
>>>>>>> 2b2e5456

class UpdateGrid27;
using CollisionStrategy = std::function<void (UpdateGrid27* updateGrid, Parameter* para, int level, unsigned int t)>;
using RefinementStrategy = std::function<void (UpdateGrid27* updateGrid, Parameter* para, int level)>;


class UpdateGrid27
{
public:
    UpdateGrid27(SPtr<Parameter> para, vf::gpu::Communicator &comm, SPtr<CudaMemoryManager> cudaMemoryManager,
<<<<<<< HEAD
                 std::vector<std::shared_ptr<PorousMedia>> &pm, std::vector<SPtr<Kernel>> &kernels, BoundaryConditionFactory* bcFactory, GridScalingFactory* scalingFactory);
=======
                 std::vector<std::shared_ptr<PorousMedia>> &pm, std::vector<SPtr<Kernel>> &kernels, BoundaryConditionFactory* bcFactory, SPtr<TurbulenceModelFactory> tmFactory);
>>>>>>> 2b2e5456
    void updateGrid(int level, unsigned int t);
    void exchangeData(int level);

private:
    void collisionAllNodes(int level, unsigned int t);
    void collisionUsingIndices(int level, unsigned int t, uint *fluidNodeIndices = nullptr, uint numberOfFluidNodes = 0, int stream = -1);
    void collisionAdvectionDiffusion(int level);

    void postCollisionBC(int level);
    void preCollisionBC(int level, unsigned int t);
    void collisionPorousMedia(int level);

    void fineToCoarse(int level, InterpolationCellFC* icellFC, OffFC &offFC, int streamIndex);
    void coarseToFine(int level, InterpolationCellCF* icellCF, OffCF &offCF, int streamIndex);

    void prepareExchangeMultiGPU(int level, int streamIndex);
    void prepareExchangeMultiGPUAfterFtoC(int level, int streamIndex);

    void exchangeMultiGPU(int level, int streamIndex);
    void exchangeMultiGPUAfterFtoC(int level, int streamIndex);
    void exchangeMultiGPU_noStreams_withPrepare(int level, bool useReducedComm);

    void swapBetweenEvenAndOddTimestep(int level);

    void calcMacroscopicQuantities(int level);
    void calcTurbulentViscosity(int level);
    void interactWithActuators(int level, unsigned int t);
    void interactWithProbes(int level, unsigned int t);

private:
    CollisionStrategy collision;
    friend class CollisionAndExchange_noStreams_indexKernel;
    friend class CollisionAndExchange_noStreams_oldKernel;
    friend class CollisionAndExchange_streams;

    RefinementStrategy refinement;
    friend class RefinementAndExchange_streams_exchangeInterface;
    friend class RefinementAndExchange_streams_exchangeAllNodes;
    friend class RefinementAndExchange_noStreams_exchangeInterface;
    friend class RefinementAndExchange_noStreams_exchangeAllNodes;
    friend class Refinement_noExchange;
    friend class NoRefinement;

private:
    SPtr<Parameter> para;
    vf::gpu::Communicator& comm;
    SPtr<CudaMemoryManager> cudaMemoryManager;
    std::vector<std::shared_ptr<PorousMedia>> pm;
    std::vector<SPtr<Kernel>> kernels;
    //! \property lbKernelManager is a shared pointer to an object of LBKernelManager
    std::shared_ptr<BCKernelManager> bcKernelManager;
    //! \property adKernelManager is a shared pointer to an object of ADKernelManager
    std::shared_ptr<ADKernelManager> adKernelManager;
    //! \property gridScalingKernelManager is a shared pointer to an object of GridScalingKernelManager
    std::shared_ptr<GridScalingKernelManager> gridScalingKernelManager;
    //! \property tmFactory is a shared pointer to an object of TurbulenceModelFactory
    std::shared_ptr<TurbulenceModelFactory> tmFactory;
};

#endif<|MERGE_RESOLUTION|>--- conflicted
+++ resolved
@@ -13,11 +13,8 @@
 class GridScalingKernelManager;
 class Kernel;
 class BoundaryConditionFactory;
-<<<<<<< HEAD
 class GridScalingFactory;
-=======
 class TurbulenceModelFactory;
->>>>>>> 2b2e5456
 
 class UpdateGrid27;
 using CollisionStrategy = std::function<void (UpdateGrid27* updateGrid, Parameter* para, int level, unsigned int t)>;
@@ -28,11 +25,7 @@
 {
 public:
     UpdateGrid27(SPtr<Parameter> para, vf::gpu::Communicator &comm, SPtr<CudaMemoryManager> cudaMemoryManager,
-<<<<<<< HEAD
-                 std::vector<std::shared_ptr<PorousMedia>> &pm, std::vector<SPtr<Kernel>> &kernels, BoundaryConditionFactory* bcFactory, GridScalingFactory* scalingFactory);
-=======
-                 std::vector<std::shared_ptr<PorousMedia>> &pm, std::vector<SPtr<Kernel>> &kernels, BoundaryConditionFactory* bcFactory, SPtr<TurbulenceModelFactory> tmFactory);
->>>>>>> 2b2e5456
+                 std::vector<std::shared_ptr<PorousMedia>> &pm, std::vector<SPtr<Kernel>> &kernels, BoundaryConditionFactory* bcFactory, SPtr<TurbulenceModelFactory> tmFactory, GridScalingFactory* scalingFactory);
     void updateGrid(int level, unsigned int t);
     void exchangeData(int level);
 
