--- conflicted
+++ resolved
@@ -66,24 +66,6 @@
     //! 1. run collision for nodes which are at the border of the gpus/processes
     //!
     updateGrid->collisionUsingIndices(level, t, para->getParD(level)->fluidNodeIndicesBorder,
-<<<<<<< HEAD
-                                    para->getParD(level)->numberOfFluidNodesBorder);
-
-    //! 2. prepare the exchange between gpus (collect the send nodes for communication in a buffer on the gpu) and trigger bulk kernel execution when finished
-    //!
-    updateGrid->prepareExchangeMultiGPU(level);
-    if (para->getUseStreams())
-        para->getStreamManager()->triggerStartBulkKernel(CudaStreamManager::StreamIndex::borderStreamIndex);
-
-    //! 3. launch the collision kernel for bulk nodes
-    //!
-    para->getStreamManager()->waitOnStartBulkKernelEvent(CudaStreamManager::StreamIndex::bulkStreamIndex);
-    updateGrid->collisionUsingIndices(level, t, para->getParD(level)->fluidNodeIndices,
-                                    para->getParD(level)->numberOfFluidNodes);
-
-    //! 4. exchange information between GPUs
-    updateGrid->exchangeMultiGPU(level);
-=======
                                     para->getParD(level)->numberOfFluidNodesBorder, CudaStreamIndex::Border);
 
     //! 2. prepare the exchange between gpus (collect the send nodes for communication in a buffer on the gpu) and trigger bulk kernel execution when finished
@@ -100,5 +82,4 @@
 
     //! 4. exchange information between GPUs
     updateGrid->exchangeMultiGPU(level, CudaStreamIndex::Border);
->>>>>>> 9a1566aa
 }