#include "CollisionStrategy.h"
#include "Parameter/CudaStreamManager.h"
#include "Parameter/Parameter.h"
#include "logger/Logger.h"

std::function<void(UpdateGrid27 *updateGrid, Parameter *para, int level, unsigned int t)>
getFunctionForCollisionAndExchange(const bool useStreams, const int numberOfMpiProcesses,
                                   const bool kernelNeedsFluidNodeIndicesToRun)
{
    VF_LOG_INFO("Function used for collisionAndExchange: ");

    if (useStreams && numberOfMpiProcesses > 1 && kernelNeedsFluidNodeIndicesToRun) {
        VF_LOG_INFO("CollisionAndExchange_streams()");
        return CollisionAndExchange_streams();

    } else if (useStreams && !kernelNeedsFluidNodeIndicesToRun) {
        VF_LOG_INFO("Cuda Streams can only be used with kernels which run using fluidNodesIndices.");

    } else if (useStreams && numberOfMpiProcesses <= 1) {
        VF_LOG_INFO("Cuda Streams can only be used with multiple MPI processes.");

    } else if (!useStreams && kernelNeedsFluidNodeIndicesToRun) {
        VF_LOG_INFO("CollisionAndExchange_noStreams_indexKernel()");
        return CollisionAndExchange_noStreams_indexKernel();

    } else if (!useStreams && !kernelNeedsFluidNodeIndicesToRun) {
        VF_LOG_INFO("CollisionAndExchange_noStreams_oldKernel()");
        return CollisionAndExchange_noStreams_oldKernel();
    }

    throw std::runtime_error("Invalid Configuration for collision and exchange");
    return nullptr;
}

void CollisionAndExchange_noStreams_indexKernel::operator()(UpdateGrid27 *updateGrid, Parameter *para, int level,
                                                            unsigned int t)
{
    //! \details steps:
    //!
    //! 1. run collision
    //!
<<<<<<< HEAD
    updateGrid->collisionUsingIndices(  level, t, 
                                        para->getParD(level)->taggedFluidNodeIndices[CollisionTemplate::Default],
                                        para->getParD(level)->numberOfTaggedFluidNodes[CollisionTemplate::Default],  
                                        CollisionTemplate::Default, -1);
=======
    updateGrid->collisionUsingIndices(level, t, para->getParD(level)->fluidNodeIndices,
                                    para->getParD(level)->numberOfFluidNodes);
>>>>>>> 8428b811

    //! 2. exchange information between GPUs
    updateGrid->exchangeMultiGPU_noStreams_withPrepare(level, false);
}

void CollisionAndExchange_noStreams_oldKernel::operator()(UpdateGrid27 *updateGrid, Parameter *para, int level,
                                                          unsigned int t)
{
    //! \details steps:
    //!
    //! 1. run collision
    //!
    updateGrid->collisionAllNodes(level, t);

    //! 2. exchange information between GPUs
    updateGrid->exchangeMultiGPU_noStreams_withPrepare(level, false);
}

void CollisionAndExchange_streams::operator()(UpdateGrid27 *updateGrid, Parameter *para, int level, unsigned int t)
{
    //! \details steps:
    //!
<<<<<<< HEAD
    //! 1. run collision for nodes which are at the border of the gpus/processes, running with WriteMacroVars in case probes sample on these nodes
    //!    
    updateGrid->collisionUsingIndices(  level, t, 
                                        para->getParD(level)->taggedFluidNodeIndices[CollisionTemplate::Border],
                                        para->getParD(level)->numberOfTaggedFluidNodes[CollisionTemplate::Border], 
                                        CollisionTemplate::WriteMacroVars,  
                                        borderStreamIndex);
=======
    //! 1. run collision for nodes which are at the border of the gpus/processes
    //!
    updateGrid->collisionUsingIndices(level, t, para->getParD(level)->fluidNodeIndicesBorder,
                                    para->getParD(level)->numberOfFluidNodesBorder, CudaStreamIndex::Border);
>>>>>>> 8428b811

    //! 2. prepare the exchange between gpus (collect the send nodes for communication in a buffer on the gpu) and trigger bulk kernel execution when finished
    //!
    updateGrid->prepareExchangeMultiGPU(level, CudaStreamIndex::Border);
    if (para->getUseStreams())
        para->getStreamManager()->triggerStartBulkKernel(CudaStreamIndex::Border);

    //! 3. launch the collision kernel for bulk nodes
    //!
<<<<<<< HEAD
    para->getStreamManager()->waitOnStartBulkKernelEvent(bulkStreamIndex);
    updateGrid->collisionUsingIndices(  level, t, 
                                        para->getParD(level)->taggedFluidNodeIndices[CollisionTemplate::Default],
                                        para->getParD(level)->numberOfTaggedFluidNodes[CollisionTemplate::Default], 
                                        CollisionTemplate::Default,
                                        bulkStreamIndex);
=======
    para->getStreamManager()->waitOnStartBulkKernelEvent(CudaStreamIndex::Bulk);
    updateGrid->collisionUsingIndices(level, t, para->getParD(level)->fluidNodeIndices,
                                    para->getParD(level)->numberOfFluidNodes, CudaStreamIndex::Bulk);
>>>>>>> 8428b811

    //! 4. exchange information between GPUs
    updateGrid->exchangeMultiGPU(level, CudaStreamIndex::Border);
}<|MERGE_RESOLUTION|>--- conflicted
+++ resolved
@@ -39,15 +39,8 @@
     //!
     //! 1. run collision
     //!
-<<<<<<< HEAD
-    updateGrid->collisionUsingIndices(  level, t, 
-                                        para->getParD(level)->taggedFluidNodeIndices[CollisionTemplate::Default],
-                                        para->getParD(level)->numberOfTaggedFluidNodes[CollisionTemplate::Default],  
-                                        CollisionTemplate::Default, -1);
-=======
-    updateGrid->collisionUsingIndices(level, t, para->getParD(level)->fluidNodeIndices,
-                                    para->getParD(level)->numberOfFluidNodes);
->>>>>>> 8428b811
+    updateGrid->collisionUsingIndices(level, t, para->getParD(level)->taggedFluidNodeIndices[CollisionTemplate::Default],
+                                    para->getParD(level)->numberOfTaggedFluidNodes[CollisionTemplate::Default]);
 
     //! 2. exchange information between GPUs
     updateGrid->exchangeMultiGPU_noStreams_withPrepare(level, false);
@@ -70,20 +63,13 @@
 {
     //! \details steps:
     //!
-<<<<<<< HEAD
     //! 1. run collision for nodes which are at the border of the gpus/processes, running with WriteMacroVars in case probes sample on these nodes
     //!    
     updateGrid->collisionUsingIndices(  level, t, 
                                         para->getParD(level)->taggedFluidNodeIndices[CollisionTemplate::Border],
                                         para->getParD(level)->numberOfTaggedFluidNodes[CollisionTemplate::Border], 
                                         CollisionTemplate::WriteMacroVars,  
-                                        borderStreamIndex);
-=======
-    //! 1. run collision for nodes which are at the border of the gpus/processes
-    //!
-    updateGrid->collisionUsingIndices(level, t, para->getParD(level)->fluidNodeIndicesBorder,
-                                    para->getParD(level)->numberOfFluidNodesBorder, CudaStreamIndex::Border);
->>>>>>> 8428b811
+                                        CudaStreamIndex::Border);
 
     //! 2. prepare the exchange between gpus (collect the send nodes for communication in a buffer on the gpu) and trigger bulk kernel execution when finished
     //!
@@ -93,18 +79,12 @@
 
     //! 3. launch the collision kernel for bulk nodes
     //!
-<<<<<<< HEAD
-    para->getStreamManager()->waitOnStartBulkKernelEvent(bulkStreamIndex);
+    para->getStreamManager()->waitOnStartBulkKernelEvent(CudaStreamIndex::Bulk);
     updateGrid->collisionUsingIndices(  level, t, 
                                         para->getParD(level)->taggedFluidNodeIndices[CollisionTemplate::Default],
                                         para->getParD(level)->numberOfTaggedFluidNodes[CollisionTemplate::Default], 
                                         CollisionTemplate::Default,
-                                        bulkStreamIndex);
-=======
-    para->getStreamManager()->waitOnStartBulkKernelEvent(CudaStreamIndex::Bulk);
-    updateGrid->collisionUsingIndices(level, t, para->getParD(level)->fluidNodeIndices,
-                                    para->getParD(level)->numberOfFluidNodes, CudaStreamIndex::Bulk);
->>>>>>> 8428b811
+                                        CudaStreamIndex::Bulk);
 
     //! 4. exchange information between GPUs
     updateGrid->exchangeMultiGPU(level, CudaStreamIndex::Border);
