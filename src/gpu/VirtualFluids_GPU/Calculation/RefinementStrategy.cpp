#include "RefinementStrategy.h"
#include "Parameter/CudaStreamManager.h"
#include "Parameter/Parameter.h"
#include "logger/Logger.h"

std::function<void(UpdateGrid27 *updateGrid, Parameter *para, int level)>
    getFunctionForRefinementAndExchange(const bool useStreams, const int numberOfMpiProcesses, const int maxLevel,
                                        const bool useReducedCommunicationAfterFtoC) noexcept
{
    VF_LOG_INFO("Function used for refinementAndExchange: ");
    if (maxLevel == 0) {
        VF_LOG_INFO("only one level - no function needed.");
        return NoRefinement();

    } else if (numberOfMpiProcesses == 1) {
        VF_LOG_INFO("only one process - no exchange needed: Refinement_noExchange()");
        return Refinement_noExchange();

    } else if (numberOfMpiProcesses > 1 && useStreams && useReducedCommunicationAfterFtoC) {
        VF_LOG_INFO("RefinementAndExchange_streams_exchangeInterface()");
        return RefinementAndExchange_streams_exchangeInterface();

    } else if(numberOfMpiProcesses > 1 && useStreams && !useReducedCommunicationAfterFtoC){
        VF_LOG_INFO("refinementAndExchange_streams_completeExchange()");
        return RefinementAndExchange_streams_exchangeAllNodes();

    } else if (numberOfMpiProcesses > 1 && !useStreams && useReducedCommunicationAfterFtoC) {
        VF_LOG_INFO("RefinementAndExchange_noStreams_exchangeInterface()");
        return RefinementAndExchange_noStreams_exchangeInterface();

    } else {
        VF_LOG_INFO("RefinementAndExchange_noStreams_exchangeAllNodes()");
        return RefinementAndExchange_noStreams_exchangeAllNodes();
    }
}

void NoRefinement::operator()(UpdateGrid27 *updateGrid, Parameter *para, int level){}

void RefinementAndExchange_streams_exchangeInterface::operator()(UpdateGrid27 *updateGrid, Parameter *para, int level)
{
    //! \details steps:
    //!
    //! 1. Interpolation fine to coarse for nodes which are at the border of the gpus/processes
    //!
<<<<<<< HEAD
    updateGrid->fineToCoarse(level, &para->getParD(level)->intFCBorder, para->getParD(level)->offFC, borderStreamIndex);
=======
    updateGrid->fineToCoarse(level, &para->getParD(level)->intFCBorder, para->getParD(level)->offFC, CudaStreamIndex::Border);
>>>>>>> 46190a07

    //! 2. prepare the exchange between gpus (collect the send nodes for communication in a buffer on the gpu) and trigger bulk kernel execution when finished
    //!
    updateGrid->prepareExchangeMultiGPUAfterFtoC(level, CudaStreamIndex::Border);
    if (para->getUseStreams())
        para->getStreamManager()->triggerStartBulkKernel(CudaStreamIndex::Border);

    //! 3. launch the bulk kernels for both interpolation processes (fine to coarse and coarse to fine)
    //!
<<<<<<< HEAD
    para->getStreamManager()->waitOnStartBulkKernelEvent(bulkStreamIndex);
    updateGrid->fineToCoarse(level, &para->getParD(level)->intFCBulk, para->getParD(level)->offFCBulk, bulkStreamIndex);
    updateGrid->coarseToFine(level, &para->getParD(level)->intCFBulk, para->getParD(level)->offCFBulk, bulkStreamIndex);
=======
    para->getStreamManager()->waitOnStartBulkKernelEvent(CudaStreamIndex::Bulk);
    updateGrid->fineToCoarse(level, &para->getParD(level)->intFCBulk, para->getParD(level)->offFCBulk, CudaStreamIndex::Border);
    updateGrid->coarseToFine(level, &para->getParD(level)->intCFBulk, para->getParD(level)->offCFBulk, CudaStreamIndex::Border);
>>>>>>> 46190a07

    //! 4. exchange information between GPUs (only nodes which are part of the interpolation)
    //!
    updateGrid->exchangeMultiGPUAfterFtoC(level, CudaStreamIndex::Border);

    // 5. interpolation fine to coarse for nodes which are at the border of the gpus/processes
    //!
<<<<<<< HEAD
    updateGrid->coarseToFine(level, &para->getParD(level)->intCFBorder, para->getParD(level)->offCF, borderStreamIndex);
=======
    updateGrid->coarseToFine(level, &para->getParD(level)->intCFBorder, para->getParD(level)->offCF, CudaStreamIndex::Border);
>>>>>>> 46190a07

    cudaDeviceSynchronize();
}

void RefinementAndExchange_streams_exchangeAllNodes::operator()(UpdateGrid27 *updateGrid, Parameter *para, int level)
{
    //! \details steps:
    //!
    //! 1. interpolation fine to coarse for nodes which are at the border of the gpus/processes
    //!
<<<<<<< HEAD
    updateGrid->fineToCoarse(level, &para->getParD(level)->intFCBorder, para->getParD(level)->offFC, borderStreamIndex);
=======
    updateGrid->fineToCoarse(level, &para->getParD(level)->intFCBorder, para->getParD(level)->offFC, CudaStreamIndex::Border);
>>>>>>> 46190a07

    //! 2. prepare the exchange between gpus (collect the send nodes for communication in a buffer on the gpu) and trigger bulk kernel execution when finished
    //!
    updateGrid->prepareExchangeMultiGPU(level, CudaStreamIndex::Border);
    if (para->getUseStreams())
        para->getStreamManager()->triggerStartBulkKernel(CudaStreamIndex::Border);

    //! 3. launch the bulk kernels for both interpolation processes (fine to coarse and coarse to fine)
    //!
<<<<<<< HEAD
    para->getStreamManager()->waitOnStartBulkKernelEvent(bulkStreamIndex);
    updateGrid->fineToCoarse(level, &para->getParD(level)->intFCBulk, para->getParD(level)->offFCBulk, bulkStreamIndex);
    updateGrid->coarseToFine(level, &para->getParD(level)->intCFBulk, para->getParD(level)->offCFBulk, bulkStreamIndex);
=======
    para->getStreamManager()->waitOnStartBulkKernelEvent(CudaStreamIndex::Bulk);
    updateGrid->fineToCoarse(level, &para->getParD(level)->intFCBulk, para->getParD(level)->offFCBulk, CudaStreamIndex::Border);
    updateGrid->coarseToFine(level, &para->getParD(level)->intCFBulk, para->getParD(level)->offCFBulk, CudaStreamIndex::Border);
>>>>>>> 46190a07

    //! 4. exchange information between GPUs (all nodes)
    //!
    updateGrid->exchangeMultiGPU(level, CudaStreamIndex::Border);

    // 5. interpolation fine to coarse for nodes which are at the border of the gpus/processes
    //!
<<<<<<< HEAD
    updateGrid->coarseToFine(level, &para->getParD(level)->intCFBorder, para->getParD(level)->offCF, borderStreamIndex);
=======
    updateGrid->coarseToFine(level, &para->getParD(level)->intCFBorder, para->getParD(level)->offCF, CudaStreamIndex::Border);
>>>>>>> 46190a07

    cudaDeviceSynchronize();
}

void RefinementAndExchange_noStreams_exchangeInterface::operator()(UpdateGrid27 *updateGrid, Parameter *para, int level)
{
    //! \details steps:
    //!
    //! 1. interpolation fine to coarse
    //!
<<<<<<< HEAD
    updateGrid->fineToCoarse(level, &para->getParD(level)->intFC, para->getParD(level)->offFC, -1);
=======
    updateGrid->fineToCoarse(level, &para->getParD(level)->intFC, para->getParD(level)->offFC, CudaStreamIndex::Legacy);
>>>>>>> 46190a07

    //! 2. exchange information between GPUs (only nodes which are part of the interpolation)
    //!
    updateGrid->exchangeMultiGPU_noStreams_withPrepare(level, true);

    //! 3. interpolation coarse to fine
<<<<<<< HEAD
    updateGrid->coarseToFine(level, &para->getParD(level)->intCF, para->getParD(level)->offCF, -1);
=======
    updateGrid->coarseToFine(level, &para->getParD(level)->intCF, para->getParD(level)->offCF, CudaStreamIndex::Legacy);
>>>>>>> 46190a07
}

void RefinementAndExchange_noStreams_exchangeAllNodes::operator()(UpdateGrid27 *updateGrid, Parameter *para, int level)
{
    //! \details steps:
    //!
    //! 1. interpolation fine to coarse
    //!
<<<<<<< HEAD
    updateGrid->fineToCoarse(level, &para->getParD(level)->intFC, para->getParD(level)->offFC, -1);
=======
    updateGrid->fineToCoarse(level, &para->getParD(level)->intFC, para->getParD(level)->offFC, CudaStreamIndex::Legacy);
>>>>>>> 46190a07

    //! 2. exchange information between GPUs (all nodes)
    //!
    updateGrid->exchangeMultiGPU_noStreams_withPrepare(level, false);

    //! 3. interpolation coarse to fine
<<<<<<< HEAD
    updateGrid->coarseToFine(level, &para->getParD(level)->intCF, para->getParD(level)->offCF, -1);
=======
    updateGrid->coarseToFine(level, &para->getParD(level)->intCF, para->getParD(level)->offCF, CudaStreamIndex::Legacy);
>>>>>>> 46190a07
}

void Refinement_noExchange::operator()(UpdateGrid27 *updateGrid, Parameter *para, int level)
{
    //! \details steps:
    //!
    //! 1. interpolation fine to coarse
    //!
<<<<<<< HEAD
    updateGrid->fineToCoarse(level, &para->getParD(level)->intFC, para->getParD(level)->offFC, -1);
    //! 2. interpolation coarse to fine
    updateGrid->coarseToFine(level, &para->getParD(level)->intCF, para->getParD(level)->offCF, -1);
=======
    updateGrid->fineToCoarse(level, &para->getParD(level)->intFC, para->getParD(level)->offFC, CudaStreamIndex::Legacy);
    //! 2. interpolation coarse to fine
    updateGrid->coarseToFine(level, &para->getParD(level)->intCF, para->getParD(level)->offCF, CudaStreamIndex::Legacy);
>>>>>>> 46190a07
}<|MERGE_RESOLUTION|>--- conflicted
+++ resolved
@@ -42,11 +42,7 @@
     //!
     //! 1. Interpolation fine to coarse for nodes which are at the border of the gpus/processes
     //!
-<<<<<<< HEAD
-    updateGrid->fineToCoarse(level, &para->getParD(level)->intFCBorder, para->getParD(level)->offFC, borderStreamIndex);
-=======
     updateGrid->fineToCoarse(level, &para->getParD(level)->intFCBorder, para->getParD(level)->offFC, CudaStreamIndex::Border);
->>>>>>> 46190a07
 
     //! 2. prepare the exchange between gpus (collect the send nodes for communication in a buffer on the gpu) and trigger bulk kernel execution when finished
     //!
@@ -56,15 +52,9 @@
 
     //! 3. launch the bulk kernels for both interpolation processes (fine to coarse and coarse to fine)
     //!
-<<<<<<< HEAD
-    para->getStreamManager()->waitOnStartBulkKernelEvent(bulkStreamIndex);
-    updateGrid->fineToCoarse(level, &para->getParD(level)->intFCBulk, para->getParD(level)->offFCBulk, bulkStreamIndex);
-    updateGrid->coarseToFine(level, &para->getParD(level)->intCFBulk, para->getParD(level)->offCFBulk, bulkStreamIndex);
-=======
     para->getStreamManager()->waitOnStartBulkKernelEvent(CudaStreamIndex::Bulk);
     updateGrid->fineToCoarse(level, &para->getParD(level)->intFCBulk, para->getParD(level)->offFCBulk, CudaStreamIndex::Border);
     updateGrid->coarseToFine(level, &para->getParD(level)->intCFBulk, para->getParD(level)->offCFBulk, CudaStreamIndex::Border);
->>>>>>> 46190a07
 
     //! 4. exchange information between GPUs (only nodes which are part of the interpolation)
     //!
@@ -72,11 +62,7 @@
 
     // 5. interpolation fine to coarse for nodes which are at the border of the gpus/processes
     //!
-<<<<<<< HEAD
-    updateGrid->coarseToFine(level, &para->getParD(level)->intCFBorder, para->getParD(level)->offCF, borderStreamIndex);
-=======
     updateGrid->coarseToFine(level, &para->getParD(level)->intCFBorder, para->getParD(level)->offCF, CudaStreamIndex::Border);
->>>>>>> 46190a07
 
     cudaDeviceSynchronize();
 }
@@ -87,11 +73,7 @@
     //!
     //! 1. interpolation fine to coarse for nodes which are at the border of the gpus/processes
     //!
-<<<<<<< HEAD
-    updateGrid->fineToCoarse(level, &para->getParD(level)->intFCBorder, para->getParD(level)->offFC, borderStreamIndex);
-=======
     updateGrid->fineToCoarse(level, &para->getParD(level)->intFCBorder, para->getParD(level)->offFC, CudaStreamIndex::Border);
->>>>>>> 46190a07
 
     //! 2. prepare the exchange between gpus (collect the send nodes for communication in a buffer on the gpu) and trigger bulk kernel execution when finished
     //!
@@ -101,15 +83,9 @@
 
     //! 3. launch the bulk kernels for both interpolation processes (fine to coarse and coarse to fine)
     //!
-<<<<<<< HEAD
-    para->getStreamManager()->waitOnStartBulkKernelEvent(bulkStreamIndex);
-    updateGrid->fineToCoarse(level, &para->getParD(level)->intFCBulk, para->getParD(level)->offFCBulk, bulkStreamIndex);
-    updateGrid->coarseToFine(level, &para->getParD(level)->intCFBulk, para->getParD(level)->offCFBulk, bulkStreamIndex);
-=======
     para->getStreamManager()->waitOnStartBulkKernelEvent(CudaStreamIndex::Bulk);
     updateGrid->fineToCoarse(level, &para->getParD(level)->intFCBulk, para->getParD(level)->offFCBulk, CudaStreamIndex::Border);
     updateGrid->coarseToFine(level, &para->getParD(level)->intCFBulk, para->getParD(level)->offCFBulk, CudaStreamIndex::Border);
->>>>>>> 46190a07
 
     //! 4. exchange information between GPUs (all nodes)
     //!
@@ -117,11 +93,7 @@
 
     // 5. interpolation fine to coarse for nodes which are at the border of the gpus/processes
     //!
-<<<<<<< HEAD
-    updateGrid->coarseToFine(level, &para->getParD(level)->intCFBorder, para->getParD(level)->offCF, borderStreamIndex);
-=======
     updateGrid->coarseToFine(level, &para->getParD(level)->intCFBorder, para->getParD(level)->offCF, CudaStreamIndex::Border);
->>>>>>> 46190a07
 
     cudaDeviceSynchronize();
 }
@@ -132,22 +104,14 @@
     //!
     //! 1. interpolation fine to coarse
     //!
-<<<<<<< HEAD
-    updateGrid->fineToCoarse(level, &para->getParD(level)->intFC, para->getParD(level)->offFC, -1);
-=======
     updateGrid->fineToCoarse(level, &para->getParD(level)->intFC, para->getParD(level)->offFC, CudaStreamIndex::Legacy);
->>>>>>> 46190a07
 
     //! 2. exchange information between GPUs (only nodes which are part of the interpolation)
     //!
     updateGrid->exchangeMultiGPU_noStreams_withPrepare(level, true);
 
     //! 3. interpolation coarse to fine
-<<<<<<< HEAD
-    updateGrid->coarseToFine(level, &para->getParD(level)->intCF, para->getParD(level)->offCF, -1);
-=======
     updateGrid->coarseToFine(level, &para->getParD(level)->intCF, para->getParD(level)->offCF, CudaStreamIndex::Legacy);
->>>>>>> 46190a07
 }
 
 void RefinementAndExchange_noStreams_exchangeAllNodes::operator()(UpdateGrid27 *updateGrid, Parameter *para, int level)
@@ -156,22 +120,14 @@
     //!
     //! 1. interpolation fine to coarse
     //!
-<<<<<<< HEAD
-    updateGrid->fineToCoarse(level, &para->getParD(level)->intFC, para->getParD(level)->offFC, -1);
-=======
     updateGrid->fineToCoarse(level, &para->getParD(level)->intFC, para->getParD(level)->offFC, CudaStreamIndex::Legacy);
->>>>>>> 46190a07
 
     //! 2. exchange information between GPUs (all nodes)
     //!
     updateGrid->exchangeMultiGPU_noStreams_withPrepare(level, false);
 
     //! 3. interpolation coarse to fine
-<<<<<<< HEAD
-    updateGrid->coarseToFine(level, &para->getParD(level)->intCF, para->getParD(level)->offCF, -1);
-=======
     updateGrid->coarseToFine(level, &para->getParD(level)->intCF, para->getParD(level)->offCF, CudaStreamIndex::Legacy);
->>>>>>> 46190a07
 }
 
 void Refinement_noExchange::operator()(UpdateGrid27 *updateGrid, Parameter *para, int level)
@@ -180,13 +136,7 @@
     //!
     //! 1. interpolation fine to coarse
     //!
-<<<<<<< HEAD
-    updateGrid->fineToCoarse(level, &para->getParD(level)->intFC, para->getParD(level)->offFC, -1);
-    //! 2. interpolation coarse to fine
-    updateGrid->coarseToFine(level, &para->getParD(level)->intCF, para->getParD(level)->offCF, -1);
-=======
     updateGrid->fineToCoarse(level, &para->getParD(level)->intFC, para->getParD(level)->offFC, CudaStreamIndex::Legacy);
     //! 2. interpolation coarse to fine
     updateGrid->coarseToFine(level, &para->getParD(level)->intCF, para->getParD(level)->offCF, CudaStreamIndex::Legacy);
->>>>>>> 46190a07
 }