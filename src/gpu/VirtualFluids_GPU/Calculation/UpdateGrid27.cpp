#include "UpdateGrid27.h"
#include <cuda_runtime.h>
#include <helper_cuda.h>
#include "Calculation/DragLift.h"
#include "Calculation/Cp.h"
//#include "Utilities/StringUtil.hpp"
//#include "Output/UnstructuredGridWriter.hpp"
#include "Communication/ExchangeData27.h"
#include "Kernel/Kernel.h"

<<<<<<< HEAD
=======
void interactWithActuators(Parameter* para, CudaMemoryManager* cudaManager, int level, unsigned int t);
void interactWithProbes(Parameter* para, CudaMemoryManager* cudaManager, int level, unsigned int t);

>>>>>>> cc7e647f
void updateGrid27(Parameter* para, 
                  vf::gpu::Communicator& comm, 
                  CudaMemoryManager* cudaManager, 
                  std::vector<std::shared_ptr<PorousMedia>>& pm, 
                  int level, 
                  unsigned int t, 
                  std::vector < SPtr< Kernel>>& kernels)
{
    //////////////////////////////////////////////////////////////////////////

    if( level != para->getFine() )
    {
        updateGrid27(para, comm, cudaManager, pm, level+1, t, kernels);
        updateGrid27(para, comm, cudaManager, pm, level+1, t, kernels);
    }

    //////////////////////////////////////////////////////////////////////////

    collision(para, pm, level, t, kernels);

    //////////////////////////////////////////////////////////////////////////

    exchangeMultiGPU(para, comm, cudaManager, level);

    //////////////////////////////////////////////////////////////////////////

    postCollisionBC(para, level, t);

    //////////////////////////////////////////////////////////////////////////

    swapBetweenEvenAndOddTimestep(para, level);

	//////////////////////////////////////////////////////////////////////////

	if (para->getUseWale())
		calcMacroscopicQuantities(para, level);

	//////////////////////////////////////////////////////////////////////////

    preCollisionBC(para, cudaManager, level, t);

    //////////////////////////////////////////////////////////////////////////

    if( level != para->getFine() )
    {
        fineToCoarse(para, level);

        exchangeMultiGPU(para, comm, cudaManager, level);

        coarseToFine(para, level);
    }

    interactWithActuators(para, cudaManager, level, t);

    interactWithProbes(para, cudaManager, level, t);
}

void collision(Parameter* para, std::vector<std::shared_ptr<PorousMedia>>& pm, int level, unsigned int t, std::vector < SPtr< Kernel>>& kernels)
{
    kernels.at(level)->run();

    //////////////////////////////////////////////////////////////////////////

    if (para->getSimulatePorousMedia())
        collisionPorousMedia(para, pm, level);

    //////////////////////////////////////////////////////////////////////////

    if (para->getDiffOn())
        collisionAdvectionDiffusion(para, level);
}

void collisionPorousMedia(Parameter* para, std::vector<std::shared_ptr<PorousMedia>>& pm, int level)
{
    for( std::size_t i = 0; i < pm.size(); i++ )
    {
        KernelPMCumOneCompSP27(para->getParD(level)->numberofthreads,
                               para->getParD(level)->omega,
                               para->getParD(level)->neighborX_SP,
                               para->getParD(level)->neighborY_SP,
                               para->getParD(level)->neighborZ_SP,
                               para->getParD(level)->d0SP.f[0],
                               para->getParD(level)->size_Mat_SP,
                               level,
                               para->getForcesDev(),
                               pm[i]->getPorosity(),
                               pm[i]->getDarcyLBM(),
                               pm[i]->getForchheimerLBM(),
                               pm[i]->getSizePM(),
                               pm[i]->getHostNodeIDsPM(),
                               para->getParD(level)->evenOrOdd);
	    getLastCudaError("KernelPMCumOneCompSP27 execution failed");
    }
}

void collisionAdvectionDiffusion(Parameter* para, int level)
{
    if (para->getDiffMod() == 7)
    {
        ////////////////////////////////////////////////////////////////////////////////////////////////////////////////////////////////////////////////////
        // incompressible
        ////////////////////////////////////////////////////////////////////////////////////////////////////////////////////////////////////////////////////
        //KernelADincomp7(para->getParD(level)->numberofthreads,    para->getParD(level)->diffusivity,  para->getParD(level)->geoSP, 
        //                para->getParD(level)->neighborX_SP,       para->getParD(level)->neighborY_SP, para->getParD(level)->neighborZ_SP,
        //                para->getParD(level)->d0SP.f[0],          para->getParD(level)->d7.f[0],      para->getParD(level)->size_Mat_SP,  
        //                para->getParD(level)->evenOrOdd); 
        //getLastCudaError("KernelADincomp7 execution failed");

        ////////////////////////////////////////////////////////////////////////////////////////////////////////////////////////////////////////////////////
        // compressible
        ////////////////////////////////////////////////////////////////////////////////////////////////////////////////////////////////////////////////////
        //KernelThS7( para->getParD(level)->numberofthreads,    para->getParD(level)->diffusivity,  para->getParD(level)->geoSP, 
        //            para->getParD(level)->neighborX_SP,       para->getParD(level)->neighborY_SP, para->getParD(level)->neighborZ_SP,
        //            para->getParD(level)->d0SP.f[0],          para->getParD(level)->d7.f[0],      para->getParD(level)->size_Mat_SP,  
        //            para->getParD(level)->evenOrOdd); 
        //getLastCudaError("KernelThS7 execution failed");
    } 
    else if (para->getDiffMod() == 27)
    {
        ////////////////////////////////////////////////////////////////////////////////////////////////////////////////////////////////////////////////////
        // incompressible
        ////////////////////////////////////////////////////////////////////////////////////////////////////////////////////////////////////////////////////
        //KernelADincomp27( para->getParD(level)->numberofthreads,    para->getParD(level)->diffusivity,  para->getParD(level)->geoSP, 
        //		            para->getParD(level)->neighborX_SP,       para->getParD(level)->neighborY_SP, para->getParD(level)->neighborZ_SP,
        //		            para->getParD(level)->d0SP.f[0],          para->getParD(level)->d27.f[0],     para->getParD(level)->size_Mat_SP,  
        //		            para->getParD(level)->evenOrOdd); 
        //getLastCudaError("KernelADincomp27 execution failed");

        ////////////////////////////////////////////////////////////////////////////////////////////////////////////////////////////////////////////////////
        // compressible
        ////////////////////////////////////////////////////////////////////////////////////////////////////////////////////////////////////////////////////
        //KernelThS27(para->getParD(level)->numberofthreads,
        //            para->getParD(level)->diffusivity, 
        //            para->getParD(level)->geoSP, 
        //            para->getParD(level)->neighborX_SP, 
        //            para->getParD(level)->neighborY_SP, 
        //            para->getParD(level)->neighborZ_SP,
        //            para->getParD(level)->d0SP.f[0],    
        //            para->getParD(level)->d27.f[0],    
        //            para->getParD(level)->size_Mat_SP,  
        //            para->getParD(level)->evenOrOdd); 
		//getLastCudaError("KernelThS27 execution failed");
	}
}

void exchangeMultiGPU(Parameter* para, vf::gpu::Communicator& comm, CudaMemoryManager* cudaManager, int level)
{
    if (para->getNumprocs() > 1)
	{
        // St. Lenz: exchange for post-collision data and pre-collision data are identical!

		//////////////////////////////////////////////////////////////////////////
		//3D domain decomposition
		exchangePostCollDataXGPU27(para, comm, cudaManager, level);
		exchangePostCollDataYGPU27(para, comm, cudaManager, level);
		exchangePostCollDataZGPU27(para, comm, cudaManager, level);

		//////////////////////////////////////////////////////////////////////////
		//3D domain decomposition convection diffusion
		if (para->getDiffOn()==true)
		{
			exchangePostCollDataADXGPU27(para, comm, cudaManager, level);
			exchangePostCollDataADYGPU27(para, comm, cudaManager, level);
			exchangePostCollDataADZGPU27(para, comm, cudaManager, level);
		}

        //////////////////////////////////////////////////////////////////////////
        // D E P R E C A T E D
        //////////////////////////////////////////////////////////////////////////
		
		//////////////////////////////////////////////////////////////////////////
		//1D domain decomposition
		//exchangePostCollDataGPU27(para, comm, level);
	}
}

void postCollisionBC(Parameter* para, int level, unsigned int t)
{
    //////////////////////////////////////////////////////////////////////////
    // I N F L O W
    //////////////////////////////////////////////////////////////////////////

    if (para->getParD(level)->kInflowQ > 0)
    {
        //QVelDev27( para->getParD(level)->numberofthreads, para->getParD(level)->nx,           para->getParD(level)->ny,
        //           para->getParD(level)->Qinflow.Vx,      para->getParD(level)->Qinflow.Vy,   para->getParD(level)->Qinflow.Vz,
        //           para->getParD(level)->d0SP.f[0],       para->getParD(level)->Qinflow.k,    para->getParD(level)->Qinflow.q27[0], 
        //           para->getParD(level)->kInflowQ,        para->getParD(level)->kInflowQ,     para->getParD(level)->omega,
        //           para->getParD(level)->neighborX_SP,    para->getParD(level)->neighborY_SP, para->getParD(level)->neighborZ_SP,
        //           para->getParD(level)->size_Mat_SP,     para->getParD(level)->evenOrOdd);
        //getLastCudaError("QVelDev27 execution failed");
        
        //QVelDevComp27( para->getParD(level)->numberofthreads, para->getParD(level)->nx,           para->getParD(level)->ny,
        //               para->getParD(level)->Qinflow.Vx,      para->getParD(level)->Qinflow.Vy,   para->getParD(level)->Qinflow.Vz,
        //               para->getParD(level)->d0SP.f[0],       para->getParD(level)->Qinflow.k,    para->getParD(level)->Qinflow.q27[0], 
        //               para->getParD(level)->kInflowQ,        para->getParD(level)->kInflowQ,     para->getParD(level)->omega,
        //               para->getParD(level)->neighborX_SP,    para->getParD(level)->neighborY_SP, para->getParD(level)->neighborZ_SP,
        //               para->getParD(level)->size_Mat_SP,     para->getParD(level)->evenOrOdd);
        //getLastCudaError("QVelDevComp27 execution failed");

        QVelDevCompZeroPress27(para->getParD(level)->numberofthreads, para->getParD(level)->nx,             para->getParD(level)->ny,
                               para->getParD(level)->Qinflow.Vx,      para->getParD(level)->Qinflow.Vy,     para->getParD(level)->Qinflow.Vz,
                               para->getParD(level)->d0SP.f[0],       para->getParD(level)->Qinflow.k,      para->getParD(level)->Qinflow.q27[0],
                               para->getParD(level)->kInflowQ,        para->getParD(level)->Qinflow.kArray, para->getParD(level)->omega,
                               para->getParD(level)->neighborX_SP,    para->getParD(level)->neighborY_SP,   para->getParD(level)->neighborZ_SP,
                               para->getParD(level)->size_Mat_SP,     para->getParD(level)->evenOrOdd);
        getLastCudaError("QVelDevCompZeroPress27 execution failed");

        //////////////////////////////////////////////////////////////////////////
        // D E P R E C A T E D
        //////////////////////////////////////////////////////////////////////////

        //QVelDevice1h27( para->getParD(level)->numberofthreads, para->getParD(level)->nx,           para->getParD(level)->ny,
        //                para->getParD(level)->Qinflow.Vx,      para->getParD(level)->Qinflow.Vy,   para->getParD(level)->Qinflow.Vz,
        //                para->getParD(level)->d0SP.f[0],       para->getParD(level)->Qinflow.k,    para->getParD(level)->Qinflow.q27[0], 
        //                para->getParD(level)->kInflowQ,        para->getParD(level)->kInflowQ,     para->getParD(level)->omega,          
        //                para->getPhi(),                        para->getAngularVelocity(),
        //                para->getParD(level)->neighborX_SP,    para->getParD(level)->neighborY_SP, para->getParD(level)->neighborZ_SP,
        //                para->getParD(level)->coordX_SP,       para->getParD(level)->coordY_SP,    para->getParD(level)->coordZ_SP,
        //                para->getParD(level)->size_Mat_SP,     para->getParD(level)->evenOrOdd);
        //getLastCudaError("QVelDev27 execution failed");

    }

    //////////////////////////////////////////////////////////////////////////
    // N O - S L I P
    //////////////////////////////////////////////////////////////////////////

    if (para->getParD(level)->kQ > 0)
    {
        //QDev27( para->getParD(level)->numberofthreads,       para->getParD(level)->nx,           para->getParD(level)->ny,
        //	      para->getParD(level)->d0SP.f[0],             para->getParD(level)->QWall.k,      para->getParD(level)->QWall.q27[0], 
        //	      para->getParD(level)->kQ,                    para->getParD(level)->kQ,           para->getParD(level)->omega,
        //	      para->getParD(level)->neighborX_SP,          para->getParD(level)->neighborY_SP, para->getParD(level)->neighborZ_SP,
        //	      para->getParD(level)->size_Mat_SP,           para->getParD(level)->evenOrOdd);
        //getLastCudaError("QDev27 execution failed");
        
        //BBDev27( para->getParD(level)->numberofthreads,       para->getParD(level)->nx,           para->getParD(level)->ny,
        //         para->getParD(level)->d0SP.f[0],             para->getParD(level)->QWall.k,      para->getParD(level)->QWall.q27[0], 
        //         para->getParD(level)->kQ,                    para->getParD(level)->kQ,           para->getParD(level)->omega,
        //         para->getParD(level)->neighborX_SP,          para->getParD(level)->neighborY_SP, para->getParD(level)->neighborZ_SP,
        //         para->getParD(level)->size_Mat_SP,           para->getParD(level)->evenOrOdd);
        //getLastCudaError("BBDev27 (Wall) execution failed");

        //QDev27( para->getParD(level)->numberofthreads,       para->getParD(level)->nx,           para->getParD(level)->ny,
        //        para->getParD(level)->d0SP.f[0],             para->getParD(level)->QWall.k,      para->getParD(level)->QWall.q27[0], 
        //        para->getParD(level)->kQ,                    para->getParD(level)->kQ,           para->getParD(level)->omega,
        //        para->getParD(level)->neighborX_SP,          para->getParD(level)->neighborY_SP, para->getParD(level)->neighborZ_SP,
        //        para->getParD(level)->size_Mat_SP,           para->getParD(level)->evenOrOdd);
        //getLastCudaError("QDev27 (Wall) execution failed");

        QDevComp27(para->getParD(level)->numberofthreads,       para->getParD(level)->nx,           para->getParD(level)->ny,
                   para->getParD(level)->d0SP.f[0],             para->getParD(level)->QWall.k,      para->getParD(level)->QWall.q27[0], 
                   para->getParD(level)->kQ,                    para->getParD(level)->kQ,           para->getParD(level)->omega,
                   para->getParD(level)->neighborX_SP,          para->getParD(level)->neighborY_SP, para->getParD(level)->neighborZ_SP,
                   para->getParD(level)->size_Mat_SP,           para->getParD(level)->evenOrOdd);
        getLastCudaError("QDevComp27 (Wall) execution failed");
    }

    //////////////////////////////////////////////////////////////////////////
    // S L I P
    //////////////////////////////////////////////////////////////////////////

    if (para->getParD(level)->kSlipQ > 0)
    {
        //QSlipDev27( para->getParD(level)->numberofthreads, para->getParD(level)->d0SP.f[0],    para->getParD(level)->QSlip.k,
        //            para->getParD(level)->QSlip.q27[0],    para->getParD(level)->kSlipQ,       para->getParD(level)->omega,
        //            para->getParD(level)->neighborX_SP,    para->getParD(level)->neighborY_SP, para->getParD(level)->neighborZ_SP,
        //            para->getParD(level)->size_Mat_SP,     para->getParD(level)->evenOrOdd);
        //getLastCudaError("Slip27 execution failed");

        QSlipDevComp27( para->getParD(level)->numberofthreads, para->getParD(level)->d0SP.f[0],    para->getParD(level)->QSlip.k,
                        para->getParD(level)->QSlip.q27[0],    para->getParD(level)->kSlipQ,       para->getParD(level)->omega,
                        para->getParD(level)->neighborX_SP,    para->getParD(level)->neighborY_SP, para->getParD(level)->neighborZ_SP,
                        para->getParD(level)->size_Mat_SP,     para->getParD(level)->evenOrOdd);
        getLastCudaError("QSlipDev27 execution failed");
    }

    //////////////////////////////////////////////////////////////////////////
    // G E O M E T R Y
    //////////////////////////////////////////////////////////////////////////

    if (para->getParD(level)->QGeom.kQ > 0)
    {
		if (para->getCalcDragLift())
		{
			//Drag and Lift Part I
			DragLiftPostD27(para->getParD(level)->d0SP.f[0], 
			                para->getParD(level)->QGeom.k, 
			                para->getParD(level)->QGeom.q27[0],
			                para->getParD(level)->QGeom.kQ, 
			                para->getParD(level)->DragPostX,
			                para->getParD(level)->DragPostY,
			                para->getParD(level)->DragPostZ,
			                para->getParD(level)->neighborX_SP,
			                para->getParD(level)->neighborY_SP,
			                para->getParD(level)->neighborZ_SP,
			                para->getParD(level)->size_Mat_SP, 
			                para->getParD(level)->evenOrOdd,
			                para->getParD(level)->numberofthreads);
			getLastCudaError("DragLift27 execution failed"); 
		}

        //BBDev27( para->getParD(level)->numberofthreads,       para->getParD(level)->nx,           para->getParD(level)->ny,
        //         para->getParD(level)->d0SP.f[0],             para->getParD(level)->QGeom.k,      para->getParD(level)->QGeom.q27[0], 
        //         para->getParD(level)->QGeom.kQ,              para->getParD(level)->QGeom.kQ,     para->getParD(level)->omega,
        //         para->getParD(level)->neighborX_SP,          para->getParD(level)->neighborY_SP, para->getParD(level)->neighborZ_SP,
        //         para->getParD(level)->size_Mat_SP,           para->getParD(level)->evenOrOdd);
        //getLastCudaError("BBDev27 (Wall) execution failed");

        //QDev27(para->getParD(level)->numberofthreads,       para->getParD(level)->nx,           para->getParD(level)->ny,
        //		 para->getParD(level)->d0SP.f[0],             para->getParD(level)->QGeom.k,      para->getParD(level)->QGeom.q27[0], 
        //		 para->getParD(level)->QGeom.kQ,              para->getParD(level)->QGeom.kQ,     para->getParD(level)->omega,
        //		 para->getParD(level)->neighborX_SP,          para->getParD(level)->neighborY_SP, para->getParD(level)->neighborZ_SP,
        //		 para->getParD(level)->size_Mat_SP,           para->getParD(level)->evenOrOdd);
        //getLastCudaError("QDev27 (Geom) execution failed");

        //QVelDev27(para->getParD(level)->numberofthreads, para->getParD(level)->nx,           para->getParD(level)->ny,
        //          para->getParD(level)->QGeom.Vx,        para->getParD(level)->QGeom.Vy,     para->getParD(level)->QGeom.Vz,
        //          para->getParD(level)->d0SP.f[0],       para->getParD(level)->QGeom.k,      para->getParD(level)->QGeom.q27[0], 
        //          para->getParD(level)->QGeom.kQ,        para->getParD(level)->QGeom.kQ,     para->getParD(level)->omega,
        //          para->getParD(level)->neighborX_SP,    para->getParD(level)->neighborY_SP, para->getParD(level)->neighborZ_SP,
        //          para->getParD(level)->size_Mat_SP,     para->getParD(level)->evenOrOdd);
        //getLastCudaError("QVelDev27 execution failed");

        //QDevComp27(para->getParD(level)->numberofthreads,       para->getParD(level)->nx,           para->getParD(level)->ny,
        //           para->getParD(level)->d0SP.f[0],             para->getParD(level)->QGeom.k,      para->getParD(level)->QGeom.q27[0], 
        //           para->getParD(level)->QGeom.kQ,              para->getParD(level)->QGeom.kQ,     para->getParD(level)->omega,
        //           para->getParD(level)->neighborX_SP,          para->getParD(level)->neighborY_SP, para->getParD(level)->neighborZ_SP,
        //           para->getParD(level)->size_Mat_SP,           para->getParD(level)->evenOrOdd);
        //getLastCudaError("QDevComp27 (Geom) execution failed");

        //QVelDevComp27(para->getParD(level)->numberofthreads, para->getParD(level)->nx,           para->getParD(level)->ny,
        //              para->getParD(level)->QGeom.Vx,        para->getParD(level)->QGeom.Vy,     para->getParD(level)->QGeom.Vz,
        //              para->getParD(level)->d0SP.f[0],       para->getParD(level)->QGeom.k,      para->getParD(level)->QGeom.q27[0], 
        //              para->getParD(level)->QGeom.kQ,        para->getParD(level)->QGeom.kQ,     para->getParD(level)->omega,
        //              para->getParD(level)->neighborX_SP,    para->getParD(level)->neighborY_SP, para->getParD(level)->neighborZ_SP,
        //              para->getParD(level)->size_Mat_SP,     para->getParD(level)->evenOrOdd);
        //getLastCudaError("QVelDevComp27 execution failed");

   		QVelDevCompZeroPress27(	para->getParD(0)->numberofthreads, para->getParD(0)->nx,           para->getParD(0)->ny,
								para->getParD(0)->QGeom.Vx,        para->getParD(0)->QGeom.Vy,     para->getParD(0)->QGeom.Vz,
								para->getParD(0)->d0SP.f[0],       para->getParD(0)->QGeom.k,      para->getParD(0)->QGeom.q27[0], 
								para->getParD(0)->QGeom.kQ,        para->getParD(0)->QGeom.kQ,     para->getParD(0)->omega,
								para->getParD(0)->neighborX_SP,    para->getParD(0)->neighborY_SP, para->getParD(0)->neighborZ_SP,
								para->getParD(0)->size_Mat_SP,     para->getParD(0)->evenOrOdd);
		getLastCudaError("QVelDevCompZeroPress27 execution failed");

        //QDev3rdMomentsComp27( para->getParD(level)->numberofthreads,       para->getParD(level)->nx,           para->getParD(level)->ny,
        //                      para->getParD(level)->d0SP.f[0],             para->getParD(level)->QGeom.k,      para->getParD(level)->QGeom.q27[0], 
        //                      para->getParD(level)->QGeom.kQ,              para->getParD(level)->QGeom.kQ,     para->getParD(level)->omega,
        //                      para->getParD(level)->neighborX_SP,          para->getParD(level)->neighborY_SP, para->getParD(level)->neighborZ_SP,
        //                      para->getParD(level)->size_Mat_SP,           para->getParD(level)->evenOrOdd);
        //getLastCudaError("QDev3rdMomentsComp27 (Geom) execution failed");

        //QSlipDev27( para->getParD(level)->numberofthreads, para->getParD(level)->d0SP.f[0],    para->getParD(level)->QGeom.k,
        //            para->getParD(level)->QGeom.q27[0],    para->getParD(level)->QGeom.kQ,     para->getParD(level)->omega,
        //            para->getParD(level)->neighborX_SP,    para->getParD(level)->neighborY_SP, para->getParD(level)->neighborZ_SP,
        //            para->getParD(level)->size_Mat_SP,     para->getParD(level)->evenOrOdd);
        //getLastCudaError("Slip27 execution failed");

        //////////////////////////////////////////////////////////////////////////
        // D E P R E C A T E D
        //////////////////////////////////////////////////////////////////////////
        // the GridGenerator does currently not provide normals!
        
        //QSlipGeomDevComp27(para->getParD(level)->numberofthreads,     para->getParD(level)->d0SP.f[0],           para->getParD(level)->QGeom.k,
        //                   para->getParD(level)->QGeom.q27[0],        para->getParD(level)->QGeom.kQ,            para->getParD(level)->omega,
        //                   para->getParD(level)->QGeomNormalX.q27[0], para->getParD(level)->QGeomNormalY.q27[0], para->getParD(level)->QGeomNormalZ.q27[0],
        //                   para->getParD(level)->neighborX_SP,        para->getParD(level)->neighborY_SP,        para->getParD(level)->neighborZ_SP,
        //                   para->getParD(level)->size_Mat_SP,         para->getParD(level)->evenOrOdd);
        //getLastCudaError("QSlipGeomDev27 execution failed");

        //QSlipNormDevComp27(para->getParD(level)->numberofthreads,     para->getParD(level)->d0SP.f[0],           para->getParD(level)->QGeom.k,
        //                   para->getParD(level)->QGeom.q27[0],        para->getParD(level)->QGeom.kQ,            para->getParD(level)->omega,
        //                   para->getParD(level)->QGeomNormalX.q27[0], para->getParD(level)->QGeomNormalY.q27[0], para->getParD(level)->QGeomNormalZ.q27[0],
        //                   para->getParD(level)->neighborX_SP,        para->getParD(level)->neighborY_SP,        para->getParD(level)->neighborZ_SP,
        //                   para->getParD(level)->size_Mat_SP,         para->getParD(level)->evenOrOdd);
        //getLastCudaError("QSlipGeomDev27 execution failed");
    }

    //////////////////////////////////////////////////////////////////////////
    // O U T F L O W
    //////////////////////////////////////////////////////////////////////////

    if (para->getParD(level)->kOutflowQ > 0)
    {
        //////////////////////////////////////////////////////////////////////////
        // D E P R E C A T E D
        //////////////////////////////////////////////////////////////////////////

        //QPressDevFixBackflow27( para->getParD(level)->numberofthreads,       RhoBCOutflowD,
        //                        para->getParD(level)->d0SP.f[0],              QoutflowD.k, kOutflowQ,             para->getParD(level)->omega,
        //                        para->getParD(level)->neighborX_SP, para->getParD(level)->neighborY_SP, para->getParD(level)->neighborZ_SP,
        //                        para->getParD(level)->size_Mat_SP,  para->getParD(level)->evenOrOdd);
        //getLastCudaError("QPressDev27 execution failed");
    }

    //////////////////////////////////////////////////////////////////////////
    // P R E S S U R E
    //////////////////////////////////////////////////////////////////////////

    if (para->getParD(level)->kPressQ > 0)
    {
        //QPressDev27_IntBB(  para->getParD(level)->numberofthreads, para->getParD(level)->QPress.RhoBC,
        //					para->getParD(level)->d0SP.f[0],       para->getParD(level)->QPress.k,       para->getParD(level)->QPress.q27[0], 
        //					para->getParD(level)->QPress.kQ,       para->getParD(level)->QPress.kQ,      para->getParD(level)->omega,
        //					para->getParD(level)->neighborX_SP,    para->getParD(level)->neighborY_SP,   para->getParD(level)->neighborZ_SP,
        //					para->getParD(level)->size_Mat_SP,     para->getParD(level)->evenOrOdd);
        //getLastCudaError("QPressDev27_IntBB fine execution failed");
    }

    //////////////////////////////////////////////////////////////////////////
    // A D V E C T I O N    D I F F U S I O N
    //////////////////////////////////////////////////////////////////////////

    if (para->getDiffOn())
    {
        if (para->getDiffMod() == 7)
        {
            if (para->getParD(level)->QGeom.kQ > 0)
            {
                //QNoSlipADincompDev7( para->getParD(level)->numberofthreads,       para->getParD(level)->nx,           para->getParD(level)->ny,
                //                     para->getParD(level)->d0SP.f[0],             para->getParD(level)->d7.f[0],      para->getParD(level)->Temp.temp,  
                //                     para->getParD(level)->diffusivity,           para->getParD(level)->Temp.k,       para->getParD(level)->QGeom.q27[0], 
                //                     para->getParD(level)->Temp.kTemp,            para->getParD(level)->Temp.kTemp,   para->getParD(level)->omega,
                //                     para->getParD(level)->neighborX_SP,          para->getParD(level)->neighborY_SP, para->getParD(level)->neighborZ_SP,
                //                     para->getParD(level)->size_Mat_SP,           para->getParD(level)->evenOrOdd);
                //getLastCudaError("QNoSlipADincompDev7 execution failed");

                //////////////////////////////////////////////////////////////////////////
                // C O M P R E S S I B L E
                //////////////////////////////////////////////////////////////////////////
                
                QADDev7( para->getParD(level)->numberofthreads,       para->getParD(level)->nx,           para->getParD(level)->ny,
                         para->getParD(level)->d0SP.f[0],             para->getParD(level)->d7.f[0],      para->getParD(level)->Temp.temp,  
                         para->getParD(level)->diffusivity,           para->getParD(level)->Temp.k,       para->getParD(level)->QGeom.q27[0], 
                         para->getParD(level)->Temp.kTemp,            para->getParD(level)->Temp.kTemp,   para->getParD(level)->omega,
                         para->getParD(level)->neighborX_SP,          para->getParD(level)->neighborY_SP, para->getParD(level)->neighborZ_SP,
                         para->getParD(level)->size_Mat_SP,           para->getParD(level)->evenOrOdd);
                getLastCudaError("QADDev27 execution failed");
            }

            ////////////////////////////////////////////////////////////////////////////////////////////////////////////////////////////////////////////////////

            if (para->getParD(level)->TempVel.kTemp > 0)
            {
                //QADVeloIncompDev7(  para->getParD(level)->numberofthreads,    para->getParD(level)->nx,				para->getParD(level)->ny,
                //                    para->getParD(level)->d0SP.f[0],          para->getParD(level)->d7.f[0],			para->getParD(level)->TempVel.tempPulse, 
                //                    para->getParD(level)->TempVel.velo,       para->getParD(level)->diffusivity,		para->getParD(level)->TempVel.k,
                //                    para->getParD(level)->Qinflow.q27[0],     para->getParD(level)->TempVel.kTemp,	para->getParD(level)->TempVel.kTemp,  
                //                    para->getParD(level)->omega,              para->getParD(level)->neighborX_SP,	    para->getParD(level)->neighborY_SP, 
                //                    para->getParD(level)->neighborZ_SP,       para->getParD(level)->size_Mat_SP,		para->getParD(level)->evenOrOdd);
                //getLastCudaError("QADVeloIncompDev7 execution failed");

                //////////////////////////////////////////////////////////////////////////
                // D E P R E C A T E D
                //////////////////////////////////////////////////////////////////////////

                //if (t<15580)//(t>500000 && t<515580)//(t>300000 && t<315580)
                //{
                //    QADVeloIncompDev7(para->getParD(level)->numberofthreads,    para->getParD(level)->nx,				para->getParD(level)->ny,
                //                      para->getParD(level)->d0SP.f[0],          para->getParD(level)->d7.f[0],			para->getParD(level)->TempVel.tempPulse, 
                //                      para->getParD(level)->TempVel.velo,       para->getParD(level)->diffusivity,		para->getParD(level)->TempVel.k,
                //                      para->getParD(level)->Qinflow.q27[0],     para->getParD(level)->TempVel.kTemp,	para->getParD(level)->TempVel.kTemp,  
                //                      para->getParD(level)->omega,              para->getParD(level)->neighborX_SP,	para->getParD(level)->neighborY_SP, 
                //                      para->getParD(level)->neighborZ_SP,       para->getParD(level)->size_Mat_SP,		para->getParD(level)->evenOrOdd);
                //    getLastCudaError("QADVeloIncompDev7 execution failed");
                //}
                //else
                //{
                //    QADVeloIncompDev7(para->getParD(level)->numberofthreads,    para->getParD(level)->nx,				para->getParD(level)->ny,
                //                      para->getParD(level)->d0SP.f[0],          para->getParD(level)->d7.f[0],			para->getParD(level)->TempVel.temp, 
                //                      para->getParD(level)->TempVel.velo,       para->getParD(level)->diffusivity,		para->getParD(level)->TempVel.k,
                //                      para->getParD(level)->Qinflow.q27[0],     para->getParD(level)->TempVel.kTemp,	para->getParD(level)->TempVel.kTemp,  
                //                      para->getParD(level)->omega,              para->getParD(level)->neighborX_SP,	para->getParD(level)->neighborY_SP, 
                //                      para->getParD(level)->neighborZ_SP,       para->getParD(level)->size_Mat_SP,		para->getParD(level)->evenOrOdd);
                //    getLastCudaError("QADVeloIncompDev7 execution failed");
                //}

                //////////////////////////////////////////////////////////////////////////
                // C O M P R E S S I B L E
                //////////////////////////////////////////////////////////////////////////
                
                QADVelDev7( para->getParD(level)->numberofthreads,    para->getParD(level)->nx,				para->getParD(level)->ny,
                            para->getParD(level)->d0SP.f[0],          para->getParD(level)->d7.f[0],			para->getParD(level)->TempVel.temp, 
                            para->getParD(level)->TempVel.velo,       para->getParD(level)->diffusivity,		para->getParD(level)->TempVel.k,
                            para->getParD(level)->Qinflow.q27[0],     para->getParD(level)->TempVel.kTemp,     para->getParD(level)->TempVel.kTemp,  
                            para->getParD(level)->omega,              para->getParD(level)->neighborX_SP,		para->getParD(level)->neighborY_SP, 
                            para->getParD(level)->neighborZ_SP,       para->getParD(level)->size_Mat_SP,		para->getParD(level)->evenOrOdd);
                getLastCudaError("QADVelDev27 execution failed");
            }

            if (para->getParD(level)->TempPress.kTemp > 0)
            {
                //QADPressIncompDev7( para->getParD(level)->numberofthreads,  para->getParD(level)->nx,				para->getParD(level)->ny,
                //                    para->getParD(level)->d0SP.f[0],        para->getParD(level)->d7.f[0],			para->getParD(level)->TempPress.temp, 
                //                    para->getParD(level)->TempPress.velo,   para->getParD(level)->diffusivity,		para->getParD(level)->TempPress.k,
                //                    para->getParD(level)->QPress.q27[0],    para->getParD(level)->TempPress.kTemp, para->getParD(level)->TempPress.kTemp,  
                //                    para->getParD(level)->omega,            para->getParD(level)->neighborX_SP,	para->getParD(level)->neighborY_SP, 
                //                    para->getParD(level)->neighborZ_SP,     para->getParD(level)->size_Mat_SP,		para->getParD(level)->evenOrOdd);
                //getLastCudaError("QADPressIncompDev7 execution failed");

                //////////////////////////////////////////////////////////////////////////
                // C O M P R E S S I B L E
                //////////////////////////////////////////////////////////////////////////

                QADPressDev7( para->getParD(level)->numberofthreads,  para->getParD(level)->nx,				para->getParD(level)->ny,
                              para->getParD(level)->d0SP.f[0],        para->getParD(level)->d7.f[0],			para->getParD(level)->TempPress.temp, 
                              para->getParD(level)->TempPress.velo,   para->getParD(level)->diffusivity,		para->getParD(level)->TempPress.k,
                              para->getParD(level)->QPress.q27[0],    para->getParD(level)->TempPress.kTemp,   para->getParD(level)->TempPress.kTemp,  
                              para->getParD(level)->omega,            para->getParD(level)->neighborX_SP,		para->getParD(level)->neighborY_SP, 
                              para->getParD(level)->neighborZ_SP,     para->getParD(level)->size_Mat_SP,		para->getParD(level)->evenOrOdd);
                getLastCudaError("QADPressDev27 execution failed");
            }
        } 
        else if (para->getDiffMod() == 27)
        {
            if (para->getParD(level)->QGeom.kQ > 0)
            {
                //QNoSlipADincompDev27(para->getParD(level)->numberofthreads,      para->getParD(level)->nx,           para->getParD(level)->ny,
                //                     para->getParD(level)->d0SP.f[0],            para->getParD(level)->d27.f[0],     para->getParD(level)->Temp.temp,  
                //                     para->getParD(level)->diffusivity,          para->getParD(level)->Temp.k,       para->getParD(level)->QGeom.q27[0], 
                //                     para->getParD(level)->Temp.kTemp,           para->getParD(level)->Temp.kTemp,   para->getParD(level)->omega,
                //                     para->getParD(level)->neighborX_SP,         para->getParD(level)->neighborY_SP, para->getParD(level)->neighborZ_SP,
                //                     para->getParD(level)->size_Mat_SP,          para->getParD(level)->evenOrOdd);
                //getLastCudaError("QNoSlipADincompDev27 execution failed");

                //////////////////////////////////////////////////////////////////////////
                // C O M P R E S S I B L E
                //////////////////////////////////////////////////////////////////////////

                QADBBDev27(para->getParD(level)->numberofthreads,      para->getParD(level)->nx,           para->getParD(level)->ny,
                           para->getParD(level)->d0SP.f[0],            para->getParD(level)->d27.f[0],     para->getParD(level)->Temp.temp,  
                           para->getParD(level)->diffusivity,          para->getParD(level)->Temp.k,       para->getParD(level)->QGeom.q27[0], 
                           para->getParD(level)->Temp.kTemp,           para->getParD(level)->Temp.kTemp,   para->getParD(level)->omega,
                           para->getParD(level)->neighborX_SP,         para->getParD(level)->neighborY_SP, para->getParD(level)->neighborZ_SP,
                           para->getParD(level)->size_Mat_SP,          para->getParD(level)->evenOrOdd);
                getLastCudaError("QADBBDev27 execution failed");
            }

            if (para->getParD(level)->TempVel.kTemp > 0)
            {
                QADVeloIncompDev27( para->getParD(level)->numberofthreads,    para->getParD(level)->nx,				para->getParD(level)->ny,
            	                    para->getParD(level)->d0SP.f[0],          para->getParD(level)->d27.f[0],		para->getParD(level)->TempVel.temp, 
            	                    para->getParD(level)->TempVel.velo,       para->getParD(level)->diffusivity,		para->getParD(level)->TempVel.k,
            	                    para->getParD(level)->Qinflow.q27[0],     para->getParD(level)->TempVel.kTemp,   para->getParD(level)->TempVel.kTemp,  
            	                    para->getParD(level)->omega,              para->getParD(level)->neighborX_SP,	para->getParD(level)->neighborY_SP, 
            	                    para->getParD(level)->neighborZ_SP,       para->getParD(level)->size_Mat_SP,		para->getParD(level)->evenOrOdd);
                getLastCudaError("QADVeloIncompDev27 execution failed");

                //////////////////////////////////////////////////////////////////////////
                // D E P R E C A T E D
                //////////////////////////////////////////////////////////////////////////
                
                //if (t>500000 && t<515580)//(t>300000 && t<315580)
                //{
                //    QADVeloIncompDev27(para->getParD(level)->numberofthreads,    para->getParD(level)->nx,				 para->getParD(level)->ny,
                //                       para->getParD(level)->d0SP.f[0],          para->getParD(level)->d27.f[0],		 para->getParD(level)->TempVel.tempPulse, 
                //                       para->getParD(level)->TempVel.velo,       para->getParD(level)->diffusivity,	 para->getParD(level)->TempVel.k,
                //                       para->getParD(level)->Qinflow.q27[0],     para->getParD(level)->TempVel.kTemp,   para->getParD(level)->TempVel.kTemp,  
                //                       para->getParD(level)->omega,              para->getParD(level)->neighborX_SP,	 para->getParD(level)->neighborY_SP, 
                //                       para->getParD(level)->neighborZ_SP,       para->getParD(level)->size_Mat_SP,	 para->getParD(level)->evenOrOdd);
                //    getLastCudaError("QADVeloIncompDev27 execution failed");
                //}
                //else
                //{
                //    QADVeloIncompDev27(para->getParD(level)->numberofthreads,    para->getParD(level)->nx,				para->getParD(level)->ny,
                //                       para->getParD(level)->d0SP.f[0],          para->getParD(level)->d27.f[0],		para->getParD(level)->TempVel.temp, 
                //                       para->getParD(level)->TempVel.velo,       para->getParD(level)->diffusivity,	para->getParD(level)->TempVel.k,
                //                       para->getParD(level)->Qinflow.q27[0],     para->getParD(level)->TempVel.kTemp,  para->getParD(level)->TempVel.kTemp,  
                //                       para->getParD(level)->omega,              para->getParD(level)->neighborX_SP,	para->getParD(level)->neighborY_SP, 
                //                       para->getParD(level)->neighborZ_SP,       para->getParD(level)->size_Mat_SP,	para->getParD(level)->evenOrOdd);
                //    getLastCudaError("QADVeloIncompDev27 execution failed");
                //}

                //////////////////////////////////////////////////////////////////////////
                // C O M P R E S S I B L E
                //////////////////////////////////////////////////////////////////////////
                
                QADVelDev27(para->getParD(level)->numberofthreads,    para->getParD(level)->nx,				para->getParD(level)->ny,
                 	        para->getParD(level)->d0SP.f[0],          para->getParD(level)->d27.f[0],		    para->getParD(level)->TempVel.tempPulse, 
                 	        para->getParD(level)->TempVel.velo,       para->getParD(level)->diffusivity,		para->getParD(level)->Qinflow.k,
                 	        para->getParD(level)->Qinflow.q27[0],     para->getParD(level)->kInflowQ,         para->getParD(level)->kInflowQ,  
                 	        para->getParD(level)->omega,              para->getParD(level)->neighborX_SP,     para->getParD(level)->neighborY_SP, 
                 	        para->getParD(level)->neighborZ_SP,       para->getParD(level)->size_Mat_SP,		para->getParD(level)->evenOrOdd);
                getLastCudaError("QADVelDev27 execution failed");

                //////////////////////////////////////////////////////////////////////////
                // D E P R E C A T E D
                //////////////////////////////////////////////////////////////////////////

                //if (t<1000)//(t>100000 && t<103895)//(t>1600000 && t<1662317)//(t>500000 && t<515580)//(t<1000)//(t<15580)//(t>400000 && t<415580)//
                //{
                //    QADVelDev27(para->getParD(level)->numberofthreads,    para->getParD(level)->nx,				para->getParD(level)->ny,
                // 	              para->getParD(level)->d0SP.f[0],          para->getParD(level)->d27.f[0],		    para->getParD(level)->TempVel.tempPulse, 
                // 	              para->getParD(level)->TempVel.velo,       para->getParD(level)->diffusivity,		para->getParD(level)->Qinflow.k,
                // 	              para->getParD(level)->Qinflow.q27[0],     para->getParD(level)->kInflowQ,         para->getParD(level)->kInflowQ,  
                // 	              para->getParD(level)->omega,              para->getParD(level)->neighborX_SP,     para->getParD(level)->neighborY_SP, 
                // 	              para->getParD(level)->neighborZ_SP,       para->getParD(level)->size_Mat_SP,		para->getParD(level)->evenOrOdd);
                //    getLastCudaError("QADVelDev27 execution failed");
                //}
                //else
                //{
                //    QADVelDev27(para->getParD(level)->numberofthreads,    para->getParD(level)->nx,				para->getParD(level)->ny,
                //                para->getParD(level)->d0SP.f[0],          para->getParD(level)->d27.f[0],		    para->getParD(level)->TempVel.temp, 
                //                para->getParD(level)->TempVel.velo,       para->getParD(level)->diffusivity,		para->getParD(level)->Qinflow.k,
                //                para->getParD(level)->Qinflow.q27[0],     para->getParD(level)->kInflowQ,         para->getParD(level)->kInflowQ,  
                //                para->getParD(level)->omega,              para->getParD(level)->neighborX_SP,	    para->getParD(level)->neighborY_SP, 
                //                para->getParD(level)->neighborZ_SP,       para->getParD(level)->size_Mat_SP,		para->getParD(level)->evenOrOdd);
                //    getLastCudaError("QADVelDev27 execution failed");
                //}
            }

            if (para->getParD(level)->TempPress.kTemp > 0)
            {
                //QADPressIncompDev27( para->getParD(level)->numberofthreads,  para->getParD(level)->nx,				para->getParD(level)->ny,
                //                     para->getParD(level)->d0SP.f[0],        para->getParD(level)->d27.f[0],			para->getParD(level)->TempPress.temp, 
                //                     para->getParD(level)->TempPress.velo,   para->getParD(level)->diffusivity,		para->getParD(level)->TempPress.k,
                //                     para->getParD(level)->QPress.q27[0],    para->getParD(level)->TempPress.kTemp,  para->getParD(level)->TempPress.kTemp,  
                //                     para->getParD(level)->omega,            para->getParD(level)->neighborX_SP,		para->getParD(level)->neighborY_SP, 
                //                     para->getParD(level)->neighborZ_SP,     para->getParD(level)->size_Mat_SP,		para->getParD(level)->evenOrOdd);
                //getLastCudaError("QADPressIncompDev27 execution failed");

                //////////////////////////////////////////////////////////////////////////
                // C O M P R E S S I B L E
                //////////////////////////////////////////////////////////////////////////
                
                QADPressDev27( para->getParD(level)->numberofthreads,  para->getParD(level)->nx,				para->getParD(level)->ny,
                               para->getParD(level)->d0SP.f[0],        para->getParD(level)->d27.f[0],			para->getParD(level)->TempPress.temp, 
                               para->getParD(level)->TempPress.velo,   para->getParD(level)->diffusivity,		para->getParD(level)->TempPress.k,
                               para->getParD(level)->QPress.q27[0],    para->getParD(level)->TempPress.kTemp,  para->getParD(level)->TempPress.kTemp,  
                               para->getParD(level)->omega,            para->getParD(level)->neighborX_SP,		para->getParD(level)->neighborY_SP, 
                               para->getParD(level)->neighborZ_SP,     para->getParD(level)->size_Mat_SP,		para->getParD(level)->evenOrOdd);
                getLastCudaError("QADPressDev27 execution failed");
            
            }
        }
    }
}

void swapBetweenEvenAndOddTimestep(Parameter* para, int level)
{
    if (para->getParD(level)->evenOrOdd==true)  para->getParD(level)->evenOrOdd=false;
    else                                        para->getParD(level)->evenOrOdd=true;
}

void calcMacroscopicQuantities(Parameter* para, int level)
{
    CalcMacCompSP27(para->getParD(level)->vx_SP,       
                    para->getParD(level)->vy_SP,        
                    para->getParD(level)->vz_SP,        
                    para->getParD(level)->rho_SP, 
                    para->getParD(level)->press_SP, 
                    para->getParD(level)->geoSP,       
                    para->getParD(level)->neighborX_SP, 
                    para->getParD(level)->neighborY_SP, 
                    para->getParD(level)->neighborZ_SP,
                    para->getParD(level)->size_Mat_SP,
                    para->getParD(level)->numberofthreads,       
                    para->getParD(level)->d0SP.f[0],    
                    para->getParD(level)->evenOrOdd);
    getLastCudaError("CalcMacSP27 execution failed"); 
}

void preCollisionBC(Parameter* para, CudaMemoryManager* cudaManager, int level, unsigned int t)
{
    //////////////////////////////////////////////////////////////////////////
    // I N F L O W
    //////////////////////////////////////////////////////////////////////////

	if (para->getParD(level)->kInflowQ > 0)
	{
		//if (  myid == 0)
		//{
		//    VelSchlaffer27(para->getParD(level)->numberofthreads, t,
		//                   para->getParD(level)->d0SP.f[0],       para->getParD(level)->Qinflow.Vz, 
		//                   para->getParD(level)->Qinflow.deltaVz, para->getParD(level)->Qinflow.k,  
		//                   para->getParD(level)->Qinflow.kN,      para->getParD(level)->kInflowQ, 
		//                   para->getParD(level)->omega,           para->getParD(level)->neighborX_SP, 
		//                   para->getParD(level)->neighborY_SP,    para->getParD(level)->neighborZ_SP,
		//                   para->getParD(level)->size_Mat_SP,     para->getParD(level)->evenOrOdd);
		//    getLastCudaError("VelSchlaffer27 execution failed");
		//}
		//////////////////////////////////////////////////////////////////////////////
		// high viscosity incompressible
		//QVelDevIncompHighNu27(para->getParD(level)->numberofthreads, para->getParD(level)->nx,           para->getParD(level)->ny,
		//                      para->getParD(level)->Qinflow.Vx,      para->getParD(level)->Qinflow.Vy,   para->getParD(level)->Qinflow.Vz,
		//                      para->getParD(level)->d0SP.f[0],       para->getParD(level)->Qinflow.k,    para->getParD(level)->Qinflow.q27[0], 
		//                      para->getParD(level)->kInflowQ,        para->getParD(level)->kInflowQ,     para->getParD(level)->omega,
		//                      para->getParD(level)->neighborX_SP,    para->getParD(level)->neighborY_SP, para->getParD(level)->neighborZ_SP,
		//                      para->getParD(level)->size_Mat_SP,     para->getParD(level)->evenOrOdd);
		//getLastCudaError("QVelDevComp27 execution failed");
		//////////////////////////////////////////////////////////////////////////////
		// high viscosity compressible
		//QVelDevCompHighNu27(para->getParD(level)->numberofthreads, para->getParD(level)->nx,           para->getParD(level)->ny,
        //                    para->getParD(level)->Qinflow.Vx,      para->getParD(level)->Qinflow.Vy,   para->getParD(level)->Qinflow.Vz,
        //                    para->getParD(level)->d0SP.f[0],       para->getParD(level)->Qinflow.k,    para->getParD(level)->Qinflow.q27[0], 
        //                    para->getParD(level)->kInflowQ,        para->getParD(level)->kInflowQ,     para->getParD(level)->omega,
        //                    para->getParD(level)->neighborX_SP,    para->getParD(level)->neighborY_SP, para->getParD(level)->neighborZ_SP,
        //                    para->getParD(level)->size_Mat_SP,     para->getParD(level)->evenOrOdd);
        //getLastCudaError("QVelDevComp27 execution failed");
	}

	//////////////////////////////////////////////////////////////////////////
	// G E O M E T R Y
	//////////////////////////////////////////////////////////////////////////

	if (para->getParD(level)->QGeom.kQ > 0)
	{
		if (para->getCalcDragLift())
		{
			//Drag and Lift Part II
			DragLiftPreD27(para->getParD(level)->d0SP.f[0], 
			               para->getParD(level)->QGeom.k, 
			               para->getParD(level)->QGeom.q27[0],
			               para->getParD(level)->QGeom.kQ, 
			               para->getParD(level)->DragPreX,
			               para->getParD(level)->DragPreY,
			               para->getParD(level)->DragPreZ,
			               para->getParD(level)->neighborX_SP,
			               para->getParD(level)->neighborY_SP,
			               para->getParD(level)->neighborZ_SP,
			               para->getParD(level)->size_Mat_SP, 
			               para->getParD(level)->evenOrOdd,
			               para->getParD(level)->numberofthreads);
			getLastCudaError("DragLift27 execution failed"); 
			////////////////////////////////////////////////////////////////////////////////
			//Calculation of Drag and Lift
			////////////////////////////////////////////////////////////////////////////////
			calcDragLift(para, cudaManager, level);
			////////////////////////////////////////////////////////////////////////////////
		}

		if (para->getCalcCp())
		{
			////////////////////////////////////////////////////////////////////////////////
			//Calculation of cp
			////////////////////////////////////////////////////////////////////////////////

			if(t > para->getTStartOut())
			{
                ////////////////////////////////////////////////////////////////////////////////
                CalcCPtop27(para->getParD(level)->d0SP.f[0], 
                            para->getParD(level)->cpTopIndex, 
                            para->getParD(level)->numberOfPointsCpTop, 
                            para->getParD(level)->cpPressTop,
                            para->getParD(level)->neighborX_SP,
                            para->getParD(level)->neighborY_SP,
                            para->getParD(level)->neighborZ_SP,
                            para->getParD(level)->size_Mat_SP, 
                            para->getParD(level)->evenOrOdd,
                            para->getParD(level)->numberofthreads);
                //////////////////////////////////////////////////////////////////////////////////
                CalcCPbottom27(para->getParD(level)->d0SP.f[0],
                               para->getParD(level)->cpBottomIndex, 
                               para->getParD(level)->numberOfPointsCpBottom, 
                               para->getParD(level)->cpPressBottom,
                               para->getParD(level)->neighborX_SP,
                               para->getParD(level)->neighborY_SP,
                               para->getParD(level)->neighborZ_SP,
                               para->getParD(level)->size_Mat_SP, 
                               para->getParD(level)->evenOrOdd,
                               para->getParD(level)->numberofthreads);
                //////////////////////////////////////////////////////////////////////////////////
                CalcCPbottom27(para->getParD(level)->d0SP.f[0],
                               para->getParD(level)->cpBottom2Index, 
                               para->getParD(level)->numberOfPointsCpBottom2, 
                               para->getParD(level)->cpPressBottom2,
                               para->getParD(level)->neighborX_SP,
                               para->getParD(level)->neighborY_SP,
                               para->getParD(level)->neighborZ_SP,
                               para->getParD(level)->size_Mat_SP, 
                               para->getParD(level)->evenOrOdd,
                               para->getParD(level)->numberofthreads);
                //////////////////////////////////////////////////////////////////////////////////
                calcCp(para, cudaManager, level);
			}
		}


		////////////////////////////////////////////////////////////////////////////////
		// high viscosity incompressible
		//QDevIncompHighNu27( para->getParD(level)->numberofthreads,       para->getParD(level)->nx,           para->getParD(level)->ny,
		//                    para->getParD(level)->d0SP.f[0],             para->getParD(level)->QGeom.k,      para->getParD(level)->QGeom.q27[0], 
		//                    para->getParD(level)->QGeom.kQ,              para->getParD(level)->QGeom.kQ,     para->getParD(level)->omega,
		//                    para->getParD(level)->neighborX_SP,          para->getParD(level)->neighborY_SP, para->getParD(level)->neighborZ_SP,
		//                    para->getParD(level)->size_Mat_SP,           para->getParD(level)->evenOrOdd);
		//getLastCudaError("QDevComp27 (Geom) execution failed");
		//////////////////////////////////////////////////////////////////////////////////
		// high viscosity compressible
		//QDevCompHighNu27( para->getParD(level)->numberofthreads,       para->getParD(level)->nx,           para->getParD(level)->ny,
		//                  para->getParD(level)->d0SP.f[0],             para->getParD(level)->QGeom.k,      para->getParD(level)->QGeom.q27[0], 
		//                  para->getParD(level)->QGeom.kQ,              para->getParD(level)->QGeom.kQ,     para->getParD(level)->omega,
		//                  para->getParD(level)->neighborX_SP,          para->getParD(level)->neighborY_SP, para->getParD(level)->neighborZ_SP,
		//                  para->getParD(level)->size_Mat_SP,           para->getParD(level)->evenOrOdd);
		//getLastCudaError("QDevComp27 (Geom) execution failed");
	}

    //////////////////////////////////////////////////////////////////////////
    // P R E S S U R E
    //////////////////////////////////////////////////////////////////////////

	if (para->getParD(level)->QPress.kQ > 0)
	{
		QPressNoRhoDev27(para->getParD(level)->numberofthreads, para->getParD(level)->QPress.RhoBC,
		                 para->getParD(level)->d0SP.f[0],       para->getParD(level)->QPress.k,
		                 para->getParD(level)->QPress.kN,       para->getParD(level)->QPress.kQ,     para->getParD(level)->omega,
		                 para->getParD(level)->neighborX_SP,    para->getParD(level)->neighborY_SP,  para->getParD(level)->neighborZ_SP,
		                 para->getParD(level)->size_Mat_SP,     para->getParD(level)->evenOrOdd);
		getLastCudaError("QPressNoRhoDev27 execution failed");

		//QPressDevEQZ27(para->getParD(level)->numberofthreads, para->getParD(level)->QPress.RhoBC, 
		//               para->getParD(level)->d0SP.f[0],       para->getParD(level)->QPress.k,  
		//               para->getParD(level)->QPress.kN,       para->getParD(level)->kDistTestRE.f[0],       
		//               para->getParD(level)->QPress.kQ,       para->getParD(level)->omega,
		//               para->getParD(level)->neighborX_SP,    para->getParD(level)->neighborY_SP, para->getParD(0)->neighborZ_SP,
		//               para->getParD(level)->size_Mat_SP,     para->getParD(level)->evenOrOdd);
		//getLastCudaError("QPressDevEQZ27 execution failed");

		//QInflowScaleByPressDev27( para->getParD(level)->numberofthreads, para->getParD(level)->QPress.RhoBC, 
		//                          para->getParD(level)->d0SP.f[0],       para->getParD(level)->QPress.k,  
		//                          para->getParD(level)->QPress.kN,       para->getParD(level)->QPress.kQ,    para->getParD(0)->omega,
		//                          para->getParD(level)->neighborX_SP,    para->getParD(level)->neighborY_SP, para->getParD(0)->neighborZ_SP,
		//                          para->getParD(level)->size_Mat_SP,     para->getParD(level)->evenOrOdd);
		//getLastCudaError("QInflowScaleByPressDev27 execution failed");

		////////////////////////////////////////////////////////////////////////////////
        //press NEQ incompressible
        //QPressDevIncompNEQ27(para->getParD(level)->numberofthreads, para->getParD(level)->QPress.RhoBC, 
        //                     para->getParD(level)->d0SP.f[0],       para->getParD(level)->QPress.k,  
        //                     para->getParD(level)->QPress.kN,       para->getParD(level)->QPress.kQ,    para->getParD(level)->omega,
        //                     para->getParD(level)->neighborX_SP,    para->getParD(level)->neighborY_SP, para->getParD(level)->neighborZ_SP,
        //                     para->getParD(level)->size_Mat_SP,     para->getParD(level)->evenOrOdd);
        //getLastCudaError("QPressDevIncompNEQ27 execution failed");
        //////////////////////////////////////////////////////////////////////////////////
        //press NEQ compressible
        //QPressDevNEQ27( para->getParD(level)->numberofthreads, para->getParD(level)->QPress.RhoBC, 
        //                para->getParD(level)->d0SP.f[0],       para->getParD(level)->QPress.k,  
        //                para->getParD(level)->QPress.kN,       para->getParD(level)->QPress.kQ,    para->getParD(level)->omega,
        //                para->getParD(level)->neighborX_SP,    para->getParD(level)->neighborY_SP, para->getParD(level)->neighborZ_SP,
        //                para->getParD(level)->size_Mat_SP,     para->getParD(level)->evenOrOdd);
        //getLastCudaError("QPressDevNEQ27 execution failed");

	}

	//////////////////////////////////////////////////////////////////////////
    // O U T F L O W
    //////////////////////////////////////////////////////////////////////////

	if (para->getParD(level)->kOutflowQ > 0)
	{
		//QPressNoRhoDev27( para->getParD(level)->numberofthreads, para->getParD(level)->Qoutflow.RhoBC, 
		//                  para->getParD(level)->d0SP.f[0],       para->getParD(level)->Qoutflow.k,  
		//                  para->getParD(level)->Qoutflow.kN,     para->getParD(level)->Qoutflow.kQ,    para->getParD(level)->omega,
		//                  para->getParD(level)->neighborX_SP,    para->getParD(level)->neighborY_SP,   para->getParD(level)->neighborZ_SP,
		//                  para->getParD(level)->size_Mat_SP,     para->getParD(level)->evenOrOdd);
		//getLastCudaError("QPressNoRhoDev27 execution failed");

		//if (  myid == numprocs - 1)  
		//PressSchlaffer27( para->getParD(level)->numberofthreads,  para->getParD(level)->Qoutflow.RhoBC,
		//                  para->getParD(level)->d0SP.f[0],        para->getParD(level)->Qoutflow.Vx, 
		//                  para->getParD(level)->Qoutflow.Vy,      para->getParD(level)->Qoutflow.Vz, 
		//                  para->getParD(level)->Qoutflow.deltaVz, para->getParD(level)->Qoutflow.k,  
		//                  para->getParD(level)->Qoutflow.kN,      para->getParD(level)->kOutflowQ,                      
		//                  para->getParD(level)->omega,            para->getParD(level)->neighborX_SP,    
		//                  para->getParD(level)->neighborY_SP,     para->getParD(level)->neighborZ_SP,
		//                  para->getParD(level)->size_Mat_SP,      para->getParD(level)->evenOrOdd);
		//getLastCudaError("PressSchlaffer27 execution failed");
	}

    //////////////////////////////////////////////////////////////////////////////////
    ////only for a round off error test
    //para->cudaCopyTestREtoHost(0,para->getParH(0)->QPress.kQ);
    //printRE(para, t);
    //////////////////////////////////////////////////////////////////////////////////


}

void fineToCoarse(Parameter* para, int level)
{
    //ScaleFC_comp_D3Q27F3(para->getParD(level)->d0SP.f[0],      para->getParD(level+1)->d0SP.f[0],     para->getParD(level)->g6.g[0],
    //                     para->getParD(level)->neighborX_SP,   para->getParD(level)->neighborY_SP,    para->getParD(level)->neighborZ_SP,
    //                     para->getParD(level+1)->neighborX_SP, para->getParD(level+1)->neighborY_SP,  para->getParD(level+1)->neighborZ_SP,
    //                     para->getParD(level)->size_Mat_SP,    para->getParD(level+1)->size_Mat_SP,   para->getParD(level)->evenOrOdd,
    //                     para->getParD(level)->intFC.ICellFCC, para->getParD(level)->intFC.ICellFCF, 
    //                     para->getParD(level)->K_FC,           para->getParD(level)->omega,           para->getParD(level+1)->omega,
    //                     para->getParD(level)->vis,            para->getParD(level)->nx,              para->getParD(level)->ny,
    //                     para->getParD(level+1)->nx,           para->getParD(level+1)->ny,            para->getParD(level)->numberofthreads,
    //                     para->getParD(level)->offFC);
    //getLastCudaError("ScaleFC_comp_D3Q27F3 execution failed");

	//ScaleFC_0817_comp_27(para->getParD(level)->d0SP.f[0],      para->getParD(level+1)->d0SP.f[0],
	//                     para->getParD(level)->neighborX_SP,   para->getParD(level)->neighborY_SP,    para->getParD(level)->neighborZ_SP,
	//                     para->getParD(level+1)->neighborX_SP, para->getParD(level+1)->neighborY_SP,  para->getParD(level+1)->neighborZ_SP,
	//                     para->getParD(level)->size_Mat_SP,    para->getParD(level+1)->size_Mat_SP,   para->getParD(level)->evenOrOdd,
	//                     para->getParD(level)->intFC.ICellFCC, para->getParD(level)->intFC.ICellFCF, 
	//                     para->getParD(level)->K_FC,           para->getParD(level)->omega,           para->getParD(level+1)->omega,
	//                     para->getParD(level)->vis,            para->getParD(level)->nx,              para->getParD(level)->ny,
	//                     para->getParD(level+1)->nx,           para->getParD(level+1)->ny,            para->getParD(level)->numberofthreads,
	//                     para->getParD(level)->offFC);
    //getLastCudaError("ScaleFC_0817_comp_27 execution failed");

	//ScaleFC_RhoSq_3rdMom_comp_27(	para->getParD(level)->d0SP.f[0],      para->getParD(level+1)->d0SP.f[0], 
	//	                            para->getParD(level)->neighborX_SP,   para->getParD(level)->neighborY_SP,    para->getParD(level)->neighborZ_SP, 
	//	                            para->getParD(level+1)->neighborX_SP, para->getParD(level+1)->neighborY_SP,  para->getParD(level+1)->neighborZ_SP, 
	//	                            para->getParD(level)->size_Mat_SP,    para->getParD(level+1)->size_Mat_SP,   para->getParD(level)->evenOrOdd,
	//	                            para->getParD(level)->intFC.ICellFCC, para->getParD(level)->intFC.ICellFCF, 
	//	                            para->getParD(level)->K_FC,           para->getParD(level)->omega,           para->getParD(level+1)->omega, 
	//	                            para->getParD(level)->vis,            para->getParD(level)->nx,              para->getParD(level)->ny, 
	//	                            para->getParD(level+1)->nx,           para->getParD(level+1)->ny,            para->getParD(level)->numberofthreads,
	//	                            para->getParD(level)->offFC);
    //getLastCudaError("ScaleFC_RhoSq_3rdMom_comp_27 execution failed");

	ScaleFC_RhoSq_comp_27(	para->getParD(level)->d0SP.f[0],      para->getParD(level+1)->d0SP.f[0], 
							para->getParD(level)->neighborX_SP,   para->getParD(level)->neighborY_SP,    para->getParD(level)->neighborZ_SP, 
							para->getParD(level+1)->neighborX_SP, para->getParD(level+1)->neighborY_SP,  para->getParD(level+1)->neighborZ_SP, 
							para->getParD(level)->size_Mat_SP,    para->getParD(level+1)->size_Mat_SP,   para->getParD(level)->evenOrOdd,
							para->getParD(level)->intFC.ICellFCC, para->getParD(level)->intFC.ICellFCF, 
							para->getParD(level)->K_FC,           para->getParD(level)->omega,           para->getParD(level+1)->omega, 
							para->getParD(level)->vis,            para->getParD(level)->nx,              para->getParD(level)->ny, 
							para->getParD(level+1)->nx,           para->getParD(level+1)->ny,            para->getParD(level)->numberofthreads,
							para->getParD(level)->offFC);
    getLastCudaError("ScaleFC27_RhoSq_comp execution failed");

	//ScaleFC_AA2016_comp_27( para->getParD(level)->d0SP.f[0],      para->getParD(level+1)->d0SP.f[0], 
    //                        para->getParD(level)->neighborX_SP,   para->getParD(level)->neighborY_SP,    para->getParD(level)->neighborZ_SP, 
    //                        para->getParD(level+1)->neighborX_SP, para->getParD(level+1)->neighborY_SP,  para->getParD(level+1)->neighborZ_SP, 
    //                        para->getParD(level)->size_Mat_SP,    para->getParD(level+1)->size_Mat_SP,   para->getParD(level)->evenOrOdd,
    //                        para->getParD(level)->intFC.ICellFCC, para->getParD(level)->intFC.ICellFCF, 
    //                        para->getParD(level)->K_FC,           para->getParD(level)->omega,           para->getParD(level+1)->omega, 
    //                        para->getParD(level)->vis,            para->getParD(level)->nx,              para->getParD(level)->ny, 
    //                        para->getParD(level+1)->nx,           para->getParD(level+1)->ny,            para->getParD(level)->numberofthreads,
    //                        para->getParD(level)->offFC);
    //getLastCudaError("ScaleFC_AA2016_comp_27 execution failed");



    //////////////////////////////////////////////////////////////////////////
    // D E P R E C A T E D
    //////////////////////////////////////////////////////////////////////////

    //ScaleFC27(  para->getParD(level)->d0SP.f[0],      para->getParD(level+1)->d0SP.f[0], 
    //            para->getParD(level)->neighborX_SP,   para->getParD(level)->neighborY_SP,   para->getParD(level)->neighborZ_SP, 
    //            para->getParD(level+1)->neighborX_SP, para->getParD(level+1)->neighborY_SP, para->getParD(level+1)->neighborZ_SP, 
    //            para->getParD(level)->size_Mat_SP,    para->getParD(level+1)->size_Mat_SP,  para->getParD(level)->evenOrOdd,
    //            para->getParD(level)->intFC.ICellFCC, para->getParD(level)->intFC.ICellFCF, 
    //            para->getParD(level)->K_FC,           para->getParD(level)->omega,          para->getParD(level+1)->omega, 
    //            para->getParD(level)->vis,            para->getParD(level)->nx,             para->getParD(level)->ny, 
    //            para->getParD(level+1)->nx,           para->getParD(level+1)->ny,           para->getParD(level)->gridNX);
    //getLastCudaError("ScaleFC27 execution failed");

	//ScaleFCEff27(  para->getParD(level)->d0SP.f[0],      para->getParD(level+1)->d0SP.f[0], 
	//               para->getParD(level)->neighborX_SP,   para->getParD(level)->neighborY_SP,    para->getParD(level)->neighborZ_SP, 
	//               para->getParD(level+1)->neighborX_SP, para->getParD(level+1)->neighborY_SP,  para->getParD(level+1)->neighborZ_SP, 
	//               para->getParD(level)->size_Mat_SP,    para->getParD(level+1)->size_Mat_SP,   para->getParD(level)->evenOrOdd,
	//               para->getParD(level)->intFC.ICellFCC, para->getParD(level)->intFC.ICellFCF, 
	//               para->getParD(level)->K_FC,           para->getParD(level)->omega,           para->getParD(level+1)->omega, 
	//               para->getParD(level)->vis,            para->getParD(level)->nx,              para->getParD(level)->ny, 
	//               para->getParD(level+1)->nx,           para->getParD(level+1)->ny,            para->getParD(level)->numberofthreads,
	//               para->getParD(level)->offFC);
	//getLastCudaError("ScaleFC27 execution failed");

	//ScaleFCLast27( para->getParD(level)->d0SP.f[0],      para->getParD(level+1)->d0SP.f[0], 
	//               para->getParD(level)->neighborX_SP,   para->getParD(level)->neighborY_SP,    para->getParD(level)->neighborZ_SP, 
	//               para->getParD(level+1)->neighborX_SP, para->getParD(level+1)->neighborY_SP,  para->getParD(level+1)->neighborZ_SP, 
	//               para->getParD(level)->size_Mat_SP,    para->getParD(level+1)->size_Mat_SP,   para->getParD(level)->evenOrOdd,
	//               para->getParD(level)->intFC.ICellFCC, para->getParD(level)->intFC.ICellFCF, 
	//               para->getParD(level)->K_FC,           para->getParD(level)->omega,           para->getParD(level+1)->omega, 
	//               para->getParD(level)->vis,            para->getParD(level)->nx,              para->getParD(level)->ny, 
	//               para->getParD(level+1)->nx,           para->getParD(level+1)->ny,            para->getParD(level)->numberofthreads,
	//               para->getParD(level)->offFC);
	//getLastCudaError("ScaleFC27 execution failed");

	//ScaleFCpress27(para->getParD(level)->d0SP.f[0],      para->getParD(level+1)->d0SP.f[0], 
	//               para->getParD(level)->neighborX_SP,   para->getParD(level)->neighborY_SP,    para->getParD(level)->neighborZ_SP, 
	//               para->getParD(level+1)->neighborX_SP, para->getParD(level+1)->neighborY_SP,  para->getParD(level+1)->neighborZ_SP, 
	//               para->getParD(level)->size_Mat_SP,    para->getParD(level+1)->size_Mat_SP,   para->getParD(level)->evenOrOdd,
	//               para->getParD(level)->intFC.ICellFCC, para->getParD(level)->intFC.ICellFCF, 
	//               para->getParD(level)->K_FC,           para->getParD(level)->omega,           para->getParD(level+1)->omega, 
	//               para->getParD(level)->vis,            para->getParD(level)->nx,              para->getParD(level)->ny, 
	//               para->getParD(level+1)->nx,           para->getParD(level+1)->ny,            para->getParD(level)->numberofthreads,
	//               para->getParD(level)->offFC);
	//getLastCudaError("ScaleFC27 execution failed");

	// ScaleFC_Fix_comp_27(	para->getParD(level)->d0SP.f[0],      para->getParD(level+1)->d0SP.f[0], 
	//                      para->getParD(level)->neighborX_SP,   para->getParD(level)->neighborY_SP,    para->getParD(level)->neighborZ_SP, 
	//                      para->getParD(level+1)->neighborX_SP, para->getParD(level+1)->neighborY_SP,  para->getParD(level+1)->neighborZ_SP, 
	//                      para->getParD(level)->size_Mat_SP,    para->getParD(level+1)->size_Mat_SP,   para->getParD(level)->evenOrOdd,
	//                      para->getParD(level)->intFC.ICellFCC, para->getParD(level)->intFC.ICellFCF, 
	//                      para->getParD(level)->K_FC,           para->getParD(level)->omega,           para->getParD(level+1)->omega, 
	//                      para->getParD(level)->vis,            para->getParD(level)->nx,              para->getParD(level)->ny, 
	//                      para->getParD(level+1)->nx,           para->getParD(level+1)->ny,            para->getParD(level)->numberofthreads,
	//                      para->getParD(level)->offFC);
	// getLastCudaError("ScaleFC27 execution failed");

	////////////////////////////////////////////////////////////////////////////////////////////////////////////////////////////////////////////////////////////
	// incompressible
	//ScaleFC_Fix_27(para->getParD(level)->d0SP.f[0],      para->getParD(level+1)->d0SP.f[0], 
	//               para->getParD(level)->neighborX_SP,   para->getParD(level)->neighborY_SP,    para->getParD(level)->neighborZ_SP, 
	//               para->getParD(level+1)->neighborX_SP, para->getParD(level+1)->neighborY_SP,  para->getParD(level+1)->neighborZ_SP, 
	//               para->getParD(level)->size_Mat_SP,    para->getParD(level+1)->size_Mat_SP,   para->getParD(level)->evenOrOdd,
	//               para->getParD(level)->intFC.ICellFCC, para->getParD(level)->intFC.ICellFCF, 
	//               para->getParD(level)->K_FC,           para->getParD(level)->omega,           para->getParD(level+1)->omega, 
	//               para->getParD(level)->vis,            para->getParD(level)->nx,              para->getParD(level)->ny, 
	//               para->getParD(level+1)->nx,           para->getParD(level+1)->ny,            para->getParD(level)->numberofthreads,
	//               para->getParD(level)->offFC);
	//getLastCudaError("ScaleFC27 execution failed");

	//ScaleFC_NSPress_27(para->getParD(level)->d0SP.f[0],      para->getParD(level+1)->d0SP.f[0], 
	//                   para->getParD(level)->neighborX_SP,   para->getParD(level)->neighborY_SP,    para->getParD(level)->neighborZ_SP, 
	//                   para->getParD(level+1)->neighborX_SP, para->getParD(level+1)->neighborY_SP,  para->getParD(level+1)->neighborZ_SP, 
	//                   para->getParD(level)->size_Mat_SP,    para->getParD(level+1)->size_Mat_SP,   para->getParD(level)->evenOrOdd,
	//                   para->getParD(level)->intFC.ICellFCC, para->getParD(level)->intFC.ICellFCF, 
	//                   para->getParD(level)->K_FC,           para->getParD(level)->omega,           para->getParD(level+1)->omega, 
	//                   para->getParD(level)->vis,            para->getParD(level)->nx,              para->getParD(level)->ny, 
	//                   para->getParD(level+1)->nx,           para->getParD(level+1)->ny,            para->getParD(level)->numberofthreads,
	//                   para->getParD(level)->offFC);
	//getLastCudaError("ScaleFC27 execution failed");


	//////////////////////////////////////////////////////////////////////////
	// A D V E C T I O N    D I F F U S I O N
	//////////////////////////////////////////////////////////////////////////

    if (para->getDiffOn())
    {
        if (para->getDiffMod() == 7)
        {
            //ScaleFCThS7(   para->getParD(level)->d0SP.f[0],      para->getParD(level+1)->d0SP.f[0],
            //               para->getParD(level)->d7.f[0],        para->getParD(level+1)->d7.f[0],
            //               para->getParD(level)->neighborX_SP,   para->getParD(level)->neighborY_SP,    para->getParD(level)->neighborZ_SP, 
            //               para->getParD(level+1)->neighborX_SP, para->getParD(level+1)->neighborY_SP,  para->getParD(level+1)->neighborZ_SP, 
            //               para->getParD(level)->size_Mat_SP,    para->getParD(level+1)->size_Mat_SP,   para->getParD(level)->evenOrOdd,
            //               para->getParD(level)->intFC.ICellFCC, para->getParD(level)->intFC.ICellFCF, 
            //               para->getParD(level)->K_FC,
            //               para->getParD(level)->vis,            para->getParD(level)->diffusivity,     para->getParD(level)->numberofthreads);
            //getLastCudaError("ScaleFCTh7 execution failed");
            
            ScaleFCThSMG7( para->getParD(level)->d0SP.f[0],      para->getParD(level+1)->d0SP.f[0],
                           para->getParD(level)->d7.f[0],        para->getParD(level+1)->d7.f[0],
                           para->getParD(level)->neighborX_SP,   para->getParD(level)->neighborY_SP,    para->getParD(level)->neighborZ_SP, 
                           para->getParD(level+1)->neighborX_SP, para->getParD(level+1)->neighborY_SP,  para->getParD(level+1)->neighborZ_SP, 
                           para->getParD(level)->size_Mat_SP,    para->getParD(level+1)->size_Mat_SP,   para->getParD(level)->evenOrOdd,
                           para->getParD(level)->intFC.ICellFCC, para->getParD(level)->intFC.ICellFCF, 
                           para->getParD(level)->K_FC,
                           para->getParD(level)->vis,            para->getParD(level)->diffusivity,     para->getParD(level)->numberofthreads,
                           para->getParD(level)->offFC);
            getLastCudaError("ScaleFCTh7 execution failed");
        } 
        else if (para->getDiffMod() == 27)
        {            
            ScaleFCThS27( para->getParD(level)->d0SP.f[0],      para->getParD(level+1)->d0SP.f[0],
                          para->getParD(level)->d27.f[0],       para->getParD(level+1)->d27.f[0],
                          para->getParD(level)->neighborX_SP,   para->getParD(level)->neighborY_SP,    para->getParD(level)->neighborZ_SP, 
                          para->getParD(level+1)->neighborX_SP, para->getParD(level+1)->neighborY_SP,  para->getParD(level+1)->neighborZ_SP, 
                          para->getParD(level)->size_Mat_SP,    para->getParD(level+1)->size_Mat_SP,   para->getParD(level)->evenOrOdd,
                          para->getParD(level)->intFC.ICellFCC, para->getParD(level)->intFC.ICellFCF, 
                          para->getParD(level)->K_FC,
                          para->getParD(level)->vis,            para->getParD(level)->diffusivity,     para->getParD(level)->numberofthreads,
                          para->getParD(level)->offFC);
            getLastCudaError("ScaleFCTh27 execution failed");
        }
    } 

}

void coarseToFine(Parameter* para, int level)
{
    //ScaleCF_comp_D3Q27F3(para->getParD(level)->d0SP.f[0],      para->getParD(level+1)->d0SP.f[0],     para->getParD(level+1)->g6.g[0],
    //                     para->getParD(level)->neighborX_SP,   para->getParD(level)->neighborY_SP,    para->getParD(level)->neighborZ_SP,
    //                     para->getParD(level+1)->neighborX_SP, para->getParD(level+1)->neighborY_SP,  para->getParD(level+1)->neighborZ_SP,
    //                     para->getParD(level)->size_Mat_SP,    para->getParD(level+1)->size_Mat_SP,   para->getParD(level)->evenOrOdd,
    //                     para->getParD(level)->intCF.ICellCFC, para->getParD(level)->intCF.ICellCFF, 			   
    //                     para->getParD(level)->K_CF,           para->getParD(level)->omega,           para->getParD(level+1)->omega, 
    //                     para->getParD(level)->vis,            para->getParD(level)->nx,              para->getParD(level)->ny, 
    //                     para->getParD(level+1)->nx,           para->getParD(level+1)->ny,            para->getParD(level)->numberofthreads,
    //                     para->getParD(level)->offCF);
    //getLastCudaError("ScaleCF_comp_D3Q27F3 execution failed");

	//ScaleCF_0817_comp_27(para->getParD(level)->d0SP.f[0],      para->getParD(level + 1)->d0SP.f[0],
    //                     para->getParD(level)->neighborX_SP,   para->getParD(level)->neighborY_SP,    para->getParD(level)->neighborZ_SP,
    //                     para->getParD(level+1)->neighborX_SP, para->getParD(level+1)->neighborY_SP,  para->getParD(level+1)->neighborZ_SP,
    //                     para->getParD(level)->size_Mat_SP,    para->getParD(level+1)->size_Mat_SP,   para->getParD(level)->evenOrOdd,
    //                     para->getParD(level)->intCF.ICellCFC, para->getParD(level)->intCF.ICellCFF,
    //                     para->getParD(level)->K_CF,           para->getParD(level)->omega,           para->getParD(level+1)->omega,
    //                     para->getParD(level)->vis,            para->getParD(level)->nx,              para->getParD(level)->ny,
    //                     para->getParD(level+1)->nx,           para->getParD(level+1)->ny,            para->getParD(level)->numberofthreads,
    //                     para->getParD(level)->offCF);
    //getLastCudaError("ScaleCF_0817_comp_27 execution failed");

	//ScaleCF_RhoSq_3rdMom_comp_27(	para->getParD(level)->d0SP.f[0],      para->getParD(level+1)->d0SP.f[0],                
	//                              para->getParD(level)->neighborX_SP,   para->getParD(level)->neighborY_SP,    para->getParD(level)->neighborZ_SP,
	//                              para->getParD(level+1)->neighborX_SP, para->getParD(level+1)->neighborY_SP,  para->getParD(level+1)->neighborZ_SP,
	//                              para->getParD(level)->size_Mat_SP,    para->getParD(level+1)->size_Mat_SP,   para->getParD(level)->evenOrOdd,
	//                              para->getParD(level)->intCF.ICellCFC, para->getParD(level)->intCF.ICellCFF, 
	//                              para->getParD(level)->K_CF,           para->getParD(level)->omega,           para->getParD(level+1)->omega, 
	//                              para->getParD(level)->vis,            para->getParD(level)->nx,              para->getParD(level)->ny, 
	//                              para->getParD(level+1)->nx,           para->getParD(level+1)->ny,            para->getParD(level)->numberofthreads,
	//                              para->getParD(level)->offCF);
	//getLastCudaError("ScaleCF_RhoSq_3rdMom_comp_27 execution failed");

	ScaleCF_RhoSq_comp_27(para->getParD(level)->d0SP.f[0],        para->getParD(level + 1)->d0SP.f[0],
                          para->getParD(level)->neighborX_SP,     para->getParD(level)->neighborY_SP,     para->getParD(level)->neighborZ_SP,
                          para->getParD(level + 1)->neighborX_SP, para->getParD(level + 1)->neighborY_SP, para->getParD(level + 1)->neighborZ_SP,
                          para->getParD(level)->size_Mat_SP,      para->getParD(level + 1)->size_Mat_SP,  para->getParD(level)->evenOrOdd,
                          para->getParD(level)->intCF.ICellCFC,   para->getParD(level)->intCF.ICellCFF,
                          para->getParD(level)->K_CF,             para->getParD(level)->omega,            para->getParD(level + 1)->omega,
                          para->getParD(level)->vis,              para->getParD(level)->nx,               para->getParD(level)->ny,
                          para->getParD(level + 1)->nx,           para->getParD(level + 1)->ny,           para->getParD(level)->numberofthreads,
                          para->getParD(level)->offCF);
    getLastCudaError("ScaleCF27_RhoSq_comp execution failed");

    //ScaleCF_AA2016_comp_27( para->getParD(level)->d0SP.f[0],      para->getParD(level+1)->d0SP.f[0],                
    //                        para->getParD(level)->neighborX_SP,   para->getParD(level)->neighborY_SP,    para->getParD(level)->neighborZ_SP,
    //                        para->getParD(level+1)->neighborX_SP, para->getParD(level+1)->neighborY_SP,  para->getParD(level+1)->neighborZ_SP,
    //                        para->getParD(level)->size_Mat_SP,    para->getParD(level+1)->size_Mat_SP,   para->getParD(level)->evenOrOdd,
    //                        para->getParD(level)->intCF.ICellCFC, para->getParD(level)->intCF.ICellCFF, 
    //                        para->getParD(level)->K_CF,           para->getParD(level)->omega,           para->getParD(level+1)->omega, 
    //                        para->getParD(level)->vis,            para->getParD(level)->nx,              para->getParD(level)->ny, 
    //                        para->getParD(level+1)->nx,           para->getParD(level+1)->ny,            para->getParD(level)->numberofthreads,
    //                        para->getParD(level)->offCF);
    //getLastCudaError("ScaleCF_AA2016_comp_27 execution failed");



	//////////////////////////////////////////////////////////////////////////
	// D E P R E C A T E D
	//////////////////////////////////////////////////////////////////////////

    //ScaleCF27(  para->getParD(level)->d0SP.f[0],      para->getParD(level+1)->d0SP.f[0],                
    //            para->getParD(level)->neighborX_SP,   para->getParD(level)->neighborY_SP,   para->getParD(level)->neighborZ_SP,
    //            para->getParD(level+1)->neighborX_SP, para->getParD(level+1)->neighborY_SP, para->getParD(level+1)->neighborZ_SP,
    //            para->getParD(level)->size_Mat_SP,    para->getParD(level+1)->size_Mat_SP,  para->getParD(level)->evenOrOdd,
    //            para->getParD(level)->intCF.ICellCFC, para->getParD(level)->intCF.ICellCFF, 
    //            para->getParD(level)->K_CF,           para->getParD(level)->omega,          para->getParD(level+1)->omega, 
    //            para->getParD(level)->vis,            para->getParD(level)->nx,             para->getParD(level)->ny, 
    //            para->getParD(level+1)->nx,           para->getParD(level+1)->ny,           para->getParD(level)->gridNX);
    //getLastCudaError("ScaleCF27 execution failed");

    //ScaleCFEff27(  para->getParD(level)->d0SP.f[0],      para->getParD(level+1)->d0SP.f[0],                
    //               para->getParD(level)->neighborX_SP,   para->getParD(level)->neighborY_SP,    para->getParD(level)->neighborZ_SP,
    //               para->getParD(level+1)->neighborX_SP, para->getParD(level+1)->neighborY_SP,  para->getParD(level+1)->neighborZ_SP,
    //               para->getParD(level)->size_Mat_SP,    para->getParD(level+1)->size_Mat_SP,   para->getParD(level)->evenOrOdd,
    //               para->getParD(level)->intCF.ICellCFC, para->getParD(level)->intCF.ICellCFF, 
    //               para->getParD(level)->K_CF,           para->getParD(level)->omega,           para->getParD(level+1)->omega, 
    //               para->getParD(level)->vis,            para->getParD(level)->nx,              para->getParD(level)->ny, 
    //               para->getParD(level+1)->nx,           para->getParD(level+1)->ny,            para->getParD(level)->numberofthreads,
    //               para->getParD(level)->offCF);
    //getLastCudaError("ScaleCF27 execution failed");

    //ScaleCFLast27( para->getParD(level)->d0SP.f[0],      para->getParD(level+1)->d0SP.f[0],                
    //               para->getParD(level)->neighborX_SP,   para->getParD(level)->neighborY_SP,    para->getParD(level)->neighborZ_SP,
    //               para->getParD(level+1)->neighborX_SP, para->getParD(level+1)->neighborY_SP,  para->getParD(level+1)->neighborZ_SP,
    //               para->getParD(level)->size_Mat_SP,    para->getParD(level+1)->size_Mat_SP,   para->getParD(level)->evenOrOdd,
    //               para->getParD(level)->intCF.ICellCFC, para->getParD(level)->intCF.ICellCFF, 
    //               para->getParD(level)->K_CF,           para->getParD(level)->omega,           para->getParD(level+1)->omega, 
    //               para->getParD(level)->vis,            para->getParD(level)->nx,              para->getParD(level)->ny, 
    //               para->getParD(level+1)->nx,           para->getParD(level+1)->ny,            para->getParD(level)->numberofthreads,
    //               para->getParD(level)->offCF);
    //getLastCudaError("ScaleCF27 execution failed");
    
    //ScaleCFpress27(para->getParD(level)->d0SP.f[0],      para->getParD(level+1)->d0SP.f[0],                
    //               para->getParD(level)->neighborX_SP,   para->getParD(level)->neighborY_SP,    para->getParD(level)->neighborZ_SP,
    //               para->getParD(level+1)->neighborX_SP, para->getParD(level+1)->neighborY_SP,  para->getParD(level+1)->neighborZ_SP,
    //               para->getParD(level)->size_Mat_SP,    para->getParD(level+1)->size_Mat_SP,   para->getParD(level)->evenOrOdd,
    //               para->getParD(level)->intCF.ICellCFC, para->getParD(level)->intCF.ICellCFF, 
    //               para->getParD(level)->K_CF,           para->getParD(level)->omega,           para->getParD(level+1)->omega, 
    //               para->getParD(level)->vis,            para->getParD(level)->nx,              para->getParD(level)->ny, 
    //               para->getParD(level+1)->nx,           para->getParD(level+1)->ny,            para->getParD(level)->numberofthreads,
    //               para->getParD(level)->offCF);
    //getLastCudaError("ScaleCF27 execution failed");
    
    // ScaleCF_Fix_comp_27(	para->getParD(level)->d0SP.f[0],      para->getParD(level+1)->d0SP.f[0],                
    //                      para->getParD(level)->neighborX_SP,   para->getParD(level)->neighborY_SP,    para->getParD(level)->neighborZ_SP,
    //                      para->getParD(level+1)->neighborX_SP, para->getParD(level+1)->neighborY_SP,  para->getParD(level+1)->neighborZ_SP,
    //                      para->getParD(level)->size_Mat_SP,    para->getParD(level+1)->size_Mat_SP,   para->getParD(level)->evenOrOdd,
    //                      para->getParD(level)->intCF.ICellCFC, para->getParD(level)->intCF.ICellCFF, 
    //                      para->getParD(level)->K_CF,           para->getParD(level)->omega,           para->getParD(level+1)->omega, 
    //                      para->getParD(level)->vis,            para->getParD(level)->nx,              para->getParD(level)->ny, 
    //                      para->getParD(level+1)->nx,           para->getParD(level+1)->ny,            para->getParD(level)->numberofthreads,
    //                      para->getParD(level)->offCF);
    // getLastCudaError("ScaleCF27 execution failed");
    
    ////////////////////////////////////////////////////////////////////////////////////////////////////////////////////////////////////////////////////////////
	// incompressible
    //ScaleCF_Fix_27(para->getParD(level)->d0SP.f[0],      para->getParD(level+1)->d0SP.f[0],                
    //               para->getParD(level)->neighborX_SP,   para->getParD(level)->neighborY_SP,    para->getParD(level)->neighborZ_SP,
    //               para->getParD(level+1)->neighborX_SP, para->getParD(level+1)->neighborY_SP,  para->getParD(level+1)->neighborZ_SP,
    //               para->getParD(level)->size_Mat_SP,    para->getParD(level+1)->size_Mat_SP,   para->getParD(level)->evenOrOdd,
    //               para->getParD(level)->intCF.ICellCFC, para->getParD(level)->intCF.ICellCFF, 
    //               para->getParD(level)->K_CF,           para->getParD(level)->omega,           para->getParD(level+1)->omega, 
    //               para->getParD(level)->vis,            para->getParD(level)->nx,              para->getParD(level)->ny, 
    //               para->getParD(level+1)->nx,           para->getParD(level+1)->ny,            para->getParD(level)->numberofthreads,
    //               para->getParD(level)->offCF);
    //getLastCudaError("ScaleCF27 execution failed");
    
    //ScaleCF_NSPress_27(para->getParD(level)->d0SP.f[0],      para->getParD(level+1)->d0SP.f[0],                
    //                   para->getParD(level)->neighborX_SP,   para->getParD(level)->neighborY_SP,    para->getParD(level)->neighborZ_SP,
    //                   para->getParD(level+1)->neighborX_SP, para->getParD(level+1)->neighborY_SP,  para->getParD(level+1)->neighborZ_SP,
    //                   para->getParD(level)->size_Mat_SP,    para->getParD(level+1)->size_Mat_SP,   para->getParD(level)->evenOrOdd,
    //                   para->getParD(level)->intCF.ICellCFC, para->getParD(level)->intCF.ICellCFF, 
    //                   para->getParD(level)->K_CF,           para->getParD(level)->omega,           para->getParD(level+1)->omega, 
    //                   para->getParD(level)->vis,            para->getParD(level)->nx,              para->getParD(level)->ny, 
    //                   para->getParD(level+1)->nx,           para->getParD(level+1)->ny,            para->getParD(level)->numberofthreads,
    //                   para->getParD(level)->offCF);
    //getLastCudaError("ScaleCF27 execution failed");


	//////////////////////////////////////////////////////////////////////////
	// A D V E C T I O N    D I F F U S I O N
	//////////////////////////////////////////////////////////////////////////

    if (para->getDiffOn())
    {
        if (para->getDiffMod() == 7)
        {
            //ScaleCFThS7(   para->getParD(level)->d0SP.f[0],      para->getParD(level+1)->d0SP.f[0],                
            //               para->getParD(level)->d7.f[0],        para->getParD(level+1)->d7.f[0],                
            //               para->getParD(level)->neighborX_SP,   para->getParD(level)->neighborY_SP,    para->getParD(level)->neighborZ_SP,
            //               para->getParD(level+1)->neighborX_SP, para->getParD(level+1)->neighborY_SP,  para->getParD(level+1)->neighborZ_SP,
            //               para->getParD(level)->size_Mat_SP,    para->getParD(level+1)->size_Mat_SP,   para->getParD(level)->evenOrOdd,
            //               para->getParD(level)->intCF.ICellCFC, para->getParD(level)->intCF.ICellCFF, 
            //               para->getParD(level)->K_CF,           
            //               para->getParD(level)->vis,            para->getParD(level+1)->diffusivity,   para->getParD(level)->numberofthreads);
            //getLastCudaError("ScaleCFTh7 execution failed");
            
            ScaleCFThSMG7( para->getParD(level)->d0SP.f[0],      para->getParD(level+1)->d0SP.f[0],                
                           para->getParD(level)->d7.f[0],        para->getParD(level+1)->d7.f[0],                
                           para->getParD(level)->neighborX_SP,   para->getParD(level)->neighborY_SP,    para->getParD(level)->neighborZ_SP,
                           para->getParD(level+1)->neighborX_SP, para->getParD(level+1)->neighborY_SP,  para->getParD(level+1)->neighborZ_SP,
                           para->getParD(level)->size_Mat_SP,    para->getParD(level+1)->size_Mat_SP,   para->getParD(level)->evenOrOdd,
                           para->getParD(level)->intCF.ICellCFC, para->getParD(level)->intCF.ICellCFF, 
                           para->getParD(level)->K_CF,           
                           para->getParD(level)->vis,            para->getParD(level+1)->diffusivity,   para->getParD(level)->numberofthreads,
                           para->getParD(level)->offCF);
            getLastCudaError("ScaleCFTh7 execution failed");            
        } 
        else if (para->getDiffMod() == 27)
        {
            ScaleCFThS27( para->getParD(level)->d0SP.f[0],      para->getParD(level+1)->d0SP.f[0],                
                          para->getParD(level)->d27.f[0],       para->getParD(level+1)->d27.f[0],                
                          para->getParD(level)->neighborX_SP,   para->getParD(level)->neighborY_SP,    para->getParD(level)->neighborZ_SP,
                          para->getParD(level+1)->neighborX_SP, para->getParD(level+1)->neighborY_SP,  para->getParD(level+1)->neighborZ_SP,
                          para->getParD(level)->size_Mat_SP,    para->getParD(level+1)->size_Mat_SP,   para->getParD(level)->evenOrOdd,
                          para->getParD(level)->intCF.ICellCFC, para->getParD(level)->intCF.ICellCFF, 
                          para->getParD(level)->K_CF,           
                          para->getParD(level)->vis,            para->getParD(level+1)->diffusivity,   para->getParD(level)->numberofthreads,
                          para->getParD(level)->offCF);
            getLastCudaError("ScaleCFTh27 execution failed");            
        }
    } 

}

void interactWithActuators(Parameter* para, CudaMemoryManager* cudaManager, int level, unsigned int t)
{
    for( SPtr<PreCollisionInteractor> actuator: para->getActuators() )
    {
        actuator->interact(para, cudaManager, level, t);
    }
}

void interactWithProbes(Parameter* para, CudaMemoryManager* cudaManager, int level, unsigned int t)
{
    for( SPtr<PreCollisionInteractor> probe: para->getProbes() )
    {
        probe->interact(para, cudaManager, level, t);
    }
}<|MERGE_RESOLUTION|>--- conflicted
+++ resolved
@@ -8,12 +8,6 @@
 #include "Communication/ExchangeData27.h"
 #include "Kernel/Kernel.h"
 
-<<<<<<< HEAD
-=======
-void interactWithActuators(Parameter* para, CudaMemoryManager* cudaManager, int level, unsigned int t);
-void interactWithProbes(Parameter* para, CudaMemoryManager* cudaManager, int level, unsigned int t);
-
->>>>>>> cc7e647f
 void updateGrid27(Parameter* para, 
                   vf::gpu::Communicator& comm, 
                   CudaMemoryManager* cudaManager, 
