#include "UpdateGrid27.h"
#include <cuda_runtime.h>
#include <helper_cuda.h>
#include "Calculation/DragLift.h"
#include "Calculation/Cp.h"
//#include "Utilities/StringUtil.hpp"
//#include "Output/UnstructuredGridWriter.hpp"
#include "Communication/ExchangeData27.h"
#include "Kernel/Kernel.h"
<<<<<<< HEAD
#include "Parameter/CudaStreamManager.h"

void UpdateGrid27::updateGrid(int level, unsigned int t)
{
    //////////////////////////////////////////////////////////////////////////

    if (level != para->getFine()) {
        updateGrid(level + 1, t);
        updateGrid(level + 1, t);
    }

    //////////////////////////////////////////////////////////////////////////

    (this->*collisionAndExchange)(level, t);

    //////////////////////////////////////////////////////////////////////////

    postCollisionBC(para.get(), level, t);

=======
#include "GPU/TurbulentViscosity.h"

void updateGrid27(Parameter* para, 
                  vf::gpu::Communicator& comm, 
                  CudaMemoryManager* cudaManager, 
                  std::vector<std::shared_ptr<PorousMedia>>& pm, 
                  int level, 
                  unsigned int t, 
                  std::vector < SPtr< Kernel>>& kernels)
{
    //////////////////////////////////////////////////////////////////////////
    
    if( level != para->getFine() )
    {
        updateGrid27(para, comm, cudaManager, pm, level+1, t, kernels);
        updateGrid27(para, comm, cudaManager, pm, level+1, t, kernels);
    }

    //////////////////////////////////////////////////////////////////////////
    
    collision(para, pm, level, t, kernels);
    
    //////////////////////////////////////////////////////////////////////////
    
    exchangeMultiGPU(para, comm, cudaManager, level);
    
    //////////////////////////////////////////////////////////////////////////
    
    postCollisionBC(para, level, t);
    
>>>>>>> d243c58c
    //////////////////////////////////////////////////////////////////////////

    swapBetweenEvenAndOddTimestep(para.get(), level);

	//////////////////////////////////////////////////////////////////////////
<<<<<<< HEAD

	if (para->getUseWale())
		calcMacroscopicQuantities(para.get(), level);

	//////////////////////////////////////////////////////////////////////////

    preCollisionBC(para.get(), cudaManager.get(), level, t);

    //////////////////////////////////////////////////////////////////////////
=======
    
    if (para->getUseWale())
		calcMacroscopicQuantities(para, level);

    if (para->getUseTurbulentViscosity())
        calcTurbulentViscosity(para, level);
    
    //////////////////////////////////////////////////////////////////////////
    
    preCollisionBC(para, cudaManager, level, t);
    
    //////////////////////////////////////////////////////////////////////////
    
>>>>>>> d243c58c
    if( level != para->getFine() )
    {
        (this->*refinementAndExchange)(level);
    }
}

void UpdateGrid27::refinementAndExchange_noRefinementAndExchange(int level) {}

<<<<<<< HEAD
void UpdateGrid27::refinementAndExchange_streams_onlyExchangeInterface(int level)
{
    int borderStreamIndex = para->getStreamManager()->getBorderStreamIndex();
    int bulkStreamIndex   = para->getStreamManager()->getBulkStreamIndex();

    // fine to coarse border
    fineToCoarseWithStream(para.get(), level, para->getParD(level)->intFCBorder.ICellFCC,
                           para->getParD(level)->intFCBorder.ICellFCF, para->getParD(level)->intFCBorder.kFC,
                           borderStreamIndex);

    // prepare exchange and trigger bulk kernel when finished
    prepareExchangeMultiGPUAfterFtoC(para.get(), level, borderStreamIndex);
    if (para->getUseStreams())
        para->getStreamManager()->triggerStartBulkKernel(borderStreamIndex);

    // launch bulk kernels (f to c and c to f)
    para->getStreamManager()->waitOnStartBulkKernelEvent(bulkStreamIndex);
    fineToCoarseWithStream(para.get(), level, para->getParD(level)->intFCBulk.ICellFCC,
                           para->getParD(level)->intFCBulk.ICellFCF, para->getParD(level)->intFCBulk.kFC,
                           bulkStreamIndex);
    coarseToFineWithStream(para.get(), level, para->getParD(level)->intCFBulk.ICellCFC,
                           para->getParD(level)->intCFBulk.ICellCFF, para->getParD(level)->intCFBulk.kCF, para->getParD(level)->offCFBulk,
                           bulkStreamIndex);

    // exchange
    exchangeMultiGPUAfterFtoC(para.get(), comm, cudaManager.get(), level, borderStreamIndex);

    // coarse to fine border
    coarseToFineWithStream(para.get(), level, para->getParD(level)->intCFBorder.ICellCFC,
                           para->getParD(level)->intCFBorder.ICellCFF, para->getParD(level)->intCFBorder.kCF, para->getParD(level)->offCF,
                           borderStreamIndex);
    cudaDeviceSynchronize(); 
}

void UpdateGrid27::refinementAndExchange_streams_completeExchange(int level)
{
    int borderStreamIndex = para->getStreamManager()->getBorderStreamIndex();
    int bulkStreamIndex   = para->getStreamManager()->getBulkStreamIndex();

    // fine to coarse border
    fineToCoarseWithStream(para.get(), level, para->getParD(level)->intFCBorder.ICellFCC,
                           para->getParD(level)->intFCBorder.ICellFCF, para->getParD(level)->intFCBorder.kFC,
                           borderStreamIndex);

    // prepare exchange and trigger bulk kernel when finished
    prepareExchangeMultiGPU(para.get(), level, borderStreamIndex);
    if (para->getUseStreams())
        para->getStreamManager()->triggerStartBulkKernel(borderStreamIndex);

    // launch bulk kernels (f to c and c to f)
    para->getStreamManager()->waitOnStartBulkKernelEvent(bulkStreamIndex);
    fineToCoarseWithStream(para.get(), level, para->getParD(level)->intFCBulk.ICellFCC,
                           para->getParD(level)->intFCBulk.ICellFCF, para->getParD(level)->intFCBulk.kFC,
                           bulkStreamIndex);
    coarseToFineWithStream(para.get(), level, para->getParD(level)->intCFBulk.ICellCFC,
                           para->getParD(level)->intCFBulk.ICellCFF, para->getParD(level)->intCFBulk.kCF, para->getParD(level)->offCFBulk,
                           bulkStreamIndex);

    // exchange
    exchangeMultiGPU(para.get(), comm, cudaManager.get(), level, borderStreamIndex);

    // coarse to fine border
    coarseToFineWithStream(para.get(), level, para->getParD(level)->intCFBorder.ICellCFC,
                           para->getParD(level)->intCFBorder.ICellCFF, para->getParD(level)->intCFBorder.kCF, para->getParD(level)->offCF,
                           borderStreamIndex);
    cudaDeviceSynchronize(); 
}

void UpdateGrid27::refinementAndExchange_noStreams_onlyExchangeInterface(int level)
{
    fineToCoarse(para.get(), level);

    exchangeMultiGPU_noStreams_withPrepare(para.get(), comm, cudaManager.get(), level, true);

    coarseToFine(para.get(), level);
}

void UpdateGrid27::refinementAndExchange_noStreams_completeExchange(int level)
{
    fineToCoarse(para.get(), level);

    exchangeMultiGPU_noStreams_withPrepare(para.get(), comm, cudaManager.get(), level, false);

    coarseToFine(para.get(), level);
}

void UpdateGrid27::refinementAndExchange_noExchange(int level)
{
    fineToCoarse(para.get(), level);
    coarseToFine(para.get(), level);
}

void UpdateGrid27::collisionAndExchange_noStreams_indexKernel(int level, unsigned int t)
{
    collisionUsingIndex(para.get(), pm, level, t, kernels, para->getParD(level)->fluidNodeIndices,
                            para->getParD(level)->numberOfFluidNodes, -1);
    exchangeMultiGPU_noStreams_withPrepare(para.get(), comm, cudaManager.get(), level, false);
}

void UpdateGrid27::collisionAndExchange_noStreams_oldKernel(int level, unsigned int t)
{
    collision(para.get(), pm, level, t, kernels);
    exchangeMultiGPU_noStreams_withPrepare(para.get(), comm, cudaManager.get(), level, false);
}

void UpdateGrid27::collisionAndExchange_streams(int level, unsigned int t)
{
    int borderStreamIndex = para->getStreamManager()->getBorderStreamIndex();
    int bulkStreamIndex   = para->getStreamManager()->getBulkStreamIndex();
    // launch border kernel
    collisionUsingIndex(para.get(), pm, level, t, kernels, para->getParD(level)->fluidNodeIndicesBorder,
                        para->getParD(level)->numberOffluidNodesBorder, borderStreamIndex);

    // prepare exchange and trigger bulk kernel when finished
    prepareExchangeMultiGPU(para.get(), level, borderStreamIndex);
    if (para->getUseStreams())
        para->getStreamManager()->triggerStartBulkKernel(borderStreamIndex);

    // launch bulk kernel
    para->getStreamManager()->waitOnStartBulkKernelEvent(bulkStreamIndex);
    collisionUsingIndex(para.get(), pm, level, t, kernels, para->getParD(level)->fluidNodeIndices,
                        para->getParD(level)->numberOfFluidNodes, bulkStreamIndex);

    exchangeMultiGPU(para.get(), comm, cudaManager.get(), level, borderStreamIndex);
=======
        coarseToFine(para, level);
    }
    
    interactWithActuators(para, cudaManager, level, t);
    
    interactWithProbes(para, cudaManager, level, t);
    //////////////////////////////////////////////////////////////////////////
>>>>>>> d243c58c
}

void collision(Parameter* para, std::vector<std::shared_ptr<PorousMedia>>& pm, int level, unsigned int t, std::vector < SPtr< Kernel>>& kernels)
{
    kernels.at(level)->run();

    //////////////////////////////////////////////////////////////////////////

    if (para->getSimulatePorousMedia())
        collisionPorousMedia(para, pm, level);

    //////////////////////////////////////////////////////////////////////////

    if (para->getDiffOn())
        collisionAdvectionDiffusion(para, level);
}

void collisionUsingIndex(Parameter *para, std::vector<std::shared_ptr<PorousMedia>> &pm, int level, unsigned int t,
                         std::vector<SPtr<Kernel>> &kernels, uint *fluidNodeIndices, uint numberOfFluidNodes, int stream)
{
    if (fluidNodeIndices != nullptr && numberOfFluidNodes != 0)
        kernels.at(level)->runOnIndices(fluidNodeIndices, numberOfFluidNodes, stream);
    else
        std::cout << "In collision: fluidNodeIndices or numberOfFluidNodes not definded"
                      << std::endl;

    //////////////////////////////////////////////////////////////////////////

    if (para->getSimulatePorousMedia())
        collisionPorousMedia(para, pm, level);

    //////////////////////////////////////////////////////////////////////////

    if (para->getDiffOn())
        collisionAdvectionDiffusion(para, level);
}

void collisionPorousMedia(Parameter* para, std::vector<std::shared_ptr<PorousMedia>>& pm, int level)
{
    for( std::size_t i = 0; i < pm.size(); i++ )
    {
        KernelPMCumOneCompSP27(para->getParD(level)->numberofthreads,
                               para->getParD(level)->omega,
                               para->getParD(level)->neighborX_SP,
                               para->getParD(level)->neighborY_SP,
                               para->getParD(level)->neighborZ_SP,
                               para->getParD(level)->d0SP.f[0],
                               para->getParD(level)->size_Mat_SP,
                               level,
                               para->getForcesDev(),
                               pm[i]->getPorosity(),
                               pm[i]->getDarcyLBM(),
                               pm[i]->getForchheimerLBM(),
                               pm[i]->getSizePM(),
                               pm[i]->getHostNodeIDsPM(),
                               para->getParD(level)->evenOrOdd);
	    getLastCudaError("KernelPMCumOneCompSP27 execution failed");
    }
}

void collisionAdvectionDiffusion(Parameter* para, int level)
{
    if (para->getDiffMod() == 7)
    {
        ////////////////////////////////////////////////////////////////////////////////////////////////////////////////////////////////////////////////////
        // incompressible
        ////////////////////////////////////////////////////////////////////////////////////////////////////////////////////////////////////////////////////
        //KernelADincomp7(para->getParD(level)->numberofthreads,    para->getParD(level)->diffusivity,  para->getParD(level)->geoSP, 
        //                para->getParD(level)->neighborX_SP,       para->getParD(level)->neighborY_SP, para->getParD(level)->neighborZ_SP,
        //                para->getParD(level)->d0SP.f[0],          para->getParD(level)->d7.f[0],      para->getParD(level)->size_Mat_SP,  
        //                para->getParD(level)->evenOrOdd); 
        //getLastCudaError("KernelADincomp7 execution failed");

        ////////////////////////////////////////////////////////////////////////////////////////////////////////////////////////////////////////////////////
        // compressible
        ////////////////////////////////////////////////////////////////////////////////////////////////////////////////////////////////////////////////////
        //KernelThS7( para->getParD(level)->numberofthreads,    para->getParD(level)->diffusivity,  para->getParD(level)->geoSP, 
        //            para->getParD(level)->neighborX_SP,       para->getParD(level)->neighborY_SP, para->getParD(level)->neighborZ_SP,
        //            para->getParD(level)->d0SP.f[0],          para->getParD(level)->d7.f[0],      para->getParD(level)->size_Mat_SP,  
        //            para->getParD(level)->evenOrOdd); 
        //getLastCudaError("KernelThS7 execution failed");
    } 
    else if (para->getDiffMod() == 27)
    {
        ////////////////////////////////////////////////////////////////////////////////////////////////////////////////////////////////////////////////////
        // incompressible
        ////////////////////////////////////////////////////////////////////////////////////////////////////////////////////////////////////////////////////
        //KernelADincomp27( para->getParD(level)->numberofthreads,    para->getParD(level)->diffusivity,  para->getParD(level)->geoSP, 
        //		            para->getParD(level)->neighborX_SP,       para->getParD(level)->neighborY_SP, para->getParD(level)->neighborZ_SP,
        //		            para->getParD(level)->d0SP.f[0],          para->getParD(level)->d27.f[0],     para->getParD(level)->size_Mat_SP,  
        //		            para->getParD(level)->evenOrOdd); 
        //getLastCudaError("KernelADincomp27 execution failed");

        ////////////////////////////////////////////////////////////////////////////////////////////////////////////////////////////////////////////////////
        // compressible
        ////////////////////////////////////////////////////////////////////////////////////////////////////////////////////////////////////////////////////
        //KernelThS27(para->getParD(level)->numberofthreads,
        //            para->getParD(level)->diffusivity, 
        //            para->getParD(level)->geoSP, 
        //            para->getParD(level)->neighborX_SP, 
        //            para->getParD(level)->neighborY_SP, 
        //            para->getParD(level)->neighborZ_SP,
        //            para->getParD(level)->d0SP.f[0],    
        //            para->getParD(level)->d27.f[0],    
        //            para->getParD(level)->size_Mat_SP,  
        //            para->getParD(level)->evenOrOdd); 
		//getLastCudaError("KernelThS27 execution failed");
	}
}

<<<<<<< HEAD
void prepareExchangeMultiGPU(Parameter *para, int level, int streamIndex)
=======
void exchangeMultiGPU(Parameter* para, vf::gpu::Communicator& comm, CudaMemoryManager* cudaManager, int level)
>>>>>>> d243c58c
{
    prepareExchangeCollDataXGPU27AllNodes(para, level, streamIndex);
    prepareExchangeCollDataYGPU27AllNodes(para, level, streamIndex);
    prepareExchangeCollDataZGPU27AllNodes(para, level, streamIndex);
}

void prepareExchangeMultiGPUAfterFtoC(Parameter *para, int level, int streamIndex)
{
    prepareExchangeCollDataXGPU27AfterFtoC(para, level, streamIndex);
    prepareExchangeCollDataYGPU27AfterFtoC(para, level, streamIndex);
    prepareExchangeCollDataZGPU27AfterFtoC(para, level, streamIndex);
}

void exchangeMultiGPU(Parameter *para, vf::gpu::Communicator *comm, CudaMemoryManager *cudaManager, int level,
                      int streamIndex)
{
    // St. Lenz: exchange for post-collision data and pre-collision data are identical!

    //////////////////////////////////////////////////////////////////////////
    // 3D domain decomposition
    exchangeCollDataXGPU27AllNodes(para, comm, cudaManager, level, streamIndex);
    exchangeCollDataYGPU27AllNodes(para, comm, cudaManager, level, streamIndex);
    exchangeCollDataZGPU27AllNodes(para, comm, cudaManager, level, streamIndex);

    scatterNodesFromRecvBufferXGPU27AllNodes(para, level, streamIndex);
    scatterNodesFromRecvBufferYGPU27AllNodes(para, level, streamIndex);
    scatterNodesFromRecvBufferZGPU27AllNodes(para, level, streamIndex);

    //////////////////////////////////////////////////////////////////////////
    // 3D domain decomposition convection diffusion
    if (para->getDiffOn()) {
        if (para->getUseStreams())
            std::cout << "Warning: Cuda streams not yet implemented for convection diffusion" << std::endl;
        exchangePostCollDataADXGPU27(para, comm, cudaManager, level);
        exchangePostCollDataADYGPU27(para, comm, cudaManager, level);
        exchangePostCollDataADZGPU27(para, comm, cudaManager, level);
    }

    //////////////////////////////////////////////////////////////////////////
    // D E P R E C A T E D
    //////////////////////////////////////////////////////////////////////////

    //////////////////////////////////////////////////////////////////////////
    // 1D domain decomposition
    // exchangePostCollDataGPU27(para, comm, level);
}
void exchangeMultiGPU_noStreams_withPrepare(Parameter *para, vf::gpu::Communicator *comm, CudaMemoryManager *cudaManager, int level, bool useReducedComm)
{
    //////////////////////////////////////////////////////////////////////////
    // 3D domain decomposition
    if (useReducedComm) {
        // X
        prepareExchangeCollDataXGPU27AfterFtoC(para, level, -1);
        exchangeCollDataXGPU27AfterFtoC(para, comm, cudaManager, level, -1);
        scatterNodesFromRecvBufferXGPU27AfterFtoC(para, level, -1);
        // Y
        prepareExchangeCollDataYGPU27AfterFtoC(para, level, -1);
        exchangeCollDataYGPU27AfterFtoC(para, comm, cudaManager, level, -1);
        scatterNodesFromRecvBufferYGPU27AfterFtoC(para, level, -1);
        // Z
        prepareExchangeCollDataZGPU27AfterFtoC(para, level, -1);
        exchangeCollDataZGPU27AfterFtoC(para, comm, cudaManager, level, -1);
        scatterNodesFromRecvBufferZGPU27AfterFtoC(para, level, -1);  
    } else {
        // X
        prepareExchangeCollDataXGPU27AllNodes(para, level, -1);
        exchangeCollDataXGPU27AllNodes(para, comm, cudaManager, level, -1);
        scatterNodesFromRecvBufferXGPU27AllNodes(para, level, -1);
        // Y
        prepareExchangeCollDataYGPU27AllNodes(para, level, -1);
        exchangeCollDataYGPU27AllNodes(para, comm, cudaManager, level, -1);
        scatterNodesFromRecvBufferYGPU27AllNodes(para, level, -1);
        // Z
        prepareExchangeCollDataZGPU27AllNodes(para, level, -1);
        exchangeCollDataZGPU27AllNodes(para, comm, cudaManager, level, -1);
        scatterNodesFromRecvBufferZGPU27AllNodes(para, level, -1);   
    }

    //////////////////////////////////////////////////////////////////////////
    // 3D domain decomposition convection diffusion
    if (para->getDiffOn()) {
        if (para->getUseStreams())
            std::cout << "Warning: Cuda streams not yet implemented for convection diffusion" << std::endl;
        exchangePostCollDataADXGPU27(para, comm, cudaManager, level);
        exchangePostCollDataADYGPU27(para, comm, cudaManager, level);
        exchangePostCollDataADZGPU27(para, comm, cudaManager, level);
    }
}
void exchangeMultiGPUAfterFtoC(Parameter *para, vf::gpu::Communicator *comm, CudaMemoryManager *cudaManager, int level,
                               int streamIndex)
{
    //////////////////////////////////////////////////////////////////////////
    // 3D domain decomposition
    exchangeCollDataXGPU27AfterFtoC(para, comm, cudaManager, level, streamIndex);
    exchangeCollDataYGPU27AfterFtoC(para, comm, cudaManager, level, streamIndex);
    exchangeCollDataZGPU27AfterFtoC(para, comm, cudaManager, level, streamIndex);

    scatterNodesFromRecvBufferXGPU27AfterFtoC(para, level, streamIndex);
    scatterNodesFromRecvBufferYGPU27AfterFtoC(para, level, streamIndex);
    scatterNodesFromRecvBufferZGPU27AfterFtoC(para, level, streamIndex);

    //////////////////////////////////////////////////////////////////////////
    // 3D domain decomposition convection diffusion
    if (para->getDiffOn()) {
        if (para->getUseStreams())
            std::cout << "Warning: Cuda streams not yet implemented for convection diffusion" << std::endl;
        exchangePostCollDataADXGPU27(para, comm, cudaManager, level);
        exchangePostCollDataADYGPU27(para, comm, cudaManager, level);
        exchangePostCollDataADZGPU27(para, comm, cudaManager, level);
    }
}

void postCollisionBC(Parameter* para, int level, unsigned int t)
{
    //////////////////////////////////////////////////////////////////////////
    // I N F L O W
    //////////////////////////////////////////////////////////////////////////

    if (para->getParD(level)->kInflowQ > 0)
    {
        //QVelDev27( para->getParD(level)->numberofthreads, para->getParD(level)->nx,           para->getParD(level)->ny,
        //           para->getParD(level)->Qinflow.Vx,      para->getParD(level)->Qinflow.Vy,   para->getParD(level)->Qinflow.Vz,
        //           para->getParD(level)->d0SP.f[0],       para->getParD(level)->Qinflow.k,    para->getParD(level)->Qinflow.q27[0], 
        //           para->getParD(level)->kInflowQ,        para->getParD(level)->kInflowQ,     para->getParD(level)->omega,
        //           para->getParD(level)->neighborX_SP,    para->getParD(level)->neighborY_SP, para->getParD(level)->neighborZ_SP,
        //           para->getParD(level)->size_Mat_SP,     para->getParD(level)->evenOrOdd);
        //getLastCudaError("QVelDev27 execution failed");
        
        // QVelDevComp27( para->getParD(level)->numberofthreads, para->getParD(level)->nx,           para->getParD(level)->ny,
        //                para->getParD(level)->Qinflow.Vx,      para->getParD(level)->Qinflow.Vy,   para->getParD(level)->Qinflow.Vz,
        //                para->getParD(level)->d0SP.f[0],       para->getParD(level)->Qinflow.k,    para->getParD(level)->Qinflow.q27[0], 
        //                para->getParD(level)->kInflowQ,        para->getParD(level)->kInflowQ,     para->getParD(level)->omega,
        //                para->getParD(level)->neighborX_SP,    para->getParD(level)->neighborY_SP, para->getParD(level)->neighborZ_SP,
        //                para->getParD(level)->size_Mat_SP,     para->getParD(level)->evenOrOdd);
        // getLastCudaError("QVelDevComp27 execution failed");

        QVelDevCompZeroPress27(para->getParD(level)->numberofthreads, para->getParD(level)->nx,             para->getParD(level)->ny,
                              para->getParD(level)->Qinflow.Vx,      para->getParD(level)->Qinflow.Vy,     para->getParD(level)->Qinflow.Vz,
                              para->getParD(level)->d0SP.f[0],       para->getParD(level)->Qinflow.k,      para->getParD(level)->Qinflow.q27[0],
                              para->getParD(level)->kInflowQ,        para->getParD(level)->Qinflow.kArray, para->getParD(level)->omega,
                              para->getParD(level)->neighborX_SP,    para->getParD(level)->neighborY_SP,   para->getParD(level)->neighborZ_SP,
                              para->getParD(level)->size_Mat_SP,     para->getParD(level)->evenOrOdd);
        getLastCudaError("QVelDevCompZeroPress27 execution failed");

        //////////////////////////////////////////////////////////////////////////
        // D E P R E C A T E D
        //////////////////////////////////////////////////////////////////////////

        //QVelDevice1h27( para->getParD(level)->numberofthreads, para->getParD(level)->nx,           para->getParD(level)->ny,
        //                para->getParD(level)->Qinflow.Vx,      para->getParD(level)->Qinflow.Vy,   para->getParD(level)->Qinflow.Vz,
        //                para->getParD(level)->d0SP.f[0],       para->getParD(level)->Qinflow.k,    para->getParD(level)->Qinflow.q27[0], 
        //                para->getParD(level)->kInflowQ,        para->getParD(level)->kInflowQ,     para->getParD(level)->omega,          
        //                para->getPhi(),                        para->getAngularVelocity(),
        //                para->getParD(level)->neighborX_SP,    para->getParD(level)->neighborY_SP, para->getParD(level)->neighborZ_SP,
        //                para->getParD(level)->coordX_SP,       para->getParD(level)->coordY_SP,    para->getParD(level)->coordZ_SP,
        //                para->getParD(level)->size_Mat_SP,     para->getParD(level)->evenOrOdd);
        //getLastCudaError("QVelDev27 execution failed");

    }

    //////////////////////////////////////////////////////////////////////////
    // N O - S L I P
    //////////////////////////////////////////////////////////////////////////

    if (para->getParD(level)->kQ > 0)
    {
        //QDev27( para->getParD(level)->numberofthreads,       para->getParD(level)->nx,           para->getParD(level)->ny,
        //	      para->getParD(level)->d0SP.f[0],             para->getParD(level)->QWall.k,      para->getParD(level)->QWall.q27[0], 
        //	      para->getParD(level)->kQ,                    para->getParD(level)->kQ,           para->getParD(level)->omega,
        //	      para->getParD(level)->neighborX_SP,          para->getParD(level)->neighborY_SP, para->getParD(level)->neighborZ_SP,
        //	      para->getParD(level)->size_Mat_SP,           para->getParD(level)->evenOrOdd);
        //getLastCudaError("QDev27 execution failed");
        
        //BBDev27( para->getParD(level)->numberofthreads,       para->getParD(level)->nx,           para->getParD(level)->ny,
        //         para->getParD(level)->d0SP.f[0],             para->getParD(level)->QWall.k,      para->getParD(level)->QWall.q27[0], 
        //         para->getParD(level)->kQ,                    para->getParD(level)->kQ,           para->getParD(level)->omega,
        //         para->getParD(level)->neighborX_SP,          para->getParD(level)->neighborY_SP, para->getParD(level)->neighborZ_SP,
        //         para->getParD(level)->size_Mat_SP,           para->getParD(level)->evenOrOdd);
        //getLastCudaError("BBDev27 (Wall) execution failed");

        //QDev27( para->getParD(level)->numberofthreads,       para->getParD(level)->nx,           para->getParD(level)->ny,
        //        para->getParD(level)->d0SP.f[0],             para->getParD(level)->QWall.k,      para->getParD(level)->QWall.q27[0], 
        //        para->getParD(level)->kQ,                    para->getParD(level)->kQ,           para->getParD(level)->omega,
        //        para->getParD(level)->neighborX_SP,          para->getParD(level)->neighborY_SP, para->getParD(level)->neighborZ_SP,
        //        para->getParD(level)->size_Mat_SP,           para->getParD(level)->evenOrOdd);
        //getLastCudaError("QDev27 (Wall) execution failed");

        QDevComp27(para->getParD(level)->numberofthreads,       para->getParD(level)->nx,           para->getParD(level)->ny,
                   para->getParD(level)->d0SP.f[0],             para->getParD(level)->QWall.k,      para->getParD(level)->QWall.q27[0], 
                   para->getParD(level)->kQ,                    para->getParD(level)->kQ,           para->getParD(level)->omega,
                   para->getParD(level)->neighborX_SP,          para->getParD(level)->neighborY_SP, para->getParD(level)->neighborZ_SP,
                   para->getParD(level)->size_Mat_SP,           para->getParD(level)->evenOrOdd);
        getLastCudaError("QDevComp27 (Wall) execution failed");
    }

    //////////////////////////////////////////////////////////////////////////
    // S L I P
    //////////////////////////////////////////////////////////////////////////
    if (para->getParD(level)->kSlipQ > 0)
    {
        //QSlipDev27( para->getParD(level)->numberofthreads, para->getParD(level)->d0SP.f[0],    para->getParD(level)->QSlip.k,
        //            para->getParD(level)->QSlip.q27[0],    para->getParD(level)->kSlipQ,       para->getParD(level)->omega,
        //            para->getParD(level)->neighborX_SP,    para->getParD(level)->neighborY_SP, para->getParD(level)->neighborZ_SP,
        //            para->getParD(level)->size_Mat_SP,     para->getParD(level)->evenOrOdd);
        //getLastCudaError("Slip27 execution failed");

        QSlipDevComp27( para->getParD(level)->numberofthreads, para->getParD(level)->d0SP.f[0],    para->getParD(level)->QSlip.k,
                        para->getParD(level)->QSlip.q27[0],    para->getParD(level)->kSlipQ,       para->getParD(level)->omega,
                        para->getParD(level)->neighborX_SP,    para->getParD(level)->neighborY_SP, para->getParD(level)->neighborZ_SP,
                        para->getParD(level)->turbViscosity,   para->getUseTurbulentViscosity(),
                        para->getParD(level)->size_Mat_SP,     para->getParD(level)->evenOrOdd);
        getLastCudaError("QSlipDev27 execution failed");
    }

    //////////////////////////////////////////////////////////////////////////
    // S T R E S S (wall model)
    //////////////////////////////////////////////////////////////////////////
    if (para->getParD(level)->kStressQ > 0)
    {
        // QStressDevComp27( para->getParD(level)->numberofthreads, para->getParD(level)->d0SP.f[0], 
        //                 para->getParD(level)->QStress.k,       para->getParD(level)->QStress.kN, 
        //                 para->getParD(level)->QStress.q27[0],  para->getParD(level)->kStressQ,          
        //                 para->getParD(level)->omega,           para->getParD(level)->turbViscosity,  
        //                 para->getParD(level)->vx_SP,           para->getParD(level)->vy_SP,             para->getParD(level)->vy_SP,
        //                 para->getParD(level)->QStress.normalX, para->getParD(level)->QStress.normalY,   para->getParD(level)->QStress.normalZ,
        //                 para->getParD(level)->QStress.Vx,      para->getParD(level)->QStress.Vy,        para->getParD(level)->QStress.Vz,
        //                 para->getParD(level)->QStress.Vx1,     para->getParD(level)->QStress.Vy1,       para->getParD(level)->QStress.Vz1,
        //                 para->getParD(level)->wallModel.samplingOffset, para->getParD(level)->wallModel.z0,
                        // para->getHasWallModelMonitor(),        para->getParD(level)->wallModel.u_star,
                        // para->getParD(level)->wallModel.Fx,    para->getParD(level)->wallModel.Fy,      para->getParD(level)->wallModel.Fz,
        //                 para->getParD(level)->neighborX_SP,    para->getParD(level)->neighborY_SP,      para->getParD(level)->neighborZ_SP, 
        //                 para->getParD(level)->size_Mat_SP,     para->getParD(level)->evenOrOdd);
        // getLastCudaError("QStressDevComp27 execution failed");

        BBStressDev27( para->getParD(level)->numberofthreads, para->getParD(level)->d0SP.f[0], 
                        para->getParD(level)->QStress.k,       para->getParD(level)->QStress.kN, 
                        para->getParD(level)->QStress.q27[0],  para->getParD(level)->kStressQ,          
                        para->getParD(level)->vx_SP,           para->getParD(level)->vy_SP,             para->getParD(level)->vy_SP,
                        para->getParD(level)->QStress.normalX, para->getParD(level)->QStress.normalY,   para->getParD(level)->QStress.normalZ,
                        para->getParD(level)->QStress.Vx,      para->getParD(level)->QStress.Vy,        para->getParD(level)->QStress.Vz,
                        para->getParD(level)->QStress.Vx1,     para->getParD(level)->QStress.Vy1,       para->getParD(level)->QStress.Vz1,
                        para->getParD(level)->wallModel.samplingOffset, para->getParD(level)->wallModel.z0,
                        para->getHasWallModelMonitor(),        para->getParD(level)->wallModel.u_star,
                        para->getParD(level)->wallModel.Fx,    para->getParD(level)->wallModel.Fy,      para->getParD(level)->wallModel.Fz,
                        para->getParD(level)->neighborX_SP,    para->getParD(level)->neighborY_SP,      para->getParD(level)->neighborZ_SP, 
                        para->getParD(level)->size_Mat_SP,     para->getParD(level)->evenOrOdd);
        getLastCudaError("BBStressDevice27 execution failed");
    }

    //////////////////////////////////////////////////////////////////////////
    // G E O M E T R Y
    //////////////////////////////////////////////////////////////////////////

    if (para->getParD(level)->QGeom.kQ > 0)
    {
		if (para->getCalcDragLift())
		{
			//Drag and Lift Part I
			DragLiftPostD27(para->getParD(level)->d0SP.f[0], 
			                para->getParD(level)->QGeom.k, 
			                para->getParD(level)->QGeom.q27[0],
			                para->getParD(level)->QGeom.kQ, 
			                para->getParD(level)->DragPostX,
			                para->getParD(level)->DragPostY,
			                para->getParD(level)->DragPostZ,
			                para->getParD(level)->neighborX_SP,
			                para->getParD(level)->neighborY_SP,
			                para->getParD(level)->neighborZ_SP,
			                para->getParD(level)->size_Mat_SP, 
			                para->getParD(level)->evenOrOdd,
			                para->getParD(level)->numberofthreads);
			getLastCudaError("DragLift27 execution failed"); 
		}

        //BBDev27( para->getParD(level)->numberofthreads,       para->getParD(level)->nx,           para->getParD(level)->ny,
        //         para->getParD(level)->d0SP.f[0],             para->getParD(level)->QGeom.k,      para->getParD(level)->QGeom.q27[0], 
        //         para->getParD(level)->QGeom.kQ,              para->getParD(level)->QGeom.kQ,     para->getParD(level)->omega,
        //         para->getParD(level)->neighborX_SP,          para->getParD(level)->neighborY_SP, para->getParD(level)->neighborZ_SP,
        //         para->getParD(level)->size_Mat_SP,           para->getParD(level)->evenOrOdd);
        //getLastCudaError("BBDev27 (Wall) execution failed");

        //QDev27(para->getParD(level)->numberofthreads,       para->getParD(level)->nx,           para->getParD(level)->ny,
        //		 para->getParD(level)->d0SP.f[0],             para->getParD(level)->QGeom.k,      para->getParD(level)->QGeom.q27[0], 
        //		 para->getParD(level)->QGeom.kQ,              para->getParD(level)->QGeom.kQ,     para->getParD(level)->omega,
        //		 para->getParD(level)->neighborX_SP,          para->getParD(level)->neighborY_SP, para->getParD(level)->neighborZ_SP,
        //		 para->getParD(level)->size_Mat_SP,           para->getParD(level)->evenOrOdd);
        //getLastCudaError("QDev27 (Geom) execution failed");

        //QVelDev27(para->getParD(level)->numberofthreads, para->getParD(level)->nx,           para->getParD(level)->ny,
        //          para->getParD(level)->QGeom.Vx,        para->getParD(level)->QGeom.Vy,     para->getParD(level)->QGeom.Vz,
        //          para->getParD(level)->d0SP.f[0],       para->getParD(level)->QGeom.k,      para->getParD(level)->QGeom.q27[0], 
        //          para->getParD(level)->QGeom.kQ,        para->getParD(level)->QGeom.kQ,     para->getParD(level)->omega,
        //          para->getParD(level)->neighborX_SP,    para->getParD(level)->neighborY_SP, para->getParD(level)->neighborZ_SP,
        //          para->getParD(level)->size_Mat_SP,     para->getParD(level)->evenOrOdd);
        //getLastCudaError("QVelDev27 execution failed");

        //QDevComp27(para->getParD(level)->numberofthreads,       para->getParD(level)->nx,           para->getParD(level)->ny,
        //           para->getParD(level)->d0SP.f[0],             para->getParD(level)->QGeom.k,      para->getParD(level)->QGeom.q27[0], 
        //           para->getParD(level)->QGeom.kQ,              para->getParD(level)->QGeom.kQ,     para->getParD(level)->omega,
        //           para->getParD(level)->neighborX_SP,          para->getParD(level)->neighborY_SP, para->getParD(level)->neighborZ_SP,
        //           para->getParD(level)->size_Mat_SP,           para->getParD(level)->evenOrOdd);
        //getLastCudaError("QDevComp27 (Geom) execution failed");

        QVelDevComp27(para->getParD(level)->numberofthreads, para->getParD(level)->nx,           para->getParD(level)->ny,
                      para->getParD(level)->QGeom.Vx,        para->getParD(level)->QGeom.Vy,     para->getParD(level)->QGeom.Vz,
                      para->getParD(level)->d0SP.f[0],       para->getParD(level)->QGeom.k,      para->getParD(level)->QGeom.q27[0], 
                      para->getParD(level)->QGeom.kQ,        para->getParD(level)->QGeom.kQ,     para->getParD(level)->omega,
                      para->getParD(level)->neighborX_SP,    para->getParD(level)->neighborY_SP, para->getParD(level)->neighborZ_SP,
                      para->getParD(level)->size_Mat_SP,     para->getParD(level)->evenOrOdd);
        getLastCudaError("QVelDevComp27 execution failed");

        //QVelDevCompZeroPress27(	para->getParD(0)->numberofthreads, para->getParD(0)->nx,           para->getParD(0)->ny,
		//						para->getParD(0)->QGeom.Vx,        para->getParD(0)->QGeom.Vy,     para->getParD(0)->QGeom.Vz,
		//						para->getParD(0)->d0SP.f[0],       para->getParD(0)->QGeom.k,      para->getParD(0)->QGeom.q27[0], 
		//						para->getParD(0)->QGeom.kQ,        para->getParD(0)->QGeom.kQ,     para->getParD(0)->omega,
		//						para->getParD(0)->neighborX_SP,    para->getParD(0)->neighborY_SP, para->getParD(0)->neighborZ_SP,
		//						para->getParD(0)->size_Mat_SP,     para->getParD(0)->evenOrOdd);
		//getLastCudaError("QVelDevCompZeroPress27 execution failed");

        //QDev3rdMomentsComp27( para->getParD(level)->numberofthreads,       para->getParD(level)->nx,           para->getParD(level)->ny,
        //                      para->getParD(level)->d0SP.f[0],             para->getParD(level)->QGeom.k,      para->getParD(level)->QGeom.q27[0], 
        //                      para->getParD(level)->QGeom.kQ,              para->getParD(level)->QGeom.kQ,     para->getParD(level)->omega,
        //                      para->getParD(level)->neighborX_SP,          para->getParD(level)->neighborY_SP, para->getParD(level)->neighborZ_SP,
        //                      para->getParD(level)->size_Mat_SP,           para->getParD(level)->evenOrOdd);
        //getLastCudaError("QDev3rdMomentsComp27 (Geom) execution failed");

        //QSlipDev27( para->getParD(level)->numberofthreads, para->getParD(level)->d0SP.f[0],    para->getParD(level)->QGeom.k,
        //            para->getParD(level)->QGeom.q27[0],    para->getParD(level)->QGeom.kQ,     para->getParD(level)->omega,
        //            para->getParD(level)->neighborX_SP,    para->getParD(level)->neighborY_SP, para->getParD(level)->neighborZ_SP,
        //            para->getParD(level)->size_Mat_SP,     para->getParD(level)->evenOrOdd);
        //getLastCudaError("Slip27 execution failed");

        //////////////////////////////////////////////////////////////////////////
        // D E P R E C A T E D
        //////////////////////////////////////////////////////////////////////////
        // the GridGenerator does currently not provide normals!
        
        //QSlipGeomDevComp27(para->getParD(level)->numberofthreads,     para->getParD(level)->d0SP.f[0],           para->getParD(level)->QGeom.k,
        //                   para->getParD(level)->QGeom.q27[0],        para->getParD(level)->QGeom.kQ,            para->getParD(level)->omega,
        //                   para->getParD(level)->QGeomNormalX.q27[0], para->getParD(level)->QGeomNormalY.q27[0], para->getParD(level)->QGeomNormalZ.q27[0],
        //                   para->getParD(level)->neighborX_SP,        para->getParD(level)->neighborY_SP,        para->getParD(level)->neighborZ_SP,
        //                   para->getParD(level)->size_Mat_SP,         para->getParD(level)->evenOrOdd);
        //getLastCudaError("QSlipGeomDev27 execution failed");

        //QSlipNormDevComp27(para->getParD(level)->numberofthreads,     para->getParD(level)->d0SP.f[0],           para->getParD(level)->QGeom.k,
        //                   para->getParD(level)->QGeom.q27[0],        para->getParD(level)->QGeom.kQ,            para->getParD(level)->omega,
        //                   para->getParD(level)->QGeomNormalX.q27[0], para->getParD(level)->QGeomNormalY.q27[0], para->getParD(level)->QGeomNormalZ.q27[0],
        //                   para->getParD(level)->neighborX_SP,        para->getParD(level)->neighborY_SP,        para->getParD(level)->neighborZ_SP,
        //                   para->getParD(level)->size_Mat_SP,         para->getParD(level)->evenOrOdd);
        //getLastCudaError("QSlipGeomDev27 execution failed");
    }

    //////////////////////////////////////////////////////////////////////////
    // O U T F L O W
    //////////////////////////////////////////////////////////////////////////

    if (para->getParD(level)->kOutflowQ > 0)
    {
        //////////////////////////////////////////////////////////////////////////
        // D E P R E C A T E D
        //////////////////////////////////////////////////////////////////////////

        //QPressDevFixBackflow27( para->getParD(level)->numberofthreads,       RhoBCOutflowD,
        //                        para->getParD(level)->d0SP.f[0],              QoutflowD.k, kOutflowQ,             para->getParD(level)->omega,
        //                        para->getParD(level)->neighborX_SP, para->getParD(level)->neighborY_SP, para->getParD(level)->neighborZ_SP,
        //                        para->getParD(level)->size_Mat_SP,  para->getParD(level)->evenOrOdd);
        //getLastCudaError("QPressDev27 execution failed");
    }

    //////////////////////////////////////////////////////////////////////////
    // P R E S S U R E
    //////////////////////////////////////////////////////////////////////////

    if (para->getParD(level)->kPressQ > 0)
    {
        //QPressDev27_IntBB(  para->getParD(level)->numberofthreads, para->getParD(level)->QPress.RhoBC,
        //					para->getParD(level)->d0SP.f[0],       para->getParD(level)->QPress.k,       para->getParD(level)->QPress.q27[0], 
        //					para->getParD(level)->QPress.kQ,       para->getParD(level)->QPress.kQ,      para->getParD(level)->omega,
        //					para->getParD(level)->neighborX_SP,    para->getParD(level)->neighborY_SP,   para->getParD(level)->neighborZ_SP,
        //					para->getParD(level)->size_Mat_SP,     para->getParD(level)->evenOrOdd);
        //getLastCudaError("QPressDev27_IntBB fine execution failed");
    }

    //////////////////////////////////////////////////////////////////////////
    // A D V E C T I O N    D I F F U S I O N
    //////////////////////////////////////////////////////////////////////////

    if (para->getDiffOn())
    {
        if (para->getDiffMod() == 7)
        {
            if (para->getParD(level)->QGeom.kQ > 0)
            {
                //QNoSlipADincompDev7( para->getParD(level)->numberofthreads,       para->getParD(level)->nx,           para->getParD(level)->ny,
                //                     para->getParD(level)->d0SP.f[0],             para->getParD(level)->d7.f[0],      para->getParD(level)->Temp.temp,  
                //                     para->getParD(level)->diffusivity,           para->getParD(level)->Temp.k,       para->getParD(level)->QGeom.q27[0], 
                //                     para->getParD(level)->Temp.kTemp,            para->getParD(level)->Temp.kTemp,   para->getParD(level)->omega,
                //                     para->getParD(level)->neighborX_SP,          para->getParD(level)->neighborY_SP, para->getParD(level)->neighborZ_SP,
                //                     para->getParD(level)->size_Mat_SP,           para->getParD(level)->evenOrOdd);
                //getLastCudaError("QNoSlipADincompDev7 execution failed");

                //////////////////////////////////////////////////////////////////////////
                // C O M P R E S S I B L E
                //////////////////////////////////////////////////////////////////////////
                
                QADDev7( para->getParD(level)->numberofthreads,       para->getParD(level)->nx,           para->getParD(level)->ny,
                         para->getParD(level)->d0SP.f[0],             para->getParD(level)->d7.f[0],      para->getParD(level)->Temp.temp,  
                         para->getParD(level)->diffusivity,           para->getParD(level)->Temp.k,       para->getParD(level)->QGeom.q27[0], 
                         para->getParD(level)->Temp.kTemp,            para->getParD(level)->Temp.kTemp,   para->getParD(level)->omega,
                         para->getParD(level)->neighborX_SP,          para->getParD(level)->neighborY_SP, para->getParD(level)->neighborZ_SP,
                         para->getParD(level)->size_Mat_SP,           para->getParD(level)->evenOrOdd);
                getLastCudaError("QADDev27 execution failed");
            }

            ////////////////////////////////////////////////////////////////////////////////////////////////////////////////////////////////////////////////////

            if (para->getParD(level)->TempVel.kTemp > 0)
            {
                //QADVeloIncompDev7(  para->getParD(level)->numberofthreads,    para->getParD(level)->nx,				para->getParD(level)->ny,
                //                    para->getParD(level)->d0SP.f[0],          para->getParD(level)->d7.f[0],			para->getParD(level)->TempVel.tempPulse, 
                //                    para->getParD(level)->TempVel.velo,       para->getParD(level)->diffusivity,		para->getParD(level)->TempVel.k,
                //                    para->getParD(level)->Qinflow.q27[0],     para->getParD(level)->TempVel.kTemp,	para->getParD(level)->TempVel.kTemp,  
                //                    para->getParD(level)->omega,              para->getParD(level)->neighborX_SP,	    para->getParD(level)->neighborY_SP, 
                //                    para->getParD(level)->neighborZ_SP,       para->getParD(level)->size_Mat_SP,		para->getParD(level)->evenOrOdd);
                //getLastCudaError("QADVeloIncompDev7 execution failed");

                //////////////////////////////////////////////////////////////////////////
                // D E P R E C A T E D
                //////////////////////////////////////////////////////////////////////////

                //if (t<15580)//(t>500000 && t<515580)//(t>300000 && t<315580)
                //{
                //    QADVeloIncompDev7(para->getParD(level)->numberofthreads,    para->getParD(level)->nx,				para->getParD(level)->ny,
                //                      para->getParD(level)->d0SP.f[0],          para->getParD(level)->d7.f[0],			para->getParD(level)->TempVel.tempPulse, 
                //                      para->getParD(level)->TempVel.velo,       para->getParD(level)->diffusivity,		para->getParD(level)->TempVel.k,
                //                      para->getParD(level)->Qinflow.q27[0],     para->getParD(level)->TempVel.kTemp,	para->getParD(level)->TempVel.kTemp,  
                //                      para->getParD(level)->omega,              para->getParD(level)->neighborX_SP,	para->getParD(level)->neighborY_SP, 
                //                      para->getParD(level)->neighborZ_SP,       para->getParD(level)->size_Mat_SP,		para->getParD(level)->evenOrOdd);
                //    getLastCudaError("QADVeloIncompDev7 execution failed");
                //}
                //else
                //{
                //    QADVeloIncompDev7(para->getParD(level)->numberofthreads,    para->getParD(level)->nx,				para->getParD(level)->ny,
                //                      para->getParD(level)->d0SP.f[0],          para->getParD(level)->d7.f[0],			para->getParD(level)->TempVel.temp, 
                //                      para->getParD(level)->TempVel.velo,       para->getParD(level)->diffusivity,		para->getParD(level)->TempVel.k,
                //                      para->getParD(level)->Qinflow.q27[0],     para->getParD(level)->TempVel.kTemp,	para->getParD(level)->TempVel.kTemp,  
                //                      para->getParD(level)->omega,              para->getParD(level)->neighborX_SP,	para->getParD(level)->neighborY_SP, 
                //                      para->getParD(level)->neighborZ_SP,       para->getParD(level)->size_Mat_SP,		para->getParD(level)->evenOrOdd);
                //    getLastCudaError("QADVeloIncompDev7 execution failed");
                //}

                //////////////////////////////////////////////////////////////////////////
                // C O M P R E S S I B L E
                //////////////////////////////////////////////////////////////////////////
                
                QADVelDev7( para->getParD(level)->numberofthreads,    para->getParD(level)->nx,				para->getParD(level)->ny,
                            para->getParD(level)->d0SP.f[0],          para->getParD(level)->d7.f[0],			para->getParD(level)->TempVel.temp, 
                            para->getParD(level)->TempVel.velo,       para->getParD(level)->diffusivity,		para->getParD(level)->TempVel.k,
                            para->getParD(level)->Qinflow.q27[0],     para->getParD(level)->TempVel.kTemp,     para->getParD(level)->TempVel.kTemp,  
                            para->getParD(level)->omega,              para->getParD(level)->neighborX_SP,		para->getParD(level)->neighborY_SP, 
                            para->getParD(level)->neighborZ_SP,       para->getParD(level)->size_Mat_SP,		para->getParD(level)->evenOrOdd);
                getLastCudaError("QADVelDev27 execution failed");
            }

            if (para->getParD(level)->TempPress.kTemp > 0)
            {
                //QADPressIncompDev7( para->getParD(level)->numberofthreads,  para->getParD(level)->nx,				para->getParD(level)->ny,
                //                    para->getParD(level)->d0SP.f[0],        para->getParD(level)->d7.f[0],			para->getParD(level)->TempPress.temp, 
                //                    para->getParD(level)->TempPress.velo,   para->getParD(level)->diffusivity,		para->getParD(level)->TempPress.k,
                //                    para->getParD(level)->QPress.q27[0],    para->getParD(level)->TempPress.kTemp, para->getParD(level)->TempPress.kTemp,  
                //                    para->getParD(level)->omega,            para->getParD(level)->neighborX_SP,	para->getParD(level)->neighborY_SP, 
                //                    para->getParD(level)->neighborZ_SP,     para->getParD(level)->size_Mat_SP,		para->getParD(level)->evenOrOdd);
                //getLastCudaError("QADPressIncompDev7 execution failed");

                //////////////////////////////////////////////////////////////////////////
                // C O M P R E S S I B L E
                //////////////////////////////////////////////////////////////////////////

                QADPressDev7( para->getParD(level)->numberofthreads,  para->getParD(level)->nx,				para->getParD(level)->ny,
                              para->getParD(level)->d0SP.f[0],        para->getParD(level)->d7.f[0],			para->getParD(level)->TempPress.temp, 
                              para->getParD(level)->TempPress.velo,   para->getParD(level)->diffusivity,		para->getParD(level)->TempPress.k,
                              para->getParD(level)->QPress.q27[0],    para->getParD(level)->TempPress.kTemp,   para->getParD(level)->TempPress.kTemp,  
                              para->getParD(level)->omega,            para->getParD(level)->neighborX_SP,		para->getParD(level)->neighborY_SP, 
                              para->getParD(level)->neighborZ_SP,     para->getParD(level)->size_Mat_SP,		para->getParD(level)->evenOrOdd);
                getLastCudaError("QADPressDev27 execution failed");
            }
        } 
        else if (para->getDiffMod() == 27)
        {
            if (para->getParD(level)->QGeom.kQ > 0)
            {
                //QNoSlipADincompDev27(para->getParD(level)->numberofthreads,      para->getParD(level)->nx,           para->getParD(level)->ny,
                //                     para->getParD(level)->d0SP.f[0],            para->getParD(level)->d27.f[0],     para->getParD(level)->Temp.temp,  
                //                     para->getParD(level)->diffusivity,          para->getParD(level)->Temp.k,       para->getParD(level)->QGeom.q27[0], 
                //                     para->getParD(level)->Temp.kTemp,           para->getParD(level)->Temp.kTemp,   para->getParD(level)->omega,
                //                     para->getParD(level)->neighborX_SP,         para->getParD(level)->neighborY_SP, para->getParD(level)->neighborZ_SP,
                //                     para->getParD(level)->size_Mat_SP,          para->getParD(level)->evenOrOdd);
                //getLastCudaError("QNoSlipADincompDev27 execution failed");

                //////////////////////////////////////////////////////////////////////////
                // C O M P R E S S I B L E
                //////////////////////////////////////////////////////////////////////////

                QADBBDev27(para->getParD(level)->numberofthreads,      para->getParD(level)->nx,           para->getParD(level)->ny,
                           para->getParD(level)->d0SP.f[0],            para->getParD(level)->d27.f[0],     para->getParD(level)->Temp.temp,  
                           para->getParD(level)->diffusivity,          para->getParD(level)->Temp.k,       para->getParD(level)->QGeom.q27[0], 
                           para->getParD(level)->Temp.kTemp,           para->getParD(level)->Temp.kTemp,   para->getParD(level)->omega,
                           para->getParD(level)->neighborX_SP,         para->getParD(level)->neighborY_SP, para->getParD(level)->neighborZ_SP,
                           para->getParD(level)->size_Mat_SP,          para->getParD(level)->evenOrOdd);
                getLastCudaError("QADBBDev27 execution failed");
            }

            if (para->getParD(level)->TempVel.kTemp > 0)
            {
                QADVeloIncompDev27( para->getParD(level)->numberofthreads,    para->getParD(level)->nx,				para->getParD(level)->ny,
            	                    para->getParD(level)->d0SP.f[0],          para->getParD(level)->d27.f[0],		para->getParD(level)->TempVel.temp, 
            	                    para->getParD(level)->TempVel.velo,       para->getParD(level)->diffusivity,		para->getParD(level)->TempVel.k,
            	                    para->getParD(level)->Qinflow.q27[0],     para->getParD(level)->TempVel.kTemp,   para->getParD(level)->TempVel.kTemp,  
            	                    para->getParD(level)->omega,              para->getParD(level)->neighborX_SP,	para->getParD(level)->neighborY_SP, 
            	                    para->getParD(level)->neighborZ_SP,       para->getParD(level)->size_Mat_SP,		para->getParD(level)->evenOrOdd);
                getLastCudaError("QADVeloIncompDev27 execution failed");

                //////////////////////////////////////////////////////////////////////////
                // D E P R E C A T E D
                //////////////////////////////////////////////////////////////////////////
                
                //if (t>500000 && t<515580)//(t>300000 && t<315580)
                //{
                //    QADVeloIncompDev27(para->getParD(level)->numberofthreads,    para->getParD(level)->nx,				 para->getParD(level)->ny,
                //                       para->getParD(level)->d0SP.f[0],          para->getParD(level)->d27.f[0],		 para->getParD(level)->TempVel.tempPulse, 
                //                       para->getParD(level)->TempVel.velo,       para->getParD(level)->diffusivity,	 para->getParD(level)->TempVel.k,
                //                       para->getParD(level)->Qinflow.q27[0],     para->getParD(level)->TempVel.kTemp,   para->getParD(level)->TempVel.kTemp,  
                //                       para->getParD(level)->omega,              para->getParD(level)->neighborX_SP,	 para->getParD(level)->neighborY_SP, 
                //                       para->getParD(level)->neighborZ_SP,       para->getParD(level)->size_Mat_SP,	 para->getParD(level)->evenOrOdd);
                //    getLastCudaError("QADVeloIncompDev27 execution failed");
                //}
                //else
                //{
                //    QADVeloIncompDev27(para->getParD(level)->numberofthreads,    para->getParD(level)->nx,				para->getParD(level)->ny,
                //                       para->getParD(level)->d0SP.f[0],          para->getParD(level)->d27.f[0],		para->getParD(level)->TempVel.temp, 
                //                       para->getParD(level)->TempVel.velo,       para->getParD(level)->diffusivity,	para->getParD(level)->TempVel.k,
                //                       para->getParD(level)->Qinflow.q27[0],     para->getParD(level)->TempVel.kTemp,  para->getParD(level)->TempVel.kTemp,  
                //                       para->getParD(level)->omega,              para->getParD(level)->neighborX_SP,	para->getParD(level)->neighborY_SP, 
                //                       para->getParD(level)->neighborZ_SP,       para->getParD(level)->size_Mat_SP,	para->getParD(level)->evenOrOdd);
                //    getLastCudaError("QADVeloIncompDev27 execution failed");
                //}

                //////////////////////////////////////////////////////////////////////////
                // C O M P R E S S I B L E
                //////////////////////////////////////////////////////////////////////////
                
                QADVelDev27(para->getParD(level)->numberofthreads,    para->getParD(level)->nx,				para->getParD(level)->ny,
                 	        para->getParD(level)->d0SP.f[0],          para->getParD(level)->d27.f[0],		    para->getParD(level)->TempVel.tempPulse, 
                 	        para->getParD(level)->TempVel.velo,       para->getParD(level)->diffusivity,		para->getParD(level)->Qinflow.k,
                 	        para->getParD(level)->Qinflow.q27[0],     para->getParD(level)->kInflowQ,         para->getParD(level)->kInflowQ,  
                 	        para->getParD(level)->omega,              para->getParD(level)->neighborX_SP,     para->getParD(level)->neighborY_SP, 
                 	        para->getParD(level)->neighborZ_SP,       para->getParD(level)->size_Mat_SP,		para->getParD(level)->evenOrOdd);
                getLastCudaError("QADVelDev27 execution failed");

                //////////////////////////////////////////////////////////////////////////
                // D E P R E C A T E D
                //////////////////////////////////////////////////////////////////////////

                //if (t<1000)//(t>100000 && t<103895)//(t>1600000 && t<1662317)//(t>500000 && t<515580)//(t<1000)//(t<15580)//(t>400000 && t<415580)//
                //{
                //    QADVelDev27(para->getParD(level)->numberofthreads,    para->getParD(level)->nx,				para->getParD(level)->ny,
                // 	              para->getParD(level)->d0SP.f[0],          para->getParD(level)->d27.f[0],		    para->getParD(level)->TempVel.tempPulse, 
                // 	              para->getParD(level)->TempVel.velo,       para->getParD(level)->diffusivity,		para->getParD(level)->Qinflow.k,
                // 	              para->getParD(level)->Qinflow.q27[0],     para->getParD(level)->kInflowQ,         para->getParD(level)->kInflowQ,  
                // 	              para->getParD(level)->omega,              para->getParD(level)->neighborX_SP,     para->getParD(level)->neighborY_SP, 
                // 	              para->getParD(level)->neighborZ_SP,       para->getParD(level)->size_Mat_SP,		para->getParD(level)->evenOrOdd);
                //    getLastCudaError("QADVelDev27 execution failed");
                //}
                //else
                //{
                //    QADVelDev27(para->getParD(level)->numberofthreads,    para->getParD(level)->nx,				para->getParD(level)->ny,
                //                para->getParD(level)->d0SP.f[0],          para->getParD(level)->d27.f[0],		    para->getParD(level)->TempVel.temp, 
                //                para->getParD(level)->TempVel.velo,       para->getParD(level)->diffusivity,		para->getParD(level)->Qinflow.k,
                //                para->getParD(level)->Qinflow.q27[0],     para->getParD(level)->kInflowQ,         para->getParD(level)->kInflowQ,  
                //                para->getParD(level)->omega,              para->getParD(level)->neighborX_SP,	    para->getParD(level)->neighborY_SP, 
                //                para->getParD(level)->neighborZ_SP,       para->getParD(level)->size_Mat_SP,		para->getParD(level)->evenOrOdd);
                //    getLastCudaError("QADVelDev27 execution failed");
                //}
            }

            if (para->getParD(level)->TempPress.kTemp > 0)
            {
                //QADPressIncompDev27( para->getParD(level)->numberofthreads,  para->getParD(level)->nx,				para->getParD(level)->ny,
                //                     para->getParD(level)->d0SP.f[0],        para->getParD(level)->d27.f[0],			para->getParD(level)->TempPress.temp, 
                //                     para->getParD(level)->TempPress.velo,   para->getParD(level)->diffusivity,		para->getParD(level)->TempPress.k,
                //                     para->getParD(level)->QPress.q27[0],    para->getParD(level)->TempPress.kTemp,  para->getParD(level)->TempPress.kTemp,  
                //                     para->getParD(level)->omega,            para->getParD(level)->neighborX_SP,		para->getParD(level)->neighborY_SP, 
                //                     para->getParD(level)->neighborZ_SP,     para->getParD(level)->size_Mat_SP,		para->getParD(level)->evenOrOdd);
                //getLastCudaError("QADPressIncompDev27 execution failed");

                //////////////////////////////////////////////////////////////////////////
                // C O M P R E S S I B L E
                //////////////////////////////////////////////////////////////////////////
                
                QADPressDev27( para->getParD(level)->numberofthreads,  para->getParD(level)->nx,				para->getParD(level)->ny,
                               para->getParD(level)->d0SP.f[0],        para->getParD(level)->d27.f[0],			para->getParD(level)->TempPress.temp, 
                               para->getParD(level)->TempPress.velo,   para->getParD(level)->diffusivity,		para->getParD(level)->TempPress.k,
                               para->getParD(level)->QPress.q27[0],    para->getParD(level)->TempPress.kTemp,  para->getParD(level)->TempPress.kTemp,  
                               para->getParD(level)->omega,            para->getParD(level)->neighborX_SP,		para->getParD(level)->neighborY_SP, 
                               para->getParD(level)->neighborZ_SP,     para->getParD(level)->size_Mat_SP,		para->getParD(level)->evenOrOdd);
                getLastCudaError("QADPressDev27 execution failed");
            
            }
        }
    }
}

void swapBetweenEvenAndOddTimestep(Parameter* para, int level)
{
    if (para->getParD(level)->evenOrOdd==true)  para->getParD(level)->evenOrOdd=false;
    else                                        para->getParD(level)->evenOrOdd=true;
}

void calcMacroscopicQuantities(Parameter* para, int level)
{
    CalcMacCompSP27(para->getParD(level)->vx_SP,       
                    para->getParD(level)->vy_SP,        
                    para->getParD(level)->vz_SP,        
                    para->getParD(level)->rho_SP, 
                    para->getParD(level)->press_SP, 
                    para->getParD(level)->geoSP,       
                    para->getParD(level)->neighborX_SP, 
                    para->getParD(level)->neighborY_SP, 
                    para->getParD(level)->neighborZ_SP,
                    para->getParD(level)->size_Mat_SP,
                    para->getParD(level)->numberofthreads,       
                    para->getParD(level)->d0SP.f[0],    
                    para->getParD(level)->evenOrOdd);
    getLastCudaError("CalcMacSP27 execution failed"); 
}

void preCollisionBC(Parameter* para, CudaMemoryManager* cudaManager, int level, unsigned int t)
{
    //////////////////////////////////////////////////////////////////////////
    // I N F L O W
    //////////////////////////////////////////////////////////////////////////

	if (para->getParD(level)->kInflowQ > 0)
	{
		//if (  myid == 0)
		//{
		//    VelSchlaffer27(para->getParD(level)->numberofthreads, t,
		//                   para->getParD(level)->d0SP.f[0],       para->getParD(level)->Qinflow.Vz, 
		//                   para->getParD(level)->Qinflow.deltaVz, para->getParD(level)->Qinflow.k,  
		//                   para->getParD(level)->Qinflow.kN,      para->getParD(level)->kInflowQ, 
		//                   para->getParD(level)->omega,           para->getParD(level)->neighborX_SP, 
		//                   para->getParD(level)->neighborY_SP,    para->getParD(level)->neighborZ_SP,
		//                   para->getParD(level)->size_Mat_SP,     para->getParD(level)->evenOrOdd);
		//    getLastCudaError("VelSchlaffer27 execution failed");
		//}
		//////////////////////////////////////////////////////////////////////////////
		// high viscosity incompressible
		//QVelDevIncompHighNu27(para->getParD(level)->numberofthreads, para->getParD(level)->nx,           para->getParD(level)->ny,
		//                      para->getParD(level)->Qinflow.Vx,      para->getParD(level)->Qinflow.Vy,   para->getParD(level)->Qinflow.Vz,
		//                      para->getParD(level)->d0SP.f[0],       para->getParD(level)->Qinflow.k,    para->getParD(level)->Qinflow.q27[0], 
		//                      para->getParD(level)->kInflowQ,        para->getParD(level)->kInflowQ,     para->getParD(level)->omega,
		//                      para->getParD(level)->neighborX_SP,    para->getParD(level)->neighborY_SP, para->getParD(level)->neighborZ_SP,
		//                      para->getParD(level)->size_Mat_SP,     para->getParD(level)->evenOrOdd);
		//getLastCudaError("QVelDevComp27 execution failed");
		//////////////////////////////////////////////////////////////////////////////
		// high viscosity compressible
		//QVelDevCompHighNu27(para->getParD(level)->numberofthreads, para->getParD(level)->nx,           para->getParD(level)->ny,
        //                    para->getParD(level)->Qinflow.Vx,      para->getParD(level)->Qinflow.Vy,   para->getParD(level)->Qinflow.Vz,
        //                    para->getParD(level)->d0SP.f[0],       para->getParD(level)->Qinflow.k,    para->getParD(level)->Qinflow.q27[0], 
        //                    para->getParD(level)->kInflowQ,        para->getParD(level)->kInflowQ,     para->getParD(level)->omega,
        //                    para->getParD(level)->neighborX_SP,    para->getParD(level)->neighborY_SP, para->getParD(level)->neighborZ_SP,
        //                    para->getParD(level)->size_Mat_SP,     para->getParD(level)->evenOrOdd);
        //getLastCudaError("QVelDevComp27 execution failed");
	}

	//////////////////////////////////////////////////////////////////////////
	// G E O M E T R Y
	//////////////////////////////////////////////////////////////////////////

	if (para->getParD(level)->QGeom.kQ > 0)
	{
		if (para->getCalcDragLift())
		{
			//Drag and Lift Part II
			DragLiftPreD27(para->getParD(level)->d0SP.f[0], 
			               para->getParD(level)->QGeom.k, 
			               para->getParD(level)->QGeom.q27[0],
			               para->getParD(level)->QGeom.kQ, 
			               para->getParD(level)->DragPreX,
			               para->getParD(level)->DragPreY,
			               para->getParD(level)->DragPreZ,
			               para->getParD(level)->neighborX_SP,
			               para->getParD(level)->neighborY_SP,
			               para->getParD(level)->neighborZ_SP,
			               para->getParD(level)->size_Mat_SP, 
			               para->getParD(level)->evenOrOdd,
			               para->getParD(level)->numberofthreads);
			getLastCudaError("DragLift27 execution failed"); 
			////////////////////////////////////////////////////////////////////////////////
			//Calculation of Drag and Lift
			////////////////////////////////////////////////////////////////////////////////
			calcDragLift(para, cudaManager, level);
			////////////////////////////////////////////////////////////////////////////////
		}

		if (para->getCalcCp())
		{
			////////////////////////////////////////////////////////////////////////////////
			//Calculation of cp
			////////////////////////////////////////////////////////////////////////////////

			if(t > para->getTStartOut())
			{
                ////////////////////////////////////////////////////////////////////////////////
                CalcCPtop27(para->getParD(level)->d0SP.f[0], 
                            para->getParD(level)->cpTopIndex, 
                            para->getParD(level)->numberOfPointsCpTop, 
                            para->getParD(level)->cpPressTop,
                            para->getParD(level)->neighborX_SP,
                            para->getParD(level)->neighborY_SP,
                            para->getParD(level)->neighborZ_SP,
                            para->getParD(level)->size_Mat_SP, 
                            para->getParD(level)->evenOrOdd,
                            para->getParD(level)->numberofthreads);
                //////////////////////////////////////////////////////////////////////////////////
                CalcCPbottom27(para->getParD(level)->d0SP.f[0],
                               para->getParD(level)->cpBottomIndex, 
                               para->getParD(level)->numberOfPointsCpBottom, 
                               para->getParD(level)->cpPressBottom,
                               para->getParD(level)->neighborX_SP,
                               para->getParD(level)->neighborY_SP,
                               para->getParD(level)->neighborZ_SP,
                               para->getParD(level)->size_Mat_SP, 
                               para->getParD(level)->evenOrOdd,
                               para->getParD(level)->numberofthreads);
                //////////////////////////////////////////////////////////////////////////////////
                CalcCPbottom27(para->getParD(level)->d0SP.f[0],
                               para->getParD(level)->cpBottom2Index, 
                               para->getParD(level)->numberOfPointsCpBottom2, 
                               para->getParD(level)->cpPressBottom2,
                               para->getParD(level)->neighborX_SP,
                               para->getParD(level)->neighborY_SP,
                               para->getParD(level)->neighborZ_SP,
                               para->getParD(level)->size_Mat_SP, 
                               para->getParD(level)->evenOrOdd,
                               para->getParD(level)->numberofthreads);
                //////////////////////////////////////////////////////////////////////////////////
                calcCp(para, cudaManager, level);
			}
		}


		////////////////////////////////////////////////////////////////////////////////
		// high viscosity incompressible
		//QDevIncompHighNu27( para->getParD(level)->numberofthreads,       para->getParD(level)->nx,           para->getParD(level)->ny,
		//                    para->getParD(level)->d0SP.f[0],             para->getParD(level)->QGeom.k,      para->getParD(level)->QGeom.q27[0], 
		//                    para->getParD(level)->QGeom.kQ,              para->getParD(level)->QGeom.kQ,     para->getParD(level)->omega,
		//                    para->getParD(level)->neighborX_SP,          para->getParD(level)->neighborY_SP, para->getParD(level)->neighborZ_SP,
		//                    para->getParD(level)->size_Mat_SP,           para->getParD(level)->evenOrOdd);
		//getLastCudaError("QDevComp27 (Geom) execution failed");
		//////////////////////////////////////////////////////////////////////////////////
		// high viscosity compressible
		//QDevCompHighNu27( para->getParD(level)->numberofthreads,       para->getParD(level)->nx,           para->getParD(level)->ny,
		//                  para->getParD(level)->d0SP.f[0],             para->getParD(level)->QGeom.k,      para->getParD(level)->QGeom.q27[0], 
		//                  para->getParD(level)->QGeom.kQ,              para->getParD(level)->QGeom.kQ,     para->getParD(level)->omega,
		//                  para->getParD(level)->neighborX_SP,          para->getParD(level)->neighborY_SP, para->getParD(level)->neighborZ_SP,
		//                  para->getParD(level)->size_Mat_SP,           para->getParD(level)->evenOrOdd);
		//getLastCudaError("QDevComp27 (Geom) execution failed");
	}

    //////////////////////////////////////////////////////////////////////////
    // P R E S S U R E
    //////////////////////////////////////////////////////////////////////////

	if (para->getParD(level)->QPress.kQ > 0)
	{
		QPressNoRhoDev27(para->getParD(level)->numberofthreads, para->getParD(level)->QPress.RhoBC,
		                para->getParD(level)->d0SP.f[0],       para->getParD(level)->QPress.k,
		                para->getParD(level)->QPress.kN,       para->getParD(level)->QPress.kQ,     para->getParD(level)->omega,
		                para->getParD(level)->neighborX_SP,    para->getParD(level)->neighborY_SP,  para->getParD(level)->neighborZ_SP,
		                para->getParD(level)->size_Mat_SP,     para->getParD(level)->evenOrOdd);
		getLastCudaError("QPressNoRhoDev27 execution failed");

		//QPressDevEQZ27(para->getParD(level)->numberofthreads, para->getParD(level)->QPress.RhoBC, 
		//               para->getParD(level)->d0SP.f[0],       para->getParD(level)->QPress.k,  
		//               para->getParD(level)->QPress.kN,       para->getParD(level)->kDistTestRE.f[0],       
		//               para->getParD(level)->QPress.kQ,       para->getParD(level)->omega,
		//               para->getParD(level)->neighborX_SP,    para->getParD(level)->neighborY_SP, para->getParD(0)->neighborZ_SP,
		//               para->getParD(level)->size_Mat_SP,     para->getParD(level)->evenOrOdd);
		//getLastCudaError("QPressDevEQZ27 execution failed");

		//QInflowScaleByPressDev27( para->getParD(level)->numberofthreads, para->getParD(level)->QPress.RhoBC, 
		//                          para->getParD(level)->d0SP.f[0],       para->getParD(level)->QPress.k,  
		//                          para->getParD(level)->QPress.kN,       para->getParD(level)->QPress.kQ,    para->getParD(0)->omega,
		//                          para->getParD(level)->neighborX_SP,    para->getParD(level)->neighborY_SP, para->getParD(0)->neighborZ_SP,
		//                          para->getParD(level)->size_Mat_SP,     para->getParD(level)->evenOrOdd);
		//getLastCudaError("QInflowScaleByPressDev27 execution failed");

		////////////////////////////////////////////////////////////////////////////////
        //press NEQ incompressible
        //QPressDevIncompNEQ27(para->getParD(level)->numberofthreads, para->getParD(level)->QPress.RhoBC, 
        //                     para->getParD(level)->d0SP.f[0],       para->getParD(level)->QPress.k,  
        //                     para->getParD(level)->QPress.kN,       para->getParD(level)->QPress.kQ,    para->getParD(level)->omega,
        //                     para->getParD(level)->neighborX_SP,    para->getParD(level)->neighborY_SP, para->getParD(level)->neighborZ_SP,
        //                     para->getParD(level)->size_Mat_SP,     para->getParD(level)->evenOrOdd);
        //getLastCudaError("QPressDevIncompNEQ27 execution failed");
        //////////////////////////////////////////////////////////////////////////////////
        //press NEQ compressible
        // QPressDevNEQ27( para->getParD(level)->numberofthreads, para->getParD(level)->QPress.RhoBC, 
        //                 para->getParD(level)->d0SP.f[0],       para->getParD(level)->QPress.k,  
        //                 para->getParD(level)->QPress.kN,       para->getParD(level)->QPress.kQ,    para->getParD(level)->omega,
        //                 para->getParD(level)->neighborX_SP,    para->getParD(level)->neighborY_SP, para->getParD(level)->neighborZ_SP,
        //                 para->getParD(level)->size_Mat_SP,     para->getParD(level)->evenOrOdd);
        // getLastCudaError("QPressDevNEQ27 execution failed");

	}

	//////////////////////////////////////////////////////////////////////////
    // O U T F L O W
    //////////////////////////////////////////////////////////////////////////

	if (para->getParD(level)->kOutflowQ > 0)
	{
		//QPressNoRhoDev27( para->getParD(level)->numberofthreads, para->getParD(level)->Qoutflow.RhoBC, 
		//                  para->getParD(level)->d0SP.f[0],       para->getParD(level)->Qoutflow.k,  
		//                  para->getParD(level)->Qoutflow.kN,     para->getParD(level)->Qoutflow.kQ,    para->getParD(level)->omega,
		//                  para->getParD(level)->neighborX_SP,    para->getParD(level)->neighborY_SP,   para->getParD(level)->neighborZ_SP,
		//                  para->getParD(level)->size_Mat_SP,     para->getParD(level)->evenOrOdd);
		//getLastCudaError("QPressNoRhoDev27 execution failed");

		//if (  myid == numprocs - 1)  
		//PressSchlaffer27( para->getParD(level)->numberofthreads,  para->getParD(level)->Qoutflow.RhoBC,
		//                  para->getParD(level)->d0SP.f[0],        para->getParD(level)->Qoutflow.Vx, 
		//                  para->getParD(level)->Qoutflow.Vy,      para->getParD(level)->Qoutflow.Vz, 
		//                  para->getParD(level)->Qoutflow.deltaVz, para->getParD(level)->Qoutflow.k,  
		//                  para->getParD(level)->Qoutflow.kN,      para->getParD(level)->kOutflowQ,                      
		//                  para->getParD(level)->omega,            para->getParD(level)->neighborX_SP,    
		//                  para->getParD(level)->neighborY_SP,     para->getParD(level)->neighborZ_SP,
		//                  para->getParD(level)->size_Mat_SP,      para->getParD(level)->evenOrOdd);
		//getLastCudaError("PressSchlaffer27 execution failed");
	}

    //////////////////////////////////////////////////////////////////////////////////
    ////only for a round off error test
    //para->cudaCopyTestREtoHost(0,para->getParH(0)->QPress.kQ);
    //printRE(para, t);
    //////////////////////////////////////////////////////////////////////////////////


}

void fineToCoarse(Parameter* para, int level)
{
    //ScaleFC_comp_D3Q27F3(para->getParD(level)->d0SP.f[0],      para->getParD(level+1)->d0SP.f[0],     para->getParD(level)->g6.g[0],
    //                     para->getParD(level)->neighborX_SP,   para->getParD(level)->neighborY_SP,    para->getParD(level)->neighborZ_SP,
    //                     para->getParD(level+1)->neighborX_SP, para->getParD(level+1)->neighborY_SP,  para->getParD(level+1)->neighborZ_SP,
    //                     para->getParD(level)->size_Mat_SP,    para->getParD(level+1)->size_Mat_SP,   para->getParD(level)->evenOrOdd,
    //                     para->getParD(level)->intFC.ICellFCC, para->getParD(level)->intFC.ICellFCF, 
    //                     para->getParD(level)->K_FC,           para->getParD(level)->omega,           para->getParD(level+1)->omega,
    //                     para->getParD(level)->vis,            para->getParD(level)->nx,              para->getParD(level)->ny,
    //                     para->getParD(level+1)->nx,           para->getParD(level+1)->ny,            para->getParD(level)->numberofthreads,
    //                     para->getParD(level)->offFC);
    //getLastCudaError("ScaleFC_comp_D3Q27F3 execution failed");

	//ScaleFC_0817_comp_27(para->getParD(level)->d0SP.f[0],      para->getParD(level+1)->d0SP.f[0],
	//                     para->getParD(level)->neighborX_SP,   para->getParD(level)->neighborY_SP,    para->getParD(level)->neighborZ_SP,
	//                     para->getParD(level+1)->neighborX_SP, para->getParD(level+1)->neighborY_SP,  para->getParD(level+1)->neighborZ_SP,
	//                     para->getParD(level)->size_Mat_SP,    para->getParD(level+1)->size_Mat_SP,   para->getParD(level)->evenOrOdd,
	//                     para->getParD(level)->intFC.ICellFCC, para->getParD(level)->intFC.ICellFCF, 
	//                     para->getParD(level)->K_FC,           para->getParD(level)->omega,           para->getParD(level+1)->omega,
	//                     para->getParD(level)->vis,            para->getParD(level)->nx,              para->getParD(level)->ny,
	//                     para->getParD(level+1)->nx,           para->getParD(level+1)->ny,            para->getParD(level)->numberofthreads,
	//                     para->getParD(level)->offFC);
    //getLastCudaError("ScaleFC_0817_comp_27 execution failed");

	//ScaleFC_RhoSq_3rdMom_comp_27(	para->getParD(level)->d0SP.f[0],      para->getParD(level+1)->d0SP.f[0], 
	//	                            para->getParD(level)->neighborX_SP,   para->getParD(level)->neighborY_SP,    para->getParD(level)->neighborZ_SP, 
	//	                            para->getParD(level+1)->neighborX_SP, para->getParD(level+1)->neighborY_SP,  para->getParD(level+1)->neighborZ_SP, 
	//	                            para->getParD(level)->size_Mat_SP,    para->getParD(level+1)->size_Mat_SP,   para->getParD(level)->evenOrOdd,
	//	                            para->getParD(level)->intFC.ICellFCC, para->getParD(level)->intFC.ICellFCF, 
	//	                            para->getParD(level)->K_FC,           para->getParD(level)->omega,           para->getParD(level+1)->omega, 
	//	                            para->getParD(level)->vis,            para->getParD(level)->nx,              para->getParD(level)->ny, 
	//	                            para->getParD(level+1)->nx,           para->getParD(level+1)->ny,            para->getParD(level)->numberofthreads,
	//	                            para->getParD(level)->offFC);
    //getLastCudaError("ScaleFC_RhoSq_3rdMom_comp_27 execution failed");

	ScaleFC_RhoSq_comp_27(	para->getParD(level)->d0SP.f[0],      para->getParD(level+1)->d0SP.f[0], 
							para->getParD(level)->neighborX_SP,   para->getParD(level)->neighborY_SP,    para->getParD(level)->neighborZ_SP, 
							para->getParD(level+1)->neighborX_SP, para->getParD(level+1)->neighborY_SP,  para->getParD(level+1)->neighborZ_SP, 
							para->getParD(level)->size_Mat_SP,    para->getParD(level+1)->size_Mat_SP,   para->getParD(level)->evenOrOdd,
							para->getParD(level)->intFC.ICellFCC, para->getParD(level)->intFC.ICellFCF, 
							para->getParD(level)->K_FC,           para->getParD(level)->omega,           para->getParD(level+1)->omega, 
							para->getParD(level)->vis,            para->getParD(level)->nx,              para->getParD(level)->ny, 
							para->getParD(level+1)->nx,           para->getParD(level+1)->ny,            para->getParD(level)->numberofthreads,
							para->getParD(level)->offFC,          CU_STREAM_LEGACY);
    getLastCudaError("ScaleFC27_RhoSq_comp execution failed");

	//ScaleFC_AA2016_comp_27( para->getParD(level)->d0SP.f[0],      para->getParD(level+1)->d0SP.f[0], 
    //                        para->getParD(level)->neighborX_SP,   para->getParD(level)->neighborY_SP,    para->getParD(level)->neighborZ_SP, 
    //                        para->getParD(level+1)->neighborX_SP, para->getParD(level+1)->neighborY_SP,  para->getParD(level+1)->neighborZ_SP, 
    //                        para->getParD(level)->size_Mat_SP,    para->getParD(level+1)->size_Mat_SP,   para->getParD(level)->evenOrOdd,
    //                        para->getParD(level)->intFC.ICellFCC, para->getParD(level)->intFC.ICellFCF, 
    //                        para->getParD(level)->K_FC,           para->getParD(level)->omega,           para->getParD(level+1)->omega, 
    //                        para->getParD(level)->vis,            para->getParD(level)->nx,              para->getParD(level)->ny, 
    //                        para->getParD(level+1)->nx,           para->getParD(level+1)->ny,            para->getParD(level)->numberofthreads,
    //                        para->getParD(level)->offFC);
    //getLastCudaError("ScaleFC_AA2016_comp_27 execution failed");



    //////////////////////////////////////////////////////////////////////////
    // D E P R E C A T E D
    //////////////////////////////////////////////////////////////////////////

    //ScaleFC27(  para->getParD(level)->d0SP.f[0],      para->getParD(level+1)->d0SP.f[0], 
    //            para->getParD(level)->neighborX_SP,   para->getParD(level)->neighborY_SP,   para->getParD(level)->neighborZ_SP, 
    //            para->getParD(level+1)->neighborX_SP, para->getParD(level+1)->neighborY_SP, para->getParD(level+1)->neighborZ_SP, 
    //            para->getParD(level)->size_Mat_SP,    para->getParD(level+1)->size_Mat_SP,  para->getParD(level)->evenOrOdd,
    //            para->getParD(level)->intFC.ICellFCC, para->getParD(level)->intFC.ICellFCF, 
    //            para->getParD(level)->K_FC,           para->getParD(level)->omega,          para->getParD(level+1)->omega, 
    //            para->getParD(level)->vis,            para->getParD(level)->nx,             para->getParD(level)->ny, 
    //            para->getParD(level+1)->nx,           para->getParD(level+1)->ny,           para->getParD(level)->gridNX);
    //getLastCudaError("ScaleFC27 execution failed");

	//ScaleFCEff27(  para->getParD(level)->d0SP.f[0],      para->getParD(level+1)->d0SP.f[0], 
	//               para->getParD(level)->neighborX_SP,   para->getParD(level)->neighborY_SP,    para->getParD(level)->neighborZ_SP, 
	//               para->getParD(level+1)->neighborX_SP, para->getParD(level+1)->neighborY_SP,  para->getParD(level+1)->neighborZ_SP, 
	//               para->getParD(level)->size_Mat_SP,    para->getParD(level+1)->size_Mat_SP,   para->getParD(level)->evenOrOdd,
	//               para->getParD(level)->intFC.ICellFCC, para->getParD(level)->intFC.ICellFCF, 
	//               para->getParD(level)->K_FC,           para->getParD(level)->omega,           para->getParD(level+1)->omega, 
	//               para->getParD(level)->vis,            para->getParD(level)->nx,              para->getParD(level)->ny, 
	//               para->getParD(level+1)->nx,           para->getParD(level+1)->ny,            para->getParD(level)->numberofthreads,
	//               para->getParD(level)->offFC);
	//getLastCudaError("ScaleFC27 execution failed");

	//ScaleFCLast27( para->getParD(level)->d0SP.f[0],      para->getParD(level+1)->d0SP.f[0], 
	//               para->getParD(level)->neighborX_SP,   para->getParD(level)->neighborY_SP,    para->getParD(level)->neighborZ_SP, 
	//               para->getParD(level+1)->neighborX_SP, para->getParD(level+1)->neighborY_SP,  para->getParD(level+1)->neighborZ_SP, 
	//               para->getParD(level)->size_Mat_SP,    para->getParD(level+1)->size_Mat_SP,   para->getParD(level)->evenOrOdd,
	//               para->getParD(level)->intFC.ICellFCC, para->getParD(level)->intFC.ICellFCF, 
	//               para->getParD(level)->K_FC,           para->getParD(level)->omega,           para->getParD(level+1)->omega, 
	//               para->getParD(level)->vis,            para->getParD(level)->nx,              para->getParD(level)->ny, 
	//               para->getParD(level+1)->nx,           para->getParD(level+1)->ny,            para->getParD(level)->numberofthreads,
	//               para->getParD(level)->offFC);
	//getLastCudaError("ScaleFC27 execution failed");

	//ScaleFCpress27(para->getParD(level)->d0SP.f[0],      para->getParD(level+1)->d0SP.f[0], 
	//               para->getParD(level)->neighborX_SP,   para->getParD(level)->neighborY_SP,    para->getParD(level)->neighborZ_SP, 
	//               para->getParD(level+1)->neighborX_SP, para->getParD(level+1)->neighborY_SP,  para->getParD(level+1)->neighborZ_SP, 
	//               para->getParD(level)->size_Mat_SP,    para->getParD(level+1)->size_Mat_SP,   para->getParD(level)->evenOrOdd,
	//               para->getParD(level)->intFC.ICellFCC, para->getParD(level)->intFC.ICellFCF, 
	//               para->getParD(level)->K_FC,           para->getParD(level)->omega,           para->getParD(level+1)->omega, 
	//               para->getParD(level)->vis,            para->getParD(level)->nx,              para->getParD(level)->ny, 
	//               para->getParD(level+1)->nx,           para->getParD(level+1)->ny,            para->getParD(level)->numberofthreads,
	//               para->getParD(level)->offFC);
	//getLastCudaError("ScaleFC27 execution failed");

	// ScaleFC_Fix_comp_27(	para->getParD(level)->d0SP.f[0],      para->getParD(level+1)->d0SP.f[0], 
	//                      para->getParD(level)->neighborX_SP,   para->getParD(level)->neighborY_SP,    para->getParD(level)->neighborZ_SP, 
	//                      para->getParD(level+1)->neighborX_SP, para->getParD(level+1)->neighborY_SP,  para->getParD(level+1)->neighborZ_SP, 
	//                      para->getParD(level)->size_Mat_SP,    para->getParD(level+1)->size_Mat_SP,   para->getParD(level)->evenOrOdd,
	//                      para->getParD(level)->intFC.ICellFCC, para->getParD(level)->intFC.ICellFCF, 
	//                      para->getParD(level)->K_FC,           para->getParD(level)->omega,           para->getParD(level+1)->omega, 
	//                      para->getParD(level)->vis,            para->getParD(level)->nx,              para->getParD(level)->ny, 
	//                      para->getParD(level+1)->nx,           para->getParD(level+1)->ny,            para->getParD(level)->numberofthreads,
	//                      para->getParD(level)->offFC);
	// getLastCudaError("ScaleFC27 execution failed");

	////////////////////////////////////////////////////////////////////////////////////////////////////////////////////////////////////////////////////////////
	// incompressible
	//ScaleFC_Fix_27(para->getParD(level)->d0SP.f[0],      para->getParD(level+1)->d0SP.f[0], 
	//               para->getParD(level)->neighborX_SP,   para->getParD(level)->neighborY_SP,    para->getParD(level)->neighborZ_SP, 
	//               para->getParD(level+1)->neighborX_SP, para->getParD(level+1)->neighborY_SP,  para->getParD(level+1)->neighborZ_SP, 
	//               para->getParD(level)->size_Mat_SP,    para->getParD(level+1)->size_Mat_SP,   para->getParD(level)->evenOrOdd,
	//               para->getParD(level)->intFC.ICellFCC, para->getParD(level)->intFC.ICellFCF, 
	//               para->getParD(level)->K_FC,           para->getParD(level)->omega,           para->getParD(level+1)->omega, 
	//               para->getParD(level)->vis,            para->getParD(level)->nx,              para->getParD(level)->ny, 
	//               para->getParD(level+1)->nx,           para->getParD(level+1)->ny,            para->getParD(level)->numberofthreads,
	//               para->getParD(level)->offFC);
	//getLastCudaError("ScaleFC27 execution failed");

	//ScaleFC_NSPress_27(para->getParD(level)->d0SP.f[0],      para->getParD(level+1)->d0SP.f[0], 
	//                   para->getParD(level)->neighborX_SP,   para->getParD(level)->neighborY_SP,    para->getParD(level)->neighborZ_SP, 
	//                   para->getParD(level+1)->neighborX_SP, para->getParD(level+1)->neighborY_SP,  para->getParD(level+1)->neighborZ_SP, 
	//                   para->getParD(level)->size_Mat_SP,    para->getParD(level+1)->size_Mat_SP,   para->getParD(level)->evenOrOdd,
	//                   para->getParD(level)->intFC.ICellFCC, para->getParD(level)->intFC.ICellFCF, 
	//                   para->getParD(level)->K_FC,           para->getParD(level)->omega,           para->getParD(level+1)->omega, 
	//                   para->getParD(level)->vis,            para->getParD(level)->nx,              para->getParD(level)->ny, 
	//                   para->getParD(level+1)->nx,           para->getParD(level+1)->ny,            para->getParD(level)->numberofthreads,
	//                   para->getParD(level)->offFC);
	//getLastCudaError("ScaleFC27 execution failed");


	//////////////////////////////////////////////////////////////////////////
	// A D V E C T I O N    D I F F U S I O N
	//////////////////////////////////////////////////////////////////////////

    if (para->getDiffOn())
    {
        if (para->getDiffMod() == 7)
        {
            //ScaleFCThS7(   para->getParD(level)->d0SP.f[0],      para->getParD(level+1)->d0SP.f[0],
            //               para->getParD(level)->d7.f[0],        para->getParD(level+1)->d7.f[0],
            //               para->getParD(level)->neighborX_SP,   para->getParD(level)->neighborY_SP,    para->getParD(level)->neighborZ_SP, 
            //               para->getParD(level+1)->neighborX_SP, para->getParD(level+1)->neighborY_SP,  para->getParD(level+1)->neighborZ_SP, 
            //               para->getParD(level)->size_Mat_SP,    para->getParD(level+1)->size_Mat_SP,   para->getParD(level)->evenOrOdd,
            //               para->getParD(level)->intFC.ICellFCC, para->getParD(level)->intFC.ICellFCF, 
            //               para->getParD(level)->K_FC,
            //               para->getParD(level)->vis,            para->getParD(level)->diffusivity,     para->getParD(level)->numberofthreads);
            //getLastCudaError("ScaleFCTh7 execution failed");
            
            ScaleFCThSMG7( para->getParD(level)->d0SP.f[0],      para->getParD(level+1)->d0SP.f[0],
                           para->getParD(level)->d7.f[0],        para->getParD(level+1)->d7.f[0],
                           para->getParD(level)->neighborX_SP,   para->getParD(level)->neighborY_SP,    para->getParD(level)->neighborZ_SP, 
                           para->getParD(level+1)->neighborX_SP, para->getParD(level+1)->neighborY_SP,  para->getParD(level+1)->neighborZ_SP, 
                           para->getParD(level)->size_Mat_SP,    para->getParD(level+1)->size_Mat_SP,   para->getParD(level)->evenOrOdd,
                           para->getParD(level)->intFC.ICellFCC, para->getParD(level)->intFC.ICellFCF, 
                           para->getParD(level)->K_FC,
                           para->getParD(level)->vis,            para->getParD(level)->diffusivity,     para->getParD(level)->numberofthreads,
                           para->getParD(level)->offFC);
            getLastCudaError("ScaleFCTh7 execution failed");
        } 
        else if (para->getDiffMod() == 27)
        {            
            ScaleFCThS27( para->getParD(level)->d0SP.f[0],      para->getParD(level+1)->d0SP.f[0],
                          para->getParD(level)->d27.f[0],       para->getParD(level+1)->d27.f[0],
                          para->getParD(level)->neighborX_SP,   para->getParD(level)->neighborY_SP,    para->getParD(level)->neighborZ_SP, 
                          para->getParD(level+1)->neighborX_SP, para->getParD(level+1)->neighborY_SP,  para->getParD(level+1)->neighborZ_SP, 
                          para->getParD(level)->size_Mat_SP,    para->getParD(level+1)->size_Mat_SP,   para->getParD(level)->evenOrOdd,
                          para->getParD(level)->intFC.ICellFCC, para->getParD(level)->intFC.ICellFCF, 
                          para->getParD(level)->K_FC,
                          para->getParD(level)->vis,            para->getParD(level)->diffusivity,     para->getParD(level)->numberofthreads,
                          para->getParD(level)->offFC);
            getLastCudaError("ScaleFCTh27 execution failed");
        }
    } 

}

void fineToCoarseWithStream(Parameter *para, int level, uint *iCellFCC, uint *iCellFCF, uint k_FC, int streamIndex)
{
    cudaStream_t stream = (streamIndex == -1) ? CU_STREAM_LEGACY : para->getStreamManager()->getStream(streamIndex);

    ScaleFC_RhoSq_comp_27(	para->getParD(level)->d0SP.f[0],      para->getParD(level+1)->d0SP.f[0], 
							para->getParD(level)->neighborX_SP,   para->getParD(level)->neighborY_SP,    para->getParD(level)->neighborZ_SP, 
							para->getParD(level+1)->neighborX_SP, para->getParD(level+1)->neighborY_SP,  para->getParD(level+1)->neighborZ_SP, 
							para->getParD(level)->size_Mat_SP,    para->getParD(level+1)->size_Mat_SP,   para->getParD(level)->evenOrOdd,
							iCellFCC,                             iCellFCF, 
							k_FC,                                 para->getParD(level)->omega,           para->getParD(level + 1)->omega, 
							para->getParD(level)->vis,            para->getParD(level)->nx,              para->getParD(level)->ny, 
							para->getParD(level+1)->nx,           para->getParD(level+1)->ny,            para->getParD(level)->numberofthreads,
							para->getParD(level)->offFC,          stream);
    getLastCudaError("ScaleFC27_RhoSq_comp execution failed");

    //////////////////////////////////////////////////////////////////////////
    // A D V E C T I O N    D I F F U S I O N
    //////////////////////////////////////////////////////////////////////////

    if (para->getDiffOn()) {
        printf("fineToCoarseWithStream Advection Diffusion not implemented"); // TODO
    }
}

void coarseToFine(Parameter* para, int level)
{
    //ScaleCF_comp_D3Q27F3(para->getParD(level)->d0SP.f[0],      para->getParD(level+1)->d0SP.f[0],     para->getParD(level+1)->g6.g[0],
    //                     para->getParD(level)->neighborX_SP,   para->getParD(level)->neighborY_SP,    para->getParD(level)->neighborZ_SP,
    //                     para->getParD(level+1)->neighborX_SP, para->getParD(level+1)->neighborY_SP,  para->getParD(level+1)->neighborZ_SP,
    //                     para->getParD(level)->size_Mat_SP,    para->getParD(level+1)->size_Mat_SP,   para->getParD(level)->evenOrOdd,
    //                     para->getParD(level)->intCF.ICellCFC, para->getParD(level)->intCF.ICellCFF, 			   
    //                     para->getParD(level)->K_CF,           para->getParD(level)->omega,           para->getParD(level+1)->omega, 
    //                     para->getParD(level)->vis,            para->getParD(level)->nx,              para->getParD(level)->ny, 
    //                     para->getParD(level+1)->nx,           para->getParD(level+1)->ny,            para->getParD(level)->numberofthreads,
    //                     para->getParD(level)->offCF);
    //getLastCudaError("ScaleCF_comp_D3Q27F3 execution failed");

	//ScaleCF_0817_comp_27(para->getParD(level)->d0SP.f[0],      para->getParD(level + 1)->d0SP.f[0],
    //                     para->getParD(level)->neighborX_SP,   para->getParD(level)->neighborY_SP,    para->getParD(level)->neighborZ_SP,
    //                     para->getParD(level+1)->neighborX_SP, para->getParD(level+1)->neighborY_SP,  para->getParD(level+1)->neighborZ_SP,
    //                     para->getParD(level)->size_Mat_SP,    para->getParD(level+1)->size_Mat_SP,   para->getParD(level)->evenOrOdd,
    //                     para->getParD(level)->intCF.ICellCFC, para->getParD(level)->intCF.ICellCFF,
    //                     para->getParD(level)->K_CF,           para->getParD(level)->omega,           para->getParD(level+1)->omega,
    //                     para->getParD(level)->vis,            para->getParD(level)->nx,              para->getParD(level)->ny,
    //                     para->getParD(level+1)->nx,           para->getParD(level+1)->ny,            para->getParD(level)->numberofthreads,
    //                     para->getParD(level)->offCF);
    //getLastCudaError("ScaleCF_0817_comp_27 execution failed");

	//ScaleCF_RhoSq_3rdMom_comp_27(	para->getParD(level)->d0SP.f[0],      para->getParD(level+1)->d0SP.f[0],                
	//                              para->getParD(level)->neighborX_SP,   para->getParD(level)->neighborY_SP,    para->getParD(level)->neighborZ_SP,
	//                              para->getParD(level+1)->neighborX_SP, para->getParD(level+1)->neighborY_SP,  para->getParD(level+1)->neighborZ_SP,
	//                              para->getParD(level)->size_Mat_SP,    para->getParD(level+1)->size_Mat_SP,   para->getParD(level)->evenOrOdd,
	//                              para->getParD(level)->intCF.ICellCFC, para->getParD(level)->intCF.ICellCFF, 
	//                              para->getParD(level)->K_CF,           para->getParD(level)->omega,           para->getParD(level+1)->omega, 
	//                              para->getParD(level)->vis,            para->getParD(level)->nx,              para->getParD(level)->ny, 
	//                              para->getParD(level+1)->nx,           para->getParD(level+1)->ny,            para->getParD(level)->numberofthreads,
	//                              para->getParD(level)->offCF);
	//getLastCudaError("ScaleCF_RhoSq_3rdMom_comp_27 execution failed");

	ScaleCF_RhoSq_comp_27(para->getParD(level)->d0SP.f[0],        para->getParD(level + 1)->d0SP.f[0],
                          para->getParD(level)->neighborX_SP,     para->getParD(level)->neighborY_SP,     para->getParD(level)->neighborZ_SP,
                          para->getParD(level + 1)->neighborX_SP, para->getParD(level + 1)->neighborY_SP, para->getParD(level + 1)->neighborZ_SP,
                          para->getParD(level)->size_Mat_SP,      para->getParD(level + 1)->size_Mat_SP,  para->getParD(level)->evenOrOdd,
                          para->getParD(level)->intCF.ICellCFC,   para->getParD(level)->intCF.ICellCFF,
                          para->getParD(level)->K_CF,             para->getParD(level)->omega,            para->getParD(level + 1)->omega,
                          para->getParD(level)->vis,              para->getParD(level)->nx,               para->getParD(level)->ny,
                          para->getParD(level + 1)->nx,           para->getParD(level + 1)->ny,           para->getParD(level)->numberofthreads,
                          para->getParD(level)->offCF,            cudaStreamLegacy);
    getLastCudaError("ScaleCF27_RhoSq_comp execution failed");

    //ScaleCF_AA2016_comp_27( para->getParD(level)->d0SP.f[0],      para->getParD(level+1)->d0SP.f[0],                
    //                        para->getParD(level)->neighborX_SP,   para->getParD(level)->neighborY_SP,    para->getParD(level)->neighborZ_SP,
    //                        para->getParD(level+1)->neighborX_SP, para->getParD(level+1)->neighborY_SP,  para->getParD(level+1)->neighborZ_SP,
    //                        para->getParD(level)->size_Mat_SP,    para->getParD(level+1)->size_Mat_SP,   para->getParD(level)->evenOrOdd,
    //                        para->getParD(level)->intCF.ICellCFC, para->getParD(level)->intCF.ICellCFF, 
    //                        para->getParD(level)->K_CF,           para->getParD(level)->omega,           para->getParD(level+1)->omega, 
    //                        para->getParD(level)->vis,            para->getParD(level)->nx,              para->getParD(level)->ny, 
    //                        para->getParD(level+1)->nx,           para->getParD(level+1)->ny,            para->getParD(level)->numberofthreads,
    //                        para->getParD(level)->offCF);
    //getLastCudaError("ScaleCF_AA2016_comp_27 execution failed");



	//////////////////////////////////////////////////////////////////////////
	// D E P R E C A T E D
	//////////////////////////////////////////////////////////////////////////

    //ScaleCF27(  para->getParD(level)->d0SP.f[0],      para->getParD(level+1)->d0SP.f[0],                
    //            para->getParD(level)->neighborX_SP,   para->getParD(level)->neighborY_SP,   para->getParD(level)->neighborZ_SP,
    //            para->getParD(level+1)->neighborX_SP, para->getParD(level+1)->neighborY_SP, para->getParD(level+1)->neighborZ_SP,
    //            para->getParD(level)->size_Mat_SP,    para->getParD(level+1)->size_Mat_SP,  para->getParD(level)->evenOrOdd,
    //            para->getParD(level)->intCF.ICellCFC, para->getParD(level)->intCF.ICellCFF, 
    //            para->getParD(level)->K_CF,           para->getParD(level)->omega,          para->getParD(level+1)->omega, 
    //            para->getParD(level)->vis,            para->getParD(level)->nx,             para->getParD(level)->ny, 
    //            para->getParD(level+1)->nx,           para->getParD(level+1)->ny,           para->getParD(level)->gridNX);
    //getLastCudaError("ScaleCF27 execution failed");

    //ScaleCFEff27(  para->getParD(level)->d0SP.f[0],      para->getParD(level+1)->d0SP.f[0],                
    //               para->getParD(level)->neighborX_SP,   para->getParD(level)->neighborY_SP,    para->getParD(level)->neighborZ_SP,
    //               para->getParD(level+1)->neighborX_SP, para->getParD(level+1)->neighborY_SP,  para->getParD(level+1)->neighborZ_SP,
    //               para->getParD(level)->size_Mat_SP,    para->getParD(level+1)->size_Mat_SP,   para->getParD(level)->evenOrOdd,
    //               para->getParD(level)->intCF.ICellCFC, para->getParD(level)->intCF.ICellCFF, 
    //               para->getParD(level)->K_CF,           para->getParD(level)->omega,           para->getParD(level+1)->omega, 
    //               para->getParD(level)->vis,            para->getParD(level)->nx,              para->getParD(level)->ny, 
    //               para->getParD(level+1)->nx,           para->getParD(level+1)->ny,            para->getParD(level)->numberofthreads,
    //               para->getParD(level)->offCF);
    //getLastCudaError("ScaleCF27 execution failed");

    //ScaleCFLast27( para->getParD(level)->d0SP.f[0],      para->getParD(level+1)->d0SP.f[0],                
    //               para->getParD(level)->neighborX_SP,   para->getParD(level)->neighborY_SP,    para->getParD(level)->neighborZ_SP,
    //               para->getParD(level+1)->neighborX_SP, para->getParD(level+1)->neighborY_SP,  para->getParD(level+1)->neighborZ_SP,
    //               para->getParD(level)->size_Mat_SP,    para->getParD(level+1)->size_Mat_SP,   para->getParD(level)->evenOrOdd,
    //               para->getParD(level)->intCF.ICellCFC, para->getParD(level)->intCF.ICellCFF, 
    //               para->getParD(level)->K_CF,           para->getParD(level)->omega,           para->getParD(level+1)->omega, 
    //               para->getParD(level)->vis,            para->getParD(level)->nx,              para->getParD(level)->ny, 
    //               para->getParD(level+1)->nx,           para->getParD(level+1)->ny,            para->getParD(level)->numberofthreads,
    //               para->getParD(level)->offCF);
    //getLastCudaError("ScaleCF27 execution failed");
    
    //ScaleCFpress27(para->getParD(level)->d0SP.f[0],      para->getParD(level+1)->d0SP.f[0],                
    //               para->getParD(level)->neighborX_SP,   para->getParD(level)->neighborY_SP,    para->getParD(level)->neighborZ_SP,
    //               para->getParD(level+1)->neighborX_SP, para->getParD(level+1)->neighborY_SP,  para->getParD(level+1)->neighborZ_SP,
    //               para->getParD(level)->size_Mat_SP,    para->getParD(level+1)->size_Mat_SP,   para->getParD(level)->evenOrOdd,
    //               para->getParD(level)->intCF.ICellCFC, para->getParD(level)->intCF.ICellCFF, 
    //               para->getParD(level)->K_CF,           para->getParD(level)->omega,           para->getParD(level+1)->omega, 
    //               para->getParD(level)->vis,            para->getParD(level)->nx,              para->getParD(level)->ny, 
    //               para->getParD(level+1)->nx,           para->getParD(level+1)->ny,            para->getParD(level)->numberofthreads,
    //               para->getParD(level)->offCF);
    //getLastCudaError("ScaleCF27 execution failed");
    
    // ScaleCF_Fix_comp_27(	para->getParD(level)->d0SP.f[0],      para->getParD(level+1)->d0SP.f[0],                
    //                      para->getParD(level)->neighborX_SP,   para->getParD(level)->neighborY_SP,    para->getParD(level)->neighborZ_SP,
    //                      para->getParD(level+1)->neighborX_SP, para->getParD(level+1)->neighborY_SP,  para->getParD(level+1)->neighborZ_SP,
    //                      para->getParD(level)->size_Mat_SP,    para->getParD(level+1)->size_Mat_SP,   para->getParD(level)->evenOrOdd,
    //                      para->getParD(level)->intCF.ICellCFC, para->getParD(level)->intCF.ICellCFF, 
    //                      para->getParD(level)->K_CF,           para->getParD(level)->omega,           para->getParD(level+1)->omega, 
    //                      para->getParD(level)->vis,            para->getParD(level)->nx,              para->getParD(level)->ny, 
    //                      para->getParD(level+1)->nx,           para->getParD(level+1)->ny,            para->getParD(level)->numberofthreads,
    //                      para->getParD(level)->offCF);
    // getLastCudaError("ScaleCF27 execution failed");
    
    ////////////////////////////////////////////////////////////////////////////////////////////////////////////////////////////////////////////////////////////
	// incompressible
    //ScaleCF_Fix_27(para->getParD(level)->d0SP.f[0],      para->getParD(level+1)->d0SP.f[0],                
    //               para->getParD(level)->neighborX_SP,   para->getParD(level)->neighborY_SP,    para->getParD(level)->neighborZ_SP,
    //               para->getParD(level+1)->neighborX_SP, para->getParD(level+1)->neighborY_SP,  para->getParD(level+1)->neighborZ_SP,
    //               para->getParD(level)->size_Mat_SP,    para->getParD(level+1)->size_Mat_SP,   para->getParD(level)->evenOrOdd,
    //               para->getParD(level)->intCF.ICellCFC, para->getParD(level)->intCF.ICellCFF, 
    //               para->getParD(level)->K_CF,           para->getParD(level)->omega,           para->getParD(level+1)->omega, 
    //               para->getParD(level)->vis,            para->getParD(level)->nx,              para->getParD(level)->ny, 
    //               para->getParD(level+1)->nx,           para->getParD(level+1)->ny,            para->getParD(level)->numberofthreads,
    //               para->getParD(level)->offCF);
    //getLastCudaError("ScaleCF27 execution failed");
    
    //ScaleCF_NSPress_27(para->getParD(level)->d0SP.f[0],      para->getParD(level+1)->d0SP.f[0],                
    //                   para->getParD(level)->neighborX_SP,   para->getParD(level)->neighborY_SP,    para->getParD(level)->neighborZ_SP,
    //                   para->getParD(level+1)->neighborX_SP, para->getParD(level+1)->neighborY_SP,  para->getParD(level+1)->neighborZ_SP,
    //                   para->getParD(level)->size_Mat_SP,    para->getParD(level+1)->size_Mat_SP,   para->getParD(level)->evenOrOdd,
    //                   para->getParD(level)->intCF.ICellCFC, para->getParD(level)->intCF.ICellCFF, 
    //                   para->getParD(level)->K_CF,           para->getParD(level)->omega,           para->getParD(level+1)->omega, 
    //                   para->getParD(level)->vis,            para->getParD(level)->nx,              para->getParD(level)->ny, 
    //                   para->getParD(level+1)->nx,           para->getParD(level+1)->ny,            para->getParD(level)->numberofthreads,
    //                   para->getParD(level)->offCF);
    //getLastCudaError("ScaleCF27 execution failed");


	//////////////////////////////////////////////////////////////////////////
	// A D V E C T I O N    D I F F U S I O N
	//////////////////////////////////////////////////////////////////////////

    if (para->getDiffOn())
    {
        if (para->getDiffMod() == 7)
        {
            //ScaleCFThS7(   para->getParD(level)->d0SP.f[0],      para->getParD(level+1)->d0SP.f[0],                
            //               para->getParD(level)->d7.f[0],        para->getParD(level+1)->d7.f[0],                
            //               para->getParD(level)->neighborX_SP,   para->getParD(level)->neighborY_SP,    para->getParD(level)->neighborZ_SP,
            //               para->getParD(level+1)->neighborX_SP, para->getParD(level+1)->neighborY_SP,  para->getParD(level+1)->neighborZ_SP,
            //               para->getParD(level)->size_Mat_SP,    para->getParD(level+1)->size_Mat_SP,   para->getParD(level)->evenOrOdd,
            //               para->getParD(level)->intCF.ICellCFC, para->getParD(level)->intCF.ICellCFF, 
            //               para->getParD(level)->K_CF,           
            //               para->getParD(level)->vis,            para->getParD(level+1)->diffusivity,   para->getParD(level)->numberofthreads);
            //getLastCudaError("ScaleCFTh7 execution failed");
            
            ScaleCFThSMG7( para->getParD(level)->d0SP.f[0],      para->getParD(level+1)->d0SP.f[0],                
                           para->getParD(level)->d7.f[0],        para->getParD(level+1)->d7.f[0],                
                           para->getParD(level)->neighborX_SP,   para->getParD(level)->neighborY_SP,    para->getParD(level)->neighborZ_SP,
                           para->getParD(level+1)->neighborX_SP, para->getParD(level+1)->neighborY_SP,  para->getParD(level+1)->neighborZ_SP,
                           para->getParD(level)->size_Mat_SP,    para->getParD(level+1)->size_Mat_SP,   para->getParD(level)->evenOrOdd,
                           para->getParD(level)->intCF.ICellCFC, para->getParD(level)->intCF.ICellCFF, 
                           para->getParD(level)->K_CF,           
                           para->getParD(level)->vis,            para->getParD(level+1)->diffusivity,   para->getParD(level)->numberofthreads,
                           para->getParD(level)->offCF);
            getLastCudaError("ScaleCFTh7 execution failed");            
        } 
        else if (para->getDiffMod() == 27)
        {
            ScaleCFThS27( para->getParD(level)->d0SP.f[0],      para->getParD(level+1)->d0SP.f[0],                
                          para->getParD(level)->d27.f[0],       para->getParD(level+1)->d27.f[0],                
                          para->getParD(level)->neighborX_SP,   para->getParD(level)->neighborY_SP,    para->getParD(level)->neighborZ_SP,
                          para->getParD(level+1)->neighborX_SP, para->getParD(level+1)->neighborY_SP,  para->getParD(level+1)->neighborZ_SP,
                          para->getParD(level)->size_Mat_SP,    para->getParD(level+1)->size_Mat_SP,   para->getParD(level)->evenOrOdd,
                          para->getParD(level)->intCF.ICellCFC, para->getParD(level)->intCF.ICellCFF, 
                          para->getParD(level)->K_CF,           
                          para->getParD(level)->vis,            para->getParD(level+1)->diffusivity,   para->getParD(level)->numberofthreads,
                          para->getParD(level)->offCF);
            getLastCudaError("ScaleCFTh27 execution failed");            
        }
    } 

}

<<<<<<< HEAD
void coarseToFineWithStream(Parameter *para, int level, uint *iCellCFC, uint *iCellCFF, uint k_CF, OffCF &offCF,
                            int streamIndex)
{
    cudaStream_t stream = (streamIndex == -1) ? CU_STREAM_LEGACY : para->getStreamManager()->getStream(streamIndex);

	ScaleCF_RhoSq_comp_27(para->getParD(level)->d0SP.f[0],        para->getParD(level + 1)->d0SP.f[0],
                          para->getParD(level)->neighborX_SP,     para->getParD(level)->neighborY_SP,     para->getParD(level)->neighborZ_SP,
                          para->getParD(level + 1)->neighborX_SP, para->getParD(level + 1)->neighborY_SP, para->getParD(level + 1)->neighborZ_SP,
                          para->getParD(level)->size_Mat_SP,      para->getParD(level + 1)->size_Mat_SP,  para->getParD(level)->evenOrOdd,
                          iCellCFC,                               iCellCFF,
                          k_CF,                                   para->getParD(level)->omega,            para->getParD(level + 1)->omega,
                          para->getParD(level)->vis,              para->getParD(level)->nx,               para->getParD(level)->ny,
                          para->getParD(level + 1)->nx,           para->getParD(level + 1)->ny,           para->getParD(level)->numberofthreads,
                          offCF,                                  stream);
    getLastCudaError("ScaleCF27_RhoSq_comp execution failed");

    if (para->getDiffOn()) {
        printf("CoarseToFineWithStream Advection Diffusion not implemented"); // TODO
    }
}


UpdateGrid27::UpdateGrid27(SPtr<Parameter> para, vf::gpu::Communicator *comm, SPtr<CudaMemoryManager> cudaManager,
                           std::vector<std::shared_ptr<PorousMedia>> &pm, std::vector<SPtr<Kernel>> &kernels)
    : para(para), comm(comm), cudaManager(cudaManager), pm(pm), kernels(kernels)
{ 
    chooseFunctionForCollisionAndExchange();
    chooseFunctionForRefinementAndExchange();
}


void UpdateGrid27::chooseFunctionForCollisionAndExchange()
{
    std::cout << "Function used for collisionAndExchange: ";
    if (para->getUseStreams() && para->getNumprocs() > 1 && para->getKernelNeedsFluidNodeIndicesToRun()) {
        this->collisionAndExchange = &UpdateGrid27::collisionAndExchange_streams; 
        std::cout << "collisionAndExchange_streams()" << std::endl;

    } else if (para->getUseStreams() && !para->getKernelNeedsFluidNodeIndicesToRun()) {
        std::cout << "Cuda Streams can only be used with kernels which run using fluidNodesIndices." << std::endl;

    } else if (para->getUseStreams() && para->getNumprocs() <= 1) {
        std::cout << "Cuda Streams can only be used with multiple MPI processes." << std::endl;

    } else if (!para->getUseStreams() && para->getKernelNeedsFluidNodeIndicesToRun()) {
        this->collisionAndExchange = &UpdateGrid27::collisionAndExchange_noStreams_indexKernel;
        std::cout << "collisionAndExchange_noStreams_indexKernel()" << std::endl;

    } else if (!para->getUseStreams() && !para->getKernelNeedsFluidNodeIndicesToRun()) {
        this->collisionAndExchange = &UpdateGrid27::collisionAndExchange_noStreams_oldKernel;
        std::cout << "collisionAndExchange_noStreams_oldKernel()" << std::endl;

    } else {
        std::cout << "Invalid Configuration for collision and exchange" << std::endl;
    }
}

void UpdateGrid27::chooseFunctionForRefinementAndExchange()
{
    std::cout << "Function used for refinementAndExchange: ";
    if (para->getMaxLevel() == 0) {
        this->refinementAndExchange = &UpdateGrid27::refinementAndExchange_noRefinementAndExchange;
        std::cout << "only one level - no function needed." << std::endl;

    } else if (para->getNumprocs() == 1) {
        this->refinementAndExchange = &UpdateGrid27::refinementAndExchange_noExchange;
        std::cout << "refinementAndExchange_noExchange()" << std::endl;
    
    } else if (para->getNumprocs() > 1 && para->getUseStreams() && para->useReducedCommunicationAfterFtoC) {
        this->refinementAndExchange = &UpdateGrid27::refinementAndExchange_streams_onlyExchangeInterface;
        std::cout << "refinementAndExchange_streams_onlyExchangeInterface()" << std::endl;
    
    } else if(para->getNumprocs() > 1 && para->getUseStreams() && !para->useReducedCommunicationAfterFtoC){
        this->refinementAndExchange = &UpdateGrid27::refinementAndExchange_streams_completeExchange; 
        std::cout << "refinementAndExchange_streams_completeExchange()" << std::endl;
    
    } else if (para->getNumprocs() > 1 && !para->getUseStreams() && para->useReducedCommunicationAfterFtoC) {
        this->refinementAndExchange = &UpdateGrid27::refinementAndExchange_noStreams_onlyExchangeInterface;
        std::cout << "refinementAndExchange_noStreams_onlyExchangeInterface()" << std::endl;

    } else {
        this->refinementAndExchange = &UpdateGrid27::refinementAndExchange_noStreams_completeExchange;
        std::cout << "refinementAndExchange_noStreams_completeExchange()" << std::endl;
    }
=======
void interactWithActuators(Parameter* para, CudaMemoryManager* cudaManager, int level, unsigned int t)
{
    for( SPtr<PreCollisionInteractor> actuator: para->getActuators() )
    {
        actuator->interact(para, cudaManager, level, t);
    }
}

void interactWithProbes(Parameter* para, CudaMemoryManager* cudaManager, int level, unsigned int t)
{
    for( SPtr<PreCollisionInteractor> probe: para->getProbes() )
    {
        probe->interact(para, cudaManager, level, t);
    }
}

void calcTurbulentViscosity(Parameter* para, int level)
{
    if(para->getUseAMD())
        calcTurbulentViscosityAMD(para, level);
>>>>>>> d243c58c
}<|MERGE_RESOLUTION|>--- conflicted
+++ resolved
@@ -7,8 +7,8 @@
 //#include "Output/UnstructuredGridWriter.hpp"
 #include "Communication/ExchangeData27.h"
 #include "Kernel/Kernel.h"
-<<<<<<< HEAD
 #include "Parameter/CudaStreamManager.h"
+#include "GPU/TurbulentViscosity.h"
 
 void UpdateGrid27::updateGrid(int level, unsigned int t)
 {
@@ -27,77 +27,35 @@
 
     postCollisionBC(para.get(), level, t);
 
-=======
-#include "GPU/TurbulentViscosity.h"
-
-void updateGrid27(Parameter* para, 
-                  vf::gpu::Communicator& comm, 
-                  CudaMemoryManager* cudaManager, 
-                  std::vector<std::shared_ptr<PorousMedia>>& pm, 
-                  int level, 
-                  unsigned int t, 
-                  std::vector < SPtr< Kernel>>& kernels)
-{
-    //////////////////////////////////////////////////////////////////////////
-    
-    if( level != para->getFine() )
-    {
-        updateGrid27(para, comm, cudaManager, pm, level+1, t, kernels);
-        updateGrid27(para, comm, cudaManager, pm, level+1, t, kernels);
-    }
-
-    //////////////////////////////////////////////////////////////////////////
-    
-    collision(para, pm, level, t, kernels);
-    
-    //////////////////////////////////////////////////////////////////////////
-    
-    exchangeMultiGPU(para, comm, cudaManager, level);
-    
-    //////////////////////////////////////////////////////////////////////////
-    
-    postCollisionBC(para, level, t);
-    
->>>>>>> d243c58c
     //////////////////////////////////////////////////////////////////////////
 
     swapBetweenEvenAndOddTimestep(para.get(), level);
 
 	//////////////////////////////////////////////////////////////////////////
-<<<<<<< HEAD
 
 	if (para->getUseWale())
 		calcMacroscopicQuantities(para.get(), level);
 
-	//////////////////////////////////////////////////////////////////////////
-
-    preCollisionBC(para.get(), cudaManager.get(), level, t);
-
-    //////////////////////////////////////////////////////////////////////////
-=======
-    
-    if (para->getUseWale())
-		calcMacroscopicQuantities(para, level);
-
     if (para->getUseTurbulentViscosity())
         calcTurbulentViscosity(para, level);
-    
-    //////////////////////////////////////////////////////////////////////////
-    
-    preCollisionBC(para, cudaManager, level, t);
-    
-    //////////////////////////////////////////////////////////////////////////
-    
->>>>>>> d243c58c
+
+	//////////////////////////////////////////////////////////////////////////
+
+    preCollisionBC(para.get(), cudaManager.get(), level, t);
+
+    //////////////////////////////////////////////////////////////////////////
     if( level != para->getFine() )
     {
         (this->*refinementAndExchange)(level);
     }
+        
+    interactWithActuators(para, cudaManager, level, t);
+    
+    interactWithProbes(para, cudaManager, level, t);
 }
 
 void UpdateGrid27::refinementAndExchange_noRefinementAndExchange(int level) {}
 
-<<<<<<< HEAD
 void UpdateGrid27::refinementAndExchange_streams_onlyExchangeInterface(int level)
 {
     int borderStreamIndex = para->getStreamManager()->getBorderStreamIndex();
@@ -222,15 +180,6 @@
                         para->getParD(level)->numberOfFluidNodes, bulkStreamIndex);
 
     exchangeMultiGPU(para.get(), comm, cudaManager.get(), level, borderStreamIndex);
-=======
-        coarseToFine(para, level);
-    }
-    
-    interactWithActuators(para, cudaManager, level, t);
-    
-    interactWithProbes(para, cudaManager, level, t);
-    //////////////////////////////////////////////////////////////////////////
->>>>>>> d243c58c
 }
 
 void collision(Parameter* para, std::vector<std::shared_ptr<PorousMedia>>& pm, int level, unsigned int t, std::vector < SPtr< Kernel>>& kernels)
@@ -341,11 +290,7 @@
 	}
 }
 
-<<<<<<< HEAD
 void prepareExchangeMultiGPU(Parameter *para, int level, int streamIndex)
-=======
-void exchangeMultiGPU(Parameter* para, vf::gpu::Communicator& comm, CudaMemoryManager* cudaManager, int level)
->>>>>>> d243c58c
 {
     prepareExchangeCollDataXGPU27AllNodes(para, level, streamIndex);
     prepareExchangeCollDataYGPU27AllNodes(para, level, streamIndex);
@@ -362,8 +307,6 @@
 void exchangeMultiGPU(Parameter *para, vf::gpu::Communicator *comm, CudaMemoryManager *cudaManager, int level,
                       int streamIndex)
 {
-    // St. Lenz: exchange for post-collision data and pre-collision data are identical!
-
     //////////////////////////////////////////////////////////////////////////
     // 3D domain decomposition
     exchangeCollDataXGPU27AllNodes(para, comm, cudaManager, level, streamIndex);
@@ -1597,7 +1540,6 @@
 
 }
 
-<<<<<<< HEAD
 void coarseToFineWithStream(Parameter *para, int level, uint *iCellCFC, uint *iCellCFF, uint k_CF, OffCF &offCF,
                             int streamIndex)
 {
@@ -1682,7 +1624,8 @@
         this->refinementAndExchange = &UpdateGrid27::refinementAndExchange_noStreams_completeExchange;
         std::cout << "refinementAndExchange_noStreams_completeExchange()" << std::endl;
     }
-=======
+}
+
 void interactWithActuators(Parameter* para, CudaMemoryManager* cudaManager, int level, unsigned int t)
 {
     for( SPtr<PreCollisionInteractor> actuator: para->getActuators() )
@@ -1703,5 +1646,4 @@
 {
     if(para->getUseAMD())
         calcTurbulentViscosityAMD(para, level);
->>>>>>> d243c58c
 }