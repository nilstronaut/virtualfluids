#include "UpdateGrid27.h"
#include <cuda_runtime.h>
#include <helper_cuda.h>

#include "Communication/ExchangeData27.h"
#include "Parameter/CudaStreamManager.h"
#include "KernelManager/BCKernelManager.h"
#include "KernelManager/ADKernelManager.h"
#include "KernelManager/GridScalingKernelManager.h"
#include "TurbulenceModels/TurbulenceModelFactory.h"
#include "Kernel/Kernel.h"

#include "CollisionStrategy.h"
#include "RefinementStrategy.h"

void UpdateGrid27::updateGrid(int level, unsigned int t)
{
    //////////////////////////////////////////////////////////////////////////

    if (level != para->getFine()) {
        updateGrid(level + 1, t);
        updateGrid(level + 1, t);
    }

    //////////////////////////////////////////////////////////////////////////

    collision(this, para.get(), level, t);

    //////////////////////////////////////////////////////////////////////////

    postCollisionBC(level);

    //////////////////////////////////////////////////////////////////////////

    swapBetweenEvenAndOddTimestep(level);

    //////////////////////////////////////////////////////////////////////////

    if (para->getUseWale()) //TODO: make WALE consistent with structure of other turbulence models
        calcMacroscopicQuantities(level);

    calcTurbulentViscosity(level);

    //////////////////////////////////////////////////////////////////////////

    this->preCollisionBC(level, t);

    //////////////////////////////////////////////////////////////////////////
    if( level != para->getFine() )
    {
        refinement(this, para.get(), level);
    }

    interactWithActuators(level, t);

    interactWithProbes(level, t);
}

void UpdateGrid27::collisionAllNodes(int level, unsigned int t)
{
    kernels.at(level)->run();

    //////////////////////////////////////////////////////////////////////////

    if (para->getSimulatePorousMedia())
        collisionPorousMedia(level);

    //////////////////////////////////////////////////////////////////////////

    if (para->getDiffOn())
        collisionAdvectionDiffusion(level);
}

<<<<<<< HEAD
void UpdateGrid27::collisionUsingIndices(int level, unsigned int t, uint *indices, uint numberOfIndices, CollisionTemplate collisionTemplate, int stream)
=======
void UpdateGrid27::collisionUsingIndices(int level, unsigned int t, uint *fluidNodeIndices, uint numberOfFluidNodes, CudaStreamIndex stream)
>>>>>>> 8428b811
{
    if (indices != nullptr && numberOfIndices != 0)
        kernels.at(level)->runOnIndices(indices, numberOfIndices, collisionTemplate, stream);
    else
        std::cout << "In collision: fluidNodeIndices or numberOfFluidNodes not definded"
                      << std::endl;

    //////////////////////////////////////////////////////////////////////////
    //! \todo: AD collision and porousMedia should be called separately, not in collisionUsingIndices

    if (para->getSimulatePorousMedia())
        collisionPorousMedia(level);

    //////////////////////////////////////////////////////////////////////////

    if (para->getDiffOn())
        collisionAdvectionDiffusion(level);
}

void UpdateGrid27::collisionPorousMedia(int level)
{
    for( std::size_t i = 0; i < pm.size(); i++ )
    {
        KernelPMCumOneCompSP27(para->getParD(level)->numberofthreads,
                               para->getParD(level)->omega,
                               para->getParD(level)->neighborX,
                               para->getParD(level)->neighborY,
                               para->getParD(level)->neighborZ,
                               para->getParD(level)->distributions.f[0],
                               para->getParD(level)->numberOfNodes,
                               level,
                               para->getForcesDev(),
                               pm[i]->getPorosity(),
                               pm[i]->getDarcyLBM(),
                               pm[i]->getForchheimerLBM(),
                               pm[i]->getSizePM(),
                               pm[i]->getHostNodeIDsPM(),
                               para->getParD(level)->isEvenTimestep);
        getLastCudaError("KernelPMCumOneCompSP27 execution failed");
    }
}

void UpdateGrid27::collisionAdvectionDiffusion(int level)
{
    this->adKernelManager->runADcollisionKernel(level);
}

void UpdateGrid27::prepareExchangeMultiGPU(int level, CudaStreamIndex streamIndex)
{
    prepareExchangeCollDataXGPU27AllNodes(para.get(), level, streamIndex);
    prepareExchangeCollDataYGPU27AllNodes(para.get(), level, streamIndex);
    prepareExchangeCollDataZGPU27AllNodes(para.get(), level, streamIndex);
}

void UpdateGrid27::prepareExchangeMultiGPUAfterFtoC(int level, CudaStreamIndex streamIndex)
{
    prepareExchangeCollDataXGPU27AfterFtoC(para.get(), level, streamIndex);
    prepareExchangeCollDataYGPU27AfterFtoC(para.get(), level, streamIndex);
    prepareExchangeCollDataZGPU27AfterFtoC(para.get(), level, streamIndex);
}

void UpdateGrid27::exchangeMultiGPU(int level, CudaStreamIndex streamIndex)
{
    //////////////////////////////////////////////////////////////////////////
    // 3D domain decomposition
    exchangeCollDataXGPU27AllNodes(para.get(), comm, cudaMemoryManager.get(), level, streamIndex);
    exchangeCollDataYGPU27AllNodes(para.get(), comm, cudaMemoryManager.get(), level, streamIndex);
    exchangeCollDataZGPU27AllNodes(para.get(), comm, cudaMemoryManager.get(), level, streamIndex);

    scatterNodesFromRecvBufferXGPU27AllNodes(para.get(), level, streamIndex);
    scatterNodesFromRecvBufferYGPU27AllNodes(para.get(), level, streamIndex);
    scatterNodesFromRecvBufferZGPU27AllNodes(para.get(), level, streamIndex);

    //////////////////////////////////////////////////////////////////////////
    // 3D domain decomposition convection diffusion
    if (para->getDiffOn()) {
        if (para->getUseStreams())
            std::cout << "Warning: Cuda streams not yet implemented for convection diffusion" << std::endl;
        exchangePostCollDataADXGPU27(para.get(), comm, cudaMemoryManager.get(), level);
        exchangePostCollDataADYGPU27(para.get(), comm, cudaMemoryManager.get(), level);
        exchangePostCollDataADZGPU27(para.get(), comm, cudaMemoryManager.get(), level);
    }

    //////////////////////////////////////////////////////////////////////////
    // D E P R E C A T E D
    //////////////////////////////////////////////////////////////////////////

    //////////////////////////////////////////////////////////////////////////
    // 1D domain decomposition
    // exchangePostCollDataGPU27(para, comm, level);
}
void UpdateGrid27::exchangeMultiGPU_noStreams_withPrepare(int level, bool useReducedComm)
{
    //////////////////////////////////////////////////////////////////////////
    // 3D domain decomposition
    if (useReducedComm) {
        // X
        prepareExchangeCollDataXGPU27AfterFtoC(para.get(), level, CudaStreamIndex::Legacy);
        exchangeCollDataXGPU27AfterFtoC(para.get(), comm, cudaMemoryManager.get(), level, CudaStreamIndex::Legacy);
        scatterNodesFromRecvBufferXGPU27AfterFtoC(para.get(), level, CudaStreamIndex::Legacy);
        // Y
        prepareExchangeCollDataYGPU27AfterFtoC(para.get(), level, CudaStreamIndex::Legacy);
        exchangeCollDataYGPU27AfterFtoC(para.get(), comm, cudaMemoryManager.get(), level, CudaStreamIndex::Legacy);
        scatterNodesFromRecvBufferYGPU27AfterFtoC(para.get(), level, CudaStreamIndex::Legacy);
        // Z
        prepareExchangeCollDataZGPU27AfterFtoC(para.get(), level, CudaStreamIndex::Legacy);
        exchangeCollDataZGPU27AfterFtoC(para.get(), comm, cudaMemoryManager.get(), level, CudaStreamIndex::Legacy);
        scatterNodesFromRecvBufferZGPU27AfterFtoC(para.get(), level, CudaStreamIndex::Legacy);
    } else {
        // X
        prepareExchangeCollDataXGPU27AllNodes(para.get(), level, CudaStreamIndex::Legacy);
        exchangeCollDataXGPU27AllNodes(para.get(), comm, cudaMemoryManager.get(), level, CudaStreamIndex::Legacy);
        scatterNodesFromRecvBufferXGPU27AllNodes(para.get(), level, CudaStreamIndex::Legacy);
        // Y
        prepareExchangeCollDataYGPU27AllNodes(para.get(), level, CudaStreamIndex::Legacy);
        exchangeCollDataYGPU27AllNodes(para.get(), comm, cudaMemoryManager.get(), level, CudaStreamIndex::Legacy);
        scatterNodesFromRecvBufferYGPU27AllNodes(para.get(), level, CudaStreamIndex::Legacy);
        // Z
        prepareExchangeCollDataZGPU27AllNodes(para.get(), level, CudaStreamIndex::Legacy);
        exchangeCollDataZGPU27AllNodes(para.get(), comm, cudaMemoryManager.get(), level, CudaStreamIndex::Legacy);
        scatterNodesFromRecvBufferZGPU27AllNodes(para.get(), level, CudaStreamIndex::Legacy);
    }

    //////////////////////////////////////////////////////////////////////////
    // 3D domain decomposition convection diffusion
    if (para->getDiffOn()) {
        if (para->getUseStreams())
            std::cout << "Warning: Cuda streams not yet implemented for convection diffusion" << std::endl;
        exchangePostCollDataADXGPU27(para.get(), comm, cudaMemoryManager.get(), level);
        exchangePostCollDataADYGPU27(para.get(), comm, cudaMemoryManager.get(), level);
        exchangePostCollDataADZGPU27(para.get(), comm, cudaMemoryManager.get(), level);
    }
}
void UpdateGrid27::exchangeMultiGPUAfterFtoC(int level, CudaStreamIndex streamIndex)
{
    //////////////////////////////////////////////////////////////////////////
    // 3D domain decomposition
    exchangeCollDataXGPU27AfterFtoC(para.get(), comm, cudaMemoryManager.get(), level, streamIndex);
    exchangeCollDataYGPU27AfterFtoC(para.get(), comm, cudaMemoryManager.get(), level, streamIndex);
    exchangeCollDataZGPU27AfterFtoC(para.get(), comm, cudaMemoryManager.get(), level, streamIndex);

    scatterNodesFromRecvBufferXGPU27AfterFtoC(para.get(), level, streamIndex);
    scatterNodesFromRecvBufferYGPU27AfterFtoC(para.get(), level, streamIndex);
    scatterNodesFromRecvBufferZGPU27AfterFtoC(para.get(), level, streamIndex);

    //////////////////////////////////////////////////////////////////////////
    // 3D domain decomposition convection diffusion
    if (para->getDiffOn()) {
        if (para->getUseStreams())
            std::cout << "Warning: Cuda streams not yet implemented for convection diffusion" << std::endl;
        exchangePostCollDataADXGPU27(para.get(), comm, cudaMemoryManager.get(), level);
        exchangePostCollDataADYGPU27(para.get(), comm, cudaMemoryManager.get(), level);
        exchangePostCollDataADZGPU27(para.get(), comm, cudaMemoryManager.get(), level);
    }
}

void UpdateGrid27::postCollisionBC(int level)
{
    //////////////////////////////////////////////////////////////////////////
    // V E L O C I T Y (I N F L O W)
    this->bcKernelManager->runVelocityBCKernelPost(level);

    //////////////////////////////////////////////////////////////////////////
    // N O - S L I P
    this->bcKernelManager->runNoSlipBCKernelPost(level);

    //////////////////////////////////////////////////////////////////////////
    // S L I P
    this->bcKernelManager->runSlipBCKernelPost(level);

    //////////////////////////////////////////////////////////////////////////
    // S T R E S S (wall model)
    this->bcKernelManager->runStressWallModelKernelPost(level);

    //////////////////////////////////////////////////////////////////////////
    // G E O M E T R Y
    this->bcKernelManager->runGeoBCKernelPost(level);

    //////////////////////////////////////////////////////////////////////////
    // O U T F L O W
    this->bcKernelManager->runOutflowBCKernelPre(level);

    //////////////////////////////////////////////////////////////////////////
    // P R E S S U R E
    this->bcKernelManager->runPressureBCKernelPost(level);

    //////////////////////////////////////////////////////////////////////////
    // A D V E C T I O N    D I F F U S I O N
    if (para->getDiffOn())
    {
        this->adKernelManager->runADgeometryBCKernel(level);
        this->adKernelManager->runADveloBCKernel(level);
        this->adKernelManager->runADslipBCKernel(level);
        this->adKernelManager->runADpressureBCKernel(level);
    }
}

void UpdateGrid27::swapBetweenEvenAndOddTimestep(int level)
{
    if (para->getParD(level)->isEvenTimestep==true)  para->getParD(level)->isEvenTimestep=false;
    else                                        para->getParD(level)->isEvenTimestep=true;
}

void UpdateGrid27::calcMacroscopicQuantities(int level)
{
    CalcMacCompSP27(para->getParD(level)->velocityX,
                    para->getParD(level)->velocityY,
                    para->getParD(level)->velocityZ,
                    para->getParD(level)->rho,
                    para->getParD(level)->pressure,
                    para->getParD(level)->typeOfGridNode,
                    para->getParD(level)->neighborX,
                    para->getParD(level)->neighborY,
                    para->getParD(level)->neighborZ,
                    para->getParD(level)->numberOfNodes,
                    para->getParD(level)->numberofthreads,
                    para->getParD(level)->distributions.f[0],
                    para->getParD(level)->isEvenTimestep);
    getLastCudaError("CalcMacSP27 execution failed");
}

void UpdateGrid27::preCollisionBC(int level, unsigned int t)
{
    //////////////////////////////////////////////////////////////////////////
    // V E L O C I T Y (I N F L O W)
    this->bcKernelManager->runVelocityBCKernelPre(level);

    //////////////////////////////////////////////////////////////////////////
    // G E O M E T R Y
    this->bcKernelManager->runGeoBCKernelPre(level, t, cudaMemoryManager.get());

    //////////////////////////////////////////////////////////////////////////
    // P R E S S U R E
    this->bcKernelManager->runPressureBCKernelPre(level);

    //////////////////////////////////////////////////////////////////////////
    // O U T F L O W
    this->bcKernelManager->runOutflowBCKernelPre(level);

    //////////////////////////////////////////////////////////////////////////////////
    ////only for a round off error test
    //para->cudaCopyTestREtoHost(0,para->getParH(0)->pressureBC.numberOfBCnodes);
    //printRE(para, t);
    //////////////////////////////////////////////////////////////////////////////////
}

void UpdateGrid27::fineToCoarse(int level, InterpolationCellFC* icellFC, OffFC &offFC, CudaStreamIndex streamIndex)
{
    gridScalingKernelManager->runFineToCoarseKernelLB(level, icellFC, offFC, streamIndex);

    if (para->getDiffOn()) {
        if (para->getStreamManager()->streamIsRegistered(streamIndex)) {
            printf("fineToCoarse Advection Diffusion not implemented"); // TODO
            return;
        }
        gridScalingKernelManager->runFineToCoarseKernelAD(level);
    }
}

void UpdateGrid27::coarseToFine(int level, InterpolationCellCF* icellCF, OffCF &offCF, CudaStreamIndex streamIndex)
{
    this->gridScalingKernelManager->runCoarseToFineKernelLB(level, icellCF, offCF, streamIndex);

    if (para->getDiffOn())
    {
        if(para->getStreamManager()->streamIsRegistered(streamIndex)){
            printf("CoarseToFineWithStream Advection Diffusion not implemented"); // TODO
            return;
        }
        this->gridScalingKernelManager->runCoarseToFineKernelAD(level);
    }
}

void UpdateGrid27::interactWithActuators(int level, unsigned int t)
{
    for( SPtr<PreCollisionInteractor> actuator: para->getActuators() )
    {
        actuator->interact(para.get(), cudaMemoryManager.get(), level, t);
    }
}

void  UpdateGrid27::interactWithProbes(int level, unsigned int t)
{
    for( SPtr<PreCollisionInteractor> probe: para->getProbes() )
    {
        probe->interact(para.get(), cudaMemoryManager.get(), level, t);
    }
}

void  UpdateGrid27::calcTurbulentViscosity(int level)
{
    this->tmFactory->runTurbulenceModelKernel(level);
}

void UpdateGrid27::exchangeData(int level)
{
    exchangeMultiGPU_noStreams_withPrepare(level, false);
}

UpdateGrid27::UpdateGrid27(SPtr<Parameter> para, vf::gpu::Communicator &comm, SPtr<CudaMemoryManager> cudaMemoryManager,
                           std::vector<std::shared_ptr<PorousMedia>> &pm, std::vector<SPtr<Kernel>> &kernels , BoundaryConditionFactory* bcFactory, SPtr<TurbulenceModelFactory>  tmFactory, GridScalingFactory* scalingFactory)
    : para(para), comm(comm), cudaMemoryManager(cudaMemoryManager), pm(pm), kernels(kernels), tmFactory(tmFactory)
{
    this->collision = getFunctionForCollisionAndExchange(para->getUseStreams(), para->getNumprocs(), para->getKernelNeedsFluidNodeIndicesToRun());
    this->refinement = getFunctionForRefinementAndExchange(para->getUseStreams(), para->getNumprocs(), para->getMaxLevel(), para->useReducedCommunicationAfterFtoC);

    this->bcKernelManager = std::make_shared<BCKernelManager>(para, bcFactory);
    this->adKernelManager = std::make_shared<ADKernelManager>(para);
    this->gridScalingKernelManager = std::make_shared<GridScalingKernelManager>(para, scalingFactory);
}<|MERGE_RESOLUTION|>--- conflicted
+++ resolved
@@ -71,14 +71,10 @@
         collisionAdvectionDiffusion(level);
 }
 
-<<<<<<< HEAD
-void UpdateGrid27::collisionUsingIndices(int level, unsigned int t, uint *indices, uint numberOfIndices, CollisionTemplate collisionTemplate, int stream)
-=======
-void UpdateGrid27::collisionUsingIndices(int level, unsigned int t, uint *fluidNodeIndices, uint numberOfFluidNodes, CudaStreamIndex stream)
->>>>>>> 8428b811
-{
-    if (indices != nullptr && numberOfIndices != 0)
-        kernels.at(level)->runOnIndices(indices, numberOfIndices, collisionTemplate, stream);
+void UpdateGrid27::collisionUsingIndices(int level, unsigned int t, uint *taggedFluidNodeIndices, uint numberOfTaggedFluidNodes, CollisionTemplate collisionTemplate, CudaStreamIndex stream)
+{
+    if (taggedFluidNodeIndices != nullptr && numberOfTaggedFluidNodes != 0)
+        kernels.at(level)->runOnIndices(taggedFluidNodeIndices, numberOfTaggedFluidNodes, collisionTemplate, stream);
     else
         std::cout << "In collision: fluidNodeIndices or numberOfFluidNodes not definded"
                       << std::endl;
