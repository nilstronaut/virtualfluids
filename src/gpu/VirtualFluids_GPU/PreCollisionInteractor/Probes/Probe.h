--- conflicted
+++ resolved
@@ -153,12 +153,7 @@
         outputTimeSeries(_outputTimeSeries),        
         PreCollisionInteractor()
     {
-<<<<<<< HEAD
-        if (_tStartOut<_tStartAvg)      throw std::runtime_error(_probeName + ": tStartOut must be larger than tStartAvg!");
-        if (_tStartTmpAvg<_tStartAvg)   throw std::runtime_error(_probeName + ": tStartTmpAvg must be larger than tStartAvg!");
-=======
         if (_tStartOut<_tStartAvg)      throw std::runtime_error("Probe: tStartOut must be larger than tStartAvg!");
->>>>>>> 960262c5
     }
     
     void init(Parameter* para, GridProvider* gridProvider, CudaMemoryManager* cudaMemoryManager) override;
