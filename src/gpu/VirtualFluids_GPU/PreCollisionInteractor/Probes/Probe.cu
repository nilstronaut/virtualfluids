--- conflicted
+++ resolved
@@ -363,17 +363,7 @@
     std::vector<std::string> fnames;
     for (uint i = 1; i <= numberOfParts; i++)
 	{
-<<<<<<< HEAD
         this->writeGridFile(para, level, t, i);
-=======
-        std::string fname = this->probeName + "_bin_lev_" + StringUtil::toString<int>(level)
-                                         + "_ID_" + StringUtil::toString<int>(para->getMyProcessID())
-                                         + "_Part_" + StringUtil::toString<int>(i);
-        if(!this->outputTimeSeries) fname += "_t_" + StringUtil::toString<int>(t_write);
-        fname += ".vtk";
-		fnames.push_back(fname);
-        this->fileNamesForCollectionFile.push_back(fname);
->>>>>>> 5c564ec3
     }
     if(level == 0&& !this->outputTimeSeries) this->writeParallelFile(para, t);
 }
@@ -381,13 +371,7 @@
 void Probe::writeParallelFile(Parameter* para, int t)
 {
     int t_write = this->fileNameLU ? t: t/this->tOut; 
-<<<<<<< HEAD
     std::string filename = this->outputPath + "/" + this->makeParallelFileName(para->getMyID(), t_write);
-=======
-    std::string filename = this->probeName + "_bin_ID_" + StringUtil::toString<int>(para->getMyProcessID()) 
-                                           + "_t_" + StringUtil::toString<int>(t_write) 
-                                           + ".vtk";
->>>>>>> 5c564ec3
 
     std::vector<std::string> cellNames;
 
@@ -432,7 +416,6 @@
             std::vector<PostProcessingVariable> postProcessingVariables = this->getPostProcessingVariables(statistic);
             uint n_arrs = uint(postProcessingVariables.size());
 
-<<<<<<< HEAD
             uint arrOff = probeStruct->arrayOffsetsH[var];
             uint arrLen = probeStruct->nPoints;
 
@@ -443,19 +426,6 @@
                 for (uint pos = startpos; pos < endpos; pos++)
                 {
                     nodedata[arrOff+arr][pos-startpos] = double(probeStruct->quantitiesArrayH[(arrOff+arr)*arrLen+pos]*coeff);
-=======
-                uint arrOff = probeStruct->arrayOffsetsH[var];
-                uint arrLen = probeStruct->nPoints;
-                
-                for(uint arr=0; arr<n_arrs; arr++)
-                {
-                    coeff = postProcessingVariables[arr].conversionFactor(level);
-                    
-                    for (uint pos = startpos; pos < endpos; pos++)
-                    {
-                        nodedata[arrOff+arr][pos-startpos] = double(probeStruct->quantitiesArrayH[(arrOff+arr)*arrLen+pos]*coeff);
-                    }
->>>>>>> 5c564ec3
                 }
             }
         }
