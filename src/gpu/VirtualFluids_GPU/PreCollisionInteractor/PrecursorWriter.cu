--- conflicted
+++ resolved
@@ -30,7 +30,6 @@
     y = idx-ny*z;
 }
 
-<<<<<<< HEAD
 __inline__ __host__ __device__ uint lIndex(const uint component, const uint node, const uint timestep, const uint nComponents, const uint nNodes)
 {
     return node+nNodes*(component+timestep*nComponents);
@@ -46,13 +45,6 @@
 __global__ void fillArrayVelocities(const uint nNodes, 
                                     uint* indices, 
                                     real *precursorData,
-=======
-////////////////////////////////////////////////////////////////////////////////////////////////////////////////////////////////////////////////////////////////
-__global__ void fillArrayVelocities(uint nNodes, uint* indices, 
-                                    real *precursorVx,
-                                    real *precursorVy, 
-                                    real *precursorVz,  
->>>>>>> c2a13c53
                                     real *vx,
                                     real *vy,
                                     real *vz,
@@ -72,11 +64,7 @@
 
 ////////////////////////////////////////////////////////////////////////////////////////////////////////////////////////////////////////////////////////////////
 __global__ void fillArrayDistributions( uint nNodes, uint* indices, 
-<<<<<<< HEAD
                                         real* precursorData,
-=======
-                                        real *f0D, real *f1D, real *f2D, real *f3D, real *f4D, real *f5D, real *f6D, real *f7D, real *f8D,
->>>>>>> c2a13c53
                                         real* distributions,
                                         uint* neighborX, uint* neighborY, uint* neighborZ,
                                         bool isEvenTimestep,
@@ -102,7 +90,6 @@
     ////////////////////////////////////////////////////////////////////////////////////
     //! - Get local distributions in PX directions
     //!
-<<<<<<< HEAD
     precursorData[lIndex(PrecP00, node, nNodes)] = (dist.f[DIR_P00])[k_000];
     precursorData[lIndex(PrecPP0, node, nNodes)] = (dist.f[DIR_PP0])[k_000];
     precursorData[lIndex(PrecPM0, node, nNodes)] = (dist.f[DIR_PM0])[k_0M0];
@@ -112,20 +99,6 @@
     precursorData[lIndex(PrecPMP, node, nNodes)] = (dist.f[DIR_PMP])[k_0M0];
     precursorData[lIndex(PrecPPM, node, nNodes)] = (dist.f[DIR_PPM])[k_00M];
     precursorData[lIndex(PrecPMM, node, nNodes)] = (dist.f[DIR_PMM])[k_0MM];
-=======
-    f0D[node] = (dist.f[DIR_P00])[k_000];
-    f1D[node] = (dist.f[DIR_PP0])[k_000];
-    f2D[node] = (dist.f[DIR_PM0])[k_0M0];
-    f3D[node] = (dist.f[DIR_P0P])[k_000];
-    f4D[node] = (dist.f[DIR_P0M])[k_00M];
-    f5D[node] = (dist.f[DIR_PPP])[k_000];
-    f6D[node] = (dist.f[DIR_PMP])[k_0M0];
-    f7D[node] = (dist.f[DIR_PPM])[k_00M];
-    f8D[node] = (dist.f[DIR_PMM])[k_0MM];
-    
-    // if(node==1)
-    //     printf("thread %i, pos %i, f0 %f \n", node, indices[node], f0D[node]);
->>>>>>> c2a13c53
 }
 
 
@@ -238,11 +211,7 @@
         else if(this->outputVariable==OutputVariable::Distributions)
         {
             fillArrayDistributions<<<grid.grid, grid.threads>>>(precursorStruct->nPoints, precursorStruct->indicesD, 
-<<<<<<< HEAD
                                                                 precursorStruct->dataD,
-=======
-                                                                precursorStruct->f0D, precursorStruct->f1D, precursorStruct->f2D, precursorStruct->f3D, precursorStruct->f4D, precursorStruct->f5D, precursorStruct->f6D, precursorStruct->f7D, precursorStruct->f8D,
->>>>>>> c2a13c53
                                                                 para->getParD(level)->distributions.f[0],
                                                                 para->getParD(level)->neighborX, para->getParD(level)->neighborY, para->getParD(level)->neighborZ,
                                                                 para->getEvenOrOdd(level), para->getParD(level)->numberOfNodes);
@@ -250,11 +219,7 @@
         }
 
         cudaManager->cudaCopyPrecursorWriterOutputVariablesDtoH(this, level);
-<<<<<<< HEAD
-
-=======
-        
->>>>>>> c2a13c53
+
         precursorStruct->timestepsBuffered++;
 
         if(precursorStruct->timestepsBuffered >= precursorStruct->timestepsPerFile)
@@ -295,7 +260,7 @@
 
     std::vector<std::vector<double>> nodedata;
     
-    for(uint quant = 0; quant < precursorStruct->nQuantities; quant++)
+    if(this->outputVariable==OutputVariable::Velocities)
     {
         std::vector<double> doubleArr(nPointsInPlane*precursorStruct->timestepsBuffered, NAN);
         for( uint timestep=0; timestep<precursorStruct->timestepsBuffered; timestep++)
@@ -308,7 +273,6 @@
         }
         nodedata.push_back(doubleArr);
     }
-<<<<<<< HEAD
 
     // if(this->outputVariable==OutputVariable::Velocities)
     // {
@@ -366,42 +330,6 @@
     //     }
     //     nodedata = {fP00Double, fPP0Double, fPM0Double, fP0PDouble, fP0MDouble, fPPPDouble, fPMPDouble, fPPMDouble, fPMMDouble};
     // }
-=======
-    else if(this->outputVariable==OutputVariable::Distributions)
-    {
-                std::vector<double> f0Double(nPointsInPlane*precursorStruct->timestepsBuffered, NAN), 
-                                    f1Double(nPointsInPlane*precursorStruct->timestepsBuffered, NAN), 
-                                    f2Double(nPointsInPlane*precursorStruct->timestepsBuffered, NAN), 
-                                    f3Double(nPointsInPlane*precursorStruct->timestepsBuffered, NAN), 
-                                    f4Double(nPointsInPlane*precursorStruct->timestepsBuffered, NAN), 
-                                    f5Double(nPointsInPlane*precursorStruct->timestepsBuffered, NAN), 
-                                    f6Double(nPointsInPlane*precursorStruct->timestepsBuffered, NAN), 
-                                    f7Double(nPointsInPlane*precursorStruct->timestepsBuffered, NAN), 
-                                    f8Double(nPointsInPlane*precursorStruct->timestepsBuffered, NAN);
-
-        for( uint timestep=0; timestep<precursorStruct->timestepsBuffered; timestep++)
-        {
-            // printf("offset %d npoints %d buf %d, max%d\n",timestep, precursorStruct->nPoints, precursorStruct->timestepsBuffered, precursorStruct->timestepsPerFile);
-            for (uint pos = 0; pos < precursorStruct->nPoints; pos++)
-            {
-                int indexOnPlane = precursorStruct->indicesOnPlane[pos]+timestep*nPointsInPlane;
-                int idx = pos+timestep*precursorStruct->nPoints;
-                // printf("timestep %i, pos %i, iOP %i \n", timestep, pos, indexOnPlane);
-                // printf("f0 %f\n", double(precursorStruct->f0H[idx]) );
-                f0Double[indexOnPlane] = double(precursorStruct->f0H[idx]);
-                f1Double[indexOnPlane] = double(precursorStruct->f1H[idx]);
-                f2Double[indexOnPlane] = double(precursorStruct->f2H[idx]);
-                f3Double[indexOnPlane] = double(precursorStruct->f3H[idx]);
-                f4Double[indexOnPlane] = double(precursorStruct->f4H[idx]);
-                f5Double[indexOnPlane] = double(precursorStruct->f5H[idx]);
-                f6Double[indexOnPlane] = double(precursorStruct->f6H[idx]);
-                f7Double[indexOnPlane] = double(precursorStruct->f7H[idx]);
-                f8Double[indexOnPlane] = double(precursorStruct->f8H[idx]);
-            }
-        }
-        nodedata = {f0Double, f1Double, f2Double, f3Double, f4Double, f5Double, f6Double, f7Double, f8Double};
-    }
->>>>>>> c2a13c53
 
     precursorStruct->timestepsBuffered = 0;
 
