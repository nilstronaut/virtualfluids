--- conflicted
+++ resolved
@@ -59,17 +59,11 @@
         VF_LOG_TRACE("Function for scalingCoarseToFine is nullptr");
 }
 
-<<<<<<< HEAD
-void GridScalingKernelManager::runFineToCoarseKernelLB(const int level, uint *iCellFCC, uint *iCellFCF, uint k_FC) const{
-
-    cudaStream_t stream = para->getStreamManager()->getStream(CudaStreamManager::StreamIndex::borderStreamIndex);
-=======
 void GridScalingKernelManager::runFineToCoarseKernelLB(const int level, InterpolationCellFC *icellFC, OffFC &offFC, CudaStreamIndex streamIndex) const
 {
     cudaStream_t stream = para->getStreamManager()->getStream(streamIndex);
 
     this->scalingFineToCoarse(para->getParD(level).get(), para->getParD(level+1).get(), icellFC, offFC, stream);
->>>>>>> 9a1566aa
 
     // ScaleFC_comp_D3Q27F3(
     //     para->getParD(level)->distributions.f[0],
@@ -334,16 +328,10 @@
     }
 }
 
-<<<<<<< HEAD
-void GridScalingKernelManager::runCoarseToFineKernelLB(const int level, uint *iCellCFC, uint *iCellCFF, uint k_CF, OffCF &offCF) const
-{
-    cudaStream_t stream = para->getStreamManager()->getStream(CudaStreamManager::StreamIndex::borderStreamIndex);
-=======
 void GridScalingKernelManager::runCoarseToFineKernelLB(const int level, InterpolationCellCF* icellCF, OffCF &offCF, CudaStreamIndex streamIndex) const
 {
     cudaStream_t stream = para->getStreamManager()->getStream(streamIndex);
     this->scalingCoarseToFine(para->getParD(level).get(), para->getParD(level+1).get(), icellCF, offCF, stream);
->>>>>>> 9a1566aa
 
     // ScaleCF_comp_D3Q27F3(
     //     para->getParD(level)->distributions.f[0],
