--- conflicted
+++ resolved
@@ -84,13 +84,8 @@
     {
         if (!scalingFunction && scalingStruct.numberOfCells > 0)
             throw std::runtime_error("The scaling function " + scalingName + " was not set!");
-<<<<<<< HEAD
-        if (scalingFunctionFC && scalingStruct.kFC == 0)
-            VF_LOG_WARNING("The scaling function {} was provided, although there is no refinement.", scalingName);
-=======
         if (scalingFunction && scalingStruct.numberOfCells == 0)
             VF_LOG_WARNING("The scaling function {} was set, although there is no refinement", scalingName);
->>>>>>> e3cfb269
     }
 
     SPtr<Parameter> para;
