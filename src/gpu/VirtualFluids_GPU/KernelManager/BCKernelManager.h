//=======================================================================================
// ____          ____    __    ______     __________   __      __       __        __
// \    \       |    |  |  |  |   _   \  |___    ___| |  |    |  |     /  \      |  |
//  \    \      |    |  |  |  |  |_)   |     |  |     |  |    |  |    /    \     |  |
//   \    \     |    |  |  |  |   _   /      |  |     |  |    |  |   /  /\  \    |  |
//    \    \    |    |  |  |  |  | \  \      |  |     |   \__/   |  /  ____  \   |  |____
//     \    \   |    |  |__|  |__|  \__\     |__|      \________/  /__/    \__\  |_______|
//      \    \  |    |   ________________________________________________________________
//       \    \ |    |  |  ______________________________________________________________|
//        \    \|    |  |  |         __          __     __     __     ______      _______
//         \         |  |  |_____   |  |        |  |   |  |   |  |   |   _  \    /  _____)
//          \        |  |   _____|  |  |        |  |   |  |   |  |   |  | \  \   \_______
//           \       |  |  |        |  |_____   |   \_/   |   |  |   |  |_/  /    _____  |
//            \ _____|  |__|        |________|   \_______/    |__|   |______/    (_______/
//
//  This file is part of VirtualFluids. VirtualFluids is free software: you can
//  redistribute it and/or modify it under the terms of the GNU General Public
//  License as published by the Free Software Foundation, either version 3 of
//  the License, or (at your option) any later version.
//
//  VirtualFluids is distributed in the hope that it will be useful, but WITHOUT
//  ANY WARRANTY; without even the implied warranty of MERCHANTABILITY or
//  FITNESS FOR A PARTICULAR PURPOSE.  See the GNU General Public License
//  for more details.
//
//  You should have received a copy of the GNU General Public License along
//  with VirtualFluids (see COPYING.txt). If not, see <http://www.gnu.org/licenses/>.
//
//! \file BCKernelManager.h
//! \ingroup KernelManager
//! \author Martin Schoenherr, Anna Wellmann
//=======================================================================================
#ifndef BCKernelManager_H
#define BCKernelManager_H

#include <functional>
#include <memory>
#include <string>

#include "LBM/LB.h"
#include "PointerDefinitions.h"
#include "VirtualFluids_GPU_export.h"

class CudaMemoryManager;
class BoundaryConditionFactory;
class Parameter;
struct LBMSimulationParameter;

using boundaryCondition = std::function<void(LBMSimulationParameter *, QforBoundaryConditions *)>;
using boundaryConditionWithParameter = std::function<void(Parameter *, QforBoundaryConditions *, const int level)>;

//! \class BCKernelManager
//! \brief manage the cuda kernel calls to boundary conditions
//! \details This class stores the boundary conditions and manages the calls to the boundary condition kernels.
class VIRTUALFLUIDS_GPU_EXPORT BCKernelManager
{
public:
    //! Class constructor
    //! \param parameter shared pointer to instance of class Parameter
    //! \throws std::runtime_error when the user forgets to specify a boundary condition
    BCKernelManager(SPtr<Parameter> parameter, BoundaryConditionFactory *bcFactory);

    //! \brief calls the device function of the velocity boundary condition (post-collision)
    void runVelocityBCKernelPost(const int level) const;

    //! \brief calls the device function of the velocity boundary condition (pre-collision)
    void runVelocityBCKernelPre(const int level) const;

    //! \brief calls the device function of the geometry boundary condition (post-collision)
    void runGeoBCKernelPost(const int level) const;

    //! \brief calls the device function of the geometry boundary condition (pre-collision)
    void runGeoBCKernelPre(const int level, unsigned int t, CudaMemoryManager *cudaMemoryManager) const;

    //! \brief calls the device function of the slip boundary condition (post-collision)
    void runSlipBCKernelPost(const int level) const;

    //! \brief calls the device function of the no-slip boundary condition (post-collision)
    void runNoSlipBCKernelPost(const int level) const;

    //! \brief calls the device function of the pressure boundary condition (pre-collision)
    void runPressureBCKernelPre(const int level) const;

    //! \brief calls the device function of the pressure boundary condition (post-collision)
    void runPressureBCKernelPost(const int level) const;

<<<<<<< HEAD
	//! \brief calls the device function of the precursor boundary condition
	void runPrecursorBCKernelPost(int level, uint t, CudaMemoryManager* cudaMemoryManager);

    //! \brief calls the device function of the outflow boundary condition
=======
    //! \brief calls the device function of the outflow boundary condition (pre-collision)
>>>>>>> 5c564ec3
    void runOutflowBCKernelPre(const int level) const;

    //! \brief calls the device function of the stress wall model (post-collision)
    void runStressWallModelKernelPost(const int level) const;

private:
    //! \brief check if a boundary condition was set
    //! \throws std::runtime_error if boundary nodes were assigned, but no boundary condition was set in the boundary condition factory
    //! \param boundaryCondition: a kernel function for the boundary condition
    //! \param bcStruct: a struct containing the grid nodes which are part of the boundary condition
    //! \param bcName: the name of the checked boundary condition
    template <typename bcFunction>
    void checkBoundaryCondition(const bcFunction &boundaryCondition, const QforBoundaryConditions &bcStruct, const std::string &bcName)
    {
        if (!boundaryCondition && bcStruct.numberOfBCnodes > 0)
            throw std::runtime_error("The boundary condition " + bcName + " was not set!");
    }

    SPtr<Parameter> para;

    boundaryCondition velocityBoundaryConditionPost = nullptr;
    boundaryCondition noSlipBoundaryConditionPost = nullptr;
    boundaryCondition slipBoundaryConditionPost = nullptr;
    boundaryCondition pressureBoundaryConditionPre = nullptr;
    boundaryCondition geometryBoundaryConditionPost = nullptr;
    boundaryConditionWithParameter stressBoundaryConditionPost = nullptr;
};
#endif<|MERGE_RESOLUTION|>--- conflicted
+++ resolved
@@ -84,14 +84,10 @@
     //! \brief calls the device function of the pressure boundary condition (post-collision)
     void runPressureBCKernelPost(const int level) const;
 
-<<<<<<< HEAD
 	//! \brief calls the device function of the precursor boundary condition
 	void runPrecursorBCKernelPost(int level, uint t, CudaMemoryManager* cudaMemoryManager);
 
     //! \brief calls the device function of the outflow boundary condition
-=======
-    //! \brief calls the device function of the outflow boundary condition (pre-collision)
->>>>>>> 5c564ec3
     void runOutflowBCKernelPre(const int level) const;
 
     //! \brief calls the device function of the stress wall model (post-collision)
