--- conflicted
+++ resolved
@@ -38,14 +38,11 @@
 
 #include "BCKernelManager.h"
 #include "BoundaryConditions/BoundaryConditionFactory.h"
-<<<<<<< HEAD
 #include "gpu/VirtualFluids_GPU/PreCollisionInteractor/VelocitySetter.h"
-=======
 #include "Calculation/Cp.h"
 #include "Calculation/DragLift.h"
 #include "GPU/GPU_Interface.h"
 #include "Parameter/Parameter.h"
->>>>>>> 5c564ec3
 
 BCKernelManager::BCKernelManager(SPtr<Parameter> parameter, BoundaryConditionFactory *bcFactory) : para(parameter)
 {
@@ -390,7 +387,6 @@
     {
         noSlipBoundaryConditionPost(para->getParD(level).get(), &(para->getParD(level)->noSlipBC));
     }
-<<<<<<< HEAD
 }
 
 // void LBKernelManager::calculateMacroscopicValues(const int level) const
@@ -488,6 +484,4 @@
                                     para->getParD(level)->numberOfNodes, para->getParD(level)->isEvenTimestep);
         getLastCudaError("QPrecursorDevCompZeroPress execution failed");
     }
-=======
->>>>>>> 5c564ec3
 }