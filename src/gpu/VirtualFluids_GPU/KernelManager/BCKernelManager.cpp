--- conflicted
+++ resolved
@@ -52,8 +52,6 @@
     this->pressureBoundaryConditionPre  = bcFactory->getPressureBoundaryConditionPre();
     this->geometryBoundaryConditionPost = bcFactory->getGeometryBoundaryConditionPost();
     this->stressBoundaryConditionPost   = bcFactory->getStressBoundaryConditionPost();
-<<<<<<< HEAD
-=======
 
     checkBoundaryCondition(this->velocityBoundaryConditionPost, this->para->getParD(0)->velocityBC,
                            "velocityBoundaryConditionPost");
@@ -67,7 +65,6 @@
                            "geometryBoundaryConditionPost");
     checkBoundaryCondition(this->stressBoundaryConditionPost, this->para->getParD(0)->stressBC,
                            "stressBoundaryConditionPost");
->>>>>>> 9c3257bd
 }
 
 void BCKernelManager::runVelocityBCKernelPre(const int level) const
