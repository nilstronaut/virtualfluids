--- conflicted
+++ resolved
@@ -116,13 +116,8 @@
     //////////////////////////////////////////////////////////////////////////
     // CUDA streams
     if (para->getUseStreams()) {
-<<<<<<< HEAD
-        para->getStreamManager()->registerStream(CudaStreamManager::StreamIndex::bulkStreamIndex);
-        para->getStreamManager()->registerStream(CudaStreamManager::StreamIndex::borderStreamIndex);
-=======
         para->getStreamManager()->registerStream(CudaStreamIndex::Border);
         para->getStreamManager()->registerStream(CudaStreamIndex::Bulk);
->>>>>>> 9a1566aa
         para->getStreamManager()->launchStreams();
         para->getStreamManager()->createCudaEvents();
     }
