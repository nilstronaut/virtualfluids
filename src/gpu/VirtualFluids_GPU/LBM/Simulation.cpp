#include "Simulation.h"

#include <stdio.h>
#include <vector>

#include <helper_timer.h>

#include "LBM/LB.h"
#include "Communication/Communicator.h"
#include "Communication/ExchangeData27.h"
#include "Parameter/Parameter.h"
#include "Parameter/CudaStreamManager.h"
#include "Parameter/EdgeNodeFinder.h"
#include "GPU/GPU_Interface.h"
#include "GPU/KineticEnergyAnalyzer.h"
#include "GPU/EnstrophyAnalyzer.h"
#include "basics/utilities/UbFileOutputASCII.h"
//////////////////////////////////////////////////////////////////////////
#include "Output/MeasurePointWriter.hpp"
#include "Output/AnalysisData.hpp"
#include "Output/InterfaceDebugWriter.hpp"
#include "Output/EdgeNodeDebugWriter.hpp"
#include "Output/VeloASCIIWriter.hpp"
//////////////////////////////////////////////////////////////////////////
#include "Utilities/Buffer2D.hpp"
#include "Core/StringUtilities/StringUtil.h"
//////////////////////////////////////////////////////////////////////////
#include "Init/InitLattice.h"
#include "Init/VfReader.h"
//////////////////////////////////////////////////////////////////////////
#include "FindQ/FindQ.h"
#include "FindQ/DefineBCs.h"
//////////////////////////////////////////////////////////////////////////
#include "Particles/Particles.h"
//////////////////////////////////////////////////////////////////////////
#include "Calculation/UpdateGrid27.h"
#include "Calculation/PlaneCalculations.h"
#include "Calculation/DragLift.h"
#include "Calculation/Cp.h"
#include "Calculation/Calc2ndMoments.h"
#include "Calculation/CalcMedian.h"
#include "Calculation/CalcTurbulenceIntensity.h"
#include "Calculation/ForceCalculations.h"
#include "Calculation/PorousMedia.h"
//////////////////////////////////////////////////////////////////////////
#include "Output/Timer.h"
//////////////////////////////////////////////////////////////////////////
#include "Restart/RestartObject.h"
//////////////////////////////////////////////////////////////////////////
#include "DataStructureInitializer/GridProvider.h"
#include "Output/DataWriter.h"
#include "Kernel/Utilities/KernelFactory/KernelFactory.h"
#include "PreProcessor/PreProcessorFactory/PreProcessorFactory.h"
#include "Kernel/Kernel.h"

#include <cuda/DeviceInfo.h>

#include <logger/Logger.h>

#include "Output/FileWriter.h"


std::string getFileName(const std::string& fname, int step, int myID)
{
    return std::string(fname + "_Restart_" + UbSystem::toString(myID) + "_" +  UbSystem::toString(step));
}

Simulation::Simulation(std::shared_ptr<Parameter> para, std::shared_ptr<CudaMemoryManager> memoryManager, vf::gpu::Communicator &communicator,
                       std::unique_ptr<KernelFactory> &&kernelFactory_,
                       std::unique_ptr<PreProcessorFactory> &&preProcessorFactory_, GridProvider &gridProvider)
    : para(para), cudaManager(memoryManager), communicator(communicator), kernelFactory(std::move(kernelFactory_)),
      preProcessorFactory(std::move(preProcessorFactory_)), dataWriter(std::make_unique<FileWriter>())
{
    gridProvider.initalGridInformations();

    vf::cuda::verifyAndSetDevice(
        communicator.mapCudaDevice(para->getMyID(), para->getNumprocs(), para->getDevices(), para->getMaxDev()));

    para->initLBMSimulationParameter();

    gridProvider.allocAndCopyForcing();
    gridProvider.allocAndCopyQuadricLimiters();
    if (para->getKernelNeedsFluidNodeIndicesToRun()) {
        gridProvider.allocArrays_fluidNodeIndices();
        gridProvider.allocArrays_fluidNodeIndicesBorder();
    }

    gridProvider.setDimensions();
    gridProvider.setBoundingBox();

    para->setRe(para->getVelocity() * (real)1.0 / para->getViscosity());
    para->setlimitOfNodesForVTK(30000000); // max 30 Million nodes per VTK file
    if (para->getDoRestart())
        para->setStartTurn(para->getTimeDoRestart());
    else
        para->setStartTurn((unsigned int)0); // 100000

    restart_object = std::make_shared<ASCIIRestartObject>();
    //////////////////////////////////////////////////////////////////////////
    output.setName(para->getFName() + StringUtil::toString<int>(para->getMyID()) + ".log");
    if (para->getMyID() == 0)
        output.setConsoleOut(true);
    output.clearLogFile();
    //////////////////////////////////////////////////////////////////////////
    // CUDA streams
    if (para->getUseStreams()) {
        para->getStreamManager()->launchStreams(2u);
        para->getStreamManager()->createCudaEvents();
    }
    //////////////////////////////////////////////////////////////////////////
    //
    // output << para->getNeedInterface().at(0) << "\n";
    // output << para->getNeedInterface().at(1) << "\n";
    // output << para->getNeedInterface().at(2) << "\n";
    // output << para->getNeedInterface().at(3) << "\n";
    // output << para->getNeedInterface().at(4) << "\n";
    // output << para->getNeedInterface().at(5) << "\n";
    //////////////////////////////////////////////////////////////////////////
    // output << "      \t GridX \t GridY \t GridZ \t DistX \t DistY \t DistZ\n";
    // for (int testout=0; testout<=para->getMaxLevel();testout++)
    //{
    //   output << "Level " << testout << ":  " << para->getGridX().at(testout) << " \t " <<
    //   para->getGridY().at(testout) << " \t " << para->getGridZ().at(testout) << " \t " <<
    //   para->getDistX().at(testout) << " \t " << para->getDistY().at(testout) << " \t " <<
    //   para->getDistZ().at(testout) << " \n";
    //}
    //////////////////////////////////////////////////////////////////////////
    output << "LB_Modell:  D3Q" << para->getD3Qxx() << "\n";
    output << "Re:         " << para->getRe() << "\n";
    output << "vis_ratio:  " << para->getViscosityRatio() << "\n";
    output << "u0_ratio:   " << para->getVelocityRatio() << "\n";
    output << "delta_rho:  " << para->getDensityRatio() << "\n";
    output << "QuadricLimiters:  " << para->getQuadricLimitersHost()[0] << "\t" << para->getQuadricLimitersHost()[1]
           << "\t" << para->getQuadricLimitersHost()[2] << "\n";
    if (para->getUseAMD())
        output << "AMD SGS model:  " << para->getSGSConstant() << "\n";
    //////////////////////////////////////////////////////////////////////////

    /////////////////////////////////////////////////////////////////////////
    cudaManager->setMemsizeGPU(0, true);
    //////////////////////////////////////////////////////////////////////////
    allocNeighborsOffsetsScalesAndBoundaries(gridProvider);

    for (SPtr<PreCollisionInteractor> actuator : para->getActuators()) {
        actuator->init(para.get(), &gridProvider, cudaManager.get());
    }

    for (SPtr<PreCollisionInteractor> probe : para->getProbes()) {
        probe->init(para.get(), &gridProvider, cudaManager.get());
    }

    //////////////////////////////////////////////////////////////////////////
    // Kernel init
    //////////////////////////////////////////////////////////////////////////
    output << "make Kernels  "
           << "\n";
    kernels = kernelFactory->makeKernels(para);

    output << "make AD Kernels  "
           << "\n";
    if (para->getDiffOn())
        adKernels = kernelFactory->makeAdvDifKernels(para);

    //////////////////////////////////////////////////////////////////////////
    // PreProcessor init
    //////////////////////////////////////////////////////////////////////////
    output << "make Preprocessors  "
           << "\n";
    std::vector<PreProcessorType> preProTypes = kernels.at(0)->getPreProcessorTypes();
    preProcessor = preProcessorFactory->makePreProcessor(preProTypes, para);

    //////////////////////////////////////////////////////////////////////////
    // Particles preprocessing
    //////////////////////////////////////////////////////////////////////////
    if (para->getCalcParticle()) {
        rearrangeGeometry(para.get(), cudaManager.get());
        //////////////////////////////////////////////////////////////////////////
        allocParticles(para.get(), cudaManager.get());
        //////////////////////////////////////////////////////////////////////////
        ////CUDA random number generation
        // para->cudaAllocRandomValues();

        ////init
        // initRandomDevice(para->getRandomState(),
        // para->getParD(0)->plp.numberOfParticles,
        // para->getParD(0)->numberofthreads);

        ////generate random values
        // generateRandomValuesDevice(  para->getRandomState(),
        // para->getParD(0)->plp.numberOfParticles,
        // para->getParD(0)->plp.randomLocationInit,
        // para->getParD(0)->numberofthreads);

        //////////////////////////////////////////////////////////////////////////////
        initParticles(para.get());
    }
    ////////////////////////////////////////////////////////////////////////////

    //////////////////////////////////////////////////////////////////////////
    // Allocate Memory for Drag Lift Calculation
    //////////////////////////////////////////////////////////////////////////
    if (para->getCalcDragLift())
        allocDragLift(para.get(), cudaManager.get());

    //////////////////////////////////////////////////////////////////////////
    // Allocate Memory for Plane Conc Calculation
    //////////////////////////////////////////////////////////////////////////
    // if (para->getDiffOn()) allocPlaneConc(para.get(), cudaManager.get());

    //////////////////////////////////////////////////////////////////////////
    // Median
    //////////////////////////////////////////////////////////////////////////
    if (para->getCalcMedian()) {
        output << "alloc Calculation for Mean Values  "
               << "\n";
        if (para->getDiffOn())
            allocMedianAD(para.get(), cudaManager.get());
        else
            allocMedian(para.get(), cudaManager.get());
    }

    //////////////////////////////////////////////////////////////////////////
    // Turbulence Intensity
    //////////////////////////////////////////////////////////////////////////
    if (para->getCalcTurbulenceIntensity()) {
        output << "alloc arrays for calculating Turbulence Intensity  "
               << "\n";
        allocTurbulenceIntensity(para.get(), cudaManager.get());
    }

    //////////////////////////////////////////////////////////////////////////
    // allocate memory and initialize 2nd, 3rd and higher order moments
    //////////////////////////////////////////////////////////////////////////
    if (para->getCalc2ndOrderMoments()) {
        alloc2ndMoments(para.get(), cudaManager.get());
        init2ndMoments(para.get());
    }
    if (para->getCalc3rdOrderMoments()) {
        alloc3rdMoments(para.get(), cudaManager.get());
        init3rdMoments(para.get());
    }
    if (para->getCalcHighOrderMoments()) {
        allocHigherOrderMoments(para.get(), cudaManager.get());
        initHigherOrderMoments(para.get());
    }

    //////////////////////////////////////////////////////////////////////////
    // MeasurePoints
    //////////////////////////////////////////////////////////////////////////
    if (para->getUseMeasurePoints()) {
        output << "read measure points...";
        readMeasurePoints(para.get(), cudaManager.get());
        output << "done.\n";
    }

    //////////////////////////////////////////////////////////////////////////
    // Porous Media
    //////////////////////////////////////////////////////////////////////////
    if (para->getSimulatePorousMedia()) {
        output << "define area(s) of porous media...";
        porousMedia();
        kernelFactory->setPorousMedia(pm);
        output << "done.\n";
    }

<<<<<<< HEAD
    //////////////////////////////////////////////////////////////////////////
    // enSightGold
    //////////////////////////////////////////////////////////////////////////
    // excludeGridInterfaceNodesForMirror(para, 7);
    ////output << "print case file...";
    // printCaseFile(para);
    ////output << "done.\n";
    ////output << "print geo file...";
    // printGeoFile(para, true);  //true for binary
    ////output << "done.\n";

    //////////////////////////////////////////////////////////////////////////
    // Forcing
    //////////////////////////////////////////////////////////////////////////
    ////allocVeloForForcing(para);
    // output << "new object forceCalulator  " << "\n";
    // forceCalculator = std::make_shared<ForceCalculations>(para.get());

    //////////////////////////////////////////////////////////////////////////
    // output << "define the Grid..." ;
    // defineGrid(para, communicator);
    ////allocateMemory();
    // output << "done.\n";

    output << "init lattice...";
    initLattice(para, preProcessor, cudaManager);
    output << "done.\n";

    // output << "set geo for Q...\n" ;
    // setGeoForQ();
    // output << "done.\n";

    // if (maxlevel>1)
    //{
    // output << "find Qs...\n" ;
    // findQ27(para);
    // output << "done.\n";
    //}

    // if (para->getDiffOn()==true)
    //{
    //   output << "define TempBC...\n" ;
    //   findTempSim(para);
    //   output << "done.\n";

    //   output << "define TempVelBC...\n" ;
    //   findTempVelSim(para);
    //   output << "done.\n";

    //   output << "define TempPressBC...\n" ;
    //   findTempPressSim(para);
    //   output << "done.\n";
    //}

    // output << "find Qs-BC...\n" ;
    // findBC27(para);
    // output << "done.\n";

    // output << "find Press-BC...\n" ;
    // findPressQShip(para);
    // output << "done.\n";

    //////////////////////////////////////////////////////////////////////////
    // find indices of corner nodes for multiGPU communication
    //////////////////////////////////////////////////////////////////////////
    if (para->getDevices().size() > 2) {
        output << "Find indices of edge nodes for multiGPU communication ...";
        vf::gpu::findEdgeNodesCommMultiGPU(para);
        output << "done.\n";
    }
    //////////////////////////////////////////////////////////////////////////
    // Memory alloc for CheckPoint / Restart
    //////////////////////////////////////////////////////////////////////////
    if (para->getDoCheckPoint() || para->getDoRestart()) {
        output << "Alloc Memory for CheckPoint / Restart...";
        for (int lev = para->getCoarse(); lev <= para->getFine(); lev++) {
            cudaManager->cudaAllocFsForCheckPointAndRestart(lev);
        }
        output << "done.\n";
    }
=======
   //////////////////////////////////////////////////////////////////////////
   // find indices of corner nodes for multiGPU communication
   //////////////////////////////////////////////////////////////////////////
   if (para->getDevices().size() > 2) {
       output << "Find indices of edge nodes for multiGPU communication ...";
       vf::gpu::findEdgeNodesCommMultiGPU(*para);
       output << "done.\n";
   }
   //////////////////////////////////////////////////////////////////////////
   //Memory alloc for CheckPoint / Restart
   //////////////////////////////////////////////////////////////////////////
   if (para->getDoCheckPoint() || para->getDoRestart())
   {
	   output << "Alloc Memory for CheckPoint / Restart...";
	   for (int lev=para->getCoarse(); lev <= para->getFine(); lev++)
	   {
		   cudaManager->cudaAllocFsForCheckPointAndRestart(lev);
	   }
	   output << "done.\n";
   }
>>>>>>> a13d936f

    //////////////////////////////////////////////////////////////////////////
    // Restart
    //////////////////////////////////////////////////////////////////////////
    if (para->getDoRestart()) {
        output << "Restart...\n...get the Object...\n";

        const auto name = getFileName(para->getFName(), para->getTimeDoRestart(), para->getMyID());
        restart_object->deserialize(name, para);

        output << "...copy Memory for Restart...\n";
        for (int lev = para->getCoarse(); lev <= para->getFine(); lev++) {
            //////////////////////////////////////////////////////////////////////////
            cudaManager->cudaCopyFsForRestart(lev);
            //////////////////////////////////////////////////////////////////////////
            // macroscopic values
            CalcMacSP27(para->getParD(lev)->vx_SP, para->getParD(lev)->vy_SP, para->getParD(lev)->vz_SP,
                        para->getParD(lev)->rho_SP, para->getParD(lev)->press_SP, para->getParD(lev)->geoSP,
                        para->getParD(lev)->neighborX_SP, para->getParD(lev)->neighborY_SP,
                        para->getParD(lev)->neighborZ_SP, para->getParD(lev)->size_Mat_SP,
                        para->getParD(lev)->numberofthreads, para->getParD(lev)->d0SP.f[0],
                        para->getParD(lev)->evenOrOdd);
            getLastCudaError("Kernel CalcMacSP27 execution failed");
            //////////////////////////////////////////////////////////////////////////
            // test...should not work...and does not
            // para->getEvenOrOdd(lev)==false;
        }
        output << "done.\n";
    }

    //////////////////////////////////////////////////////////////////////////
    // Init UpdateGrid
    //////////////////////////////////////////////////////////////////////////
    this->updateGrid27 = std::make_unique<UpdateGrid27>(para, communicator, cudaManager, pm, kernels);

    //////////////////////////////////////////////////////////////////////////
    // Print Init
    //////////////////////////////////////////////////////////////////////////
    output << "Print files Init...";
    dataWriter->writeInit(para, cudaManager);
    if (para->getCalcParticle())
        copyAndPrintParticles(para.get(), cudaManager.get(), 0, true);
    output << "done.\n";

    //////////////////////////////////////////////////////////////////////////
    output << "used Device Memory: " << cudaManager->getMemsizeGPU() / 1000000.0 << " MB\n";
    // std::cout << "Process " << communicator.getPID() <<": used device memory" << cudaManager->getMemsizeGPU() /
    // 1000000.0 << " MB\n" << std::endl;
    //////////////////////////////////////////////////////////////////////////

    // InterfaceDebugWriter::writeInterfaceLinesDebugCF(para.get());
    // InterfaceDebugWriter::writeInterfaceLinesDebugFC(para.get());

    // writers for version with communication hiding
    //    if(para->getNumprocs() > 1 && para->getUseStreams()){
    //        InterfaceDebugWriter::writeInterfaceFCC_Send(para.get());
    //        InterfaceDebugWriter::writeInterfaceCFC_Recv(para.get());
    //        InterfaceDebugWriter::writeSendNodesStream(para.get());
    //        InterfaceDebugWriter::writeRecvNodesStream(para.get());
    //        EdgeNodeDebugWriter::writeEdgeNodesXZ_Send(para);
    //        EdgeNodeDebugWriter::writeEdgeNodesXZ_Recv(para);
    //    }
}

void Simulation::addKineticEnergyAnalyzer(uint tAnalyse)
{
    this->kineticEnergyAnalyzer = std::make_unique<KineticEnergyAnalyzer>(this->para, tAnalyse);
}

void Simulation::addEnstrophyAnalyzer(uint tAnalyse)
{
    this->enstrophyAnalyzer = std::make_unique<EnstrophyAnalyzer>(this->para, tAnalyse);
}

void Simulation::setDataWriter(std::unique_ptr<DataWriter>&& dataWriter_)
{
    dataWriter = std::move(dataWriter_);
}


void Simulation::allocNeighborsOffsetsScalesAndBoundaries(GridProvider &gridProvider)
{
    gridProvider.allocArrays_CoordNeighborGeo();
    gridProvider.allocArrays_OffsetScale();
    gridProvider.allocArrays_BoundaryValues(); // allocArrays_BoundaryValues() has to be called after allocArrays_OffsetScale() because of initCommunicationArraysForCommAfterFinetoCoarse()
    gridProvider.allocArrays_BoundaryQs();
}


void Simulation::run()
{
   unsigned int t, t_prev;
   uint t_turbulenceIntensity = 0;
   unsigned int t_MP = 0;

   //////////////////////////////////////////////////////////////////////////
   para->setStepEnsight(0);

   //turning Ship
   real Pi = (real)3.14159265358979323846;
   real delta_x_F = (real)0.1;
   real delta_t_F = (real)((double)para->getVelocity() * (double)delta_x_F / (double)3.75);
   real delta_t_C = (real)(delta_t_F * pow(2.,para->getMaxLevel()));
   real timesteps_C = (real)(12.5 / delta_t_C);
   real AngularVelocity = (real)(12.5 / timesteps_C * Pi / 180.);
   para->setAngularVelocity(AngularVelocity);
   for (int i = 0; i<= para->getMaxLevel(); i++)
   {
	   para->getParD(i)->deltaPhi = (real)(para->getAngularVelocity()/(pow(2.,i)));
   }
   //////////////////////////////////////////////////////////////////////////

   t_prev = para->getTimeCalcMedStart();

	output << "getMaxLevel = " << para->getMaxLevel() << "\n";

	Timer* averageTimer = new Timer("Average performance");
	averageTimer->startTimer();

	////////////////////////////////////////////////////////////////////////////////
	// Time loop
	////////////////////////////////////////////////////////////////////////////////
	for(t=para->getTStart();t<=para->getTEnd();t++)
	{
        this->updateGrid27->updateGrid(0, t);

	    ////////////////////////////////////////////////////////////////////////////////
	    //Particles
	    ////////////////////////////////////////////////////////////////////////////////
	    if (para->getCalcParticle()) propagateParticles(para.get(), t);
	    ////////////////////////////////////////////////////////////////////////////////




        ////////////////////////////////////////////////////////////////////////////////
        // run Analyzers for kinetic energy and enstrophy for TGV in 3D
        // these analyzers only work on level 0
	    ////////////////////////////////////////////////////////////////////////////////
        if (this->kineticEnergyAnalyzer || this->enstrophyAnalyzer) {
            prepareExchangeMultiGPU(para.get(), 0, -1);
            exchangeMultiGPU(para.get(), communicator, cudaManager.get(), 0, -1);
        }

	    if( this->kineticEnergyAnalyzer ) this->kineticEnergyAnalyzer->run(t);
	    if( this->enstrophyAnalyzer     ) this->enstrophyAnalyzer->run(t);
	    ////////////////////////////////////////////////////////////////////////////////




        ////////////////////////////////////////////////////////////////////////////////
        //Calc Median
        ////////////////////////////////////////////////////////////////////////////////
        if (para->getCalcMedian() && ((int)t >= para->getTimeCalcMedStart()) && ((int)t <= para->getTimeCalcMedEnd()))
        {
          for (int lev=para->getCoarse(); lev <= para->getFine(); lev++)
          {
        	  //CalcMedSP27(para->getParD(lev)->vx_SP_Med,
        			//	  para->getParD(lev)->vy_SP_Med,
        			//	  para->getParD(lev)->vz_SP_Med,
        			//	  para->getParD(lev)->rho_SP_Med,
        			//	  para->getParD(lev)->press_SP_Med,
        			//	  para->getParD(lev)->geoSP,
        			//	  para->getParD(lev)->neighborX_SP,
        			//	  para->getParD(lev)->neighborY_SP,
        			//	  para->getParD(lev)->neighborZ_SP,
        			//	  para->getParD(lev)->size_Mat_SP,
        			//	  para->getParD(lev)->numberofthreads,
        			//	  para->getParD(lev)->d0SP.f[0],
        			//	  para->getParD(lev)->evenOrOdd);
        	  //getLastCudaError("CalcMacSP27 execution failed");

        	  CalcMedCompSP27(para->getParD(lev)->vx_SP_Med,
        					  para->getParD(lev)->vy_SP_Med,
        					  para->getParD(lev)->vz_SP_Med,
        					  para->getParD(lev)->rho_SP_Med,
        					  para->getParD(lev)->press_SP_Med,
        					  para->getParD(lev)->geoSP,
        					  para->getParD(lev)->neighborX_SP,
        					  para->getParD(lev)->neighborY_SP,
        					  para->getParD(lev)->neighborZ_SP,
        					  para->getParD(lev)->size_Mat_SP,
        					  para->getParD(lev)->numberofthreads,
        					  para->getParD(lev)->d0SP.f[0],
        					  para->getParD(lev)->evenOrOdd);
        	  getLastCudaError("CalcMacMedCompSP27 execution failed");

          }
        }

		if (para->getCalcTurbulenceIntensity()) {
            for (int lev = para->getCoarse(); lev <= para->getFine(); lev++) {
				CalcTurbulenceIntensityDevice(
				    para->getParD(lev)->vxx,
				    para->getParD(lev)->vyy,
				    para->getParD(lev)->vzz,
				    para->getParD(lev)->vxy,
				    para->getParD(lev)->vxz,
				    para->getParD(lev)->vyz,
				    para->getParD(lev)->vx_mean,
				    para->getParD(lev)->vy_mean,
				    para->getParD(lev)->vz_mean,
				    para->getParD(lev)->d0SP.f[0],
				    para->getParD(lev)->geoSP,
				    para->getParD(lev)->neighborX_SP,
				    para->getParD(lev)->neighborY_SP,
				    para->getParD(lev)->neighborZ_SP,
				    para->getParD(lev)->size_Mat_SP,
				    para->getParD(lev)->evenOrOdd,
				    para->getParD(lev)->numberofthreads
				);
			}
		}
        ////////////////////////////////////////////////////////////////////////////////




        ////////////////////////////////////////////////////////////////////////////////
        // CheckPoint
        ////////////////////////////////////////////////////////////////////////////////
        if(para->getDoCheckPoint() && para->getTimeDoCheckPoint()>0 && t%para->getTimeDoCheckPoint()==0 && t>0 && !para->overWritingRestart(t))
        {
			averageTimer->stopTimer();
            //////////////////////////////////////////////////////////////////////////

            if( para->getDoCheckPoint() )
            {
                output << "Copy data for CheckPoint t=" << t << "...\n";

                for (int lev=para->getCoarse(); lev <= para->getFine(); lev++)
                {
                    cudaManager->cudaCopyFsForCheckPoint(lev);
                }

                output << "Write data for CheckPoint t=" << t << "...";

				const auto name = getFileName(para->getFName(), t, para->getMyID());
				restart_object->serialize(name, para);

                output << "\n done\n";
            }
            //////////////////////////////////////////////////////////////////////////
			averageTimer->startTimer();
        }
        //////////////////////////////////////////////////////////////////////////////





        ////////////////////////////////////////////////////////////////////////////////
        //Measure Points
        ////////////////////////////////////////////////////////////////////////////////
        //set MP-Time
        if (para->getUseMeasurePoints())
        {
            if ((t%para->getTimestepForMP()) == 0)
            {
                unsigned int valuesPerClockCycle = (unsigned int)(para->getclockCycleForMP() / para->getTimestepForMP());
                for (int lev = para->getCoarse(); lev <= para->getFine(); lev++)
                {
                    //output << "start level = " << lev << "\n";
                    LBCalcMeasurePoints27(  para->getParD(lev)->VxMP,			para->getParD(lev)->VyMP,			para->getParD(lev)->VzMP,
                    				        para->getParD(lev)->RhoMP,		    para->getParD(lev)->kMP,			para->getParD(lev)->numberOfPointskMP,
                    				        valuesPerClockCycle,				t_MP,								para->getParD(lev)->geoSP,
                    				        para->getParD(lev)->neighborX_SP,   para->getParD(lev)->neighborY_SP,	para->getParD(lev)->neighborZ_SP,
                    				        para->getParD(lev)->size_Mat_SP,	para->getParD(lev)->d0SP.f[0],		para->getParD(lev)->numberofthreads,
                    				        para->getParD(lev)->evenOrOdd);
                }
                t_MP++;
            }

            //Copy Measure Values
            if ((t % (unsigned int)para->getclockCycleForMP()) == 0)
            {
                for (int lev = para->getCoarse(); lev <= para->getFine(); lev++)
                {
                    cudaManager->cudaCopyMeasurePointsToHost(lev);
                    para->copyMeasurePointsArrayToVector(lev);
                    output << "\n Write MeasurePoints at level = " << lev << " and timestep = " << t << "\n";
                    for (int j = 0; j < (int)para->getParH(lev)->MP.size(); j++)
                    {
                        MeasurePointWriter::writeMeasurePoints(para.get(), lev, j, t);
                    }
                    //MeasurePointWriter::calcAndWriteMeanAndFluctuations(para.get(), lev, t, para->getTStartOut());
                }
                t_MP = 0;
            }
        }
        //////////////////////////////////////////////////////////////////////////////////




        //////////////////////////////////////////////////////////////////////////////////
        ////get concentration at the plane
        //////////////////////////////////////////////////////////////////////////////////
        if (para->getDiffOn() && para->getCalcPlaneConc())
        {
            PlaneConcThS27( para->getParD(0)->ConcPlaneIn,
            		       para->getParD(0)->cpTopIndex,
            		       para->getParD(0)->numberOfPointsCpTop,
            		       para->getParD(0)->geoSP,
            		       para->getParD(0)->neighborX_SP,
            		       para->getParD(0)->neighborY_SP,
            		       para->getParD(0)->neighborZ_SP,
            		       para->getParD(0)->size_Mat_SP,
            		       para->getParD(0)->numberofthreads,
            		       para->getParD(0)->d27.f[0],
            		       para->getParD(0)->evenOrOdd);
            getLastCudaError("PlaneConcThS27 execution failed");
            PlaneConcThS27( para->getParD(0)->ConcPlaneOut1,
            		        para->getParD(0)->cpBottomIndex,
            		        para->getParD(0)->numberOfPointsCpBottom,
            		        para->getParD(0)->geoSP,
            		        para->getParD(0)->neighborX_SP,
            		        para->getParD(0)->neighborY_SP,
            		        para->getParD(0)->neighborZ_SP,
            		        para->getParD(0)->size_Mat_SP,
            		        para->getParD(0)->numberofthreads,
            		        para->getParD(0)->d27.f[0],
            		        para->getParD(0)->evenOrOdd);
            getLastCudaError("PlaneConcThS27 execution failed");
            PlaneConcThS27( para->getParD(0)->ConcPlaneOut2,
            		        para->getParD(0)->QPress.kN,
            		        para->getParD(0)->QPress.kQ,
            		        para->getParD(0)->geoSP,
            		        para->getParD(0)->neighborX_SP,
            		        para->getParD(0)->neighborY_SP,
            		        para->getParD(0)->neighborZ_SP,
            		        para->getParD(0)->size_Mat_SP,
            		        para->getParD(0)->numberofthreads,
            		        para->getParD(0)->d27.f[0],
            		        para->getParD(0)->evenOrOdd);
            getLastCudaError("PlaneConcThS27 execution failed");
            //////////////////////////////////////////////////////////////////////////////////
            ////Calculation of concentration at the plane
            //////////////////////////////////////////////////////////////////////////////////
            calcPlaneConc(para.get(), cudaManager.get(), 0);
        }
        //////////////////////////////////////////////////////////////////////////////////




	  ////////////////////////////////////////////////////////////////////////////////
      // File IO
      ////////////////////////////////////////////////////////////////////////////////
      //communicator->startTimer();
      if(para->getTOut()>0 && t%para->getTOut()==0 && t>para->getTStartOut())
      {
		  //////////////////////////////////////////////////////////////////////////////////
		  //if (para->getParD(0)->evenOrOdd==true)  para->getParD(0)->evenOrOdd=false;
		  //else                                    para->getParD(0)->evenOrOdd=true;
		  //////////////////////////////////////////////////////////////////////////////////

		//////////////////////////////////////////////////////////////////////////
		averageTimer->stopTimer();
		averageTimer->outputPerformance(t, para.get(), communicator);
		//////////////////////////////////////////////////////////////////////////

         if( para->getPrintFiles() )
         {
            output << "Write files t=" << t << "... ";
            for (int lev=para->getCoarse(); lev <= para->getFine(); lev++)
            {
		        //////////////////////////////////////////////////////////////////////////
		        //exchange data for valid post process
                prepareExchangeMultiGPU(para.get(), lev, -1);
		        exchangeMultiGPU(para.get(), communicator, cudaManager.get(), lev, -1);
                //////////////////////////////////////////////////////////////////////////
               //if (para->getD3Qxx()==19)
               //{
                  //CalcMac(para->getParD(lev)->vx,     para->getParD(lev)->vy,       para->getParD(lev)->vz,      para->getParD(lev)->rho,
                  //        para->getParD(lev)->geo,    para->getParD(lev)->size_Mat, para->getParD(lev)->gridNX,  para->getParD(lev)->gridNY,
                  //        para->getParD(lev)->gridNZ, para->getParD(lev)->d0.f[0],  para->getParD(lev)->evenOrOdd);
               //}
               //else if (para->getD3Qxx()==27)
               //{
				   //if (para->getCalcMedian() && ((int)t > para->getTimeCalcMedStart()) && ((int)t <= para->getTimeCalcMedEnd()))
				   //{
					  // unsigned int tdiff = t - t_prev;
					  // CalcMacMedSP27(para->getParD(lev)->vx_SP_Med,
				   //					  para->getParD(lev)->vy_SP_Med,
				   //					  para->getParD(lev)->vz_SP_Med,
				   //					  para->getParD(lev)->rho_SP_Med,
				   //					  para->getParD(lev)->press_SP_Med,
				   //					  para->getParD(lev)->geoSP,
				   //					  para->getParD(lev)->neighborX_SP,
				   //					  para->getParD(lev)->neighborY_SP,
				   //					  para->getParD(lev)->neighborZ_SP,
				   //					  tdiff,
				   //					  para->getParD(lev)->size_Mat_SP,
				   //					  para->getParD(lev)->numberofthreads,
				   //					  para->getParD(lev)->evenOrOdd);
					  // getLastCudaError("CalcMacMedSP27 execution failed");
				   //}

				   //CalcMacSP27(para->getParD(lev)->vx_SP,
       //                        para->getParD(lev)->vy_SP,
       //                        para->getParD(lev)->vz_SP,
       //                        para->getParD(lev)->rho_SP,
       //                        para->getParD(lev)->press_SP,
       //                        para->getParD(lev)->geoSP,
       //                        para->getParD(lev)->neighborX_SP,
       //                        para->getParD(lev)->neighborY_SP,
       //                        para->getParD(lev)->neighborZ_SP,
       //                        para->getParD(lev)->size_Mat_SP,
       //                        para->getParD(lev)->numberofthreads,
       //                        para->getParD(lev)->d0SP.f[0],
       //                        para->getParD(lev)->evenOrOdd);
       //            getLastCudaError("CalcMacSP27 execution failed");


				   CalcMacCompSP27(para->getParD(lev)->vx_SP,
								   para->getParD(lev)->vy_SP,
								   para->getParD(lev)->vz_SP,
								   para->getParD(lev)->rho_SP,
								   para->getParD(lev)->press_SP,
								   para->getParD(lev)->geoSP,
								   para->getParD(lev)->neighborX_SP,
								   para->getParD(lev)->neighborY_SP,
								   para->getParD(lev)->neighborZ_SP,
								   para->getParD(lev)->size_Mat_SP,
								   para->getParD(lev)->numberofthreads,
								   para->getParD(lev)->d0SP.f[0],
								   para->getParD(lev)->evenOrOdd);
                   getLastCudaError("CalcMacSP27 execution failed");

				   //�berschreiben mit Wandknoten
				   //SetOutputWallVelocitySP27(  para->getParD(lev)->numberofthreads,
							//				   para->getParD(lev)->vx_SP,
							//				   para->getParD(lev)->vy_SP,
							//				   para->getParD(lev)->vz_SP,
							//				   para->getParD(lev)->QGeom.Vx,
							//				   para->getParD(lev)->QGeom.Vy,
							//				   para->getParD(lev)->QGeom.Vz,
							//				   para->getParD(lev)->QGeom.kQ,
							//				   para->getParD(lev)->QGeom.k,
							//				   para->getParD(lev)->rho_SP,
							//				   para->getParD(lev)->press_SP,
							//				   para->getParD(lev)->geoSP,
							//				   para->getParD(lev)->neighborX_SP,
							//				   para->getParD(lev)->neighborY_SP,
							//				   para->getParD(lev)->neighborZ_SP,
							//				   para->getParD(lev)->size_Mat_SP,
							//				   para->getParD(lev)->d0SP.f[0],
							//				   para->getParD(lev)->evenOrOdd);
       //            getLastCudaError("SetOutputWallVelocitySP27 execution failed");

   				   //SetOutputWallVelocitySP27(  para->getParD(lev)->numberofthreads,
										//	   para->getParD(lev)->vx_SP,
										//	   para->getParD(lev)->vy_SP,
										//	   para->getParD(lev)->vz_SP,
										//	   para->getParD(lev)->Qinflow.Vx,
										//	   para->getParD(lev)->Qinflow.Vy,
										//	   para->getParD(lev)->Qinflow.Vz,
										//	   para->getParD(lev)->kInflowQ,
										//	   para->getParD(lev)->Qinflow.k,
										//	   para->getParD(lev)->rho_SP,
										//	   para->getParD(lev)->press_SP,
										//	   para->getParD(lev)->geoSP,
										//	   para->getParD(lev)->neighborX_SP,
										//	   para->getParD(lev)->neighborY_SP,
										//	   para->getParD(lev)->neighborZ_SP,
										//	   para->getParD(lev)->size_Mat_SP,
										//	   para->getParD(lev)->d0SP.f[0],
										//	   para->getParD(lev)->evenOrOdd);
          //         getLastCudaError("SetOutputWallVelocitySP27 execution failed");

				 //}

				   cudaManager->cudaCopyPrint(lev);
			   if (para->getCalcMedian())
			   {
				   cudaManager->cudaCopyMedianPrint(lev);
			   }

			   //////////////////////////////////////////////////////////////////////////
               //TODO: implement flag to write ASCII data
			   if (para->getWriteVeloASCIIfiles())
				   VeloASCIIWriter::writeVelocitiesAsTXT(para.get(), lev, t);
			   //////////////////////////////////////////////////////////////////////////
               if( this->kineticEnergyAnalyzer || this->enstrophyAnalyzer )
               {
                   std::string fname = para->getFName() + "_ID_" + StringUtil::toString<int>(para->getMyID()) + "_t_" + StringUtil::toString<int>(t);

                   if (this->kineticEnergyAnalyzer) this->kineticEnergyAnalyzer->writeToFile(fname);
                   if (this->enstrophyAnalyzer)     this->enstrophyAnalyzer->writeToFile(fname);
               }
			   //////////////////////////////////////////////////////////////////////////


			   ////////////////////////////////////////////////////////////////////////////////////////////////////////////////////////////////////////////////////
               if (para->getDiffOn()==true)
               {
                  if (para->getDiffMod() == 7)
                  {
                     CalcMacThS7(   para->getParD(lev)->Conc,
                                    para->getParD(lev)->geoSP,
                                    para->getParD(lev)->neighborX_SP,
                                    para->getParD(lev)->neighborY_SP,
                                    para->getParD(lev)->neighborZ_SP,
                                    para->getParD(lev)->size_Mat_SP,
                                    para->getParD(lev)->numberofthreads,
                                    para->getParD(lev)->d7.f[0],
                                    para->getParD(lev)->evenOrOdd);
                     getLastCudaError("CalcMacTh7 execution failed");
                  }
                  else if (para->getDiffMod() == 27)
                  {
                     CalcMacThS27(  para->getParD(lev)->Conc,
                                    para->getParD(lev)->geoSP,
                                    para->getParD(lev)->neighborX_SP,
                                    para->getParD(lev)->neighborY_SP,
                                    para->getParD(lev)->neighborZ_SP,
                                    para->getParD(lev)->size_Mat_SP,
                                    para->getParD(lev)->numberofthreads,
                                    para->getParD(lev)->d27.f[0],
                                    para->getParD(lev)->evenOrOdd);
                     getLastCudaError("CalcMacTh27 execution failed");
                  }

				  cudaManager->cudaCopyConcDH(lev);
                  //cudaMemoryCopy(para->getParH(lev)->Conc, para->getParD(lev)->Conc,  para->getParH(lev)->mem_size_real_SP , cudaMemcpyDeviceToHost);
               }
               ////////////////////////////////////////////////////////////////////////////////////////////////////////////////////////////////////////////////////
			   ////print cp
			   //if ((para->getParH(lev)->cpTop.size() > 0) && (t > para->getTStartOut()))
			   //{
				  // printCpTopIntermediateStep(para, t, lev);
			   //}
			   ////////////////////////////////////////////////////////////////////////////////
			   //MeasurePointWriter::writeSpacialAverageForXZSlices(para, lev, t);
			   ////////////////////////////////////////////////////////////////////////////////
			   //MeasurePointWriter::writeTestAcousticXY(para, lev, t);
			   //MeasurePointWriter::writeTestAcousticYZ(para, lev, t);
			   //MeasurePointWriter::writeTestAcousticXZ(para, lev, t);
			   ////////////////////////////////////////////////////////////////////////
			}

			//////////////////////////////////////////////////////////////////////////////////////////////////////////////////////////////////////////////////////
			////test print press mirror
			//if (t > para->getTStartOut())
			//{
			//	////////////////////////////////////////////////////////////////////////////////
			//	//Level 7
			//	CalcCPtop27(para->getParD(7)->d0SP.f[0],
			//		para->getParD(7)->cpTopIndex,
			//		para->getParD(7)->numberOfPointsCpTop,
			//		para->getParD(7)->cpPressTop,
			//		para->getParD(7)->neighborX_SP,
			//		para->getParD(7)->neighborY_SP,
			//		para->getParD(7)->neighborZ_SP,
			//		para->getParD(7)->size_Mat_SP,
			//		para->getParD(7)->evenOrOdd,
			//		para->getParD(7)->numberofthreads);
			//	//////////////////////////////////////////////////////////////////////////////////
			//	calcPressForMirror(para, 7);
			//	////////////////////////////////////////////////////////////////////////////////
			//	//Level 8
			//	CalcCPtop27(para->getParD(8)->d0SP.f[0],
			//		para->getParD(8)->cpTopIndex,
			//		para->getParD(8)->numberOfPointsCpTop,
			//		para->getParD(8)->cpPressTop,
			//		para->getParD(8)->neighborX_SP,
			//		para->getParD(8)->neighborY_SP,
			//		para->getParD(8)->neighborZ_SP,
			//		para->getParD(8)->size_Mat_SP,
			//		para->getParD(8)->evenOrOdd,
			//		para->getParD(8)->numberofthreads);
			//	//////////////////////////////////////////////////////////////////////////////////
			//	calcPressForMirror(para, 8);
			//	////////////////////////////////////////////////////////////////////////////////
			//	//print press mirror
			//	printScalars(para, false);
			//	////////////////////////////////////////////////////////////////////////////////
			//}
			//////////////////////////////////////////////////////////////////////////////////////////////////////////////////////////////////////////////////////

			//t_prev = t;

			//////////////////////////////////////////////////////////////////////////
			////Data Analysis
			////AnalysisData::writeAnalysisData(para, t);
			//AnalysisData::writeAnalysisDataX(para, t);
			//AnalysisData::writeAnalysisDataZ(para, t);
			//////////////////////////////////////////////////////////////////////////

            ////////////////////////////////////////////////////////////////////////
            //pressure difference
            ////////////////////////////////////////////////////////////////////////
			   //if (para->getMyID() == para->getPressInID())       calcPressure(para,  "in", 0);
			   //else if (para->getMyID() == para->getPressOutID()) calcPressure(para, "out", 0);
            ////////////////////////////////////////////////////////////////////////
            //flow rate
            ////////////////////////////////////////////////////////////////////////
		      //calcFlowRate(para, 0);
            ////////////////////////////////////////////////////////////////////////

			////////////////////////////////////////////////////////////////////////
			//calculate 2nd, 3rd and higher order moments
			////////////////////////////////////////////////////////////////////////
			if (para->getCalc2ndOrderMoments())  calc2ndMoments(para.get(), cudaManager.get());
			if (para->getCalc3rdOrderMoments())  calc3rdMoments(para.get(), cudaManager.get());
			if (para->getCalcHighOrderMoments()) calcHigherOrderMoments(para.get(), cudaManager.get());
			////////////////////////////////////////////////////////////////////////

			////////////////////////////////////////////////////////////////////////
			//calculate median on host
			////////////////////////////////////////////////////////////////////////
			if (para->getCalcMedian() && ((int)t > para->getTimeCalcMedStart()) && ((int)t <= para->getTimeCalcMedEnd()) && ((t%(unsigned int)para->getclockCycleForMP())==0))
			{
				unsigned int tdiff = t - t_prev;
				calcMedian(para.get(), tdiff);

				/////////////////////////////////
				//added for incremental averaging
				t_prev = t;
				resetMedian(para.get());
				/////////////////////////////////
			}
            if (para->getCalcTurbulenceIntensity())
			{
                uint t_diff = t - t_turbulenceIntensity;
                calcTurbulenceIntensity(para.get(), cudaManager.get(), t_diff);
                //writeAllTiDatafToFile(para.get(), t);
            }
			////////////////////////////////////////////////////////////////////////
			dataWriter->writeTimestep(para, t);
			////////////////////////////////////////////////////////////////////////
            if (para->getCalcTurbulenceIntensity()) {
                t_turbulenceIntensity = t;
                resetVelocityFluctuationsAndMeans(para.get(), cudaManager.get());
            }
			////////////////////////////////////////////////////////////////////////
            if (para->getCalcDragLift()) printDragLift(para.get(), cudaManager.get(), t);
			////////////////////////////////////////////////////////////////////////
			if (para->getCalcParticle()) copyAndPrintParticles(para.get(), cudaManager.get(), t, false);
			////////////////////////////////////////////////////////////////////////
			output << "done.\n";
			////////////////////////////////////////////////////////////////////////
         }

		////////////////////////////////////////////////////////////////////////
		averageTimer->startTimer();
      }
	}

	/////////////////////////////////////////////////////////////////////////

	////////////////////////////////////////////////////////////////////////////////
	//printDragLift(para);
	////////////////////////////////////////////////////////////////////////////////

	////////////////////////////////////////////////////////////////////////////////
	if (para->getDiffOn()==true) printPlaneConc(para.get(), cudaManager.get());
	////////////////////////////////////////////////////////////////////////////////

	////////////////////////////////////////////////////////////////////////////////
	////for (int lev = para->getCoarse(); lev <= para->getFine(); lev++)
	////{
	////	if (para->getParH(lev)->cpTop.size() > 0)
	////	{
	////		printCpTop(para, lev);
	////	}
	////}
	//for (int lev = 7; lev <= 8; lev++)
	//{
	//	printCpTop(para, lev);
	//}
	////printCpTop(para);
	////printCpBottom(para);
	////printCpBottom2(para);
	////////////////////////////////////////////////////////////////////////////////

 //  //////////////////////////////////////////////////////////////////////////
 //  //Copy Measure Values
	//for (int lev=para->getCoarse(); lev <= para->getFine(); lev++)
	//{
	//	output << "\n Copy MeasurePoints at level = " << lev <<"\n";
	//	para->cudaCopyMeasurePointsToHost(lev);
	//	para->copyMeasurePointsArrayToVector(lev);
	//	output << "\n Write MeasurePoints at level = " << lev <<"\n";
	//	for(int j = 0; j < (int)para->getParH(lev)->MP.size(); j++)
	//	{
	//		MeasurePointWriter::writeMeasurePoints(para, lev, j, 0);
	//	}
	//}
 //  //////////////////////////////////////////////////////////////////////////
}

void Simulation::porousMedia()
{
	double porosity, darcySI, forchheimerSI;
	double dxLBM = 0.00390625;
	double dtLBM = 0.00000658;
	unsigned int level, geo;
	double startX, startY, startZ, endX, endY, endZ;
	//////////////////////////////////////////////////////////////////////////

	////////////////////////////////////////////////////////////////////////////
	////Test = porous media 0
	//porosity = 0.7;
	//darcySI = 137.36; //[1/s]
	//forchheimerSI = 1037.8; //[1/m]
	//level = para->getFine();
	//geo = GEO_PM_0;
	//startX = 20.0;
	//startY =  0.0;
	//startZ =  0.0;
	//endX = 40.0;
	//endY = 22.0;
	//endZ = 22.0;
	//pm[0] = new PorousMedia(porosity, geo, darcySI, forchheimerSI, dxLBM, dtLBM, level);
	//pm[0]->setStartCoordinates(startX, startY, startZ);
	//pm[0]->setEndCoordinates(endX, endY, endZ);
	//pm[0]->setResistanceLBM();
	//definePMarea(pm[0]);
	////////////////////////////////////////////////////////////////////////////

	//////////////////////////////////////////////////////////////////////////
	//Kondensator = porous media 0
	porosity = 0.7;
	darcySI = 137.36; //[1/s]
	forchheimerSI = 1037.8; //[1/m]
	level = para->getFine();
	geo = GEO_PM_0;
	startX = -0.715882;
	startY = -0.260942;
	startZ = -0.031321;
	endX = -0.692484;
	endY =  0.277833;
	endZ =  0.360379;
	pm.push_back(std::shared_ptr<PorousMedia>(new PorousMedia(porosity, geo, darcySI, forchheimerSI, dxLBM, dtLBM, level)));
	int n = (int)pm.size() - 1;
	pm.at(n)->setStartCoordinates(startX, startY, startZ);
	pm.at(n)->setEndCoordinates(endX, endY, endZ);
	pm.at(n)->setResistanceLBM();
	definePMarea(pm.at(n));
	//////////////////////////////////////////////////////////////////////////

	//////////////////////////////////////////////////////////////////////////
	//NT-Kuehler = porous media 1
	porosity = 0.6;
	darcySI = 149.98; //[1/s]
	forchheimerSI = 960.57; //[1/m]
	level = para->getFine();
	geo = GEO_PM_1;
	startX = -0.696146;
	startY = -0.32426;
	startZ = -0.0421345;
	endX = -0.651847;
	endY =  0.324822;
	endZ =  0.057098;
	pm.push_back(std::shared_ptr<PorousMedia>(new PorousMedia(porosity, geo, darcySI, forchheimerSI, dxLBM, dtLBM, level)));
	n = (int)pm.size() - 1;
	pm.at(n)->setStartCoordinates(startX, startY, startZ);
	pm.at(n)->setEndCoordinates(endX, endY, endZ);
	pm.at(n)->setResistanceLBM();
	definePMarea(pm.at(n));
	//////////////////////////////////////////////////////////////////////////

	//////////////////////////////////////////////////////////////////////////
	//Wasserkuehler = porous media 2
	porosity = 0.6;
	darcySI = 148.69; //[1/s]
	forchheimerSI = 629.45; //[1/m]
	level = para->getFine();
	geo = GEO_PM_2;
	startX = -0.692681;
	startY = -0.324954;
	startZ = 0.0789429;
	endX = -0.657262;
	endY =  0.32538;
	endZ =  0.400974;
	pm.push_back(std::shared_ptr<PorousMedia>(new PorousMedia(porosity, geo, darcySI, forchheimerSI, dxLBM, dtLBM, level)));
	n = (int)pm.size() - 1;
	pm.at(n)->setStartCoordinates(startX, startY, startZ);
	pm.at(n)->setEndCoordinates(endX, endY, endZ);
	pm.at(n)->setResistanceLBM();
	definePMarea(pm.at(n));
	//////////////////////////////////////////////////////////////////////////

}

void Simulation::definePMarea(std::shared_ptr<PorousMedia>& pMedia)
{
	unsigned int counter = 0;
	unsigned int level = pMedia->getLevelPM();
	std::vector< unsigned int > nodeIDsPorousMedia;
	output << "definePMarea....find nodes \n";

	for (unsigned int i = 0; i < para->getParH(level)->size_Mat_SP; i++)
	{
		if (((para->getParH(level)->coordX_SP[i] >= pMedia->getStartX()) && (para->getParH(level)->coordX_SP[i] <= pMedia->getEndX())) &&
			((para->getParH(level)->coordY_SP[i] >= pMedia->getStartY()) && (para->getParH(level)->coordY_SP[i] <= pMedia->getEndY())) &&
			((para->getParH(level)->coordZ_SP[i] >= pMedia->getStartZ()) && (para->getParH(level)->coordZ_SP[i] <= pMedia->getEndZ())) )
		{
			if (para->getParH(level)->geoSP[i] >= GEO_FLUID)
			{
				para->getParH(level)->geoSP[i] = pMedia->getGeoID();
				nodeIDsPorousMedia.push_back(i);
				counter++;
			}
		}
	}

	output << "definePMarea....cuda copy SP \n";
	cudaManager->cudaCopySP(level);
	pMedia->setSizePM(counter);
	output << "definePMarea....cuda alloc PM \n";
	cudaManager->cudaAllocPorousMedia(pMedia.get(), level);
	unsigned int *tpmArrayIDs = pMedia->getHostNodeIDsPM();

	output << "definePMarea....copy vector to array \n";
	for (unsigned int j = 0; j < pMedia->getSizePM(); j++)
	{
		tpmArrayIDs[j] = nodeIDsPorousMedia[j];
	}

	pMedia->setHostNodeIDsPM(tpmArrayIDs);
	output << "definePMarea....cuda copy PM \n";
	cudaManager->cudaCopyPorousMedia(pMedia.get(), level);
}

Simulation::~Simulation()
{
	// Cuda Streams
    if (para->getUseStreams()) {
        para->getStreamManager()->destroyCudaEvents();
        para->getStreamManager()->terminateStreams();
	}

	//CudaFreeHostMemory
    for (int lev = para->getCoarse(); lev <= para->getFine(); lev++)
	{
		//para->cudaFreeFull(lev);
		cudaManager->cudaFreeCoord(lev);
		cudaManager->cudaFreeSP(lev);
		if (para->getCalcMedian())
		{
			cudaManager->cudaFreeMedianSP(lev);
		}
		//para->cudaFreeVeloBC(lev);
		//para->cudaFreeWallBC(lev);
		//para->cudaFreeVeloBC(lev);
		//para->cudaFreeInlet(lev);
		//para->cudaFreeOutlet(lev);
		//para->cudaFreeGeomBC(lev);
		//para->cudaFreePress(lev);
	}
	if (para->getMaxLevel()>1)
	{
		for (int lev = para->getCoarse(); lev < para->getFine(); lev++)
		{
			cudaManager->cudaFreeInterfaceCF(lev);
			cudaManager->cudaFreeInterfaceFC(lev);
			cudaManager->cudaFreeInterfaceOffCF(lev);
			cudaManager->cudaFreeInterfaceOffFC(lev);
			//para->cudaFreePressX1(lev);
		}
	}
	//para->cudaFreeVeloBC(0); //level = 0
	//para->cudaFreePressBC();
	//para->cudaFreeVeloPropeller(para->getFine());
	//para->cudaFreePressX0(para->getCoarse());

	//////////////////////////////////////////////////////////////////////////
	//Temp
	if (para->getDiffOn() == true)
	{
		for (int lev = para->getCoarse(); lev < para->getFine(); lev++)
		{
			checkCudaErrors(cudaFreeHost(para->getParH(lev)->Conc_Full));
			checkCudaErrors(cudaFreeHost(para->getParH(lev)->Conc));
			checkCudaErrors(cudaFreeHost(para->getParH(lev)->Temp.temp));
			checkCudaErrors(cudaFreeHost(para->getParH(lev)->Temp.k));
			checkCudaErrors(cudaFreeHost(para->getParH(lev)->TempVel.temp));
			checkCudaErrors(cudaFreeHost(para->getParH(lev)->TempVel.velo));
			checkCudaErrors(cudaFreeHost(para->getParH(lev)->TempVel.k));
			checkCudaErrors(cudaFreeHost(para->getParH(lev)->TempPress.temp));
			checkCudaErrors(cudaFreeHost(para->getParH(lev)->TempPress.velo));
			checkCudaErrors(cudaFreeHost(para->getParH(lev)->TempPress.k));
		}
	}
	//////////////////////////////////////////////////////////////////////////


	//////////////////////////////////////////////////////////////////////////
	//free second order moments
	if (para->getCalc2ndOrderMoments())
	{
		for (int lev = para->getCoarse(); lev <= para->getFine(); lev++)
		{
			cudaManager->cudaFree2ndMoments(lev);
		}
	}
	//////////////////////////////////////////////////////////////////////////
	//free third order moments
	if (para->getCalc3rdOrderMoments())
	{
		for (int lev = para->getCoarse(); lev <= para->getFine(); lev++)
		{
			cudaManager->cudaFree3rdMoments(lev);
		}
	}
	//////////////////////////////////////////////////////////////////////////
	//free higher order moments
	if (para->getCalcHighOrderMoments())
	{
		for (int lev = para->getCoarse(); lev <= para->getFine(); lev++)
		{
			cudaManager->cudaFreeHigherMoments(lev);
		}
	}
	//////////////////////////////////////////////////////////////////////////


	//////////////////////////////////////////////////////////////////////////
	//Multi GPU
	//////////////////////////////////////////////////////////////////////////
	////1D domain decomposition
	//if (para->getNumprocs() > 1)
	//{
	// for (int lev=para->getCoarse(); lev < para->getFine(); lev++)
	// {
	//  for (unsigned int i=0; i < para->getNumberOfProcessNeighbors(lev, "send"); i++)
	//  {
	//   para->cudaFreeProcessNeighbor(lev, i);
	//  }
	// }
	//}
	//////////////////////////////////////////////////////////////////////////
	//3D domain decomposition
	if (para->getNumprocs() > 1)
	{
		for (int lev = para->getCoarse(); lev < para->getFine(); lev++)
		{
			//////////////////////////////////////////////////////////////////////////
			for (unsigned int i = 0; i < para->getNumberOfProcessNeighborsX(lev, "send"); i++)
			{
				cudaManager->cudaFreeProcessNeighborX(lev, i);
			}
			//////////////////////////////////////////////////////////////////////////
			for (unsigned int i = 0; i < para->getNumberOfProcessNeighborsY(lev, "send"); i++)
			{
				cudaManager->cudaFreeProcessNeighborY(lev, i);
			}
			//////////////////////////////////////////////////////////////////////////
			for (unsigned int i = 0; i < para->getNumberOfProcessNeighborsZ(lev, "send"); i++)
			{
				cudaManager->cudaFreeProcessNeighborZ(lev, i);
			}
		}
	}
	//////////////////////////////////////////////////////////////////////////
	//Normals
	if (para->getIsGeoNormal()) {
		for (int lev = para->getCoarse(); lev < para->getFine(); lev++)
		{
			cudaManager->cudaFreeGeomNormals(lev);
		}
	}
	//////////////////////////////////////////////////////////////////////////
	// Turbulence Intensity
	if (para->getCalcTurbulenceIntensity()) {
        cudaFreeTurbulenceIntensityArrays(para.get(), cudaManager.get());
	//PreCollisionInteractors
	for( SPtr<PreCollisionInteractor> actuator: para->getActuators()){
		actuator->free(para.get(), cudaManager.get());
	}

	for( SPtr<PreCollisionInteractor> probe: para->getProbes()){
		probe->free(para.get(), cudaManager.get());
	}
	//////////////////////////////////////////////////////////////////////////
    }
}<|MERGE_RESOLUTION|>--- conflicted
+++ resolved
@@ -65,8 +65,8 @@
     return std::string(fname + "_Restart_" + UbSystem::toString(myID) + "_" +  UbSystem::toString(step));
 }
 
-Simulation::Simulation(std::shared_ptr<Parameter> para, std::shared_ptr<CudaMemoryManager> memoryManager, vf::gpu::Communicator &communicator,
-                       std::unique_ptr<KernelFactory> &&kernelFactory_,
+Simulation::Simulation(std::shared_ptr<Parameter> para, std::shared_ptr<CudaMemoryManager> memoryManager,
+                       vf::gpu::Communicator &communicator, std::unique_ptr<KernelFactory> &&kernelFactory_,
                        std::unique_ptr<PreProcessorFactory> &&preProcessorFactory_, GridProvider &gridProvider)
     : para(para), cudaManager(memoryManager), communicator(communicator), kernelFactory(std::move(kernelFactory_)),
       preProcessorFactory(std::move(preProcessorFactory_)), dataWriter(std::make_unique<FileWriter>())
@@ -263,7 +263,6 @@
         output << "done.\n";
     }
 
-<<<<<<< HEAD
     //////////////////////////////////////////////////////////////////////////
     // enSightGold
     //////////////////////////////////////////////////////////////////////////
@@ -331,7 +330,7 @@
     //////////////////////////////////////////////////////////////////////////
     if (para->getDevices().size() > 2) {
         output << "Find indices of edge nodes for multiGPU communication ...";
-        vf::gpu::findEdgeNodesCommMultiGPU(para);
+        vf::gpu::findEdgeNodesCommMultiGPU(*para);
         output << "done.\n";
     }
     //////////////////////////////////////////////////////////////////////////
@@ -344,28 +343,6 @@
         }
         output << "done.\n";
     }
-=======
-   //////////////////////////////////////////////////////////////////////////
-   // find indices of corner nodes for multiGPU communication
-   //////////////////////////////////////////////////////////////////////////
-   if (para->getDevices().size() > 2) {
-       output << "Find indices of edge nodes for multiGPU communication ...";
-       vf::gpu::findEdgeNodesCommMultiGPU(*para);
-       output << "done.\n";
-   }
-   //////////////////////////////////////////////////////////////////////////
-   //Memory alloc for CheckPoint / Restart
-   //////////////////////////////////////////////////////////////////////////
-   if (para->getDoCheckPoint() || para->getDoRestart())
-   {
-	   output << "Alloc Memory for CheckPoint / Restart...";
-	   for (int lev=para->getCoarse(); lev <= para->getFine(); lev++)
-	   {
-		   cudaManager->cudaAllocFsForCheckPointAndRestart(lev);
-	   }
-	   output << "done.\n";
-   }
->>>>>>> a13d936f
 
     //////////////////////////////////////////////////////////////////////////
     // Restart
