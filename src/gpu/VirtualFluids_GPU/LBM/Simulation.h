--- conflicted
+++ resolved
@@ -35,12 +35,7 @@
 {
 public:
     Simulation(std::shared_ptr<Parameter> para, std::shared_ptr<CudaMemoryManager> memoryManager,
-<<<<<<< HEAD
                vf::gpu::Communicator &communicator, GridProvider &gridProvider, BoundaryConditionFactory* bcFactory, GridScalingFactory* scalingFactory = nullptr);
-=======
-               vf::gpu::Communicator &communicator, GridProvider &gridProvider, BoundaryConditionFactory* bcFactory);
-
->>>>>>> 0d946c39
     ~Simulation();
     void run();
 
