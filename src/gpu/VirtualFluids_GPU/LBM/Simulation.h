#ifndef _SIMULATION_H_
#define _SIMULATION_H_

#include <memory>
#include <vector>

#include <PointerDefinitions.h>

#include "Utilities/Buffer2D.hpp"
#include "LBM/LB.h"


namespace vf::gpu { class Communicator; }

class CudaMemoryManager;
class Parameter;
class GridProvider;
class PorousMedia;
class RestartObject;
class ForceCalculations;
class DataWriter;
class Kernel;
class ADKernel;
class KernelFactory;
class PreProcessor;
class PreProcessorFactory;
class TrafficMovementFactory;
class UpdateGrid27;
class KineticEnergyAnalyzer;
class EnstrophyAnalyzer;
class BoundaryConditionFactory;
<<<<<<< HEAD
class GridScalingFactory;
=======
class TurbulenceModelFactory;
>>>>>>> 2b2e5456

class Simulation
{
public:
    Simulation(std::shared_ptr<Parameter> para, std::shared_ptr<CudaMemoryManager> memoryManager,
<<<<<<< HEAD
               vf::gpu::Communicator &communicator, GridProvider &gridProvider, BoundaryConditionFactory* bcFactory, GridScalingFactory* scalingFactory = nullptr);
=======
               vf::gpu::Communicator &communicator, GridProvider &gridProvider, BoundaryConditionFactory* bcFactory);
	
	Simulation(std::shared_ptr<Parameter> para, std::shared_ptr<CudaMemoryManager> memoryManager,
               vf::gpu::Communicator &communicator, GridProvider &gridProvider, BoundaryConditionFactory* bcFactory, SPtr<TurbulenceModelFactory> tmFactory);

>>>>>>> 2b2e5456
    ~Simulation();
    void run();

    void setFactories(std::unique_ptr<KernelFactory> &&kernelFactory,
               std::unique_ptr<PreProcessorFactory> &&preProcessorFactory);
    void setDataWriter(std::shared_ptr<DataWriter> dataWriter);
    void addKineticEnergyAnalyzer(uint tAnalyse);
    void addEnstrophyAnalyzer(uint tAnalyse);

private:
<<<<<<< HEAD
	void init(GridProvider &gridProvider, BoundaryConditionFactory *bcFactory, GridScalingFactory *scalingFactory);
=======
	void init(GridProvider &gridProvider, BoundaryConditionFactory *bcFactory, SPtr<TurbulenceModelFactory> tmFactory);
>>>>>>> 2b2e5456
    void allocNeighborsOffsetsScalesAndBoundaries(GridProvider& gridProvider);
    void porousMedia();
    void definePMarea(std::shared_ptr<PorousMedia>& pm);

	std::unique_ptr<KernelFactory> kernelFactory;
	std::shared_ptr<PreProcessorFactory> preProcessorFactory;

	Buffer2D <real> sbuf_t;
	Buffer2D <real> rbuf_t;
	Buffer2D <real> sbuf_b;
	Buffer2D <real> rbuf_b;

	Buffer2D <int> geo_sbuf_t;
	Buffer2D <int> geo_rbuf_t;
	Buffer2D <int> geo_sbuf_b;
	Buffer2D <int> geo_rbuf_b;


	vf::gpu::Communicator& communicator;
    SPtr<Parameter> para;
    std::shared_ptr<DataWriter> dataWriter;
	std::shared_ptr<CudaMemoryManager> cudaMemoryManager;
	std::vector < SPtr< Kernel>> kernels;
	std::vector < SPtr< ADKernel>> adKernels;
	std::shared_ptr<PreProcessor> preProcessor;
	SPtr<TurbulenceModelFactory> tmFactory;

    SPtr<RestartObject> restart_object;

	//Forcing Calculation
	std::shared_ptr<ForceCalculations> forceCalculator;

	//Porous Media
	std::vector<std::shared_ptr<PorousMedia>> pm;
	//PorousMedia* pm0;
	//PorousMedia* pm1;
	//PorousMedia* pm2;

    // TODO: https://git.rz.tu-bs.de/irmb/VirtualFluids_dev/-/issues/29
	//KQ - Schlaff
	// unsigned int            kNQ, kSQ, kEQ, kWQ;
	// QforBoundaryConditions  QnH, QnD;
	// QforBoundaryConditions  QsH, QsD;
	// QforBoundaryConditions  QeH, QeD;
	// QforBoundaryConditions  QwH, QwD;
	// real *VxNH,          *VyNH,       *VzNH,       *deltaVNH;
	// real *VxND,          *VyND,       *VzND,       *deltaVND;
	// real *VxSH,          *VySH,       *VzSH,       *deltaVSH;
	// real *VxSD,          *VySD,       *VzSD,       *deltaVSD;
	// real *VxEH,          *VyEH,       *VzEH,       *deltaVEH;
	// real *VxED,          *VyED,       *VzED,       *deltaVED;
	// real *VxWH,          *VyWH,       *VzWH,       *deltaVWH;
	// real *VxWD,          *VyWD,       *VzWD,       *deltaVWD;


    std::unique_ptr<KineticEnergyAnalyzer> kineticEnergyAnalyzer;
    std::unique_ptr<EnstrophyAnalyzer> enstrophyAnalyzer;
    std::unique_ptr<UpdateGrid27> updateGrid27;
};
#endif<|MERGE_RESOLUTION|>--- conflicted
+++ resolved
@@ -29,25 +29,17 @@
 class KineticEnergyAnalyzer;
 class EnstrophyAnalyzer;
 class BoundaryConditionFactory;
-<<<<<<< HEAD
 class GridScalingFactory;
-=======
 class TurbulenceModelFactory;
->>>>>>> 2b2e5456
 
 class Simulation
 {
 public:
     Simulation(std::shared_ptr<Parameter> para, std::shared_ptr<CudaMemoryManager> memoryManager,
-<<<<<<< HEAD
-               vf::gpu::Communicator &communicator, GridProvider &gridProvider, BoundaryConditionFactory* bcFactory, GridScalingFactory* scalingFactory = nullptr);
-=======
-               vf::gpu::Communicator &communicator, GridProvider &gridProvider, BoundaryConditionFactory* bcFactory);
-	
+               vf::gpu::Communicator &communicator, GridProvider &gridProvider, BoundaryConditionFactory* bcFactory, GridScalingFactory* scalingFactory = nullptr);	
 	Simulation(std::shared_ptr<Parameter> para, std::shared_ptr<CudaMemoryManager> memoryManager,
-               vf::gpu::Communicator &communicator, GridProvider &gridProvider, BoundaryConditionFactory* bcFactory, SPtr<TurbulenceModelFactory> tmFactory);
+               vf::gpu::Communicator &communicator, GridProvider &gridProvider, BoundaryConditionFactory* bcFactory, SPtr<TurbulenceModelFactory> tmFactory, GridScalingFactory* scalingFactory = nullptr);
 
->>>>>>> 2b2e5456
     ~Simulation();
     void run();
 
@@ -58,11 +50,7 @@
     void addEnstrophyAnalyzer(uint tAnalyse);
 
 private:
-<<<<<<< HEAD
-	void init(GridProvider &gridProvider, BoundaryConditionFactory *bcFactory, GridScalingFactory *scalingFactory);
-=======
-	void init(GridProvider &gridProvider, BoundaryConditionFactory *bcFactory, SPtr<TurbulenceModelFactory> tmFactory);
->>>>>>> 2b2e5456
+	void init(GridProvider &gridProvider, BoundaryConditionFactory *bcFactory, SPtr<TurbulenceModelFactory> tmFactory, GridScalingFactory *scalingFactory);
     void allocNeighborsOffsetsScalesAndBoundaries(GridProvider& gridProvider);
     void porousMedia();
     void definePMarea(std::shared_ptr<PorousMedia>& pm);
