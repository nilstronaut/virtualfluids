//  _    ___      __              __________      _     __        ______________   __
// | |  / (_)____/ /___  ______ _/ / ____/ /_  __(_)___/ /____   /  ___/ __  / /  / /
// | | / / / ___/ __/ / / / __ `/ / /_  / / / / / / __  / ___/  / /___/ /_/ / /  / /
// | |/ / / /  / /_/ /_/ / /_/ / / __/ / / /_/ / / /_/ (__  )  / /_) / ____/ /__/ /
// |___/_/_/   \__/\__,_/\__,_/_/_/   /_/\__,_/_/\__,_/____/   \____/_/    \_____/
//
//////////////////////////////////////////////////////////////////////////
#ifndef _LB_H_
#define _LB_H_

//////////////////////////////////////////////////////////////////////////
#define GEO_FLUID_OLD    1
#define GEO_VELO         2
#define GEO_PRESS        4

//////////////////////////
//porous media
#define GEO_PM_0		 5
#define GEO_PM_1		 6
#define GEO_PM_2		 7
//////////////////////////

#define GEO_SOLID       15
#define GEO_VOID        16

#define GEO_FLUID       19
#define OFFSET_BCsInGeo 20
//////////////////////////////////////////////////////////////////////////

#define LES false // LES Simulation

#define STARTOFFX 16
#define STARTOFFY 16
#define STARTOFFZ 16

#define X1PERIODIC true
#define X2PERIODIC true
#define X3PERIODIC true

#define INTERFACE_E 0
#define INTERFACE_W 1
#define INTERFACE_N 2
#define INTERFACE_S 3
#define INTERFACE_T 4
#define INTERFACE_B 5


#include "Core/DataTypes.h"

#include <string>
#include <vector>

//! \brief An enumeration for selecting a turbulence model
enum class TurbulenceModel {
   //! - Smagorinsky
    Smagorinsky,
    //! - AMD (Anisotropic Minimum Dissipation) model, see e.g. Rozema et al., Phys. Fluids 27, 085107 (2015), https://doi.org/10.1063/1.4928700
    AMD,
    //! - QR model by Verstappen 
    QR,
    //! - TODO: move the WALE model here from the old kernels
    //WALE
    //! - No turbulence model
    None
};

struct InitCondition
{
   real Re;
   real factorPressBC {1.0};
   real Diffusivity {0.001};
   real Temp {0.0};
   real TempBC {1.0};
   real RealX {1.0};
   real RealY {1.0};
   int numprocs {1};
   int myProcessId {0};
   int maxdev {1};
   uint tDoCheckPoint {0};
   uint tDoRestart {0};
   uint tCalcMedStart {0};
   uint tCalcMedEnd {10};
   uint tend {10};
   uint tout {1};
   uint tStartOut {0};
   uint PressInID {0};
   uint PressOutID {0};
   uint PressInZ {1};
   uint PressOutZ {2};
   std::vector<uint> devices {0, 1}; // one device with ID = 0
   std::vector<int> GridX, GridY, GridZ, DistX, DistY, DistZ;
   std::vector<real> scaleLBMtoSI, translateLBMtoSI;
   std::vector<real> minCoordX, minCoordY, minCoordZ, maxCoordX, maxCoordY, maxCoordZ;
   std::string fname {"output/simulation"};
   std::string oPath {"output/"};
   std::string gridPath {"grid/"};
   std::string oPrefix {"simulation"};
   std::string geometryFileC, geometryFileM, geometryFileF;
   std::string kFull, geoFull, geoVec, coordX, coordY, coordZ, neighborX, neighborY, neighborZ, neighborWSB, scaleCFC, scaleCFF, scaleFCC, scaleFCF, scaleOffsetCF, scaleOffsetFC;
   std::string noSlipBcPos, noSlipBcQs, noSlipBcValue;
   std::string slipBcPos, slipBcQs, slipBcValue;
   std::string pressBcPos, pressBcQs, pressBcValue;
   std::string geomBoundaryBcQs,velBcQs;
   std::string geomBoundaryBcValues,velBcValues,pressBcValues,noSlipBcValues;
   std::string propellerCylinder, propellerValues, propellerQs, measurePoints;
   std::string inletBcQs, inletBcValues;
   std::string outletBcQs, outletBcValues;
   std::string topBcQs, topBcValues;
   std::string bottomBcQs, bottomBcValues;
   std::string frontBcQs, frontBcValues;
   std::string backBcQs, backBcValues;
   std::string wallBcQs, wallBcValues;
   std::string periodicBcQs, periodicBcValues;
   std::string numberNodes, LBMvsSI;
   std::string cpTop, cpBottom, cpBottom2;
   std::string concentration, streetVelocity;
   std::string geomNormalX, geomNormalY, geomNormalZ, inflowNormalX, inflowNormalY, inflowNormalZ, outflowNormalX, outflowNormalY, outflowNormalZ;
   uint timeStepForMP {10};
   real clockCycleForMP {1.0};
   real vis {0.001};
   real vis_ratio {1.0};
   real u0 {0.01};
   real u0_ratio {1.0};
   real delta_rho {0.0};
   real delta_press {1.0};
   bool printFiles {false};
   bool doRestart {false};
   bool doCheckPoint {false};
   bool readGeo {false};
   bool isGeo, isProp, isCp;
   bool GeometryValues {false};
   bool is2ndOrderMoments {false};
   bool is3rdOrderMoments {false};
   bool isHighOrderMoments {false};
   bool calcMedian {false};
   bool isConc {false};
   bool isWale {false};
   TurbulenceModel turbulenceModel {TurbulenceModel::None};
   bool isTurbulentViscosity {false};
   real SGSConstant {0.0};
   bool isMeasurePoints {false};
   bool isInitNeq {false};
   bool isGeoNormal, isInflowNormal, isOutflowNormal;
   bool hasWallModelMonitor {false};
   bool simulatePorousMedia {false};
   bool streetVelocityFile {false};
   real outflowPressureCorrectionFactor {0.0};
};

//Interface Cells
typedef struct ICellCF{
   uint* ICellCFF;
   uint* ICellCFC;
   uint kCF;
} InterpolationCellCF;

typedef struct ICellFC{
   uint* ICellFCF;
   uint* ICellFCC;
   uint kFC;
} InterpolationCellFC;

//Offset of the interface cells at the wall
typedef struct OffCF{
   real* xOffCF;
   real* yOffCF;
   real* zOffCF;
} OffsetCF;

typedef struct OffFC{
   real* xOffFC;
   real* yOffFC;
   real* zOffFC;
} OffsetFC;

// Distribution functions g 6
typedef struct  Distri6 {
	real* g[6];
} Distributions6;

// Distribution functions f 7
typedef struct  Distri7{
   real* f[7];
} Distributions7;

// Distribution functions f 19
typedef struct  Distri19{
   real* f[19];
} Distributions19;

// Distribution functions f 27
typedef struct  Distri27{
   real* f[27];
} Distributions27, DistributionReferences27;

// Subgrid distances q 27
typedef struct SubgridDist27{
   real* q[27];
} SubgridDistances27;

//Q for second order BCs
//! \struct to manage sub-grid-distances (q) for second order Boundary Conditions (BCs)
typedef struct QforBC{
   int* k;
   int* kN;
   long long* valueQ;
   real* qread;
   real* q27[27];
   real* q19[19];
   unsigned int numberOfBCnodes=0;
   int kArray;
   real *Vx,      *Vy,      *Vz;
   real *Vx1,     *Vy1,     *Vz1;
   real *deltaVz, *RhoBC;
   real *normalX, *normalY, *normalZ;
}QforBoundaryConditions;

typedef struct QforPrecursorBC{
   int* k;
   int numberOfBCnodes=0;
   int sizeQ;
   int numberOfPrecursorNodes=0;
   uint nPrecursorReads=0;
   uint nTRead;
   int numberOfQuantities;
   real* q27[27];
   uint* planeNeighborNT, *planeNeighborNB, *planeNeighborST, *planeNeighborSB;
   real* weightsNT, *weightsNB, *weightsST,  *weightsSB;
   real* last, *current, *next;
   real velocityX, velocityY, velocityZ;
<<<<<<< HEAD
}QforPrecursorBoundaryConditions;
=======
   real *f0Last, *f1Last, *f2Last, *f3Last, *f4Last, *f5Last, *f6Last, *f7Last, *f8Last;
   real *f0Current, *f1Current, *f2Current, *f3Current, *f4Current, *f5Current, *f6Current, *f7Current, *f8Current;
   real *f0Next, *f1Next, *f2Next, *f3Next, *f4Next, *f5Next, *f6Next, *f7Next, *f8Next;
}QForPrecursorBoundaryCondition;
>>>>>>> c2a13c53

//BCTemp
typedef struct TempforBC{
   int* k;
   real* temp;
   int kTemp=0;
}TempforBoundaryConditions;

//BCTempVel
typedef struct TempVelforBC{
   int* k;
   real* temp;
   real* tempPulse;
   real* velo;
   int kTemp=0;
}TempVelforBoundaryConditions;

//BCTempPress
typedef struct TempPressforBC{
   int* k;
   real* temp;
   real* velo;
   int kTemp=0;
}TempPressforBoundaryConditions;

// Settings for wall model used in StressBC
typedef struct WMparas{
   real* z0;
   int* samplingOffset;
   bool hasMonitor;
   real* u_star;
   real* Fx;
   real* Fy;
   real* Fz;
}WallModelParameters;

//measurePoints
typedef struct MeasP{
	std::string name;
	uint k;
	std::vector<real> Vx;
	std::vector<real> Vy;
	std::vector<real> Vz;
	std::vector<real> Rho;
	//real* Vx;
	//real* Vy;
	//real* Vz;
	//real* Rho;
}MeasurePoints;

//Process Neighbors
typedef struct PN27{
	real* f[27];
	uint memsizeFs;
	int* index;
	uint memsizeIndex;
	uint rankNeighbor;
	int numberOfNodes;
	int numberOfFs;
}ProcessNeighbor27;

typedef struct PN_F3 {
	real* g[6];
	uint memsizeGs;
	int* index;
	uint memsizeIndex;
	uint rankNeighbor;
	int numberOfNodes;
	int numberOfGs;
}ProcessNeighborF3;

//path line particles
typedef struct PLP{
	bool *stuck, *hot;
	real *coordXabsolut, *coordYabsolut, *coordZabsolut;
	real *coordXlocal,   *coordYlocal,   *coordZlocal;
	real *veloX,         *veloY,         *veloZ;
	real *randomLocationInit;
	uint *timestep;
	uint *ID;
	uint *cellBaseID;
	uint numberOfParticles, numberOfTimestepsParticles;
	uint memSizeID, memSizeTimestep, memSizerealAll, memSizereal, memSizeBool, memSizeBoolBC;
}PathLineParticles;



//////////////////////////////////////////////////////////////////////////
inline int vectorPosition(int i, int j, int k, int Lx, int Ly )
{
   //return((j+15)*(Lx+2*16)+(i+15));
   return((Lx+2*STARTOFFX)*((Ly+2*STARTOFFY)*(k+STARTOFFZ)+(j+STARTOFFY))+(i+STARTOFFX));
}
//////////////////////////////////////////////////////////////////////////


#endif

<|MERGE_RESOLUTION|>--- conflicted
+++ resolved
@@ -228,14 +228,7 @@
    real* weightsNT, *weightsNB, *weightsST,  *weightsSB;
    real* last, *current, *next;
    real velocityX, velocityY, velocityZ;
-<<<<<<< HEAD
 }QforPrecursorBoundaryConditions;
-=======
-   real *f0Last, *f1Last, *f2Last, *f3Last, *f4Last, *f5Last, *f6Last, *f7Last, *f8Last;
-   real *f0Current, *f1Current, *f2Current, *f3Current, *f4Current, *f5Current, *f6Current, *f7Current, *f8Current;
-   real *f0Next, *f1Next, *f2Next, *f3Next, *f4Next, *f5Next, *f6Next, *f7Next, *f8Next;
-}QForPrecursorBoundaryCondition;
->>>>>>> c2a13c53
 
 //BCTemp
 typedef struct TempforBC{
