//=======================================================================================
// ____          ____    __    ______     __________   __      __       __        __
// \    \       |    |  |  |  |   _   \  |___    ___| |  |    |  |     /  \      |  |
//  \    \      |    |  |  |  |  |_)   |     |  |     |  |    |  |    /    \     |  |
//   \    \     |    |  |  |  |   _   /      |  |     |  |    |  |   /  /\  \    |  |
//    \    \    |    |  |  |  |  | \  \      |  |     |   \__/   |  /  ____  \   |  |____
//     \    \   |    |  |__|  |__|  \__\     |__|      \________/  /__/    \__\  |_______|
//      \    \  |    |   ________________________________________________________________
//       \    \ |    |  |  ______________________________________________________________|
//        \    \|    |  |  |         __          __     __     __     ______      _______
//         \         |  |  |_____   |  |        |  |   |  |   |  |   |   _  \    /  _____)
//          \        |  |   _____|  |  |        |  |   |  |   |  |   |  | \  \   \_______
//           \       |  |  |        |  |_____   |   \_/   |   |  |   |  |_/  /    _____  |
//            \ _____|  |__|        |________|   \_______/    |__|   |______/    (_______/
//
//  This file is part of VirtualFluids. VirtualFluids is free software: you can
//  redistribute it and/or modify it under the terms of the GNU General Public
//  License as published by the Free Software Foundation, either version 3 of
//  the License, or (at your option) any later version.
//
//  VirtualFluids is distributed in the hope that it will be useful, but WITHOUT
//  ANY WARRANTY; without even the implied warranty of MERCHANTABILITY or
//  FITNESS FOR A PARTICULAR PURPOSE.  See the GNU General Public License
//  for more details.
//
//  You should have received a copy of the GNU General Public License along
//  with VirtualFluids (see COPYING.txt). If not, see <http://www.gnu.org/licenses/>.
//
//! \file KernelUtilities.h
//! \ingroup LBM/GPUHelperFunctions
//! \author Martin Schoenherr, Anna Wellmann, Soeren Peters
//=======================================================================================
#ifndef GPU_DISTRIBUTION_HELPER_H
#define GPU_DISTRIBUTION_HELPER_H

#include "LBM/LB.h"

#include <array>
#include <cassert>
#include <optional>

#include <cuda_runtime.h>

#include <lbm/constants/D3Q27.h>

#include <basics/constants/NumericConstants.h>

using namespace vf::basics::constant;
using namespace vf::lbm::dir;

namespace vf::gpu
{

inline real getForceFactor(int level)
{
    real factor = c1o1;
    for (size_t i = 1; i <= level; i++) {
        factor *= c2o1;
    }
    factor = 1 / factor;
    return factor;
}

__inline__ __device__ __host__ void getPointersToDistributions(Distributions27 &dist, real *distributionArray, const unsigned long long numberOfLBnodes, const bool isEvenTimestep)
{
    if (isEvenTimestep) {
        dist.f[d000] = &distributionArray[d000 * numberOfLBnodes];
        dist.f[dP00] = &distributionArray[dP00 * numberOfLBnodes];
        dist.f[dM00] = &distributionArray[dM00 * numberOfLBnodes];
        dist.f[d0P0] = &distributionArray[d0P0 * numberOfLBnodes];
        dist.f[d0M0] = &distributionArray[d0M0 * numberOfLBnodes];
        dist.f[d00P] = &distributionArray[d00P * numberOfLBnodes];
        dist.f[d00M] = &distributionArray[d00M * numberOfLBnodes];
        dist.f[dPP0] = &distributionArray[dPP0 * numberOfLBnodes];
        dist.f[dMM0] = &distributionArray[dMM0 * numberOfLBnodes];
        dist.f[dPM0] = &distributionArray[dPM0 * numberOfLBnodes];
        dist.f[dMP0] = &distributionArray[dMP0 * numberOfLBnodes];
        dist.f[dP0P] = &distributionArray[dP0P * numberOfLBnodes];
        dist.f[dM0M] = &distributionArray[dM0M * numberOfLBnodes];
        dist.f[dP0M] = &distributionArray[dP0M * numberOfLBnodes];
        dist.f[dM0P] = &distributionArray[dM0P * numberOfLBnodes];
        dist.f[d0PP] = &distributionArray[d0PP * numberOfLBnodes];
        dist.f[d0MM] = &distributionArray[d0MM * numberOfLBnodes];
        dist.f[d0PM] = &distributionArray[d0PM * numberOfLBnodes];
        dist.f[d0MP] = &distributionArray[d0MP * numberOfLBnodes];
        dist.f[dPPP] = &distributionArray[dPPP * numberOfLBnodes];
        dist.f[dMMP] = &distributionArray[dMMP * numberOfLBnodes];
        dist.f[dPMP] = &distributionArray[dPMP * numberOfLBnodes];
        dist.f[dMPP] = &distributionArray[dMPP * numberOfLBnodes];
        dist.f[dPPM] = &distributionArray[dPPM * numberOfLBnodes];
        dist.f[dMMM] = &distributionArray[dMMM * numberOfLBnodes];
        dist.f[dPMM] = &distributionArray[dPMM * numberOfLBnodes];
        dist.f[dMPM] = &distributionArray[dMPM * numberOfLBnodes];
    } else {
        dist.f[dM00] = &distributionArray[dP00 * numberOfLBnodes];
        dist.f[dP00] = &distributionArray[dM00 * numberOfLBnodes];
        dist.f[d0M0] = &distributionArray[d0P0 * numberOfLBnodes];
        dist.f[d0P0] = &distributionArray[d0M0 * numberOfLBnodes];
        dist.f[d00M] = &distributionArray[d00P * numberOfLBnodes];
        dist.f[d00P] = &distributionArray[d00M * numberOfLBnodes];
        dist.f[dMM0] = &distributionArray[dPP0 * numberOfLBnodes];
        dist.f[dPP0] = &distributionArray[dMM0 * numberOfLBnodes];
        dist.f[dMP0] = &distributionArray[dPM0 * numberOfLBnodes];
        dist.f[dPM0] = &distributionArray[dMP0 * numberOfLBnodes];
        dist.f[dM0M] = &distributionArray[dP0P * numberOfLBnodes];
        dist.f[dP0P] = &distributionArray[dM0M * numberOfLBnodes];
        dist.f[dM0P] = &distributionArray[dP0M * numberOfLBnodes];
        dist.f[dP0M] = &distributionArray[dM0P * numberOfLBnodes];
        dist.f[d0MM] = &distributionArray[d0PP * numberOfLBnodes];
        dist.f[d0PP] = &distributionArray[d0MM * numberOfLBnodes];
        dist.f[d0MP] = &distributionArray[d0PM * numberOfLBnodes];
        dist.f[d0PM] = &distributionArray[d0MP * numberOfLBnodes];
        dist.f[d000] = &distributionArray[d000 * numberOfLBnodes];
        dist.f[dPPP] = &distributionArray[dMMM * numberOfLBnodes];
        dist.f[dMMP] = &distributionArray[dPPM * numberOfLBnodes];
        dist.f[dPMP] = &distributionArray[dMPM * numberOfLBnodes];
        dist.f[dMPP] = &distributionArray[dPMM * numberOfLBnodes];
        dist.f[dPPM] = &distributionArray[dMMP * numberOfLBnodes];
        dist.f[dMMM] = &distributionArray[dPPP * numberOfLBnodes];
        dist.f[dPMM] = &distributionArray[dMPP * numberOfLBnodes];
        dist.f[dMPM] = &distributionArray[dPMP * numberOfLBnodes];
    }
}

/**
 *  Getting references to the 27 directions.
 *  @params distributions 1D real* array containing all data (number of elements = 27 * matrix_size)
 *  @params matrix_size number of discretizations nodes
 *  @params isEvenTimestep: stored data dependent on timestep is based on the esoteric twist algorithm
 *  @return a data struct containing the addresses to the 27 directions within the 1D distribution array
 */
__inline__ __device__ __host__ DistributionReferences27 getDistributionReferences27(real* distributions, const unsigned long long numberOfLBnodes, const bool isEvenTimestep){
    DistributionReferences27 distribution_references;
    getPointersToDistributions(distribution_references, distributions, numberOfLBnodes, isEvenTimestep);
    return distribution_references;
}

__inline__ __device__ void getPointersToSubgridDistances(SubgridDistances27& subgridD, real* subgridDistances, const unsigned int numberOfSubgridIndices)
{
    subgridD.q[dP00] = &subgridDistances[dP00 * numberOfSubgridIndices];
    subgridD.q[dM00] = &subgridDistances[dM00 * numberOfSubgridIndices];
    subgridD.q[d0P0] = &subgridDistances[d0P0 * numberOfSubgridIndices];
    subgridD.q[d0M0] = &subgridDistances[d0M0 * numberOfSubgridIndices];
    subgridD.q[d00P] = &subgridDistances[d00P * numberOfSubgridIndices];
    subgridD.q[d00M] = &subgridDistances[d00M * numberOfSubgridIndices];
    subgridD.q[dPP0] = &subgridDistances[dPP0 * numberOfSubgridIndices];
    subgridD.q[dMM0] = &subgridDistances[dMM0 * numberOfSubgridIndices];
    subgridD.q[dPM0] = &subgridDistances[dPM0 * numberOfSubgridIndices];
    subgridD.q[dMP0] = &subgridDistances[dMP0 * numberOfSubgridIndices];
    subgridD.q[dP0P] = &subgridDistances[dP0P * numberOfSubgridIndices];
    subgridD.q[dM0M] = &subgridDistances[dM0M * numberOfSubgridIndices];
    subgridD.q[dP0M] = &subgridDistances[dP0M * numberOfSubgridIndices];
    subgridD.q[dM0P] = &subgridDistances[dM0P * numberOfSubgridIndices];
    subgridD.q[d0PP] = &subgridDistances[d0PP * numberOfSubgridIndices];
    subgridD.q[d0MM] = &subgridDistances[d0MM * numberOfSubgridIndices];
    subgridD.q[d0PM] = &subgridDistances[d0PM * numberOfSubgridIndices];
    subgridD.q[d0MP] = &subgridDistances[d0MP * numberOfSubgridIndices];
    subgridD.q[d000] = &subgridDistances[d000 * numberOfSubgridIndices];
    subgridD.q[dPPP] = &subgridDistances[dPPP * numberOfSubgridIndices];
    subgridD.q[dMMP] = &subgridDistances[dMMP * numberOfSubgridIndices];
    subgridD.q[dPMP] = &subgridDistances[dPMP * numberOfSubgridIndices];
    subgridD.q[dMPP] = &subgridDistances[dMPP * numberOfSubgridIndices];
    subgridD.q[dPPM] = &subgridDistances[dPPM * numberOfSubgridIndices];
    subgridD.q[dMMM] = &subgridDistances[dMMM * numberOfSubgridIndices];
    subgridD.q[dPMM] = &subgridDistances[dPMM * numberOfSubgridIndices];
    subgridD.q[dMPM] = &subgridDistances[dMPM * numberOfSubgridIndices];
}

__inline__ __device__ real getEquilibriumForBC(const real& drho, const real& velocity, const real& cu_sq, const real weight)
{
    return weight * (drho + c9o2 * velocity * velocity * (c1o1 + drho) - cu_sq);
}

__inline__ __device__ real getInterpolatedDistributionForVeloBC(const real& q, const real& f, const real& fInverse, const real& feq,
                                                                const real& omega, const real& velocity, const real weight)
{

    return (c1o1-q) / (c1o1+q) * (f - fInverse + (f + fInverse - c2o1 * feq * omega) / (c1o1 - omega)) * c1o2
           + (q * (f + fInverse) - c6o1 * weight * velocity) / (c1o1 + q);
}

__inline__ __device__ real getBounceBackDistributionForVeloBC(  const real& f,
                                                                const real& velocity, const real weight)
{

    return f - (c6o1 * weight * velocity);
}

__inline__ __device__ real getInterpolatedDistributionForNoSlipBC(const real& q, const real& f, const real& fInverse, const real& feq,
                                                                  const real& omega)
{

    return (c1o1-q) / (c1o1+q) * (f - fInverse + (f + fInverse - c2o1 * feq * omega) / (c1o1 - omega)) * c1o2
           + (q * (f + fInverse)) / (c1o1 + q);
}

__inline__ __device__ real getInterpolatedDistributionForNoSlipWithPressureBC(const real& q, const real& f, const real& fInverse, const real& feq, 
                                                                  const real& omega, const real& drho, const real weight)
{

    return (c1o1-q) / (c1o1+q) * (f - fInverse + (f + fInverse - c2o1 * feq * omega) / (c1o1 - omega)) * c1o2 
           + (q * (f + fInverse)) / (c1o1 + q) - weight * drho;
}


__inline__ __device__ real getInterpolatedDistributionForVeloWithPressureBC(const real& q, const real& f, const real& fInverse, const real& feq,
                                                                            const real& omega, const real& drho, const real& velocity, const real weight)
{

    return (c1o1-q) / (c1o1+q) * (f - fInverse + (f + fInverse - c2o1 * feq * omega) / (c1o1 - omega)) * c1o2
           + (q * (f + fInverse) - c6o1 * weight * velocity) / (c1o1 + q) - weight * drho;
}

__inline__ __device__ unsigned int getNodeIndex()
{
    const unsigned x = threadIdx.x;
    const unsigned y = blockIdx.x;
    const unsigned z = blockIdx.y;

    const unsigned nx = blockDim.x;
    const unsigned ny = gridDim.x;

    return nx * (ny * z + y) + x;
}

__inline__ __device__ bool isValidFluidNode(uint nodeType)
{
    return (nodeType == GEO_FLUID || nodeType == GEO_PM_0 || nodeType == GEO_PM_1 || nodeType == GEO_PM_2);
}

struct ListIndices
{
    __device__ ListIndices() {};
    __device__ ListIndices(unsigned int index, const unsigned int* neighborX, const unsigned int* neighborY,
                           const unsigned int* neighborZ)
    {
        k_000 = index;
        k_M00 = neighborX[k_000];
        k_0M0 = neighborY[k_000];
        k_00M = neighborZ[k_000];
        k_MM0 = neighborY[k_M00];
        k_M0M = neighborZ[k_M00];
        k_0MM = neighborZ[k_0M0];
        k_MMM = neighborZ[k_MM0];
    }

    unsigned int k_000 { 0 };
    unsigned int k_M00 { 0 };
    unsigned int k_0M0 { 0 };
    unsigned int k_00M { 0 };
    unsigned int k_MM0 { 0 };
    unsigned int k_M0M { 0 };
    unsigned int k_0MM { 0 };
    unsigned int k_MMM { 0 };
};

////////////////////////////////////////////////////////////////////////////////////
//! - Read distributions: style of reading and writing the distributions from/to
//! stored arrays dependent on timestep is based on the esoteric twist algorithm
//! <a href="https://doi.org/10.3390/computation5020019"><b>[ M. Geier et al. (2017),
//! DOI:10.3390/computation5020019 ]</b></a>
__device__ __inline__ void getPreCollisionDistribution(real* local, const Distributions27& global, const ListIndices& indices)
{
<<<<<<< HEAD
    destination[d000] = (source.f[d000])[indices.k_000];
    destination[dP00] = (source.f[dP00])[indices.k_000];
    destination[dM00] = (source.f[dM00])[indices.k_M00];
    destination[d0P0] = (source.f[d0P0])[indices.k_000];
    destination[d0M0] = (source.f[d0M0])[indices.k_0M0];
    destination[d00P] = (source.f[d00P])[indices.k_000];
    destination[d00M] = (source.f[d00M])[indices.k_00M];
    destination[dPP0] = (source.f[dPP0])[indices.k_000];
    destination[dMM0] = (source.f[dMM0])[indices.k_MM0];
    destination[dPM0] = (source.f[dPM0])[indices.k_0M0];
    destination[dMP0] = (source.f[dMP0])[indices.k_M00];
    destination[dP0P] = (source.f[dP0P])[indices.k_000];
    destination[dM0M] = (source.f[dM0M])[indices.k_M0M];
    destination[dP0M] = (source.f[dP0M])[indices.k_00M];
    destination[dM0P] = (source.f[dM0P])[indices.k_M00];
    destination[d0PP] = (source.f[d0PP])[indices.k_000];
    destination[d0MM] = (source.f[d0MM])[indices.k_0MM];
    destination[d0PM] = (source.f[d0PM])[indices.k_00M];
    destination[d0MP] = (source.f[d0MP])[indices.k_0M0];
    destination[dPPP] = (source.f[dPPP])[indices.k_000];
    destination[dMPP] = (source.f[dMPP])[indices.k_M00];
    destination[dPMP] = (source.f[dPMP])[indices.k_0M0];
    destination[dMMP] = (source.f[dMMP])[indices.k_MM0];
    destination[dPPM] = (source.f[dPPM])[indices.k_00M];
    destination[dMPM] = (source.f[dMPM])[indices.k_M0M];
    destination[dPMM] = (source.f[dPMM])[indices.k_0MM];
    destination[dMMM] = (source.f[dMMM])[indices.k_MMM];
=======
    local[DIR_000] = (global.f[DIR_000])[indices.k_000];
    local[DIR_P00] = (global.f[DIR_P00])[indices.k_000];
    local[DIR_M00] = (global.f[DIR_M00])[indices.k_M00];
    local[DIR_0P0] = (global.f[DIR_0P0])[indices.k_000];
    local[DIR_0M0] = (global.f[DIR_0M0])[indices.k_0M0];
    local[DIR_00P] = (global.f[DIR_00P])[indices.k_000];
    local[DIR_00M] = (global.f[DIR_00M])[indices.k_00M];
    local[DIR_PP0] = (global.f[DIR_PP0])[indices.k_000];
    local[DIR_MM0] = (global.f[DIR_MM0])[indices.k_MM0];
    local[DIR_PM0] = (global.f[DIR_PM0])[indices.k_0M0];
    local[DIR_MP0] = (global.f[DIR_MP0])[indices.k_M00];
    local[DIR_P0P] = (global.f[DIR_P0P])[indices.k_000];
    local[DIR_M0M] = (global.f[DIR_M0M])[indices.k_M0M];
    local[DIR_P0M] = (global.f[DIR_P0M])[indices.k_00M];
    local[DIR_M0P] = (global.f[DIR_M0P])[indices.k_M00];
    local[DIR_0PP] = (global.f[DIR_0PP])[indices.k_000];
    local[DIR_0MM] = (global.f[DIR_0MM])[indices.k_0MM];
    local[DIR_0PM] = (global.f[DIR_0PM])[indices.k_00M];
    local[DIR_0MP] = (global.f[DIR_0MP])[indices.k_0M0];
    local[DIR_PPP] = (global.f[DIR_PPP])[indices.k_000];
    local[DIR_MPP] = (global.f[DIR_MPP])[indices.k_M00];
    local[DIR_PMP] = (global.f[DIR_PMP])[indices.k_0M0];
    local[DIR_MMP] = (global.f[DIR_MMP])[indices.k_MM0];
    local[DIR_PPM] = (global.f[DIR_PPM])[indices.k_00M];
    local[DIR_MPM] = (global.f[DIR_MPM])[indices.k_M0M];
    local[DIR_PMM] = (global.f[DIR_PMM])[indices.k_0MM];
    local[DIR_MMM] = (global.f[DIR_MMM])[indices.k_MMM];
>>>>>>> 79de9b22
}

__device__ __inline__ void getPostCollisionDistribution(real* local, const Distributions27& global, const ListIndices& indices)
{
<<<<<<< HEAD
    destination[d000] = (source.f[d000])[indices.k_000];
    destination[dP00] = (source.f[dP00])[indices.k_000];
    destination[dM00] = (source.f[dM00])[indices.k_M00];
    destination[d0P0] = (source.f[d0P0])[indices.k_000];
    destination[d0M0] = (source.f[d0M0])[indices.k_0M0];
    destination[d00P] = (source.f[d00P])[indices.k_000];
    destination[d00M] = (source.f[d00M])[indices.k_00M];
    destination[dPP0] = (source.f[dPP0])[indices.k_000];
    destination[dMM0] = (source.f[dMM0])[indices.k_MM0];
    destination[dPM0] = (source.f[dPM0])[indices.k_0M0];
    destination[dMP0] = (source.f[dMP0])[indices.k_M00];
    destination[dP0P] = (source.f[dP0P])[indices.k_000];
    destination[dM0M] = (source.f[dM0M])[indices.k_M0M];
    destination[dP0M] = (source.f[dP0M])[indices.k_00M];
    destination[dM0P] = (source.f[dM0P])[indices.k_M00];
    destination[d0PP] = (source.f[d0PP])[indices.k_000];
    destination[d0MM] = (source.f[d0MM])[indices.k_0MM];
    destination[d0PM] = (source.f[d0PM])[indices.k_00M];
    destination[d0MP] = (source.f[d0MP])[indices.k_0M0];
    destination[dPPP] = (source.f[dPPP])[indices.k_000];
    destination[dMPP] = (source.f[dMPP])[indices.k_M00];
    destination[dPMP] = (source.f[dPMP])[indices.k_0M0];
    destination[dMMP] = (source.f[dMMP])[indices.k_MM0];
    destination[dPPM] = (source.f[dPPM])[indices.k_00M];
    destination[dMPM] = (source.f[dMPM])[indices.k_M0M];
    destination[dPMM] = (source.f[dPMM])[indices.k_0MM];
    destination[dMMM] = (source.f[dMMM])[indices.k_MMM];
=======
    local[DIR_000] = (global.f[DIR_000])[indices.k_000];
    local[DIR_P00] = (global.f[DIR_P00])[indices.k_000];
    local[DIR_M00] = (global.f[DIR_M00])[indices.k_M00];
    local[DIR_0P0] = (global.f[DIR_0P0])[indices.k_000];
    local[DIR_0M0] = (global.f[DIR_0M0])[indices.k_0M0];
    local[DIR_00P] = (global.f[DIR_00P])[indices.k_000];
    local[DIR_00M] = (global.f[DIR_00M])[indices.k_00M];
    local[DIR_PP0] = (global.f[DIR_PP0])[indices.k_000];
    local[DIR_MM0] = (global.f[DIR_MM0])[indices.k_MM0];
    local[DIR_PM0] = (global.f[DIR_PM0])[indices.k_0M0];
    local[DIR_MP0] = (global.f[DIR_MP0])[indices.k_M00];
    local[DIR_P0P] = (global.f[DIR_P0P])[indices.k_000];
    local[DIR_M0M] = (global.f[DIR_M0M])[indices.k_M0M];
    local[DIR_P0M] = (global.f[DIR_P0M])[indices.k_00M];
    local[DIR_M0P] = (global.f[DIR_M0P])[indices.k_M00];
    local[DIR_0PP] = (global.f[DIR_0PP])[indices.k_000];
    local[DIR_0MM] = (global.f[DIR_0MM])[indices.k_0MM];
    local[DIR_0PM] = (global.f[DIR_0PM])[indices.k_00M];
    local[DIR_0MP] = (global.f[DIR_0MP])[indices.k_0M0];
    local[DIR_PPP] = (global.f[DIR_PPP])[indices.k_000];
    local[DIR_MPP] = (global.f[DIR_MPP])[indices.k_M00];
    local[DIR_PMP] = (global.f[DIR_PMP])[indices.k_0M0];
    local[DIR_MMP] = (global.f[DIR_MMP])[indices.k_MM0];
    local[DIR_PPM] = (global.f[DIR_PPM])[indices.k_00M];
    local[DIR_MPM] = (global.f[DIR_MPM])[indices.k_M0M];
    local[DIR_PMM] = (global.f[DIR_PMM])[indices.k_0MM];
    local[DIR_MMM] = (global.f[DIR_MMM])[indices.k_MMM];
>>>>>>> 79de9b22
}

////////////////////////////////////////////////////////////////////////////////////
//! - Write distributions: style of reading and writing the distributions from/to
//! stored arrays dependent on timestep is based on the esoteric twist algorithm
//! <a href="https://doi.org/10.3390/computation5020019"><b>[ M. Geier et al. (2017),
//! DOI:10.3390/computation5020019 ]</b></a>
__inline__ __device__ void setPreCollisionDistribution(Distributions27& global, const ListIndices& indices, const real* local)
{
<<<<<<< HEAD
    (destination.f[d000])[indices.k_000] = source[d000];
    (destination.f[dP00])[indices.k_000] = source[dP00];
    (destination.f[dM00])[indices.k_M00] = source[dM00];
    (destination.f[d0P0])[indices.k_000] = source[d0P0];
    (destination.f[d0M0])[indices.k_0M0] = source[d0M0];
    (destination.f[d00P])[indices.k_000] = source[d00P];
    (destination.f[d00M])[indices.k_00M] = source[d00M];
    (destination.f[dPP0])[indices.k_000] = source[dPP0];
    (destination.f[dMM0])[indices.k_MM0] = source[dMM0];
    (destination.f[dPM0])[indices.k_0M0] = source[dPM0];
    (destination.f[dMP0])[indices.k_M00] = source[dMP0];
    (destination.f[dP0P])[indices.k_000] = source[dP0P];
    (destination.f[dM0M])[indices.k_M0M] = source[dM0M];
    (destination.f[dP0M])[indices.k_00M] = source[dP0M];
    (destination.f[dM0P])[indices.k_M00] = source[dM0P];
    (destination.f[d0PP])[indices.k_000] = source[d0PP];
    (destination.f[d0MM])[indices.k_0MM] = source[d0MM];
    (destination.f[d0PM])[indices.k_00M] = source[d0PM];
    (destination.f[d0MP])[indices.k_0M0] = source[d0MP];
    (destination.f[dPPP])[indices.k_000] = source[dPPP];
    (destination.f[dMPP])[indices.k_M00] = source[dMPP];
    (destination.f[dPMP])[indices.k_0M0] = source[dPMP];
    (destination.f[dMMP])[indices.k_MM0] = source[dMMP];
    (destination.f[dPPM])[indices.k_00M] = source[dPPM];
    (destination.f[dMPM])[indices.k_M0M] = source[dMPM];
    (destination.f[dPMM])[indices.k_0MM] = source[dPMM];
    (destination.f[dMMM])[indices.k_MMM] = source[dMMM];
=======
    (global.f[DIR_000])[indices.k_000] = local[DIR_000];
    (global.f[DIR_P00])[indices.k_000] = local[DIR_P00];
    (global.f[DIR_M00])[indices.k_M00] = local[DIR_M00];
    (global.f[DIR_0P0])[indices.k_000] = local[DIR_0P0];
    (global.f[DIR_0M0])[indices.k_0M0] = local[DIR_0M0];
    (global.f[DIR_00P])[indices.k_000] = local[DIR_00P];
    (global.f[DIR_00M])[indices.k_00M] = local[DIR_00M];
    (global.f[DIR_PP0])[indices.k_000] = local[DIR_PP0];
    (global.f[DIR_MM0])[indices.k_MM0] = local[DIR_MM0];
    (global.f[DIR_PM0])[indices.k_0M0] = local[DIR_PM0];
    (global.f[DIR_MP0])[indices.k_M00] = local[DIR_MP0];
    (global.f[DIR_P0P])[indices.k_000] = local[DIR_P0P];
    (global.f[DIR_M0M])[indices.k_M0M] = local[DIR_M0M];
    (global.f[DIR_P0M])[indices.k_00M] = local[DIR_P0M];
    (global.f[DIR_M0P])[indices.k_M00] = local[DIR_M0P];
    (global.f[DIR_0PP])[indices.k_000] = local[DIR_0PP];
    (global.f[DIR_0MM])[indices.k_0MM] = local[DIR_0MM];
    (global.f[DIR_0PM])[indices.k_00M] = local[DIR_0PM];
    (global.f[DIR_0MP])[indices.k_0M0] = local[DIR_0MP];
    (global.f[DIR_PPP])[indices.k_000] = local[DIR_PPP];
    (global.f[DIR_MPP])[indices.k_M00] = local[DIR_MPP];
    (global.f[DIR_PMP])[indices.k_0M0] = local[DIR_PMP];
    (global.f[DIR_MMP])[indices.k_MM0] = local[DIR_MMP];
    (global.f[DIR_PPM])[indices.k_00M] = local[DIR_PPM];
    (global.f[DIR_MPM])[indices.k_M0M] = local[DIR_MPM];
    (global.f[DIR_PMM])[indices.k_0MM] = local[DIR_PMM];
    (global.f[DIR_MMM])[indices.k_MMM] = local[DIR_MMM];
>>>>>>> 79de9b22
}

__inline__ __device__ void setPostCollisionDistribution(Distributions27& global, const ListIndices& indices, const real* local)
{
<<<<<<< HEAD
    (destination.f[d000])[indices.k_000] = source[d000];
    (destination.f[dP00])[indices.k_000] = source[dM00];
    (destination.f[dM00])[indices.k_M00] = source[dP00];
    (destination.f[d0P0])[indices.k_000] = source[d0M0];
    (destination.f[d0M0])[indices.k_0M0] = source[d0P0];
    (destination.f[d00P])[indices.k_000] = source[d00M];
    (destination.f[d00M])[indices.k_00M] = source[d00P];
    (destination.f[dPP0])[indices.k_000] = source[dMM0];
    (destination.f[dMM0])[indices.k_MM0] = source[dPP0];
    (destination.f[dPM0])[indices.k_0M0] = source[dMP0];
    (destination.f[dMP0])[indices.k_M00] = source[dPM0];
    (destination.f[dP0P])[indices.k_000] = source[dM0M];
    (destination.f[dM0M])[indices.k_M0M] = source[dP0P];
    (destination.f[dP0M])[indices.k_00M] = source[dM0P];
    (destination.f[dM0P])[indices.k_M00] = source[dP0M];
    (destination.f[d0PP])[indices.k_000] = source[d0MM];
    (destination.f[d0MM])[indices.k_0MM] = source[d0PP];
    (destination.f[d0PM])[indices.k_00M] = source[d0MP];
    (destination.f[d0MP])[indices.k_0M0] = source[d0PM];
    (destination.f[dPPP])[indices.k_000] = source[dMMM];
    (destination.f[dMPP])[indices.k_M00] = source[dPMM];
    (destination.f[dPMP])[indices.k_0M0] = source[dMPM];
    (destination.f[dMMP])[indices.k_MM0] = source[dPPM];
    (destination.f[dPPM])[indices.k_00M] = source[dMMP];
    (destination.f[dMPM])[indices.k_M0M] = source[dPMP];
    (destination.f[dPMM])[indices.k_0MM] = source[dMPP];
    (destination.f[dMMM])[indices.k_MMM] = source[dPPP];
=======
    (global.f[DIR_000])[indices.k_000] = local[DIR_000];
    (global.f[DIR_P00])[indices.k_000] = local[DIR_M00];
    (global.f[DIR_M00])[indices.k_M00] = local[DIR_P00];
    (global.f[DIR_0P0])[indices.k_000] = local[DIR_0M0];
    (global.f[DIR_0M0])[indices.k_0M0] = local[DIR_0P0];
    (global.f[DIR_00P])[indices.k_000] = local[DIR_00M];
    (global.f[DIR_00M])[indices.k_00M] = local[DIR_00P];
    (global.f[DIR_PP0])[indices.k_000] = local[DIR_MM0];
    (global.f[DIR_MM0])[indices.k_MM0] = local[DIR_PP0];
    (global.f[DIR_PM0])[indices.k_0M0] = local[DIR_MP0];
    (global.f[DIR_MP0])[indices.k_M00] = local[DIR_PM0];
    (global.f[DIR_P0P])[indices.k_000] = local[DIR_M0M];
    (global.f[DIR_M0M])[indices.k_M0M] = local[DIR_P0P];
    (global.f[DIR_P0M])[indices.k_00M] = local[DIR_M0P];
    (global.f[DIR_M0P])[indices.k_M00] = local[DIR_P0M];
    (global.f[DIR_0PP])[indices.k_000] = local[DIR_0MM];
    (global.f[DIR_0MM])[indices.k_0MM] = local[DIR_0PP];
    (global.f[DIR_0PM])[indices.k_00M] = local[DIR_0MP];
    (global.f[DIR_0MP])[indices.k_0M0] = local[DIR_0PM];
    (global.f[DIR_PPP])[indices.k_000] = local[DIR_MMM];
    (global.f[DIR_MPP])[indices.k_M00] = local[DIR_PMM];
    (global.f[DIR_PMP])[indices.k_0M0] = local[DIR_MPM];
    (global.f[DIR_MMP])[indices.k_MM0] = local[DIR_PPM];
    (global.f[DIR_PPM])[indices.k_00M] = local[DIR_MMP];
    (global.f[DIR_MPM])[indices.k_M0M] = local[DIR_PMP];
    (global.f[DIR_PMM])[indices.k_0MM] = local[DIR_MPP];
    (global.f[DIR_MMM])[indices.k_MMM] = local[DIR_PPP];
>>>>>>> 79de9b22
}

}

#endif<|MERGE_RESOLUTION|>--- conflicted
+++ resolved
@@ -261,124 +261,64 @@
 //! DOI:10.3390/computation5020019 ]</b></a>
 __device__ __inline__ void getPreCollisionDistribution(real* local, const Distributions27& global, const ListIndices& indices)
 {
-<<<<<<< HEAD
-    destination[d000] = (source.f[d000])[indices.k_000];
-    destination[dP00] = (source.f[dP00])[indices.k_000];
-    destination[dM00] = (source.f[dM00])[indices.k_M00];
-    destination[d0P0] = (source.f[d0P0])[indices.k_000];
-    destination[d0M0] = (source.f[d0M0])[indices.k_0M0];
-    destination[d00P] = (source.f[d00P])[indices.k_000];
-    destination[d00M] = (source.f[d00M])[indices.k_00M];
-    destination[dPP0] = (source.f[dPP0])[indices.k_000];
-    destination[dMM0] = (source.f[dMM0])[indices.k_MM0];
-    destination[dPM0] = (source.f[dPM0])[indices.k_0M0];
-    destination[dMP0] = (source.f[dMP0])[indices.k_M00];
-    destination[dP0P] = (source.f[dP0P])[indices.k_000];
-    destination[dM0M] = (source.f[dM0M])[indices.k_M0M];
-    destination[dP0M] = (source.f[dP0M])[indices.k_00M];
-    destination[dM0P] = (source.f[dM0P])[indices.k_M00];
-    destination[d0PP] = (source.f[d0PP])[indices.k_000];
-    destination[d0MM] = (source.f[d0MM])[indices.k_0MM];
-    destination[d0PM] = (source.f[d0PM])[indices.k_00M];
-    destination[d0MP] = (source.f[d0MP])[indices.k_0M0];
-    destination[dPPP] = (source.f[dPPP])[indices.k_000];
-    destination[dMPP] = (source.f[dMPP])[indices.k_M00];
-    destination[dPMP] = (source.f[dPMP])[indices.k_0M0];
-    destination[dMMP] = (source.f[dMMP])[indices.k_MM0];
-    destination[dPPM] = (source.f[dPPM])[indices.k_00M];
-    destination[dMPM] = (source.f[dMPM])[indices.k_M0M];
-    destination[dPMM] = (source.f[dPMM])[indices.k_0MM];
-    destination[dMMM] = (source.f[dMMM])[indices.k_MMM];
-=======
-    local[DIR_000] = (global.f[DIR_000])[indices.k_000];
-    local[DIR_P00] = (global.f[DIR_P00])[indices.k_000];
-    local[DIR_M00] = (global.f[DIR_M00])[indices.k_M00];
-    local[DIR_0P0] = (global.f[DIR_0P0])[indices.k_000];
-    local[DIR_0M0] = (global.f[DIR_0M0])[indices.k_0M0];
-    local[DIR_00P] = (global.f[DIR_00P])[indices.k_000];
-    local[DIR_00M] = (global.f[DIR_00M])[indices.k_00M];
-    local[DIR_PP0] = (global.f[DIR_PP0])[indices.k_000];
-    local[DIR_MM0] = (global.f[DIR_MM0])[indices.k_MM0];
-    local[DIR_PM0] = (global.f[DIR_PM0])[indices.k_0M0];
-    local[DIR_MP0] = (global.f[DIR_MP0])[indices.k_M00];
-    local[DIR_P0P] = (global.f[DIR_P0P])[indices.k_000];
-    local[DIR_M0M] = (global.f[DIR_M0M])[indices.k_M0M];
-    local[DIR_P0M] = (global.f[DIR_P0M])[indices.k_00M];
-    local[DIR_M0P] = (global.f[DIR_M0P])[indices.k_M00];
-    local[DIR_0PP] = (global.f[DIR_0PP])[indices.k_000];
-    local[DIR_0MM] = (global.f[DIR_0MM])[indices.k_0MM];
-    local[DIR_0PM] = (global.f[DIR_0PM])[indices.k_00M];
-    local[DIR_0MP] = (global.f[DIR_0MP])[indices.k_0M0];
-    local[DIR_PPP] = (global.f[DIR_PPP])[indices.k_000];
-    local[DIR_MPP] = (global.f[DIR_MPP])[indices.k_M00];
-    local[DIR_PMP] = (global.f[DIR_PMP])[indices.k_0M0];
-    local[DIR_MMP] = (global.f[DIR_MMP])[indices.k_MM0];
-    local[DIR_PPM] = (global.f[DIR_PPM])[indices.k_00M];
-    local[DIR_MPM] = (global.f[DIR_MPM])[indices.k_M0M];
-    local[DIR_PMM] = (global.f[DIR_PMM])[indices.k_0MM];
-    local[DIR_MMM] = (global.f[DIR_MMM])[indices.k_MMM];
->>>>>>> 79de9b22
+    local[d000] = (global.f[d000])[indices.k_000];
+    local[dP00] = (global.f[dP00])[indices.k_000];
+    local[dM00] = (global.f[dM00])[indices.k_M00];
+    local[d0P0] = (global.f[d0P0])[indices.k_000];
+    local[d0M0] = (global.f[d0M0])[indices.k_0M0];
+    local[d00P] = (global.f[d00P])[indices.k_000];
+    local[d00M] = (global.f[d00M])[indices.k_00M];
+    local[dPP0] = (global.f[dPP0])[indices.k_000];
+    local[dMM0] = (global.f[dMM0])[indices.k_MM0];
+    local[dPM0] = (global.f[dPM0])[indices.k_0M0];
+    local[dMP0] = (global.f[dMP0])[indices.k_M00];
+    local[dP0P] = (global.f[dP0P])[indices.k_000];
+    local[dM0M] = (global.f[dM0M])[indices.k_M0M];
+    local[dP0M] = (global.f[dP0M])[indices.k_00M];
+    local[dM0P] = (global.f[dM0P])[indices.k_M00];
+    local[d0PP] = (global.f[d0PP])[indices.k_000];
+    local[d0MM] = (global.f[d0MM])[indices.k_0MM];
+    local[d0PM] = (global.f[d0PM])[indices.k_00M];
+    local[d0MP] = (global.f[d0MP])[indices.k_0M0];
+    local[dPPP] = (global.f[dPPP])[indices.k_000];
+    local[dMPP] = (global.f[dMPP])[indices.k_M00];
+    local[dPMP] = (global.f[dPMP])[indices.k_0M0];
+    local[dMMP] = (global.f[dMMP])[indices.k_MM0];
+    local[dPPM] = (global.f[dPPM])[indices.k_00M];
+    local[dMPM] = (global.f[dMPM])[indices.k_M0M];
+    local[dPMM] = (global.f[dPMM])[indices.k_0MM];
+    local[dMMM] = (global.f[dMMM])[indices.k_MMM];
 }
 
 __device__ __inline__ void getPostCollisionDistribution(real* local, const Distributions27& global, const ListIndices& indices)
 {
-<<<<<<< HEAD
-    destination[d000] = (source.f[d000])[indices.k_000];
-    destination[dP00] = (source.f[dP00])[indices.k_000];
-    destination[dM00] = (source.f[dM00])[indices.k_M00];
-    destination[d0P0] = (source.f[d0P0])[indices.k_000];
-    destination[d0M0] = (source.f[d0M0])[indices.k_0M0];
-    destination[d00P] = (source.f[d00P])[indices.k_000];
-    destination[d00M] = (source.f[d00M])[indices.k_00M];
-    destination[dPP0] = (source.f[dPP0])[indices.k_000];
-    destination[dMM0] = (source.f[dMM0])[indices.k_MM0];
-    destination[dPM0] = (source.f[dPM0])[indices.k_0M0];
-    destination[dMP0] = (source.f[dMP0])[indices.k_M00];
-    destination[dP0P] = (source.f[dP0P])[indices.k_000];
-    destination[dM0M] = (source.f[dM0M])[indices.k_M0M];
-    destination[dP0M] = (source.f[dP0M])[indices.k_00M];
-    destination[dM0P] = (source.f[dM0P])[indices.k_M00];
-    destination[d0PP] = (source.f[d0PP])[indices.k_000];
-    destination[d0MM] = (source.f[d0MM])[indices.k_0MM];
-    destination[d0PM] = (source.f[d0PM])[indices.k_00M];
-    destination[d0MP] = (source.f[d0MP])[indices.k_0M0];
-    destination[dPPP] = (source.f[dPPP])[indices.k_000];
-    destination[dMPP] = (source.f[dMPP])[indices.k_M00];
-    destination[dPMP] = (source.f[dPMP])[indices.k_0M0];
-    destination[dMMP] = (source.f[dMMP])[indices.k_MM0];
-    destination[dPPM] = (source.f[dPPM])[indices.k_00M];
-    destination[dMPM] = (source.f[dMPM])[indices.k_M0M];
-    destination[dPMM] = (source.f[dPMM])[indices.k_0MM];
-    destination[dMMM] = (source.f[dMMM])[indices.k_MMM];
-=======
-    local[DIR_000] = (global.f[DIR_000])[indices.k_000];
-    local[DIR_P00] = (global.f[DIR_P00])[indices.k_000];
-    local[DIR_M00] = (global.f[DIR_M00])[indices.k_M00];
-    local[DIR_0P0] = (global.f[DIR_0P0])[indices.k_000];
-    local[DIR_0M0] = (global.f[DIR_0M0])[indices.k_0M0];
-    local[DIR_00P] = (global.f[DIR_00P])[indices.k_000];
-    local[DIR_00M] = (global.f[DIR_00M])[indices.k_00M];
-    local[DIR_PP0] = (global.f[DIR_PP0])[indices.k_000];
-    local[DIR_MM0] = (global.f[DIR_MM0])[indices.k_MM0];
-    local[DIR_PM0] = (global.f[DIR_PM0])[indices.k_0M0];
-    local[DIR_MP0] = (global.f[DIR_MP0])[indices.k_M00];
-    local[DIR_P0P] = (global.f[DIR_P0P])[indices.k_000];
-    local[DIR_M0M] = (global.f[DIR_M0M])[indices.k_M0M];
-    local[DIR_P0M] = (global.f[DIR_P0M])[indices.k_00M];
-    local[DIR_M0P] = (global.f[DIR_M0P])[indices.k_M00];
-    local[DIR_0PP] = (global.f[DIR_0PP])[indices.k_000];
-    local[DIR_0MM] = (global.f[DIR_0MM])[indices.k_0MM];
-    local[DIR_0PM] = (global.f[DIR_0PM])[indices.k_00M];
-    local[DIR_0MP] = (global.f[DIR_0MP])[indices.k_0M0];
-    local[DIR_PPP] = (global.f[DIR_PPP])[indices.k_000];
-    local[DIR_MPP] = (global.f[DIR_MPP])[indices.k_M00];
-    local[DIR_PMP] = (global.f[DIR_PMP])[indices.k_0M0];
-    local[DIR_MMP] = (global.f[DIR_MMP])[indices.k_MM0];
-    local[DIR_PPM] = (global.f[DIR_PPM])[indices.k_00M];
-    local[DIR_MPM] = (global.f[DIR_MPM])[indices.k_M0M];
-    local[DIR_PMM] = (global.f[DIR_PMM])[indices.k_0MM];
-    local[DIR_MMM] = (global.f[DIR_MMM])[indices.k_MMM];
->>>>>>> 79de9b22
+    local[d000] = (global.f[d000])[indices.k_000];
+    local[dP00] = (global.f[dP00])[indices.k_000];
+    local[dM00] = (global.f[dM00])[indices.k_M00];
+    local[d0P0] = (global.f[d0P0])[indices.k_000];
+    local[d0M0] = (global.f[d0M0])[indices.k_0M0];
+    local[d00P] = (global.f[d00P])[indices.k_000];
+    local[d00M] = (global.f[d00M])[indices.k_00M];
+    local[dPP0] = (global.f[dPP0])[indices.k_000];
+    local[dMM0] = (global.f[dMM0])[indices.k_MM0];
+    local[dPM0] = (global.f[dPM0])[indices.k_0M0];
+    local[dMP0] = (global.f[dMP0])[indices.k_M00];
+    local[dP0P] = (global.f[dP0P])[indices.k_000];
+    local[dM0M] = (global.f[dM0M])[indices.k_M0M];
+    local[dP0M] = (global.f[dP0M])[indices.k_00M];
+    local[dM0P] = (global.f[dM0P])[indices.k_M00];
+    local[d0PP] = (global.f[d0PP])[indices.k_000];
+    local[d0MM] = (global.f[d0MM])[indices.k_0MM];
+    local[d0PM] = (global.f[d0PM])[indices.k_00M];
+    local[d0MP] = (global.f[d0MP])[indices.k_0M0];
+    local[dPPP] = (global.f[dPPP])[indices.k_000];
+    local[dMPP] = (global.f[dMPP])[indices.k_M00];
+    local[dPMP] = (global.f[dPMP])[indices.k_0M0];
+    local[dMMP] = (global.f[dMMP])[indices.k_MM0];
+    local[dPPM] = (global.f[dPPM])[indices.k_00M];
+    local[dMPM] = (global.f[dMPM])[indices.k_M0M];
+    local[dPMM] = (global.f[dPMM])[indices.k_0MM];
+    local[dMMM] = (global.f[dMMM])[indices.k_MMM];
 }
 
 ////////////////////////////////////////////////////////////////////////////////////
@@ -388,124 +328,64 @@
 //! DOI:10.3390/computation5020019 ]</b></a>
 __inline__ __device__ void setPreCollisionDistribution(Distributions27& global, const ListIndices& indices, const real* local)
 {
-<<<<<<< HEAD
-    (destination.f[d000])[indices.k_000] = source[d000];
-    (destination.f[dP00])[indices.k_000] = source[dP00];
-    (destination.f[dM00])[indices.k_M00] = source[dM00];
-    (destination.f[d0P0])[indices.k_000] = source[d0P0];
-    (destination.f[d0M0])[indices.k_0M0] = source[d0M0];
-    (destination.f[d00P])[indices.k_000] = source[d00P];
-    (destination.f[d00M])[indices.k_00M] = source[d00M];
-    (destination.f[dPP0])[indices.k_000] = source[dPP0];
-    (destination.f[dMM0])[indices.k_MM0] = source[dMM0];
-    (destination.f[dPM0])[indices.k_0M0] = source[dPM0];
-    (destination.f[dMP0])[indices.k_M00] = source[dMP0];
-    (destination.f[dP0P])[indices.k_000] = source[dP0P];
-    (destination.f[dM0M])[indices.k_M0M] = source[dM0M];
-    (destination.f[dP0M])[indices.k_00M] = source[dP0M];
-    (destination.f[dM0P])[indices.k_M00] = source[dM0P];
-    (destination.f[d0PP])[indices.k_000] = source[d0PP];
-    (destination.f[d0MM])[indices.k_0MM] = source[d0MM];
-    (destination.f[d0PM])[indices.k_00M] = source[d0PM];
-    (destination.f[d0MP])[indices.k_0M0] = source[d0MP];
-    (destination.f[dPPP])[indices.k_000] = source[dPPP];
-    (destination.f[dMPP])[indices.k_M00] = source[dMPP];
-    (destination.f[dPMP])[indices.k_0M0] = source[dPMP];
-    (destination.f[dMMP])[indices.k_MM0] = source[dMMP];
-    (destination.f[dPPM])[indices.k_00M] = source[dPPM];
-    (destination.f[dMPM])[indices.k_M0M] = source[dMPM];
-    (destination.f[dPMM])[indices.k_0MM] = source[dPMM];
-    (destination.f[dMMM])[indices.k_MMM] = source[dMMM];
-=======
-    (global.f[DIR_000])[indices.k_000] = local[DIR_000];
-    (global.f[DIR_P00])[indices.k_000] = local[DIR_P00];
-    (global.f[DIR_M00])[indices.k_M00] = local[DIR_M00];
-    (global.f[DIR_0P0])[indices.k_000] = local[DIR_0P0];
-    (global.f[DIR_0M0])[indices.k_0M0] = local[DIR_0M0];
-    (global.f[DIR_00P])[indices.k_000] = local[DIR_00P];
-    (global.f[DIR_00M])[indices.k_00M] = local[DIR_00M];
-    (global.f[DIR_PP0])[indices.k_000] = local[DIR_PP0];
-    (global.f[DIR_MM0])[indices.k_MM0] = local[DIR_MM0];
-    (global.f[DIR_PM0])[indices.k_0M0] = local[DIR_PM0];
-    (global.f[DIR_MP0])[indices.k_M00] = local[DIR_MP0];
-    (global.f[DIR_P0P])[indices.k_000] = local[DIR_P0P];
-    (global.f[DIR_M0M])[indices.k_M0M] = local[DIR_M0M];
-    (global.f[DIR_P0M])[indices.k_00M] = local[DIR_P0M];
-    (global.f[DIR_M0P])[indices.k_M00] = local[DIR_M0P];
-    (global.f[DIR_0PP])[indices.k_000] = local[DIR_0PP];
-    (global.f[DIR_0MM])[indices.k_0MM] = local[DIR_0MM];
-    (global.f[DIR_0PM])[indices.k_00M] = local[DIR_0PM];
-    (global.f[DIR_0MP])[indices.k_0M0] = local[DIR_0MP];
-    (global.f[DIR_PPP])[indices.k_000] = local[DIR_PPP];
-    (global.f[DIR_MPP])[indices.k_M00] = local[DIR_MPP];
-    (global.f[DIR_PMP])[indices.k_0M0] = local[DIR_PMP];
-    (global.f[DIR_MMP])[indices.k_MM0] = local[DIR_MMP];
-    (global.f[DIR_PPM])[indices.k_00M] = local[DIR_PPM];
-    (global.f[DIR_MPM])[indices.k_M0M] = local[DIR_MPM];
-    (global.f[DIR_PMM])[indices.k_0MM] = local[DIR_PMM];
-    (global.f[DIR_MMM])[indices.k_MMM] = local[DIR_MMM];
->>>>>>> 79de9b22
+    (global.f[d000])[indices.k_000] = local[d000];
+    (global.f[dP00])[indices.k_000] = local[dP00];
+    (global.f[dM00])[indices.k_M00] = local[dM00];
+    (global.f[d0P0])[indices.k_000] = local[d0P0];
+    (global.f[d0M0])[indices.k_0M0] = local[d0M0];
+    (global.f[d00P])[indices.k_000] = local[d00P];
+    (global.f[d00M])[indices.k_00M] = local[d00M];
+    (global.f[dPP0])[indices.k_000] = local[dPP0];
+    (global.f[dMM0])[indices.k_MM0] = local[dMM0];
+    (global.f[dPM0])[indices.k_0M0] = local[dPM0];
+    (global.f[dMP0])[indices.k_M00] = local[dMP0];
+    (global.f[dP0P])[indices.k_000] = local[dP0P];
+    (global.f[dM0M])[indices.k_M0M] = local[dM0M];
+    (global.f[dP0M])[indices.k_00M] = local[dP0M];
+    (global.f[dM0P])[indices.k_M00] = local[dM0P];
+    (global.f[d0PP])[indices.k_000] = local[d0PP];
+    (global.f[d0MM])[indices.k_0MM] = local[d0MM];
+    (global.f[d0PM])[indices.k_00M] = local[d0PM];
+    (global.f[d0MP])[indices.k_0M0] = local[d0MP];
+    (global.f[dPPP])[indices.k_000] = local[dPPP];
+    (global.f[dMPP])[indices.k_M00] = local[dMPP];
+    (global.f[dPMP])[indices.k_0M0] = local[dPMP];
+    (global.f[dMMP])[indices.k_MM0] = local[dMMP];
+    (global.f[dPPM])[indices.k_00M] = local[dPPM];
+    (global.f[dMPM])[indices.k_M0M] = local[dMPM];
+    (global.f[dPMM])[indices.k_0MM] = local[dPMM];
+    (global.f[dMMM])[indices.k_MMM] = local[dMMM];
 }
 
 __inline__ __device__ void setPostCollisionDistribution(Distributions27& global, const ListIndices& indices, const real* local)
 {
-<<<<<<< HEAD
-    (destination.f[d000])[indices.k_000] = source[d000];
-    (destination.f[dP00])[indices.k_000] = source[dM00];
-    (destination.f[dM00])[indices.k_M00] = source[dP00];
-    (destination.f[d0P0])[indices.k_000] = source[d0M0];
-    (destination.f[d0M0])[indices.k_0M0] = source[d0P0];
-    (destination.f[d00P])[indices.k_000] = source[d00M];
-    (destination.f[d00M])[indices.k_00M] = source[d00P];
-    (destination.f[dPP0])[indices.k_000] = source[dMM0];
-    (destination.f[dMM0])[indices.k_MM0] = source[dPP0];
-    (destination.f[dPM0])[indices.k_0M0] = source[dMP0];
-    (destination.f[dMP0])[indices.k_M00] = source[dPM0];
-    (destination.f[dP0P])[indices.k_000] = source[dM0M];
-    (destination.f[dM0M])[indices.k_M0M] = source[dP0P];
-    (destination.f[dP0M])[indices.k_00M] = source[dM0P];
-    (destination.f[dM0P])[indices.k_M00] = source[dP0M];
-    (destination.f[d0PP])[indices.k_000] = source[d0MM];
-    (destination.f[d0MM])[indices.k_0MM] = source[d0PP];
-    (destination.f[d0PM])[indices.k_00M] = source[d0MP];
-    (destination.f[d0MP])[indices.k_0M0] = source[d0PM];
-    (destination.f[dPPP])[indices.k_000] = source[dMMM];
-    (destination.f[dMPP])[indices.k_M00] = source[dPMM];
-    (destination.f[dPMP])[indices.k_0M0] = source[dMPM];
-    (destination.f[dMMP])[indices.k_MM0] = source[dPPM];
-    (destination.f[dPPM])[indices.k_00M] = source[dMMP];
-    (destination.f[dMPM])[indices.k_M0M] = source[dPMP];
-    (destination.f[dPMM])[indices.k_0MM] = source[dMPP];
-    (destination.f[dMMM])[indices.k_MMM] = source[dPPP];
-=======
-    (global.f[DIR_000])[indices.k_000] = local[DIR_000];
-    (global.f[DIR_P00])[indices.k_000] = local[DIR_M00];
-    (global.f[DIR_M00])[indices.k_M00] = local[DIR_P00];
-    (global.f[DIR_0P0])[indices.k_000] = local[DIR_0M0];
-    (global.f[DIR_0M0])[indices.k_0M0] = local[DIR_0P0];
-    (global.f[DIR_00P])[indices.k_000] = local[DIR_00M];
-    (global.f[DIR_00M])[indices.k_00M] = local[DIR_00P];
-    (global.f[DIR_PP0])[indices.k_000] = local[DIR_MM0];
-    (global.f[DIR_MM0])[indices.k_MM0] = local[DIR_PP0];
-    (global.f[DIR_PM0])[indices.k_0M0] = local[DIR_MP0];
-    (global.f[DIR_MP0])[indices.k_M00] = local[DIR_PM0];
-    (global.f[DIR_P0P])[indices.k_000] = local[DIR_M0M];
-    (global.f[DIR_M0M])[indices.k_M0M] = local[DIR_P0P];
-    (global.f[DIR_P0M])[indices.k_00M] = local[DIR_M0P];
-    (global.f[DIR_M0P])[indices.k_M00] = local[DIR_P0M];
-    (global.f[DIR_0PP])[indices.k_000] = local[DIR_0MM];
-    (global.f[DIR_0MM])[indices.k_0MM] = local[DIR_0PP];
-    (global.f[DIR_0PM])[indices.k_00M] = local[DIR_0MP];
-    (global.f[DIR_0MP])[indices.k_0M0] = local[DIR_0PM];
-    (global.f[DIR_PPP])[indices.k_000] = local[DIR_MMM];
-    (global.f[DIR_MPP])[indices.k_M00] = local[DIR_PMM];
-    (global.f[DIR_PMP])[indices.k_0M0] = local[DIR_MPM];
-    (global.f[DIR_MMP])[indices.k_MM0] = local[DIR_PPM];
-    (global.f[DIR_PPM])[indices.k_00M] = local[DIR_MMP];
-    (global.f[DIR_MPM])[indices.k_M0M] = local[DIR_PMP];
-    (global.f[DIR_PMM])[indices.k_0MM] = local[DIR_MPP];
-    (global.f[DIR_MMM])[indices.k_MMM] = local[DIR_PPP];
->>>>>>> 79de9b22
+    (global.f[d000])[indices.k_000] = local[d000];
+    (global.f[dP00])[indices.k_000] = local[dM00];
+    (global.f[dM00])[indices.k_M00] = local[dP00];
+    (global.f[d0P0])[indices.k_000] = local[d0M0];
+    (global.f[d0M0])[indices.k_0M0] = local[d0P0];
+    (global.f[d00P])[indices.k_000] = local[d00M];
+    (global.f[d00M])[indices.k_00M] = local[d00P];
+    (global.f[dPP0])[indices.k_000] = local[dMM0];
+    (global.f[dMM0])[indices.k_MM0] = local[dPP0];
+    (global.f[dPM0])[indices.k_0M0] = local[dMP0];
+    (global.f[dMP0])[indices.k_M00] = local[dPM0];
+    (global.f[dP0P])[indices.k_000] = local[dM0M];
+    (global.f[dM0M])[indices.k_M0M] = local[dP0P];
+    (global.f[dP0M])[indices.k_00M] = local[dM0P];
+    (global.f[dM0P])[indices.k_M00] = local[dP0M];
+    (global.f[d0PP])[indices.k_000] = local[d0MM];
+    (global.f[d0MM])[indices.k_0MM] = local[d0PP];
+    (global.f[d0PM])[indices.k_00M] = local[d0MP];
+    (global.f[d0MP])[indices.k_0M0] = local[d0PM];
+    (global.f[dPPP])[indices.k_000] = local[dMMM];
+    (global.f[dMPP])[indices.k_M00] = local[dPMM];
+    (global.f[dPMP])[indices.k_0M0] = local[dMPM];
+    (global.f[dMMP])[indices.k_MM0] = local[dPPM];
+    (global.f[dPPM])[indices.k_00M] = local[dMMP];
+    (global.f[dMPM])[indices.k_M0M] = local[dPMP];
+    (global.f[dPMM])[indices.k_0MM] = local[dMPP];
+    (global.f[dMMM])[indices.k_MMM] = local[dPPP];
 }
 
 }
