--- conflicted
+++ resolved
@@ -365,11 +365,8 @@
     if (para->getCalcParticles())
         copyAndPrintParticles(para.get(), cudaMemoryManager.get(), 0, true);
 
-<<<<<<< HEAD
     VF_LOG_INFO("... done.");
 
-=======
->>>>>>> d4806a5d
     VF_LOG_INFO("Write vtk files for debugging...");
     // NeighborDebugWriter::writeNeighborLinkLinesDebug(para.get());
 
@@ -386,12 +383,6 @@
     //        EdgeNodeDebugWriter::writeEdgeNodesXZ_Recv(para);
     //    }
 
-<<<<<<< HEAD
-    // Allocate host memory for DistributionDebugWriter
-    cudaMemoryManager->cudaAllocFsForAllLevelsOnHost();
-    VF_LOG_INFO("...done");
-    
-=======
 #if DEBUG_FS
     VF_LOG_INFO("Allocating host memory for DistributionWriter.");
     DistributionDebugWriter::allocateDistributionsOnHost(*cudaMemoryManager);
@@ -399,7 +390,6 @@
 
     VF_LOG_INFO("...done");
 
->>>>>>> d4806a5d
     //////////////////////////////////////////////////////////////////////////
     VF_LOG_INFO("used Device Memory: {} MB", cudaMemoryManager->getMemsizeGPU() / 1000000.0);
     // std::cout << "Process " << communicator.getPID() <<": used device memory" << cudaMemoryManager->getMemsizeGPU() /
@@ -1012,17 +1002,11 @@
     ////////////////////////////////////////////////////////////////////////
     if (para->getCalcParticles()) copyAndPrintParticles(para.get(), cudaMemoryManager.get(), timestep, false);
 
-<<<<<<< HEAD
-    // Write distributions (f's) for debugging purposes.
-    cudaMemoryManager->cudaCopyFsForAllLevelsToHost();
-    DistributionDebugWriter::writeDistributions(para.get(), timestep);
-=======
 #if DEBUG_FS
     // Write distributions (f's) for debugging purposes.
     DistributionDebugWriter::copyDistributionsToHost(*para, *cudaMemoryManager);
     DistributionDebugWriter::writeDistributions(*para, timestep);
 #endif
->>>>>>> d4806a5d
 
     ////////////////////////////////////////////////////////////////////////
     VF_LOG_INFO("... done");
