--- conflicted
+++ resolved
@@ -778,18 +778,6 @@
     if (para->getCalcTurbulenceIntensity()) {
         cudaFreeTurbulenceIntensityArrays(para.get(), cudaMemoryManager.get());
     }
-<<<<<<< HEAD
-}
-=======
-
-    for (SPtr<PreCollisionInteractor>& actuator : para->getActuators()) {
-        actuator->free(para.get(), cudaMemoryManager.get());
-    }
-
-    for (SPtr<PreCollisionInteractor>& probe : para->getProbes()) {
-        probe->free(para.get(), cudaMemoryManager.get());
-    }
-}
-
-//! \}
->>>>>>> e399e7c7
+}
+
+//! \}