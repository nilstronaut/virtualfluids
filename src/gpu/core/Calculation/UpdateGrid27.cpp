--- conflicted
+++ resolved
@@ -379,17 +379,10 @@
 }
 
 UpdateGrid27::UpdateGrid27(SPtr<Parameter> para, vf::parallel::Communicator &comm, SPtr<CudaMemoryManager> cudaMemoryManager,
-<<<<<<< HEAD
-                           std::vector<std::shared_ptr<PorousMedia>> &pm, std::vector<SPtr<Kernel>> &kernels,
-                           BoundaryConditionFactory *bcFactory, SPtr<TurbulenceModelFactory> tmFactory,
-                           GridScalingFactory *scalingFactory)
-    : para(para), comm(comm), cudaMemoryManager(cudaMemoryManager), pm(pm), kernels(kernels), tmFactory(tmFactory)
-=======
                            std::vector<SPtr<Kernel>>& kernels,
                            std::vector<SPtr<AdvectionDiffusionKernel>>& adkernels, BoundaryConditionFactory* bcFactory,
                            SPtr<TurbulenceModelFactory> tmFactory, GridScalingFactory* scalingFactory)
     : para(para), comm(comm), cudaMemoryManager(cudaMemoryManager), kernels(kernels), tmFactory(tmFactory)
->>>>>>> d4806a5d
 {
     this->collision = getFunctionForCollisionAndExchange(para->getUseStreams(), para->getNumprocs(), para->getKernelNeedsFluidNodeIndicesToRun());
     this->refinement = getFunctionForRefinementAndExchange(para->getUseStreams(), para->getNumprocs(), para->getMaxLevel(), para->useReducedCommunicationAfterFtoC);
