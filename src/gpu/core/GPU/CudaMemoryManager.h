#ifndef CudamemoryManager_H
#define CudamemoryManager_H

#include <vector>
#include <string>
#include <memory>
#include <basics/PointerDefinitions.h>

#include "LBM/LB.h"
#include "lbm/constants/D3Q27.h"

#include <cuda_runtime.h>
#include <helper_cuda.h>

#include <curand.h>
#ifdef __clang__
#pragma clang diagnostic push
#pragma clang diagnostic ignored "-Wgnu-zero-variadic-macro-arguments"
#pragma clang diagnostic ignored "-Wunused-but-set-parameter"
#endif
#include <curand_kernel.h>
#ifdef __clang__
#pragma clang diagnostic pop
#endif

class Parameter;
class ActuatorFarm;
class Probe;
class VelocitySetter;
class PrecursorWriter;

class CudaMemoryManager
{
public:
    CudaMemoryManager(std::shared_ptr<Parameter> parameter);
    virtual ~CudaMemoryManager() = default;

    void setMemsizeGPU(double admem, bool reset);
    double getMemsizeGPU();

    //void cudaAllocFull(int lev); //DEPRECATED: related to full matrix
    //void cudaFreeFull(int lev);  //DEPRECATED: related to full matrix

    void cudaCopyPrint(int lev);
    void cudaCopyMedianPrint(int lev);

    void cudaAllocCoord(int lev);
    void cudaCopyCoord(int lev);
    void cudaFreeCoord(int lev);
    void cudaCopyCoordDeviceToHost(int lev);

    void cudaAllocCoordRotation(int lev);
    void cudaCopyCoordRotation(int lev);
    void cudaFreeCoordRotation(int lev);
    void cudaCopyCoordRotationDeviceToHost(int lev);

    void cudaAllocBodyForce(int lev);
    void cudaCopyBodyForce(int lev);
    void cudaFreeBodyForce(int lev);

    void cudaCopyDataToHost(int lev);

    void cudaAllocSP(int lev);
    void cudaCopySP(int lev);
    void cudaFreeSP(int lev);

    void cudaAllocF3SP(int lev);

    void cudaAllocNeighborWSB(int lev);
    void cudaCopyNeighborWSB(int lev);
    void cudaFreeNeighborWSB(int lev);

    void cudaAllocVeloBC(int lev);
    void cudaCopyVeloBC(int lev);
    void cudaFreeVeloBC(int lev);

    void cudaAllocOutflowBC(int lev);
    void cudaCopyOutflowBC(int lev);
    void cudaFreeOutflowBC(int lev);

    void cudaAllocNoSlipBC(int lev);
    void cudaCopyNoSlipBC(int lev);
    void cudaFreeNoSlipBC(int lev);

    void cudaAllocGeomBC(int lev);
    void cudaCopyGeomBC(int lev);
    void cudaFreeGeomBC(int lev);

    void cudaAllocPress(int lev);
    void cudaCopyPress(int lev);
    void cudaFreePress(int lev);

    void cudaAllocForcing();
    void cudaCopyForcingToDevice();
    void cudaCopyForcingToHost();
    void cudaFreeForcing();

    void cudaAllocLevelForcing(int level);
    void cudaCopyLevelForcingToDevice(int level);
    void cudaFreeLevelForcing(int level);

    void cudaAllocQuadricLimiters();
    void cudaCopyQuadricLimitersToDevice();
    void cudaFreeQuadricLimiters();

    //////////////////////////////////////////////////////////////////////////
    //3D domain decomposition
    virtual void cudaAllocProcessNeighborX(int lev, unsigned int processNeighbor);
    void cudaCopyProcessNeighborXFsHD(int lev, unsigned int processNeighbor, const unsigned int &memsizeFsRecv);
    void cudaCopyProcessNeighborXFsDH(int lev, unsigned int processNeighbor, const unsigned int &memsizeFsSend);
    virtual void cudaCopyProcessNeighborXIndex(int lev, unsigned int processNeighbor);
    void cudaFreeProcessNeighborX(int lev, unsigned int processNeighbor);
    //
    virtual void cudaAllocProcessNeighborY(int lev, unsigned int processNeighbor);
    void cudaCopyProcessNeighborYFsHD(int lev, unsigned int processNeighbor, const unsigned int &memsizeFsRecv);
    void cudaCopyProcessNeighborYFsDH(int lev, unsigned int processNeighbor, const unsigned int &memsizeFsSend);
    virtual void cudaCopyProcessNeighborYIndex(int lev, unsigned int processNeighbor);
    void cudaFreeProcessNeighborY(int lev, unsigned int processNeighbor);
    //
    virtual void cudaAllocProcessNeighborZ(int lev, unsigned int processNeighbor);
    void cudaCopyProcessNeighborZFsHD(int lev, unsigned int processNeighbor, const unsigned int &memsizeFsRecv);
    void cudaCopyProcessNeighborZFsDH(int lev, unsigned int processNeighbor, const unsigned int &memsizeFsSend);
    virtual void cudaCopyProcessNeighborZIndex(int lev, unsigned int processNeighbor);
    void cudaFreeProcessNeighborZ(int lev, unsigned int processNeighbor);

    //////////////////////////////////////////////////////////////////////////

    //////////////////////////////////////////////////////////////////////////
    //3D domain decomposition F3
    void cudaAllocProcessNeighborF3X(int lev, unsigned int processNeighbor);
    void cudaCopyProcessNeighborF3XFsHD(int lev, unsigned int processNeighbor);
    void cudaCopyProcessNeighborF3XFsDH(int lev, unsigned int processNeighbor);
    void cudaCopyProcessNeighborF3XIndex(int lev, unsigned int processNeighbor);
    void cudaFreeProcessNeighborF3X(int lev, unsigned int processNeighbor);
    //
    void cudaAllocProcessNeighborF3Y(int lev, unsigned int processNeighbor);
    void cudaCopyProcessNeighborF3YFsHD(int lev, unsigned int processNeighbor);
    void cudaCopyProcessNeighborF3YFsDH(int lev, unsigned int processNeighbor);
    void cudaCopyProcessNeighborF3YIndex(int lev, unsigned int processNeighbor);
    void cudaFreeProcessNeighborF3Y(int lev, unsigned int processNeighbor);
    //
    void cudaAllocProcessNeighborF3Z(int lev, unsigned int processNeighbor);
    void cudaCopyProcessNeighborF3ZFsHD(int lev, unsigned int processNeighbor);
    void cudaCopyProcessNeighborF3ZFsDH(int lev, unsigned int processNeighbor);
    void cudaCopyProcessNeighborF3ZIndex(int lev, unsigned int processNeighbor);
    void cudaFreeProcessNeighborF3Z(int lev, unsigned int processNeighbor);
    //////////////////////////////////////////////////////////////////////////

    void cudaAllocTurbulentViscosity(int lev);
    void cudaCopyTurbulentViscosityHD(int lev);
    void cudaCopyTurbulentViscosityDH(int lev);
    void cudaFreeTurbulentViscosity(int lev);

    void cudaAllocTurbulenceIntensity(int lev, uint size);
    void cudaCopyTurbulenceIntensityHD(int lev, uint size);
    void cudaCopyTurbulenceIntensityDH(int lev, uint size);
    void cudaFreeTurbulenceIntensity(int lev);

    void cudaAllocMedianSP(int lev);
    void cudaCopyMedianSP(int lev);
    void cudaFreeMedianSP(int lev);

    void cudaAllocMedianOut(int lev);
    void cudaFreeMedianOut(int lev);

    void cudaAllocMedianOutAD(int lev);
    void cudaFreeMedianOutAD(int lev);

    void cudaAllocInterfaceCF(int lev);
    void cudaCopyInterfaceCF(int lev);
    void cudaCopyInterfaceCFDeviceToHost(int lev);
    void cudaFreeInterfaceCF(int lev);

    void cudaAllocInterfaceFC(int lev);
    void cudaCopyInterfaceFC(int lev);
    void cudaCopyInterfaceFCDeviceToHost(int lev);
    void cudaCheckInterfaceFCBulk(int lev);
    void cudaFreeInterfaceFC(int lev);

    void cudaAllocInterfaceOffCF(int lev);
    void cudaCopyInterfaceOffCF(int lev);
    void cudaFreeInterfaceOffCF(int lev);

    void cudaAllocInterfaceOffFC(int lev);
    void cudaCopyInterfaceOffFC(int lev);
    void cudaFreeInterfaceOffFC(int lev);

    void cudaAllocSlipBC(int lev);
    void cudaCopySlipBC(int lev);
    void cudaFreeSlipBC(int lev);

    void cudaAllocStressBC(int lev);
    void cudaCopyStressBC(int lev);
    void cudaFreeStressBC(int lev);

    void cudaAllocPrecursorBC(int lev);
    void cudaAllocPrecursorData(int lev);
    void cudaCopyPrecursorBC(int lev);
    void cudaCopyPrecursorData(int lev);
    void cudaFreePrecursorBC(int lev);
    void cudaFreePrecursorData(int lev);

    void cudaAllocWallModel(int lev, bool hasWallModelMonitor);
    void cudaCopyWallModel(int lev,  bool hasWallModelMonitor);
    void cudaFreeWallModel(int lev,  bool hasWallModelMonitor);

    void cudaAllocGeomValuesBC(int lev);
    void cudaCopyGeomValuesBC(int lev);
    void cudaFreeGeomValuesBC(int lev);

    void cudaAllocGeomNormals(int lev);
    void cudaCopyGeomNormals(int lev);
    void cudaFreeGeomNormals(int lev);

    void cudaAllocInflowNormals(int lev);
    void cudaCopyInflowNormals(int lev);
    void cudaFreeInflowNormals(int lev);

    void cudaAllocOutflowNormals(int lev);
    void cudaCopyOutflowNormals(int lev);
    void cudaFreeOutflowNormals(int lev);

    void cudaAllocTestRE(int lev, unsigned int size);
    void cudaCopyTestREtoDevice(int lev, unsigned int size);
    void cudaCopyTestREtoHost(int lev, unsigned int size);
    void cudaFreeTestRE(int lev);

    void cudaAllocCpTop(int lev);
    void cudaCopyCpTopInit(int lev);
    void cudaCopyCpTop(int lev);
    void cudaFreeCpTop(int lev);

    void cudaAllocCpBottom(int lev);
    void cudaCopyCpBottomInit(int lev);
    void cudaCopyCpBottom(int lev);
    void cudaFreeCpBottom(int lev);

    void cudaAllocCpBottom2(int lev);
    void cudaCopyCpBottom2Init(int lev);
    void cudaCopyCpBottom2(int lev);
    void cudaFreeCpBottom2(int lev);

    void cudaAllocConcFile(int lev);
    void cudaCopyConcFile(int lev);
    void cudaFreeConcFile(int lev);

    void cudaAllocInlet(int lev);
    void cudaCopyInlet(int lev);
    void cudaFreeInlet(int lev);
    void cudaAllocOutlet(int lev);
    void cudaCopyOutlet(int lev);
    void cudaFreeOutlet(int lev);


    void cudaAllocPressX0(int lev);
    void cudaCopyPressX0(int lev);
    void cudaFreePressX0(int lev);
    void cudaAllocPressX1(int lev);
    void cudaCopyPressX1(int lev);
    void cudaFreePressX1(int lev);

    void cudaAllocVeloPropeller(int lev);
    void cudaCopyVeloPropeller(int lev);
    void cudaFreeVeloPropeller(int lev);

    void cudaAllocMeasurePoints(int lev, int i);
    void cudaCopyMeasurePoints(int lev, int i);
    void cudaFreeMeasurePoints(int lev, int i);

    void cudaAllocMeasurePointsIndex(int lev);
    void cudaCopyMeasurePointsIndex(int lev);
    void cudaCopyMeasurePointsToHost(int lev);
    void cudaFreeMeasurePointsIndex(int lev);

<<<<<<< HEAD
    void cudaAllocFsForCheckPointAndRestart(int lev);
    void cudaAllocFsForAllLevelsOnHost();
    //! \brief copy distributions from host to device
    void cudaCopyFsForRestart(int lev);
    //! \brief copy distributions from device to host
    void cudaCopyFsForCheckPoint(int lev);
    void cudaCopyFsForAllLevelsToHost();
    void cudaFreeFsForCheckPointAndRestart(int lev);
=======
    void cudaAllocFsForCheckPointAndRestart(int lev) const;
    void cudaAllocFsForAllLevelsOnHost() const;
    //! \brief copy distributions from host to device
    void cudaCopyFsForRestart(int lev) const;
    //! \brief copy distributions from device to host
    void cudaCopyFsForCheckPoint(int lev) const;
    void cudaCopyFsForAllLevelsToHost() const;
    void cudaFreeFsForCheckPointAndRestart(int lev) const;
>>>>>>> d4806a5d

    void cudaAllocDragLift(int lev, int numofelem);
    void cudaCopyDragLift(int lev, int numofelem);
    void cudaFreeDragLift(int lev);

    void cudaAlloc2ndMoments(int lev, int numofelem);
    void cudaCopy2ndMoments(int lev, int numofelem);
    void cudaFree2ndMoments(int lev);

    void cudaAlloc3rdMoments(int lev, int numofelem);
    void cudaCopy3rdMoments(int lev, int numofelem);
    void cudaFree3rdMoments(int lev);

    void cudaAllocHigherMoments(int lev, int numofelem);
    void cudaCopyHigherMoments(int lev, int numofelem);
    void cudaFreeHigherMoments(int lev);

    void cudaAllocForceVelo(int lev, int numofelem);
    void cudaCopyForceVelo(int lev, int numofelem);
    void cudaFreeForceVelo(int lev);

    void cudaAlloc2ndOrderDerivitivesIsoTest(int lev);
    void cudaCopy2ndOrderDerivitivesIsoTestDH(int lev);
    void cudaCopy2ndOrderDerivitivesIsoTestHD(int lev);
    void cudaFree2ndOrderDerivitivesIsoTest(int lev);


    void cudaAllocParticles(int lev);
    void cudaCopyParticles(int lev);
    void cudaFreeParticles(int lev);

    void cudaAllocRandomValues();

    void cudaAllocConcentration(int lev);
    void cudaCopyConcentrationDeviceToHost(int lev);
    void cudaCopyConcentrationHostToDevice(int lev);
    void cudaFreeConcentration(int lev);

    void cudaAllocTempFs(int lev);

    void cudaAllocTempPressBC(int lev);
    void cudaCopyTempPressBCHD(int lev);
    void cudaFreeTempPressBC(int lev);

    void cudaAllocTempVeloBC(int lev);
    void cudaCopyTempVeloBCHD(int lev);
    void cudaFreeTempVeloBC(int lev);

    void cudaAllocTempNoSlipBC(int lev);
    void cudaCopyTempNoSlipBCHD(int lev);
    void cudaFreeTempNoSlipBC(int lev);

    void cudaAllocPlaneConcIn(int lev, int numofelem);
    void cudaCopyPlaneConcIn(int lev, int numofelem);
    void cudaAllocPlaneConcOut1(int lev, int numofelem);
    void cudaCopyPlaneConcOut1(int lev, int numofelem);
    void cudaAllocPlaneConcOut2(int lev, int numofelem);
    void cudaCopyPlaneConcOut2(int lev, int numofelem);
    void cudaFreePlaneConc(int lev);

    void cudaAllocProcessNeighbor(int lev, unsigned int processNeighbor);
    void cudaCopyProcessNeighborFsHD(int lev, unsigned int processNeighbor);
    void cudaCopyProcessNeighborFsDH(int lev, unsigned int processNeighbor);
    void cudaCopyProcessNeighborIndex(int lev, unsigned int processNeighbor);
    void cudaFreeProcessNeighbor(int lev, unsigned int processNeighbor);

    void cudaAllocProcessNeighborADX(int lev, unsigned int processNeighbor);
    void cudaCopyProcessNeighborADXFsHD(int lev, unsigned int processNeighbor);
    void cudaCopyProcessNeighborADXFsDH(int lev, unsigned int processNeighbor);
    void cudaCopyProcessNeighborADXIndex(int lev, unsigned int processNeighbor);
    void cudaFreeProcessNeighborADX(int lev, unsigned int processNeighbor);

    void cudaAllocProcessNeighborADY(int lev, unsigned int processNeighbor);
    void cudaCopyProcessNeighborADYFsHD(int lev, unsigned int processNeighbor);
    void cudaCopyProcessNeighborADYFsDH(int lev, unsigned int processNeighbor);
    void cudaCopyProcessNeighborADYIndex(int lev, unsigned int processNeighbor);
    void cudaFreeProcessNeighborADY(int lev, unsigned int processNeighbor);
    void cudaAllocProcessNeighborADZ(int lev, unsigned int processNeighbor);
    void cudaCopyProcessNeighborADZFsHD(int lev, unsigned int processNeighbor);
    void cudaCopyProcessNeighborADZFsDH(int lev, unsigned int processNeighbor);
    void cudaCopyProcessNeighborADZIndex(int lev, unsigned int processNeighbor);
    void cudaFreeProcessNeighborADZ(int lev, unsigned int processNeighbor);

    void cudaAllocTaggedFluidNodeIndices(CollisionTemplate tag, int lev);
    void cudaCopyTaggedFluidNodeIndices(CollisionTemplate tag, int lev);
    void cudaFreeTaggedFluidNodeIndices(CollisionTemplate tag, int lev);

    // ActuatorFarm
    void cudaAllocBladeGeometries(ActuatorFarm* actuatorFarm);
    void cudaCopyBladeGeometriesHtoD(ActuatorFarm* actuatorFarm);
    void cudaCopyBladeGeometriesDtoH(ActuatorFarm* actuatorFarm);
    void cudaFreeBladeGeometries(ActuatorFarm* actuatorFarm);

    void cudaAllocBladeOrientations(ActuatorFarm* actuatorFarm);
    void cudaCopyBladeOrientationsHtoD(ActuatorFarm* actuatorFarm);
    void cudaCopyBladeOrientationsDtoH(ActuatorFarm* actuatorFarm);
    void cudaFreeBladeOrientations(ActuatorFarm* actuatorFarm);

    void cudaAllocBladeCoords(ActuatorFarm* actuatorFarm);
    void cudaCopyBladeCoordsHtoD(ActuatorFarm* actuatorFarm);
    void cudaCopyBladeCoordsDtoH(ActuatorFarm* actuatorFarm);
    void cudaFreeBladeCoords(ActuatorFarm* actuatorFarm);

    void cudaAllocBladeIndices(ActuatorFarm* actuatorFarm);
    void cudaCopyBladeIndicesHtoD(ActuatorFarm* actuatorFarm);
    void cudaFreeBladeIndices(ActuatorFarm* actuatorFarm);

    void cudaAllocBladeVelocities(ActuatorFarm* actuatorFarm);
    void cudaCopyBladeVelocitiesHtoD(ActuatorFarm* actuatorFarm);
    void cudaCopyBladeVelocitiesDtoH(ActuatorFarm* actuatorFarm);
    void cudaFreeBladeVelocities(ActuatorFarm* actuatorFarm);

    void cudaAllocBladeForces(ActuatorFarm* actuatorFarm);
    void cudaCopyBladeForcesHtoD(ActuatorFarm* actuatorFarm);
    void cudaCopyBladeForcesDtoH(ActuatorFarm* actuatorFarm);
    void cudaFreeBladeForces(ActuatorFarm* actuatorFarm);

    void cudaAllocSphereIndices(ActuatorFarm* actuatorFarm);
    void cudaCopySphereIndicesHtoD(ActuatorFarm* actuatorFarm);
    void cudaFreeSphereIndices(ActuatorFarm* actuatorFarm);
    // Probes
    void cudaAllocProbeDistances(Probe* probe, int level);
    void cudaCopyProbeDistancesHtoD(Probe* probe, int level);
    void cudaCopyProbeDistancesDtoH(Probe* probe, int level);
    void cudaFreeProbeDistances(Probe* probe, int level);

    void cudaAllocProbeIndices(Probe* probe, int level);
    void cudaCopyProbeIndicesHtoD(Probe* probe, int level);
    void cudaCopyProbeIndicesDtoH(Probe* probe, int level);
    void cudaFreeProbeIndices(Probe* probe, int level);

    void cudaAllocProbeQuantityArray(Probe* probe, int level);
    void cudaCopyProbeQuantityArrayHtoD(Probe* probe, int level);
    void cudaCopyProbeQuantityArrayDtoH(Probe* probe, int level);
    void cudaFreeProbeQuantityArray(Probe* probe, int level);

    void cudaAllocProbeQuantitiesAndOffsets(Probe* probe, int level);
    void cudaCopyProbeQuantitiesAndOffsetsHtoD(Probe* probe, int level);
    void cudaCopyProbeQuantitiesAndOffsetsDtoH(Probe* probe, int level);
    void cudaFreeProbeQuantitiesAndOffsets(Probe* probe, int level);

    //Precursor Writer
    void cudaAllocPrecursorWriter(PrecursorWriter* writer, int level);
    void cudaCopyPrecursorWriterIndicesHtoD(PrecursorWriter* writer, int level);
    void cudaCopyPrecursorWriterOutputVariablesDtoH(PrecursorWriter* writer, int level);
    void cudaFreePrecursorWriter(PrecursorWriter* writer, int level);

private:
    std::shared_ptr<Parameter> parameter;
    double memsizeGPU = 0.0;

};
#endif<|MERGE_RESOLUTION|>--- conflicted
+++ resolved
@@ -272,16 +272,6 @@
     void cudaCopyMeasurePointsToHost(int lev);
     void cudaFreeMeasurePointsIndex(int lev);
 
-<<<<<<< HEAD
-    void cudaAllocFsForCheckPointAndRestart(int lev);
-    void cudaAllocFsForAllLevelsOnHost();
-    //! \brief copy distributions from host to device
-    void cudaCopyFsForRestart(int lev);
-    //! \brief copy distributions from device to host
-    void cudaCopyFsForCheckPoint(int lev);
-    void cudaCopyFsForAllLevelsToHost();
-    void cudaFreeFsForCheckPointAndRestart(int lev);
-=======
     void cudaAllocFsForCheckPointAndRestart(int lev) const;
     void cudaAllocFsForAllLevelsOnHost() const;
     //! \brief copy distributions from host to device
@@ -290,7 +280,6 @@
     void cudaCopyFsForCheckPoint(int lev) const;
     void cudaCopyFsForAllLevelsToHost() const;
     void cudaFreeFsForCheckPointAndRestart(int lev) const;
->>>>>>> d4806a5d
 
     void cudaAllocDragLift(int lev, int numofelem);
     void cudaCopyDragLift(int lev, int numofelem);
