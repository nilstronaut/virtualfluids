--- conflicted
+++ resolved
@@ -472,13 +472,8 @@
     //! \brief Pointer to instance of LBMSimulationParameter - stored on Device (GPU)
     std::shared_ptr<LBMSimulationParameter> getParD(int level);
 
-<<<<<<< HEAD
-    std::shared_ptr<const LBMSimulationParameter> getParHConst(int level) const;
-    std::shared_ptr<const LBMSimulationParameter> getParDConst(int level) const;
-=======
     LBMSimulationParameter& getParHostAsReference(int level) const;
     LBMSimulationParameter& getParDeviceAsReference(int level) const;
->>>>>>> cdae0987
 
     const std::vector<std::shared_ptr<LBMSimulationParameter>>& getParHallLevels();
     const std::vector<std::shared_ptr<LBMSimulationParameter>>& getParDallLevels();
@@ -493,10 +488,6 @@
     void setAngularVelocity(real inAngVel);
     void setStepEnsight(unsigned int step);
     void setOutputCount(unsigned int outputCount);
-<<<<<<< HEAD
-    void setLimitOfNodesForVTK(unsigned int limitOfNodesForVTK);
-=======
->>>>>>> cdae0987
     void setStartTurn(unsigned int inStartTurn);
     void setDiffOn(bool isDiff);
     void setCompOn(bool isComp);
@@ -718,10 +709,6 @@
     real getEndXHotWall();
     unsigned int getStepEnsight();
     unsigned int getOutputCount();
-<<<<<<< HEAD
-    unsigned int getLimitOfNodesForVTK() const;
-=======
->>>>>>> cdae0987
     unsigned int getStartTurn();
     bool getEvenOrOdd(int level);
     bool getDiffOn();
