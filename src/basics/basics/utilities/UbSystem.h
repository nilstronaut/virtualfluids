--- conflicted
+++ resolved
@@ -43,16 +43,13 @@
    #error "UbSystem::UnknownMachine"
 #endif
 
-<<<<<<< HEAD
-
-=======
+
 #if defined(__unix__) && defined(__CYGWIN__)
    #define UBSYSTEM_CYGWIN
    #include <windows.h>
 #elif defined(__unix__)
     #include <sys/syscall.h>
 #endif
->>>>>>> 56a0f2c1
 
 #if defined(min) || defined(max) //daruch kann man sich spaeter #undef min; #undef max erparen
 #   error add NOMINMAX to preprocessor defines
