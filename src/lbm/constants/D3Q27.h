--- conflicted
+++ resolved
@@ -6,15 +6,9 @@
 
 namespace vf::lbm::dir
 {
-<<<<<<< HEAD
-    //real, double und float auf real
-static constexpr int STARTDIR = 0;
-static constexpr int ENDDIR   = 26;
-=======
 
 static constexpr size_t STARTDIR = 0;
 static constexpr size_t ENDDIR = 26;
->>>>>>> bd7e117c
 
 // used in the CPU and the GPU version
 static constexpr size_t DIR_000 = 0;
