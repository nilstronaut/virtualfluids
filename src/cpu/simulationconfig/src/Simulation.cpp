--- conflicted
+++ resolved
@@ -134,16 +134,6 @@
     grid->accept(kernelVisitor);
     intHelper.setBC();
 
-<<<<<<< HEAD
-    //double bulkViscosity = physicalParameters->latticeViscosity * physicalParameters->bulkViscosityFactor;
-    //auto iProcessor = std::make_shared<CompressibleOffsetMomentsInterpolationProcessor>();
-    //iProcessor->setBulkViscosity(physicalParameters->latticeViscosity, bulkViscosity);
-
-    //SetConnectorsBlockVisitor setConnsVisitor(communicator, true,
-    //                                          lbmSystem->getNumberOfDirections(),
-    //                                          physicalParameters->latticeViscosity, iProcessor);
-=======
->>>>>>> 27823bc9
 
     writeBlocksToFile(); // important: run this after metis & intHelper.selectBlocks()
     setConnectors();
