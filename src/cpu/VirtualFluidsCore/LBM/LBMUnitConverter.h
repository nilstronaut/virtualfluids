#ifndef LBMUNITCONVERTER_H
#define LBMUNITCONVERTER_H

#include <iostream>
#include <iomanip>
#include <string>
#include <sstream>
#include <cmath>

//#include "LBMUnitConverter.h"

#include <basics/utilities/UbException.h>
#include <basics/utilities/UbFileInput.h>
#include <basics/utilities/UbFileOutput.h>

// LBMUnitConverter conv(  100 /*L_World*/, 1484/*cs_water*/    , 1000/*rho_water*/
//                         , 1000/*L_LB*/   , 1./srqt(3.)/*cs_Lb*/, 1/*rho_Lb*/ );
// cout<<conv.toString()<<endl;
// 
// cout<<"100m       = "<< 100  * conv.getFactorLentghWToLb()   << "dx    " << std::endl;
// cout<<"1000dx     = "<< 1000 * conv.getFactorLentghLbToW()   << "m     " << std::endl;
// 
// cout<<"25m/s      = "<< 25   * conv.getFactorVelocityWToLb() << "dx/dt " << std::endl;
// cout<<"0.04 dx/dt = "<< 0.04 * conv.getFactorVelocityLbToW() << "m/s   " << std::endl;
//
//alternativ
// LBMUnitConverter conv(, 100 /*L_World*/, LBMUnitConverter::WATER, 1000/*L_LB*/  );


class LBMUnitConverter
{
public:

   enum WORLD_MATERIAL { WATER  = 0, SEAWWATER  = 1, AIR_20C  = 2, OIL  = 3  }; 

<<<<<<< HEAD
   LBMUnitConverter() :  factorLengthLbToW(1.0),
                         factorTimeLbToW(1.0),
                         factorMassLbToW(1.0), 
                         refRhoLb(1.0),
                         factorVelocityLbToW(1.0), 
                         factorViscosityLbToW(1.0),
                         factorDensityLbToW(1.0),
                         factorPressureLbToW(1.0)
   {

   }
=======
   LBMUnitConverter() = default;
>>>>>>> b954951f

   LBMUnitConverter(   const double& refLengthWorld, const double& csWorld, const double& rhoWorld
      , const double& refLengthLb   , const double& csLb = 1.0/std::sqrt(3.0)  , const double& rhoLb = 1.0   )
   {
      this->init(  refLengthWorld, csWorld, rhoWorld, csWorld, refLengthLb, rhoLb, csLb  );

   }

   LBMUnitConverter(  const double& refLengthWorld, WORLD_MATERIAL worldMaterial
      , const double& refLengthLb   , const double& csLb = 1.0/std::sqrt(3.0) , const double& rhoLb = 1.0    )
   {
      double csWorld;
      double rhoWorld;  

      if     ( worldMaterial == WATER    ) { csWorld = 1484/*m/s*/; rhoWorld =  1000/*kg/m^3*/;  }
      else if( worldMaterial == SEAWWATER) { csWorld = 1500/*m/s*/; rhoWorld =  1025/*kg/m^3*/;  }
      else if( worldMaterial == AIR_20C  ) { csWorld =  343/*m/s*/; rhoWorld = 1.290/*kg/m^3*/;  }
      else if( worldMaterial == OIL      ) { csWorld = 1740/*m/s*/; rhoWorld =  830/*kg/m^3*/;   }
      else                                  throw UbException(UB_EXARGS,"unknown material");

      this->init(  refLengthWorld, csWorld, rhoWorld, csWorld, refLengthLb, rhoLb, csLb  );

   }

<<<<<<< HEAD
   LBMUnitConverter(int dummy, double uReal, double uLB, double nuReal, double nuLB) 
   {
      factorVelocityLbToW = uReal/uLB;
      factorViscosityLbToW = nuReal/nuLB;
      factorDensityLbToW = factorViscosityLbToW * factorVelocityLbToW * factorVelocityLbToW;
      factorPressureLbToW = factorDensityLbToW;
   }

   virtual ~LBMUnitConverter() {}
=======
   virtual ~LBMUnitConverter() = default;
>>>>>>> b954951f

   double  getRefRhoLb()             { return refRhoLb; }

   double  getFactorLentghLbToW()    { return factorLengthLbToW;                                                       }
   double  getFactorLentghWToLb()    { return 1.0/this->getFactorLentghLbToW();                                        }

   double  getFactorTimeLbToW()      { return factorTimeLbToW;                                                         }
   double  getFactorTimeWToLb()      { return 1.0/this->getFactorTimeLbToW();                                          }

   double  getFactorVelocityLbToW()  { return factorLengthLbToW/factorTimeLbToW;                                       }
   double  getFactorVelocityWToLb()  { return 1.0/this->getFactorVelocityLbToW();                                      }

   double  getFactorViscosityLbToW() { return factorLengthLbToW*factorLengthLbToW/factorTimeLbToW;                     }
   double  getFactorViscosityWToLb() { return 1.0/this->getFactorViscosityLbToW();                                     }

   double  getFactorDensityLbToW()   { return this->factorMassLbToW/std::pow(factorLengthLbToW,3.0);                   }
   double  getFactorDensityWToLb()   { return 1.0/this->getFactorDensityLbToW();                                       }

   double  getFactorPressureLbToW()  { return this->factorMassLbToW/(std::pow(factorTimeLbToW,2.0)*factorLengthLbToW); }
   double  getFactorPressureWToLb()  { return 1.0/this->getFactorPressureLbToW();                                      }

   double  getFactorMassLbToW()      { return this->factorMassLbToW;                                                   }
   double  getFactorMassWToLb()      { return 1.0/this->getFactorMassLbToW();                                          }

   double  getFactorForceLbToW()     { return factorMassLbToW*factorLengthLbToW/(factorTimeLbToW*factorTimeLbToW);     }
   double  getFactorForceWToLb()     { return 1.0/this->getFactorForceLbToW();                                         }

   double  getFactorAccLbToW()       { return factorLengthLbToW/(factorTimeLbToW*factorTimeLbToW);                     }
   double  getFactorAccWToLb()       { return 1.0/this->getFactorAccLbToW();                                           }

   double  getFactorTimeLbToW(double deltaX)        const { return factorTimeWithoutDx * deltaX;             }
   //////////////////////////////////////////////////////////////////////////
   double  getFactorVelocityLbToW2() { return factorVelocityLbToW; }
   double  getFactorDensityLbToW2()  { return factorDensityLbToW;  }
   double  getFactorPressureLbToW2() { return factorPressureLbToW; }
   


   /*==========================================================*/
   friend inline std::ostream& operator << (std::ostream& os, LBMUnitConverter c) 
   {
      os<<c.toString();
      return os;
   }
   /*==========================================================*/
   std::string toString() 
   {
      std::ostringstream out;
      out<<"LB --> WORLD" << std::endl;
      out<<" * lentgh 1[dx  ] = " << std::setw(12) << this->getFactorLentghLbToW()    << " [m   ] " << std::endl;
      out<<" * time   1[dt  ] = " << std::setw(12) << this->getFactorTimeLbToW()      << " [s   ] " << std::endl;
      out<<" * mass   1[mass] = " << std::setw(12) << this->getFactorMassLbToW()      << " [kg  ] " << std::endl;
      out<<std::endl;                                                       
      out<<"WORLD --> LB" << std::endl;                                     
      out<<" * lentgh 1[m   ] = " << std::setw(12) << this->getFactorLentghWToLb()    << " [dx  ] " << std::endl;
      out<<" * time   1[s   ] = " << std::setw(12) << this->getFactorTimeWToLb()      << " [dt  ] " << std::endl;
      out<<" * mass   1[kg  ] = " << std::setw(12) << this->getFactorMassWToLb()      << " [mass] " << std::endl;
      out<<std::endl;
      out<<"LB --> WORLD (combined units)" << std::endl;
      out<<" * velocity     1 [dx/dt    ] = " << std::setw(12) << this->getFactorVelocityLbToW()  << " [m/s      ]" << std::endl;
      out<<" * density      1 [mass/dx^3] = " << std::setw(12) << this->getFactorDensityLbToW()   << " [kg/m^3   ]" << std::endl;
      out<<" * pressure     1 [F_lb/dx^2] = " << std::setw(12) << this->getFactorPressureLbToW()  << " [N/m^2    ]" << std::endl;
      out<<" * viscosity    1 [dx^2/dt  ] = " << std::setw(12) << this->getFactorViscosityLbToW() << " [m^2/s    ]" << std::endl;
      out<<" * force        1 [F_lb     ] = " << std::setw(12) << this->getFactorForceLbToW()     << " [N        ]" << std::endl;
      out<<" * acceleration 1 [dx/dt^2  ] = " << std::setw(12) << this->getFactorAccLbToW()       << " [m/s^2    ]" << std::endl;
      out<<std::endl;                                                                       
      out<<"WORLD --> LB (combined units)" << std::endl;                                    
      out<<" * velocity     1 [m/s      ] = " << std::setw(12) << this->getFactorVelocityWToLb()  << " [dx/dt    ]" << std::endl;
      out<<" * density      1 [kg/m^3   ] = " << std::setw(12) << this->getFactorDensityWToLb()   << " [mass/dx^3]" << std::endl;
      out<<" * pressure     1 [N/m^2    ] = " << std::setw(12) << this->getFactorPressureWToLb()  << " [F_lb/dx^2]" << std::endl;
      out<<" * viscosity    1 [m^2/s    ] = " << std::setw(12) << this->getFactorViscosityWToLb() << " [dx^2/dt  ]" << std::endl;
      out<<" * force        1 [N        ] = " << std::setw(12) << this->getFactorForceWToLb()     << " [F_lb     ]" << std::endl;
      out<<" * acceleration 1 [m/s^2    ] = " << std::setw(12) << this->getFactorAccWToLb()       << " [dx/dt^2  ]" << std::endl;

      return out.str();
   }
   /*==========================================================*/
   virtual void write(UbFileOutput* out)
   {
      out->writeDouble(factorLengthLbToW);
      out->writeDouble(factorTimeLbToW  );
      out->writeDouble(factorMassLbToW  );
   }
   /*==========================================================*/
   virtual void read(UbFileInput* in)
   {
      factorLengthLbToW = in->readDouble();
      factorTimeLbToW   = in->readDouble();
      factorMassLbToW   = in->readDouble();
   }



   void init(  const double& refLengthWorld, const double&  /*csWorld*/, const double& rhoWorld, const double& vWorld, 
               const double& refLengthLb, const double& rhoLb, const double& vLb  )
   {
      factorLengthLbToW = refLengthWorld / refLengthLb;
      factorTimeLbToW   = vLb / vWorld * factorLengthLbToW;
      factorMassLbToW   = rhoWorld/rhoLb*factorLengthLbToW*factorLengthLbToW*factorLengthLbToW;
      factorTimeWithoutDx=vLb/vWorld;
      this->refRhoLb = rhoLb;
   }
   protected:
   double factorLengthLbToW{1.0};
   double factorTimeLbToW{1.0};
   double factorMassLbToW{1.0};
   double refRhoLb{1.0};
   double factorTimeWithoutDx;
   
   double factorVelocityLbToW;
   double factorViscosityLbToW;
   double factorDensityLbToW;
   double factorPressureLbToW;

};

#endif //LBMUNITCONVERTER_H<|MERGE_RESOLUTION|>--- conflicted
+++ resolved
@@ -33,21 +33,7 @@
 
    enum WORLD_MATERIAL { WATER  = 0, SEAWWATER  = 1, AIR_20C  = 2, OIL  = 3  }; 
 
-<<<<<<< HEAD
-   LBMUnitConverter() :  factorLengthLbToW(1.0),
-                         factorTimeLbToW(1.0),
-                         factorMassLbToW(1.0), 
-                         refRhoLb(1.0),
-                         factorVelocityLbToW(1.0), 
-                         factorViscosityLbToW(1.0),
-                         factorDensityLbToW(1.0),
-                         factorPressureLbToW(1.0)
-   {
-
-   }
-=======
    LBMUnitConverter() = default;
->>>>>>> b954951f
 
    LBMUnitConverter(   const double& refLengthWorld, const double& csWorld, const double& rhoWorld
       , const double& refLengthLb   , const double& csLb = 1.0/std::sqrt(3.0)  , const double& rhoLb = 1.0   )
@@ -72,7 +58,6 @@
 
    }
 
-<<<<<<< HEAD
    LBMUnitConverter(int dummy, double uReal, double uLB, double nuReal, double nuLB) 
    {
       factorVelocityLbToW = uReal/uLB;
@@ -81,10 +66,7 @@
       factorPressureLbToW = factorDensityLbToW;
    }
 
-   virtual ~LBMUnitConverter() {}
-=======
    virtual ~LBMUnitConverter() = default;
->>>>>>> b954951f
 
    double  getRefRhoLb()             { return refRhoLb; }
 
@@ -192,12 +174,12 @@
    double factorTimeLbToW{1.0};
    double factorMassLbToW{1.0};
    double refRhoLb{1.0};
-   double factorTimeWithoutDx;
+   double factorTimeWithoutDx{0.0};
    
-   double factorVelocityLbToW;
-   double factorViscosityLbToW;
-   double factorDensityLbToW;
-   double factorPressureLbToW;
+   double factorVelocityLbToW{1.0};
+   double factorViscosityLbToW{1.0};
+   double factorDensityLbToW{1.0};
+   double factorPressureLbToW{1.0};
 
 };
 
