--- conflicted
+++ resolved
@@ -55,13 +55,11 @@
 
     virtual SPtr<LBMKernel> clone() = 0;
 
-<<<<<<< HEAD
     virtual void calculate(int step) = 0;
     virtual double getCalculationTime() = 0;
-=======
-    void setBCProcessor(SPtr<BCProcessor> bcp) override;
-    SPtr<BCProcessor> getBCProcessor() const override;
->>>>>>> 6b87b8a2
+
+    void setBCProcessor(SPtr<BCProcessor> bcp);
+    SPtr<BCProcessor> getBCProcessor() const;
 
     void setCollisionFactor(double collFactor) override;
     double getCollisionFactor() const override;
