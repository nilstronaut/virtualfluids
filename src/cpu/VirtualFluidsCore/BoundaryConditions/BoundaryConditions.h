--- conflicted
+++ resolved
@@ -260,17 +260,13 @@
 
    LBMReal  nx1{0.0f},nx2{0.0f},nx3{0.0f};
 
-<<<<<<< HEAD
-   char algorithmType;
+   char algorithmType{-1};
 
   private:
    friend class MPIIORestartCoProcessor;
    friend class MPIIOMigrationCoProcessor;
    friend class MPIIOMigrationBECoProcessor;
 
-=======
-   char algorithmType{-1};
->>>>>>> b954951f
 };
 
 #endif