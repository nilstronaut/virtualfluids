--- conflicted
+++ resolved
@@ -13,7 +13,6 @@
 namespace vf::mpi {class Communicator;}
 class BCProcessor;
 class LBMKernel;
-class Grid3DVisitor;
 
 //! \class MPIWriteBlocksBECoProcessor
 //! \brief Writes the grid each timestep into the files and reads the grip from the files before regenerating
@@ -31,12 +30,8 @@
     };
 
 public:
-<<<<<<< HEAD
-    MPIIOMigrationBECoProcessor(SPtr<Grid3D> grid, SPtr<UbScheduler> s, SPtr<Grid3DVisitor> mV, const std::string &path, SPtr<Communicator> comm);
-=======
     MPIIOMigrationBECoProcessor(SPtr<Grid3D> grid, SPtr<UbScheduler> s, const std::string &path,
                                 std::shared_ptr<vf::mpi::Communicator> comm);
->>>>>>> cc7e647f
     ~MPIIOMigrationBECoProcessor() override;
     //! Each timestep writes the grid into the files
     void process(double step) override;
@@ -98,11 +93,11 @@
     MPIIODataStructures::boundCondParam boundCondParamStr;
     SPtr<LBMKernel> lbmKernel;
     SPtr<BCProcessor> bcProcessor;
-    SPtr<Grid3DVisitor> metisVisitor;
     double nue;
     double nuL;
     double nuG;
     double densityRatio;
+
 };
 
 #endif