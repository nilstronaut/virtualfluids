--- conflicted
+++ resolved
@@ -1728,17 +1728,11 @@
     }
     MPI_File_close(&file_handler);
 
-<<<<<<< HEAD
-    size_t index = 0;
-    std::vector<double> vectorsOfValuesF1, vectorsOfValuesF2, vectorsOfValuesF3;
-    std::vector<double> vectorsOfValuesH1, vectorsOfValuesH2, vectorsOfValuesH3;
-=======
     //----------------------------------------- H2 ----------------------------------------------------
   /*filename = path + "/mpi_io_cp/mpi_io_cp_" + UbSystem::toString(step) + "/cpDataSetH2.bin";
     rc = MPI_File_open(MPI_COMM_WORLD, filename.c_str(), MPI_MODE_RDONLY, MPI_INFO_NULL, &file_handler);
     if (rc != MPI_SUCCESS)
         throw UbException(UB_EXARGS, "couldn't open file " + filename);
->>>>>>> 0a0d4c8e
 
     sizeofOneDataSet = size_t(doubleCountInBlock * sizeof(double));
     doubleValuesArrayH2.resize(blocksCount * doubleCountInBlock);
