--- conflicted
+++ resolved
@@ -1778,15 +1778,9 @@
     }
     
     size_t index = 0;
-<<<<<<< HEAD
     std::vector<double> vectorsOfValuesF1, vectorsOfValuesF2, vectorsOfValuesF3;
     std::vector<double> vectorsOfValuesH11, vectorsOfValuesH12, vectorsOfValuesH13;
     std::vector<double> vectorsOfValuesH21, vectorsOfValuesH22, vectorsOfValuesH23;
-=======
-    std::vector<LBMReal> vectorsOfValuesF1, vectorsOfValuesF2, vectorsOfValuesF3;
-    std::vector<LBMReal> vectorsOfValuesH11, vectorsOfValuesH12, vectorsOfValuesH13;
-    //std::vector<LBMReal> vectorsOfValuesH21, vectorsOfValuesH22, vectorsOfValuesH23;
->>>>>>> cc7e647f
     size_t vectorSize1 = dataSetParamStr1.nx[0] * dataSetParamStr1.nx[1] * dataSetParamStr1.nx[2] * dataSetParamStr1.nx[3];
     size_t vectorSize2 = dataSetParamStr2.nx[0] * dataSetParamStr2.nx[1] * dataSetParamStr2.nx[2] * dataSetParamStr2.nx[3];
     size_t vectorSize3 = dataSetParamStr3.nx[0] * dataSetParamStr3.nx[1] * dataSetParamStr3.nx[2] * dataSetParamStr3.nx[3];
@@ -1998,10 +1992,10 @@
     }
 
     size_t index = 0;
-    size_t nextVectorSize =
-        dataSetParamStr.nx[0] * dataSetParamStr.nx[1] * dataSetParamStr.nx[2] * dataSetParamStr.nx[3];
-    std::vector<LBMReal> vectorsOfValues;
-    for (int n = 0; n < blocksCount; n++) {
+    size_t nextVectorSize = dataSetParamStr.nx[0] * dataSetParamStr.nx[1] * dataSetParamStr.nx[2] * dataSetParamStr.nx[3];
+    std::vector<double> vectorsOfValues;
+    for (int n = 0; n < blocksCount; n++) 
+    {
         vectorsOfValues.assign(doubleValuesArray.data() + index, doubleValuesArray.data() + index + nextVectorSize);
         index += nextVectorSize;
 
@@ -2097,10 +2091,10 @@
     }
 
     size_t index = 0;
-    size_t nextVectorSize =
-        dataSetParamStr.nx[0] * dataSetParamStr.nx[1] * dataSetParamStr.nx[2] * dataSetParamStr.nx[3];
-    std::vector<LBMReal> vectorsOfValues;
-    for (int n = 0; n < blocksCount; n++) {
+    size_t nextVectorSize = dataSetParamStr.nx[0] * dataSetParamStr.nx[1] * dataSetParamStr.nx[2] * dataSetParamStr.nx[3];
+    std::vector<double> vectorsOfValues;
+    for (int n = 0; n < blocksCount; n++) 
+    {
         vectorsOfValues.assign(doubleValuesArray.data() + index, doubleValuesArray.data() + index + nextVectorSize);
         index += nextVectorSize;
 
@@ -2197,10 +2191,10 @@
     }
 
     size_t index = 0;
-    size_t nextVectorSize =
-        dataSetParamStr.nx[0] * dataSetParamStr.nx[1] * dataSetParamStr.nx[2] * dataSetParamStr.nx[3];
-    std::vector<LBMReal> vectorsOfValues;
-    for (int n = 0; n < blocksCount; n++) {
+    size_t nextVectorSize = dataSetParamStr.nx[0] * dataSetParamStr.nx[1] * dataSetParamStr.nx[2] * dataSetParamStr.nx[3];
+    std::vector<double> vectorsOfValues;
+    for (int n = 0; n < blocksCount; n++) 
+    {
         vectorsOfValues.assign(doubleValuesArray.data() + index, doubleValuesArray.data() + index + nextVectorSize);
         index += nextVectorSize;
 
@@ -2296,10 +2290,10 @@
     }
 
     size_t index = 0;
-    size_t nextVectorSize =
-        dataSetParamStr.nx[0] * dataSetParamStr.nx[1] * dataSetParamStr.nx[2] * dataSetParamStr.nx[3];
-    std::vector<LBMReal> vectorsOfValues;
-    for (int n = 0; n < blocksCount; n++) {
+    size_t nextVectorSize = dataSetParamStr.nx[0] * dataSetParamStr.nx[1] * dataSetParamStr.nx[2] * dataSetParamStr.nx[3];
+    std::vector<double> vectorsOfValues;
+    for (int n = 0; n < blocksCount; n++) 
+    {
         vectorsOfValues.assign(doubleValuesArray.data() + index, doubleValuesArray.data() + index + nextVectorSize);
         index += nextVectorSize;
 
@@ -2395,10 +2389,10 @@
     }
 
     size_t index = 0;
-    size_t nextVectorSize =
-        dataSetParamStr.nx[0] * dataSetParamStr.nx[1] * dataSetParamStr.nx[2] * dataSetParamStr.nx[3];
-    std::vector<LBMReal> vectorsOfValues;
-    for (int n = 0; n < blocksCount; n++) {
+    size_t nextVectorSize = dataSetParamStr.nx[0] * dataSetParamStr.nx[1] * dataSetParamStr.nx[2] * dataSetParamStr.nx[3];
+    std::vector<double> vectorsOfValues;
+    for (int n = 0; n < blocksCount; n++) 
+    {
         vectorsOfValues.assign(doubleValuesArray.data() + index, doubleValuesArray.data() + index + nextVectorSize);
         index += nextVectorSize;
 
@@ -2494,10 +2488,10 @@
     }
 
     size_t index = 0;
-    size_t nextVectorSize =
-        dataSetParamStr.nx[0] * dataSetParamStr.nx[1] * dataSetParamStr.nx[2] * dataSetParamStr.nx[3];
-    std::vector<LBMReal> vectorsOfValues;
-    for (int n = 0; n < blocksCount; n++) {
+    size_t nextVectorSize = dataSetParamStr.nx[0] * dataSetParamStr.nx[1] * dataSetParamStr.nx[2] * dataSetParamStr.nx[3];
+    std::vector<double> vectorsOfValues;
+    for (int n = 0; n < blocksCount; n++) 
+    {
         vectorsOfValues.assign(doubleValuesArray.data() + index, doubleValuesArray.data() + index + nextVectorSize);
         index += nextVectorSize;
 
@@ -2597,7 +2591,7 @@
 
     size_t index = 0;
     size_t nextVectorSize = dataSetParamStr.nx[0] * dataSetParamStr.nx[1] * dataSetParamStr.nx[2] * dataSetParamStr.nx[3];
-    std::vector<LBMReal> vectorsOfValues;
+    std::vector<double> vectorsOfValues;
 
     for (int n = 0; n < blocksCount; n++)
     {
