--- conflicted
+++ resolved
@@ -1949,17 +1949,10 @@
     }
 
     size_t index = 0;
-<<<<<<< HEAD
     size_t nextVectorSize =
         dataSetParamStr.nx[0] * dataSetParamStr.nx[1] * dataSetParamStr.nx[2] * dataSetParamStr.nx[3];
     std::vector<LBMReal> vectorsOfValues;
     for (int n = 0; n < blocksCount; n++) {
-=======
-    size_t nextVectorSize = dataSetParamStr.nx[0] * dataSetParamStr.nx[1] * dataSetParamStr.nx[2] * dataSetParamStr.nx[3];
-    std::vector<double> vectorsOfValues;
-    for (int n = 0; n < blocksCount; n++) 
-    {
->>>>>>> 9d390afe
         vectorsOfValues.assign(doubleValuesArray.data() + index, doubleValuesArray.data() + index + nextVectorSize);
         index += nextVectorSize;
 
@@ -2053,17 +2046,10 @@
     }
 
     size_t index = 0;
-<<<<<<< HEAD
     size_t nextVectorSize =
         dataSetParamStr.nx[0] * dataSetParamStr.nx[1] * dataSetParamStr.nx[2] * dataSetParamStr.nx[3];
     std::vector<LBMReal> vectorsOfValues;
     for (int n = 0; n < blocksCount; n++) {
-=======
-    size_t nextVectorSize = dataSetParamStr.nx[0] * dataSetParamStr.nx[1] * dataSetParamStr.nx[2] * dataSetParamStr.nx[3];
-    std::vector<double> vectorsOfValues;
-    for (int n = 0; n < blocksCount; n++) 
-    {
->>>>>>> 9d390afe
         vectorsOfValues.assign(doubleValuesArray.data() + index, doubleValuesArray.data() + index + nextVectorSize);
         index += nextVectorSize;
 
@@ -2158,17 +2144,10 @@
     }
 
     size_t index = 0;
-<<<<<<< HEAD
     size_t nextVectorSize =
         dataSetParamStr.nx[0] * dataSetParamStr.nx[1] * dataSetParamStr.nx[2] * dataSetParamStr.nx[3];
     std::vector<LBMReal> vectorsOfValues;
     for (int n = 0; n < blocksCount; n++) {
-=======
-    size_t nextVectorSize = dataSetParamStr.nx[0] * dataSetParamStr.nx[1] * dataSetParamStr.nx[2] * dataSetParamStr.nx[3];
-    std::vector<double> vectorsOfValues;
-    for (int n = 0; n < blocksCount; n++) 
-    {
->>>>>>> 9d390afe
         vectorsOfValues.assign(doubleValuesArray.data() + index, doubleValuesArray.data() + index + nextVectorSize);
         index += nextVectorSize;
 
@@ -2262,17 +2241,10 @@
     }
 
     size_t index = 0;
-<<<<<<< HEAD
     size_t nextVectorSize =
         dataSetParamStr.nx[0] * dataSetParamStr.nx[1] * dataSetParamStr.nx[2] * dataSetParamStr.nx[3];
     std::vector<LBMReal> vectorsOfValues;
     for (int n = 0; n < blocksCount; n++) {
-=======
-    size_t nextVectorSize = dataSetParamStr.nx[0] * dataSetParamStr.nx[1] * dataSetParamStr.nx[2] * dataSetParamStr.nx[3];
-    std::vector<double> vectorsOfValues;
-    for (int n = 0; n < blocksCount; n++) 
-    {
->>>>>>> 9d390afe
         vectorsOfValues.assign(doubleValuesArray.data() + index, doubleValuesArray.data() + index + nextVectorSize);
         index += nextVectorSize;
 
@@ -2366,17 +2338,10 @@
     }
 
     size_t index = 0;
-<<<<<<< HEAD
     size_t nextVectorSize =
         dataSetParamStr.nx[0] * dataSetParamStr.nx[1] * dataSetParamStr.nx[2] * dataSetParamStr.nx[3];
     std::vector<LBMReal> vectorsOfValues;
     for (int n = 0; n < blocksCount; n++) {
-=======
-    size_t nextVectorSize = dataSetParamStr.nx[0] * dataSetParamStr.nx[1] * dataSetParamStr.nx[2] * dataSetParamStr.nx[3];
-    std::vector<double> vectorsOfValues;
-    for (int n = 0; n < blocksCount; n++) 
-    {
->>>>>>> 9d390afe
         vectorsOfValues.assign(doubleValuesArray.data() + index, doubleValuesArray.data() + index + nextVectorSize);
         index += nextVectorSize;
 
@@ -2470,17 +2435,10 @@
     }
 
     size_t index = 0;
-<<<<<<< HEAD
     size_t nextVectorSize =
         dataSetParamStr.nx[0] * dataSetParamStr.nx[1] * dataSetParamStr.nx[2] * dataSetParamStr.nx[3];
     std::vector<LBMReal> vectorsOfValues;
     for (int n = 0; n < blocksCount; n++) {
-=======
-    size_t nextVectorSize = dataSetParamStr.nx[0] * dataSetParamStr.nx[1] * dataSetParamStr.nx[2] * dataSetParamStr.nx[3];
-    std::vector<double> vectorsOfValues;
-    for (int n = 0; n < blocksCount; n++) 
-    {
->>>>>>> 9d390afe
         vectorsOfValues.assign(doubleValuesArray.data() + index, doubleValuesArray.data() + index + nextVectorSize);
         index += nextVectorSize;
 
