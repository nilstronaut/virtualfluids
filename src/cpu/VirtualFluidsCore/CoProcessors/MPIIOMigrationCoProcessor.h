--- conflicted
+++ resolved
@@ -12,7 +12,6 @@
 namespace vf::mpi {class Communicator;}
 class BCProcessor;
 class LBMKernel;
-class Grid3DVisitor;
 
 //! \class MPIWriteBlocksCoProcessor
 //! \brief Writes the grid each timestep into the files and reads the grip from the files before regenerating
@@ -27,15 +26,10 @@
         ShearStressVal      = 5,
         RelaxationFactor = 6,
         PhaseField1 = 7,
-        PhaseField2 = 8,
-        PressureField = 9
+        PhaseField2 = 8
     };
 
-<<<<<<< HEAD
-    MPIIOMigrationCoProcessor(SPtr<Grid3D> grid, SPtr<UbScheduler> s, SPtr<Grid3DVisitor> mV, const std::string &path, SPtr<Communicator> comm);
-=======
     MPIIOMigrationCoProcessor(SPtr<Grid3D> grid, SPtr<UbScheduler> s, const std::string &path, std::shared_ptr<vf::mpi::Communicator> comm);
->>>>>>> cc7e647f
     ~MPIIOMigrationCoProcessor() override;
     //! Each timestep writes the grid into the files
     void process(double step) override;
@@ -90,7 +84,6 @@
     SPtr<LBMKernel> lbmKernel;
     SPtr<BCProcessor> bcProcessor;
     // double nue;
-    SPtr<Grid3DVisitor> metisVisitor;
 };
 
 #endif