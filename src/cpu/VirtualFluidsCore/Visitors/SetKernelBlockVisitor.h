--- conflicted
+++ resolved
@@ -52,12 +52,7 @@
         NewKernel, ChangeKernel, ChangeKernelWithData
     };
 
-<<<<<<< HEAD
     //SetKernelBlockVisitor(LBMKernel3DPtr kernel, LBMReal nue);
-=======
-   SetKernelBlockVisitor(SPtr<LBMKernel> kernel, LBMReal nue, SetKernelBlockVisitor::Action action = SetKernelBlockVisitor::NewKernel);
-   ~SetKernelBlockVisitor() override = default;
->>>>>>> b954951f
 
     //SetKernelBlockVisitor(LBMKernel3DPtr kernel, LBMReal nue, double availMem, double needMem);
 
@@ -67,10 +62,9 @@
     SetKernelBlockVisitor(SPtr<LBMKernel> kernel, LBMReal nue, int &numberOfProcesses,
                           SetKernelBlockVisitor::Action action = SetKernelBlockVisitor::NewKernel);
 
-    virtual ~SetKernelBlockVisitor()
-    {}
+    ~SetKernelBlockVisitor() override = default;
 
-    void visit(SPtr<Grid3D> grid, SPtr<Block3D> block) override;
+    void visit(SPtr<Grid3D> grid, SPtr<Block3D> block);
 
     void setNoDataSetFlag(bool flag);
 
