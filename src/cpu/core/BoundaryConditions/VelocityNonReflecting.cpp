--- conflicted
+++ resolved
@@ -109,21 +109,6 @@
     real rho, vx1, vx2, vx3;
     calcMacrosFct(f, rho, vx1, vx2, vx3);
     //vx1                  = 0.;
-<<<<<<< HEAD
-    //LBMReal BCVeloWeight = c1o2;
-     //LBMReal BCVeloWeight =this->BCVeloWeight;
-    // LBMReal velocity     = 0.004814077025232405; 
-     // LBMReal velocity     = 0.00057735;
-    //LBMReal velocity = 0.04; 
-      // LBMReal velocity = 0.01; 
-     // LBMReal velocity = 1./112.; 
-    // LBMReal velocity = 1./126.; 
-     //LBMReal velocity = c1o100/2;
-    // LBMReal velocity = this->velocity;
-     // LBMReal velocity = 0.005; 
-    //LBMReal delf         =(-velocity+vx1)*0.5 ;
-    LBMReal delf; 
-=======
     real BCVeloWeight = c1o2;
     // real velocity     = 0.004814077025232405; 
      // real velocity     = 0.00057735;
@@ -135,7 +120,6 @@
      // real velocity = 0.005; 
     //real delf         =(-velocity+vx1)*0.5 ;
     real delf; 
->>>>>>> 36dc2d29
 
     switch (direction) {
         case dP00:
