//=======================================================================================
// ____          ____    __    ______     __________   __      __       __        __
// \    \       |    |  |  |  |   _   \  |___    ___| |  |    |  |     /  \      |  |
//  \    \      |    |  |  |  |  |_)   |     |  |     |  |    |  |    /    \     |  |
//   \    \     |    |  |  |  |   _   /      |  |     |  |    |  |   /  /\  \    |  |
//    \    \    |    |  |  |  |  | \  \      |  |     |   \__/   |  /  ____  \   |  |____
//     \    \   |    |  |__|  |__|  \__\     |__|      \________/  /__/    \__\  |_______|
//      \    \  |    |   ________________________________________________________________
//       \    \ |    |  |  ______________________________________________________________|
//        \    \|    |  |  |         __          __     __     __     ______      _______
//         \         |  |  |_____   |  |        |  |   |  |   |  |   |   _  \    /  _____)
//          \        |  |   _____|  |  |        |  |   |  |   |  |   |  | \  \   \_______
//           \       |  |  |        |  |_____   |   \_/   |   |  |   |  |_/  /    _____  |
//            \ _____|  |__|        |________|   \_______/    |__|   |______/    (_______/
//
//  This file is part of VirtualFluids. VirtualFluids is free software: you can
//  redistribute it and/or modify it under the terms of the GNU General Public
//  License as published by the Free Software Foundation, either version 3 of
//  the License, or (at your option) any later version.
//
//  VirtualFluids is distributed in the hope that it will be useful, but WITHOUT
//  ANY WARRANTY; without even the implied warranty of MERCHANTABILITY or
//  FITNESS FOR A PARTICULAR PURPOSE.  See the GNU General Public License
//  for more details.
//
//  You should have received a copy of the GNU General Public License along
//  with VirtualFluids (see COPYING.txt). If not, see <http://www.gnu.org/licenses/>.
//
//! \file MultiphaseScaleDistributionLBMKernel.cpp
//! \ingroup LBMKernel
//! \author M. Geier, K. Kutscher, Hesameddin Safari
//=======================================================================================

#include "MultiphaseScaleDistributionLBMKernel.h"
#include "BCArray3D.h"
#include "Block3D.h"
#include "D3Q27EsoTwist3DSplittedVector.h"
#include "D3Q27System.h"
#include "DataSet3D.h"
#include "LBMKernel.h"
#include <cmath>
#include <iostream>
#include <string>
#include "NonNewtonianFluids/LBM/Rheology.h"

using namespace vf::lbm::dir;
using namespace vf::basics::constant;

#define PROOF_CORRECTNESS

//////////////////////////////////////////////////////////////////////////
MultiphaseScaleDistributionLBMKernel::MultiphaseScaleDistributionLBMKernel() { this->compressible = false; }
//////////////////////////////////////////////////////////////////////////
void MultiphaseScaleDistributionLBMKernel::initDataSet()
{
	SPtr<DistributionArray3D> f(new D3Q27EsoTwist3DSplittedVector( nx[0] + 4, nx[1] + 4, nx[2] + 4, -999.9));
	SPtr<DistributionArray3D> h(new D3Q27EsoTwist3DSplittedVector( nx[0] + 4, nx[1] + 4, nx[2] + 4, -999.9)); // For phase-field
	SPtr<DistributionArray3D> h2(new D3Q27EsoTwist3DSplittedVector(nx[0] + 4, nx[1] + 4, nx[2] + 4, -999.9));
	SPtr<PhaseFieldArray3D> divU1(new PhaseFieldArray3D(            nx[0] + 4, nx[1] + 4, nx[2] + 4, 0.0));
	CbArray3D<real, IndexerX3X2X1>::CbArray3DPtr pressure(new  CbArray3D<real, IndexerX3X2X1>(    nx[0] + 4, nx[1] + 4, nx[2] + 4, 0.0));
	pressureOld = CbArray3D<real, IndexerX3X2X1>::CbArray3DPtr(new  CbArray3D<real, IndexerX3X2X1>(nx[0] + 4, nx[1] + 4, nx[2] + 4, 0.0));
	p1Old = CbArray3D<real, IndexerX3X2X1>::CbArray3DPtr(new  CbArray3D<real, IndexerX3X2X1>(nx[0] + 4, nx[1] + 4, nx[2] + 4, 0.0));

	rhoNode = CbArray3D<real, IndexerX3X2X1>::CbArray3DPtr(new  CbArray3D<real, IndexerX3X2X1>(nx[0] + 4, nx[1] + 4, nx[2] + 4, 0.0));
	vxNode = CbArray3D<real, IndexerX3X2X1>::CbArray3DPtr(new  CbArray3D<real, IndexerX3X2X1>(nx[0] + 4, nx[1] + 4, nx[2] + 4, 0.0));
	vyNode = CbArray3D<real, IndexerX3X2X1>::CbArray3DPtr(new  CbArray3D<real, IndexerX3X2X1>(nx[0] + 4, nx[1] + 4, nx[2] + 4, 0.0));
	vzNode = CbArray3D<real, IndexerX3X2X1>::CbArray3DPtr(new  CbArray3D<real, IndexerX3X2X1>(nx[0] + 4, nx[1] + 4, nx[2] + 4, 0.0));
	dataSet->setFdistributions(f);
	dataSet->setHdistributions(h); // For phase-field
	dataSet->setH2distributions(h2);
	dataSet->setPhaseField(divU1);
	dataSet->setPressureField(pressure);

	phaseField = CbArray3D<real, IndexerX3X2X1>::CbArray3DPtr(new CbArray3D<real, IndexerX3X2X1>(nx[0] + 4, nx[1] + 4, nx[2] + 4, -999.0));
	phaseFieldOld = CbArray3D<real, IndexerX3X2X1>::CbArray3DPtr(new CbArray3D<real, IndexerX3X2X1>(nx[0] + 4, nx[1] + 4, nx[2] + 4, 999.0));

	divU = CbArray3D<real, IndexerX3X2X1>::CbArray3DPtr(new CbArray3D<real, IndexerX3X2X1>(nx[0] + 4, nx[1] + 4, nx[2] + 4, 0.0));
}
//////////////////////////////////////////////////////////////////////////
SPtr<LBMKernel> MultiphaseScaleDistributionLBMKernel::clone()
{
	SPtr<LBMKernel> kernel(new MultiphaseScaleDistributionLBMKernel());
	kernel->setNX(nx);
	dynamicPointerCast<MultiphaseScaleDistributionLBMKernel>(kernel)->initDataSet();
	kernel->setCollisionFactorMultiphase(this->collFactorL, this->collFactorG);
	kernel->setDensityRatio(this->densityRatio);
	kernel->setMultiphaseModelParameters(this->beta, this->kappa);
	kernel->setContactAngle(this->contactAngle);
	kernel->setPhiL(this->phiL);
	kernel->setPhiH(this->phiH);
	kernel->setPhaseFieldRelaxation(this->tauH);
	kernel->setMobility(this->mob);
	kernel->setInterfaceWidth(this->interfaceWidth);
    kernel->setSigma(this->sigma);

	kernel->setBCSet(bcSet->clone(kernel));
	kernel->setWithForcing(withForcing);
	kernel->setForcingX1(muForcingX1);
	kernel->setForcingX2(muForcingX2);
	kernel->setForcingX3(muForcingX3);
	kernel->setIndex(ix1, ix2, ix3);
	kernel->setDeltaT(deltaT);
	kernel->setGhostLayerWidth(2);
	dynamicPointerCast<MultiphaseScaleDistributionLBMKernel>(kernel)->initForcing();

	return kernel;
}
//////////////////////////////////////////////////////////////////////////
void  MultiphaseScaleDistributionLBMKernel::forwardInverseChimeraWithKincompressible(real& mfa, real& mfb, real& mfc, real vv, real v2, real Kinverse, real K, real oneMinusRho) {
	//using namespace UbMath;
	real m2 = mfa + mfc;
	real m1 = mfc - mfa;
	real m0 = m2 + mfb;
	mfa = m0;
	m0 *= Kinverse;
	m0 += oneMinusRho;
	mfb = (m1 * Kinverse - m0 * vv) * K;
	mfc = ((m2 - c2o1 * m1 * vv) * Kinverse + v2 * m0) * K;
}

////////////////////////////////////////////////////////////////////////////////
void  MultiphaseScaleDistributionLBMKernel::backwardInverseChimeraWithKincompressible(real& mfa, real& mfb, real& mfc, real vv, real v2, real Kinverse, real K, real oneMinusRho) {
	//using namespace UbMath;
	real m0 = (((mfc - mfb) * c1o2 + mfb * vv) * Kinverse + (mfa * Kinverse + oneMinusRho) * (v2 - vv) * c1o2) * K;
	real m1 = (((mfa - mfc) - c2o1 * mfb * vv) * Kinverse + (mfa * Kinverse + oneMinusRho) * (-v2)) * K;
	mfc = (((mfc + mfb) * c1o2 + mfb * vv) * Kinverse + (mfa * Kinverse + oneMinusRho) * (v2 + vv) * c1o2) * K;
	mfa = m0;
	mfb = m1;
}


////////////////////////////////////////////////////////////////////////////////
void  MultiphaseScaleDistributionLBMKernel::forwardChimera(real& mfa, real& mfb, real& mfc, real vv, real v2) {
	//using namespace UbMath;
	real m1 = (mfa + mfc) + mfb;
	real m2 = mfc - mfa;
	mfc = (mfc + mfa) + (v2 * m1 - c2o1 * vv * m2);
	mfb = m2 - vv * m1;
	mfa = m1;
}


void  MultiphaseScaleDistributionLBMKernel::backwardChimera(real& mfa, real& mfb, real& mfc, real vv, real v2) {
	//using namespace UbMath;
	real ma = (mfc + mfa * (v2 - vv)) * c1o2 + mfb * (vv - c1o2);
	real mb = ((mfa - mfc) - mfa * v2) - c2o1 * mfb * vv;
	mfc = (mfc + mfa * (v2 + vv)) * c1o2 + mfb * (vv + c1o2);
	mfb = mb;
	mfa = ma;
}


void MultiphaseScaleDistributionLBMKernel::calculate(int step)
{
	using namespace D3Q27System;
	//using namespace UbMath;

	forcingX1 = 0.0;
	forcingX2 = 0.0;
	forcingX3 = 0.0;
    real phiLim = (phiH + phiL)*c1o2;

	real oneOverInterfaceScale = c4o1 / interfaceWidth; //1.0;//1.5;
														 /////////////////////////////////////

	localDistributionsF    = dynamicPointerCast<D3Q27EsoTwist3DSplittedVector>(dataSet->getFdistributions())->getLocalDistributions();
	nonLocalDistributionsF = dynamicPointerCast<D3Q27EsoTwist3DSplittedVector>(dataSet->getFdistributions())->getNonLocalDistributions();
	zeroDistributionsF     = dynamicPointerCast<D3Q27EsoTwist3DSplittedVector>(dataSet->getFdistributions())->getZeroDistributions();

	localDistributionsH1    = dynamicPointerCast<D3Q27EsoTwist3DSplittedVector>(dataSet->getHdistributions())->getLocalDistributions();
	nonLocalDistributionsH1 = dynamicPointerCast<D3Q27EsoTwist3DSplittedVector>(dataSet->getHdistributions())->getNonLocalDistributions();
	zeroDistributionsH1     = dynamicPointerCast<D3Q27EsoTwist3DSplittedVector>(dataSet->getHdistributions())->getZeroDistributions();

	localDistributionsH2    = dynamicPointerCast<D3Q27EsoTwist3DSplittedVector>(dataSet->getH2distributions())->getLocalDistributions();
	nonLocalDistributionsH2 = dynamicPointerCast<D3Q27EsoTwist3DSplittedVector>(dataSet->getH2distributions())->getNonLocalDistributions();
	zeroDistributionsH2     = dynamicPointerCast<D3Q27EsoTwist3DSplittedVector>(dataSet->getH2distributions())->getZeroDistributions();


	CbArray3D<real, IndexerX3X2X1>::CbArray3DPtr pressure = dataSet->getPressureField();

	SPtr<BCArray3D> bcArray = this->getBCSet()->getBCArray();

	const int bcArrayMaxX1 = (int)bcArray->getNX1();
	const int bcArrayMaxX2 = (int)bcArray->getNX2();
	const int bcArrayMaxX3 = (int)bcArray->getNX3();

	int minX1 = ghostLayerWidth;
	int minX2 = ghostLayerWidth;
	int minX3 = ghostLayerWidth;
	int maxX1 = bcArrayMaxX1 - ghostLayerWidth;
	int maxX2 = bcArrayMaxX2 - ghostLayerWidth;
	int maxX3 = bcArrayMaxX3 - ghostLayerWidth;

	
		//// 08.10.23 post collision BC from new liquid nodes
  //  this->swapDistributions();
  //  {
  //      real fff[27];
  //      SPtr<DistributionArray3D> distributionC = this->getDataSet()->getFdistributions();
  //      //for (int x3 = minX3 - 1; x3 < maxX3 + 1; x3++) {
  //      //    for (int x2 = minX2 - 1; x2 < maxX2 + 1; x2++) {
  //      //        for (int x1 = minX1 - 1; x1 < maxX1 + 1; x1++) {
  //      //            if (!bcArray->isSolid(x1, x2, x3) && !bcArray->isUndefined(x1, x2, x3))
  //      for (int x3 = minX3 - ghostLayerWidth + 1; x3 < maxX3 + ghostLayerWidth - 1; x3++) {
  //          for (int x2 = minX2 - ghostLayerWidth + 1; x2 < maxX2 + ghostLayerWidth - 1; x2++) {
  //              for (int x1 = minX1 - ghostLayerWidth + 1; x1 < maxX1 + ghostLayerWidth - 1; x1++) {
  //                  if (!bcArray->isSolid(x1, x2, x3) /* && !bcArray->isUndefined(x1, x2, x3)*/) 

		//			{

  //                      findNeighbors(phaseFieldOld, x1, x2, x3);
  //                      findNeighbors2(phaseField, x1, x2, x3);
  //                      if ((phi[DIR_000] <= phiLim) && (phi2[DIR_000] > phiLim)) {
  //                          for (int fdir = D3Q27System::FSTARTDIR; fdir <= D3Q27System::FENDDIR; fdir++) {
  //                              if ((phi2[fdir] > phiLim)  &&
  //                                  ( !bcArray->isSolid(x1 + D3Q27System::DX1[fdir], x2 + D3Q27System::DX2[fdir],
  //                                                     x3 + D3Q27System::DX3[fdir]) 
  //                                   &&
  //                                   !bcArray->isUndefined(x1 + D3Q27System::DX1[fdir], x2 + D3Q27System::DX2[fdir],
  //                                                         x3 + D3Q27System::DX3[fdir]))) {
  //                                  distributionC->getDistributionInv(fff, x1 + D3Q27System::DX1[fdir],
  //                                                                   x2 + D3Q27System::DX2[fdir],
  //                                                                   x3 + D3Q27System::DX3[fdir]);
  //                                  real vx, vy, vz, rho;
  //                                  D3Q27System::calcIncompMacroscopicValues(fff, rho, vx, vy, vz);
  //                                  real feq = D3Q27System::getIncompFeqForDirection(fdir, rho, vx, vy, vz);
  //                                  // real feqZero=D3Q27System::getIncompFeqForDirection(fdir, 0.0,vx,vy,vz);
  //                                  // real feqZeroI = D3Q27System::getIncompFeqForDirection(D3Q27System::INVDIR[fdir], 0.0,
  //                                  // vx, vy, vz); distribution->setDistributionForDirection(
  //                                  //     c1o2 * (feqZero+feqZeroI-feq+
  //                                  //     distribution->getDistributionInvForDirection(
  //                                  //         x1 + D3Q27System::DX1[fdir], x2 + D3Q27System::DX2[fdir], x3 +
  //                                  //         D3Q27System::DX3[fdir],fdir)),
  //                                  //     x1, x2, x3,
  //                                  //                                           fdir);
  //                                  distributionC->setDistributionForDirection(feq, x1, x2, x3, fdir);
  //                              }
  //                          }
  //                      }
  //                  }
  //              }
  //          }
  //      }
  //  }
  //  this->swapDistributions();
  //  //! 08.10.23

	//real omegaDRho = 1.0;// 1.25;// 1.3;
	for (int x3 = minX3 - ghostLayerWidth; x3 < maxX3 + ghostLayerWidth; x3++) {
		for (int x2 = minX2 - ghostLayerWidth; x2 < maxX2 + ghostLayerWidth; x2++) {
			for (int x1 = minX1 - ghostLayerWidth; x1 < maxX1 + ghostLayerWidth; x1++) {
				if (!bcArray->isSolid(x1, x2, x3) && !bcArray->isUndefined(x1, x2, x3)) {
					int x1p = x1 + 1;
					int x2p = x2 + 1;
					int x3p = x3 + 1;



					real mfcbb = (*this->localDistributionsH1)(D3Q27System::ET_E, x1, x2, x3);
					real mfbcb = (*this->localDistributionsH1)(D3Q27System::ET_N, x1, x2, x3);
					real mfbbc = (*this->localDistributionsH1)(D3Q27System::ET_T, x1, x2, x3);
					real mfccb = (*this->localDistributionsH1)(D3Q27System::ET_NE, x1, x2, x3);
					real mfacb = (*this->localDistributionsH1)(D3Q27System::ET_NW, x1p, x2, x3);
					real mfcbc = (*this->localDistributionsH1)(D3Q27System::ET_TE, x1, x2, x3);
					real mfabc = (*this->localDistributionsH1)(D3Q27System::ET_TW, x1p, x2, x3);
					real mfbcc = (*this->localDistributionsH1)(D3Q27System::ET_TN, x1, x2, x3);
					real mfbac = (*this->localDistributionsH1)(D3Q27System::ET_TS, x1, x2p, x3);
					real mfccc = (*this->localDistributionsH1)(D3Q27System::ET_TNE, x1, x2, x3);
					real mfacc = (*this->localDistributionsH1)(D3Q27System::ET_TNW, x1p, x2, x3);
					real mfcac = (*this->localDistributionsH1)(D3Q27System::ET_TSE, x1, x2p, x3);
					real mfaac = (*this->localDistributionsH1)(D3Q27System::ET_TSW, x1p, x2p, x3);
					real mfabb = (*this->nonLocalDistributionsH1)(D3Q27System::ET_W, x1p, x2, x3);
					real mfbab = (*this->nonLocalDistributionsH1)(D3Q27System::ET_S, x1, x2p, x3);
					real mfbba = (*this->nonLocalDistributionsH1)(D3Q27System::ET_B, x1, x2, x3p);
					real mfaab = (*this->nonLocalDistributionsH1)(D3Q27System::ET_SW, x1p, x2p, x3);
					real mfcab = (*this->nonLocalDistributionsH1)(D3Q27System::ET_SE, x1, x2p, x3);
					real mfaba = (*this->nonLocalDistributionsH1)(D3Q27System::ET_BW, x1p, x2, x3p);
					real mfcba = (*this->nonLocalDistributionsH1)(D3Q27System::ET_BE, x1, x2, x3p);
					real mfbaa = (*this->nonLocalDistributionsH1)(D3Q27System::ET_BS, x1, x2p, x3p);
					real mfbca = (*this->nonLocalDistributionsH1)(D3Q27System::ET_BN, x1, x2, x3p);
					real mfaaa = (*this->nonLocalDistributionsH1)(D3Q27System::ET_BSW, x1p, x2p, x3p);
					real mfcaa = (*this->nonLocalDistributionsH1)(D3Q27System::ET_BSE, x1, x2p, x3p);
					real mfaca = (*this->nonLocalDistributionsH1)(D3Q27System::ET_BNW, x1p, x2, x3p);
					real mfcca = (*this->nonLocalDistributionsH1)(D3Q27System::ET_BNE, x1, x2, x3p);
					real mfbbb = (*this->zeroDistributionsH1)(x1, x2, x3);

					//omegaDRho = 2.0;// 1.5;
					//real phiOld = (*phaseField)(x1, x2, x3);

					(*phaseField)(x1, x2, x3) = (((mfaaa + mfccc) + (mfaca + mfcac)) + ((mfaac + mfcca) + (mfcaa + mfacc))) +
						(((mfaab + mfacb) + (mfcab + mfccb)) + ((mfaba + mfabc) + (mfcba + mfcbc)) +
							((mfbaa + mfbac) + (mfbca + mfbcc))) + ((mfabb + mfcbb) +
								(mfbab + mfbcb) + (mfbba + mfbbc)) + mfbbb;


					if ((*phaseField)(x1, x2, x3) > 1) {
						(*phaseField)(x1, x2, x3) = c1o1;
					}

					if ((*phaseField)(x1, x2, x3) < 0) {
						(*phaseField)(x1, x2, x3) = 0;

					
				}
			}
		}
	}
	}

//	// 19.09.23 Velocity from Death Reckoning
//	for (int x3 = minX3 - ghostLayerWidth; x3 < maxX3 + ghostLayerWidth; x3++) {
//    for (int x2 = minX2 - ghostLayerWidth; x2 < maxX2 + ghostLayerWidth; x2++) {
//        for (int x1 = minX1 - ghostLayerWidth; x1 < maxX1 + ghostLayerWidth; x1++) {
//            if (!bcArray->isSolid(x1, x2, x3) && !bcArray->isUndefined(x1, x2, x3)) {
//                int x1p = x1 + 1;
//                int x2p = x2 + 1;
//                int x3p = x3 + 1;
//
//                real mfcbb = (*this->localDistributionsH1)(D3Q27System::ET_E, x1, x2, x3);
//                real mfbcb = (*this->localDistributionsH1)(D3Q27System::ET_N, x1, x2, x3);
//                real mfbbc = (*this->localDistributionsH1)(D3Q27System::ET_T, x1, x2, x3);
//                real mfccb = (*this->localDistributionsH1)(D3Q27System::ET_NE, x1, x2, x3);
//                real mfacb = (*this->localDistributionsH1)(D3Q27System::ET_NW, x1p, x2, x3);
//                real mfcbc = (*this->localDistributionsH1)(D3Q27System::ET_TE, x1, x2, x3);
//                real mfabc = (*this->localDistributionsH1)(D3Q27System::ET_TW, x1p, x2, x3);
//                real mfbcc = (*this->localDistributionsH1)(D3Q27System::ET_TN, x1, x2, x3);
//                real mfbac = (*this->localDistributionsH1)(D3Q27System::ET_TS, x1, x2p, x3);
//                real mfccc = (*this->localDistributionsH1)(D3Q27System::ET_TNE, x1, x2, x3);
//                real mfacc = (*this->localDistributionsH1)(D3Q27System::ET_TNW, x1p, x2, x3);
//                real mfcac = (*this->localDistributionsH1)(D3Q27System::ET_TSE, x1, x2p, x3);
//                real mfaac = (*this->localDistributionsH1)(D3Q27System::ET_TSW, x1p, x2p, x3);
//                real mfabb = (*this->nonLocalDistributionsH1)(D3Q27System::ET_W, x1p, x2, x3);
//                real mfbab = (*this->nonLocalDistributionsH1)(D3Q27System::ET_S, x1, x2p, x3);
//                real mfbba = (*this->nonLocalDistributionsH1)(D3Q27System::ET_B, x1, x2, x3p);
//                real mfaab = (*this->nonLocalDistributionsH1)(D3Q27System::ET_SW, x1p, x2p, x3);
//                real mfcab = (*this->nonLocalDistributionsH1)(D3Q27System::ET_SE, x1, x2p, x3);
//                real mfaba = (*this->nonLocalDistributionsH1)(D3Q27System::ET_BW, x1p, x2, x3p);
//                real mfcba = (*this->nonLocalDistributionsH1)(D3Q27System::ET_BE, x1, x2, x3p);
//                real mfbaa = (*this->nonLocalDistributionsH1)(D3Q27System::ET_BS, x1, x2p, x3p);
//                real mfbca = (*this->nonLocalDistributionsH1)(D3Q27System::ET_BN, x1, x2, x3p);
//                real mfaaa = (*this->nonLocalDistributionsH1)(D3Q27System::ET_BSW, x1p, x2p, x3p);
//                real mfcaa = (*this->nonLocalDistributionsH1)(D3Q27System::ET_BSE, x1, x2p, x3p);
//                real mfaca = (*this->nonLocalDistributionsH1)(D3Q27System::ET_BNW, x1p, x2, x3p);
//                real mfcca = (*this->nonLocalDistributionsH1)(D3Q27System::ET_BNE, x1, x2, x3p);
//                real mfbbb = (*this->zeroDistributionsH1)(x1, x2, x3);
//
//				findNeighbors(phaseField, x1, x2, x3);
//
//                real dX1_phi = gradX1_phi();
//                real dX2_phi = gradX2_phi();
//                real dX3_phi = gradX3_phi();
//
//                real denom = sqrt(dX1_phi * dX1_phi + dX2_phi * dX2_phi + dX3_phi * dX3_phi) + 1.0e-20; //+ 1e-9+1e-3;
//                real normX1 = dX1_phi / denom;
//                real normX2 = dX2_phi / denom;
//                real normX3 = dX3_phi / denom;
//                real cx = ((((mfccc - mfaaa) + (mfcac - mfaca)) + ((mfcaa - mfacc) + (mfcca - mfaac))) +
//                           (((mfcba - mfabc) + (mfcbc - mfaba)) + ((mfcab - mfacb) + (mfccb - mfaab))) + (mfcbb - mfabb));
//                real cy = ((((mfccc - mfaaa) + (mfaca - mfcac)) + ((mfacc - mfcaa) + (mfcca - mfaac))) +
//                           (((mfbca - mfbac) + (mfbcc - mfbaa)) + ((mfacb - mfcab) + (mfccb - mfaab))) + (mfbcb - mfbab));
//                real cz = ((((mfccc - mfaaa) + (mfcac - mfaca)) + ((mfacc - mfcaa) + (mfaac - mfcca))) +
//                           (((mfbac - mfbca) + (mfbcc - mfbaa)) + ((mfabc - mfcba) + (mfcbc - mfaba))) + (mfbbc - mfbba));
//			
//				(*vxNode)(x1, x2, x3) =(c6o1 * cx -(normX1 * oneOverInterfaceScale * (phi[DIR_000] - phiH) * (phi[DIR_000] - phiL)) / (phiH - phiL)) /(c6o1 * phi[DIR_000]);
//				(*vyNode)(x1, x2, x3) =(c6o1 * cy -(normX2 * oneOverInterfaceScale * (phi[DIR_000] - phiH) * (phi[DIR_000] - phiL)) / (phiH - phiL)) /(c6o1 * phi[DIR_000]);
//				(*vzNode)(x1, x2, x3) =(c6o1 * cz -(normX3 * oneOverInterfaceScale * (phi[DIR_000] - phiH) * (phi[DIR_000] - phiL)) / (phiH - phiL)) /(c6o1 * phi[DIR_000]);
//            }
//        }
//    }
//    }
////!19.09.23
	this->swapDistributions();
	for (int x3 = minX3 - ghostLayerWidth+1; x3 < maxX3 + ghostLayerWidth-1; x3++) {
		for (int x2 = minX2 - ghostLayerWidth+1; x2 < maxX2 + ghostLayerWidth-1; x2++) {
			for (int x1 = minX1 - ghostLayerWidth+1; x1 < maxX1 + ghostLayerWidth-1; x1++) {
				if (!bcArray->isSolid(x1, x2, x3) && !bcArray->isUndefined(x1, x2, x3)) {
					//int x1p = x1 + 1;
					//int x2p = x2 + 1;
					//int x3p = x3 + 1;

					//real mfabb = (*this->localDistributionsH1)(D3Q27System::ET_E, x1, x2, x3);//* rho * c1o3;
     //               real mfbab = (*this->localDistributionsH1)(D3Q27System::ET_N, x1, x2, x3);//* rho * c1o3;
     //               real mfbba = (*this->localDistributionsH1)(D3Q27System::ET_T, x1, x2, x3);//* rho * c1o3;
     //               real mfaab = (*this->localDistributionsH1)(D3Q27System::ET_NE, x1, x2, x3);//* rho * c1o3;
     //               real mfcab = (*this->localDistributionsH1)(D3Q27System::ET_NW, x1p, x2, x3);//* rho * c1o3;
     //               real mfaba = (*this->localDistributionsH1)(D3Q27System::ET_TE, x1, x2, x3);//* rho * c1o3;
     //               real mfcba = (*this->localDistributionsH1)(D3Q27System::ET_TW, x1p, x2, x3);//* rho * c1o3;
     //               real mfbaa = (*this->localDistributionsH1)(D3Q27System::ET_TN, x1, x2, x3);//* rho * c1o3;
     //               real mfbca = (*this->localDistributionsH1)(D3Q27System::ET_TS, x1, x2p, x3);//* rho * c1o3;
     //               real mfaaa = (*this->localDistributionsH1)(D3Q27System::ET_TNE, x1, x2, x3);//* rho * c1o3;
     //               real mfcaa = (*this->localDistributionsH1)(D3Q27System::ET_TNW, x1p, x2, x3);//* rho * c1o3;
     //               real mfaca = (*this->localDistributionsH1)(D3Q27System::ET_TSE, x1, x2p, x3);//* rho * c1o3;
     //               real mfcca = (*this->localDistributionsH1)(D3Q27System::ET_TSW, x1p, x2p, x3);//* rho * c1o3;
     //               real mfcbb = (*this->nonLocalDistributionsH1)(D3Q27System::ET_W, x1p, x2, x3);//* rho * c1o3;
     //               real mfbcb = (*this->nonLocalDistributionsH1)(D3Q27System::ET_S, x1, x2p, x3);//* rho * c1o3;
     //               real mfbbc = (*this->nonLocalDistributionsH1)(D3Q27System::ET_B, x1, x2, x3p);//* rho * c1o3;
     //               real mfccb = (*this->nonLocalDistributionsH1)(D3Q27System::ET_SW, x1p, x2p, x3);//* rho * c1o3;
     //               real mfacb = (*this->nonLocalDistributionsH1)(D3Q27System::ET_SE, x1, x2p, x3);//* rho * c1o3;
     //               real mfcbc = (*this->nonLocalDistributionsH1)(D3Q27System::ET_BW, x1p, x2, x3p);//* rho * c1o3;
     //               real mfabc = (*this->nonLocalDistributionsH1)(D3Q27System::ET_BE, x1, x2, x3p);//* rho * c1o3;
     //               real mfbcc = (*this->nonLocalDistributionsH1)(D3Q27System::ET_BS, x1, x2p, x3p);//* rho * c1o3;
     //               real mfbac = (*this->nonLocalDistributionsH1)(D3Q27System::ET_BN, x1, x2, x3p);//* rho * c1o3;
     //               real mfccc = (*this->nonLocalDistributionsH1)(D3Q27System::ET_BSW, x1p, x2p, x3p);//* rho * c1o3;
     //               real mfacc = (*this->nonLocalDistributionsH1)(D3Q27System::ET_BSE, x1, x2p, x3p);//* rho * c1o3;
     //               real mfcac = (*this->nonLocalDistributionsH1)(D3Q27System::ET_BNW, x1p, x2, x3p);//* rho * c1o3;
     //               real mfaac = (*this->nonLocalDistributionsH1)(D3Q27System::ET_BNE, x1, x2, x3p);//* rho * c1o3;
     //               real mfbbb = (*this->zeroDistributionsH1)(x1, x2, x3);
					
					SPtr<DistributionArray3D> distributionH = this->getDataSet()->getHdistributions();
					real hh[27];
					distributionH->getPostCollisionDistribution(hh, x1, x2, x3);
					real phiD, vxP, vyP, vzP;

					D3Q27System::calcIncompMacroscopicValues(hh, phiD, vxP, vyP, vzP);
					(*phaseFieldOld)(x1, x2, x3) = phiD;
					
					//real mfcbb = (*this->localDistributionsH1)(D3Q27System::ET_E, x1, x2, x3);
					//real mfbcb = (*this->localDistributionsH1)(D3Q27System::ET_N, x1, x2, x3);
					//real mfbbc = (*this->localDistributionsH1)(D3Q27System::ET_T, x1, x2, x3);
					//real mfccb = (*this->localDistributionsH1)(D3Q27System::ET_NE, x1, x2, x3);
					//real mfacb = (*this->localDistributionsH1)(D3Q27System::ET_NW, x1p, x2, x3);
					//real mfcbc = (*this->localDistributionsH1)(D3Q27System::ET_TE, x1, x2, x3);
					//real mfabc = (*this->localDistributionsH1)(D3Q27System::ET_TW, x1p, x2, x3);
					//real mfbcc = (*this->localDistributionsH1)(D3Q27System::ET_TN, x1, x2, x3);
					//real mfbac = (*this->localDistributionsH1)(D3Q27System::ET_TS, x1, x2p, x3);
					//real mfccc = (*this->localDistributionsH1)(D3Q27System::ET_TNE, x1, x2, x3);
					//real mfacc = (*this->localDistributionsH1)(D3Q27System::ET_TNW, x1p, x2, x3);
					//real mfcac = (*this->localDistributionsH1)(D3Q27System::ET_TSE, x1, x2p, x3);
					//real mfaac = (*this->localDistributionsH1)(D3Q27System::ET_TSW, x1p, x2p, x3);
					//real mfabb = (*this->nonLocalDistributionsH1)(D3Q27System::ET_W, x1p, x2, x3);
					//real mfbab = (*this->nonLocalDistributionsH1)(D3Q27System::ET_S, x1, x2p, x3);
					//real mfbba = (*this->nonLocalDistributionsH1)(D3Q27System::ET_B, x1, x2, x3p);
					//real mfaab = (*this->nonLocalDistributionsH1)(D3Q27System::ET_SW, x1p, x2p, x3);
					//real mfcab = (*this->nonLocalDistributionsH1)(D3Q27System::ET_SE, x1, x2p, x3);
					//real mfaba = (*this->nonLocalDistributionsH1)(D3Q27System::ET_BW, x1p, x2, x3p);
					//real mfcba = (*this->nonLocalDistributionsH1)(D3Q27System::ET_BE, x1, x2, x3p);
					//real mfbaa = (*this->nonLocalDistributionsH1)(D3Q27System::ET_BS, x1, x2p, x3p);
					//real mfbca = (*this->nonLocalDistributionsH1)(D3Q27System::ET_BN, x1, x2, x3p);
					//real mfaaa = (*this->nonLocalDistributionsH1)(D3Q27System::ET_BSW, x1p, x2p, x3p);
					//real mfcaa = (*this->nonLocalDistributionsH1)(D3Q27System::ET_BSE, x1, x2p, x3p);
					//real mfaca = (*this->nonLocalDistributionsH1)(D3Q27System::ET_BNW, x1p, x2, x3p);
					//real mfcca = (*this->nonLocalDistributionsH1)(D3Q27System::ET_BNE, x1, x2, x3p);

					//real mfbbb = (*this->zeroDistributionsH1)(x1, x2, x3);
					//(*phaseField)(x1, x2, x3) = (((mfaaa + mfccc) + (mfaca + mfcac)) + ((mfaac + mfcca) + (mfcaa + mfacc))) +
					//	(((mfaab + mfacb) + (mfcab + mfccb)) + ((mfaba + mfabc) + (mfcba + mfcbc)) +
					//		((mfbaa + mfbac) + (mfbca + mfbcc))) + ((mfabb + mfcbb) +
					//			(mfbab + mfbcb) + (mfbba + mfbbc)) + mfbbb;
					//if ((*phaseField)(x1, x2, x3) > 1) {
					//	(*phaseField)(x1, x2, x3) = c1o1;
					//}

					//if ((*phaseField)(x1, x2, x3) < 0) {
					//	(*phaseField)(x1, x2, x3) = 0;
					//}
					////// read F-distributions for velocity formalism
						 //mfabb = (*this->localDistributionsF)(D3Q27System::ET_E, x1, x2, x3);//* rho * c1o3;
						 //mfbab = (*this->localDistributionsF)(D3Q27System::ET_N, x1, x2, x3);//* rho * c1o3;
						 //mfbba = (*this->localDistributionsF)(D3Q27System::ET_T, x1, x2, x3);//* rho * c1o3;
						 //mfaab = (*this->localDistributionsF)(D3Q27System::ET_NE, x1, x2, x3);//* rho * c1o3;
						 //mfcab = (*this->localDistributionsF)(D3Q27System::ET_NW, x1p, x2, x3);//* rho * c1o3;
						 //mfaba = (*this->localDistributionsF)(D3Q27System::ET_TE, x1, x2, x3);//* rho * c1o3;
						 //mfcba = (*this->localDistributionsF)(D3Q27System::ET_TW, x1p, x2, x3);//* rho * c1o3;
						 //mfbaa = (*this->localDistributionsF)(D3Q27System::ET_TN, x1, x2, x3);//* rho * c1o3;
						 //mfbca = (*this->localDistributionsF)(D3Q27System::ET_TS, x1, x2p, x3);//* rho * c1o3;
						 //mfaaa = (*this->localDistributionsF)(D3Q27System::ET_TNE, x1, x2, x3);//* rho * c1o3;
						 //mfcaa = (*this->localDistributionsF)(D3Q27System::ET_TNW, x1p, x2, x3);//* rho * c1o3;
						 //mfaca = (*this->localDistributionsF)(D3Q27System::ET_TSE, x1, x2p, x3);//* rho * c1o3;
						 //mfcca = (*this->localDistributionsF)(D3Q27System::ET_TSW, x1p, x2p, x3);//* rho * c1o3;
						 //mfcbb = (*this->nonLocalDistributionsF)(D3Q27System::ET_W, x1p, x2, x3);//* rho * c1o3;
						 //mfbcb = (*this->nonLocalDistributionsF)(D3Q27System::ET_S, x1, x2p, x3);//* rho * c1o3;
						 //mfbbc = (*this->nonLocalDistributionsF)(D3Q27System::ET_B, x1, x2, x3p);//* rho * c1o3;
						 //mfccb = (*this->nonLocalDistributionsF)(D3Q27System::ET_SW, x1p, x2p, x3);//* rho * c1o3;
						 //mfacb = (*this->nonLocalDistributionsF)(D3Q27System::ET_SE, x1, x2p, x3);//* rho * c1o3;
						 //mfcbc = (*this->nonLocalDistributionsF)(D3Q27System::ET_BW, x1p, x2, x3p);//* rho * c1o3;
						 //mfabc = (*this->nonLocalDistributionsF)(D3Q27System::ET_BE, x1, x2, x3p);//* rho * c1o3;
						 //mfbcc = (*this->nonLocalDistributionsF)(D3Q27System::ET_BS, x1, x2p, x3p);//* rho * c1o3;
						 //mfbac = (*this->nonLocalDistributionsF)(D3Q27System::ET_BN, x1, x2, x3p);//* rho * c1o3;
						 //mfccc = (*this->nonLocalDistributionsF)(D3Q27System::ET_BSW, x1p, x2p, x3p);//* rho * c1o3;
						 //mfacc = (*this->nonLocalDistributionsF)(D3Q27System::ET_BSE, x1, x2p, x3p);//* rho * c1o3;
						 //mfcac = (*this->nonLocalDistributionsF)(D3Q27System::ET_BNW, x1p, x2, x3p);//* rho * c1o3;
						 //mfaac = (*this->nonLocalDistributionsF)(D3Q27System::ET_BNE, x1, x2, x3p);//* rho * c1o3;
						 //mfbbb = (*this->zeroDistributionsF)(x1, x2, x3);

					//mfcbb = (*this->localDistributionsF)(D3Q27System::ET_E, x1, x2, x3);
					//mfbcb = (*this->localDistributionsF)(D3Q27System::ET_N, x1, x2, x3);
					//mfbbc = (*this->localDistributionsF)(D3Q27System::ET_T, x1, x2, x3);
					//mfccb = (*this->localDistributionsF)(D3Q27System::ET_NE, x1, x2, x3);
					//mfacb = (*this->localDistributionsF)(D3Q27System::ET_NW, x1p, x2, x3);
					//mfcbc = (*this->localDistributionsF)(D3Q27System::ET_TE, x1, x2, x3);
					//mfabc = (*this->localDistributionsF)(D3Q27System::ET_TW, x1p, x2, x3);
					//mfbcc = (*this->localDistributionsF)(D3Q27System::ET_TN, x1, x2, x3);
					//mfbac = (*this->localDistributionsF)(D3Q27System::ET_TS, x1, x2p, x3);
					//mfccc = (*this->localDistributionsF)(D3Q27System::ET_TNE, x1, x2, x3);
					//mfacc = (*this->localDistributionsF)(D3Q27System::ET_TNW, x1p, x2, x3);
					//mfcac = (*this->localDistributionsF)(D3Q27System::ET_TSE, x1, x2p, x3);
					//mfaac = (*this->localDistributionsF)(D3Q27System::ET_TSW, x1p, x2p, x3);
					//mfabb = (*this->nonLocalDistributionsF)(D3Q27System::ET_W, x1p, x2, x3);
					//mfbab = (*this->nonLocalDistributionsF)(D3Q27System::ET_S, x1, x2p, x3);
					//mfbba = (*this->nonLocalDistributionsF)(D3Q27System::ET_B, x1, x2, x3p);
					//mfaab = (*this->nonLocalDistributionsF)(D3Q27System::ET_SW, x1p, x2p, x3);
					//mfcab = (*this->nonLocalDistributionsF)(D3Q27System::ET_SE, x1, x2p, x3);
					//mfaba = (*this->nonLocalDistributionsF)(D3Q27System::ET_BW, x1p, x2, x3p);
					//mfcba = (*this->nonLocalDistributionsF)(D3Q27System::ET_BE, x1, x2, x3p);
					//mfbaa = (*this->nonLocalDistributionsF)(D3Q27System::ET_BS, x1, x2p, x3p);
					//mfbca = (*this->nonLocalDistributionsF)(D3Q27System::ET_BN, x1, x2, x3p);
					//mfaaa = (*this->nonLocalDistributionsF)(D3Q27System::ET_BSW, x1p, x2p, x3p);
					//mfcaa = (*this->nonLocalDistributionsF)(D3Q27System::ET_BSE, x1, x2p, x3p);
					//mfaca = (*this->nonLocalDistributionsF)(D3Q27System::ET_BNW, x1p, x2, x3p);
					//mfcca = (*this->nonLocalDistributionsF)(D3Q27System::ET_BNE, x1, x2, x3p);

					//mfbbb = (*this->zeroDistributionsF)(x1, x2, x3);


					//real drho = (((((mfaaa + mfccc) + (mfaac + mfcca)) + ((mfcac + mfaca) + (mfcaa + mfacc)))
					//	+ (((mfaab + mfccb) + (mfacb + mfcab)) + ((mfaba + mfcbc) + (mfabc + mfcba)) + ((mfbaa + mfbcc) + (mfbac + mfbca))))
					//	+ ((mfabb + mfcbb) + (mfbab + mfbcb) + (mfbba + mfbbc))) + mfbbb;

					//(*rhoNode)(x1, x2, x3) = drho;
					//(*vxNode)(x1, x2, x3) = ((((mfccc - mfaaa) + (mfcac - mfaca)) + ((mfcaa - mfacc) + (mfcca - mfaac))) +
					//	(((mfcba - mfabc) + (mfcbc - mfaba)) + ((mfcab - mfacb) + (mfccb - mfaab))) +
					//	(mfcbb - mfabb));
					//(*vyNode)(x1, x2, x3) = ((((mfccc - mfaaa) + (mfaca - mfcac)) + ((mfacc - mfcaa) + (mfcca - mfaac))) +
					//	(((mfbca - mfbac) + (mfbcc - mfbaa)) + ((mfacb - mfcab) + (mfccb - mfaab))) +
					//	(mfbcb - mfbab));
					//(*vzNode)(x1, x2, x3) = ((((mfccc - mfaaa) + (mfcac - mfaca)) + ((mfacc - mfcaa) + (mfaac - mfcca))) +
					//	(((mfbac - mfbca) + (mfbcc - mfbaa)) + ((mfabc - mfcba) + (mfcbc - mfaba))) +
					//	(mfbbc - mfbba));

					SPtr<DistributionArray3D> distribution = this->getDataSet()->getFdistributions();
					real ff[27];
					distribution->getPostCollisionDistribution(ff, x1, x2, x3);
					real rhoG,vx,vy,vz;
					//real rhoGG = (((((mfaaa + mfccc) + (mfaac + mfcca)) + ((mfcac + mfaca) + (mfcaa + mfacc)))
					//				+ (((mfaab + mfccb) + (mfacb + mfcab)) + ((mfaba + mfcbc) + (mfabc + mfcba)) + ((mfbaa + mfbcc) + (mfbac + mfbca))))
					//				+ ((mfabb + mfcbb) + (mfbab + mfbcb) + (mfbba + mfbbc))) + mfbbb;


					//vx= ((((mfccc - mfaaa) + (mfcac - mfaca)) + ((mfcaa - mfacc) + (mfcca - mfaac))) +
					//	(((mfcba - mfabc) + (mfcbc - mfaba)) + ((mfcab - mfacb) + (mfccb - mfaab))) +
					//	(mfcbb - mfabb));
					//vy	 = ((((mfccc - mfaaa) + (mfaca - mfcac)) + ((mfacc - mfcaa) + (mfcca - mfaac))) +
					//		(((mfbca - mfbac) + (mfbcc - mfbaa)) + ((mfacb - mfcab) + (mfccb - mfaab))) +
					//		(mfbcb - mfbab));
					//vz = ((((mfccc - mfaaa) + (mfcac - mfaca)) + ((mfacc - mfcaa) + (mfaac - mfcca))) +
					//		(((mfbac - mfbca) + (mfbcc - mfbaa)) + ((mfabc - mfcba) + (mfcbc - mfaba))) +
					//		(mfbbc - mfbba));
					D3Q27System::calcIncompMacroscopicValues(ff, rhoG, vx, vy, vz);
                    //if (withForcing) {

                    //    real forcingX1 = muForcingX1.Eval();
                    //    real forcingX2 = muForcingX2.Eval();
                    //    real forcingX3 = muForcingX3.Eval();

                    //    vx += (forcingX1)*deltaT * c1o2;
                    //    vy += (forcingX2)*deltaT * c1o2;
                    //    vz += (forcingX3)*deltaT * c1o2;
                    //}

					//if (!bcArray->isSolid(x1, x2, x3) && !bcArray->isUndefined(x1, x2, x3)) {  }
					//else { rhoG = 0.0; vx = 0.0; vy = 0.0; vz = 0.0; }
					//// very bad save the world procedure!!!!
					//vx = (vx > 1 || vx < -1) ? 0 : vx;
					//vy = (vy > 1 || vy < -1) ? 0 : vy;
					//vz = (vz > 1 || vz < -1) ? 0 : vz;
					//rhoG = (rhoG > 10 || rhoG < -10) ? 0 : rhoG;
					(*rhoNode)(x1, x2, x3) = rhoG;// *((*phaseField)(x1, x2, x3) > c1o2 ? densityRatio : c1o1);
					(*vxNode)(x1, x2, x3) = vx;
					(*vyNode)(x1, x2, x3) = vy;
					(*vzNode)(x1, x2, x3) = vz;
					//if (fabsf(vx) > 0 && fabsf(vx) < 0.01) {
					//	int test = 0;
					//}



					//if ((*vzNode)(x1, x2, x3) != 0) {
					//	real vvvv = (*vzNode)(x1, x2, x3);
					//	real pppp = vvvv / (*phaseField)(x1, x2, x3);
					//	int ii = 1;
					//}

				}
			}
		}
	}

	SPtr<DistributionArray3D> distribution = this->getDataSet()->getFdistributions();
	real ff[27];
	for (int x3 = minX3 - 1; x3 < maxX3 + 1; x3++) {
		for (int x2 = minX2 - 1; x2 < maxX2 + 1; x2++) {
			for (int x1 = minX1 - 1; x1 < maxX1 + 1; x1++) {
				if (!bcArray->isSolid(x1, x2, x3) && !bcArray->isUndefined(x1, x2, x3)) {
					//int x1p = x1 + 1;
					//int x2p = x2 + 1;
					//int x3p = x3 + 1;
					findNeighbors(phaseFieldOld, x1, x2, x3);
                    findNeighbors2(phaseField, x1, x2, x3);
					////////////////////////////////Momentum conservation experiment 06.03.2023
					//surfacetension
 

					if (this->isGas(phiLim, phi, phi2)) {
						real vx = (*vxNode)(x1, x2, x3);
						real vy = (*vyNode)(x1, x2, x3);
						real vz = (*vzNode)(x1, x2, x3);
                        //real rho = (*rhoNode)(x1, x2, x3);
						findNeighbors(phaseField, x1, x2, x3);
                        //real dX1_phi = gradX1_phi();
                        //real dX2_phi = gradX2_phi();
                        //real dX3_phi = gradX3_phi();
						//real curv = computeCurvature_phi();
                        real laplacePressure = c12o1 * sigma * computeCurvature_phi();
						findNeighbors(phaseFieldOld, x1, x2, x3);


						//real sigma = c3o1*c2o1*1e-3;

                        //real flowDirection = vx * dX1_phi + vy * dX2_phi + vy * dX3_phi;


//16.03.23 c: BB gas side with updated boundary velocity

						distribution->getPostCollisionDistribution(ff, x1, x2, x3);
						real rhoG;
                        if (phi[d000] > phiLim) { // initialization necessary
							real sumRho = 0;
							real sumWeight = 1.e-100;
							for (int fdir = D3Q27System::FSTARTDIR; fdir <= D3Q27System::FENDDIR; fdir++) {
                                if ((phi[fdir] <= phiLim) &&
                                    !bcArray->isSolid(x1 + D3Q27System::DX1[fdir], x2 + D3Q27System::DX2[fdir],
                                                      x3 + D3Q27System::DX3[fdir])) {
									sumRho += WEIGTH[fdir] * (*rhoNode)(x1 + D3Q27System::DX1[fdir], x2 + D3Q27System::DX2[fdir], x3 + D3Q27System::DX3[fdir]);
									sumWeight += WEIGTH[fdir];
								}

							}

							for (int fdir = D3Q27System::FSTARTDIR; fdir <= D3Q27System::FENDDIR; fdir++) {
                                ff[D3Q27System::INVDIR[fdir]] = distribution->getDistributionInvForDirection(x1 + D3Q27System::DX1[fdir], x2 + D3Q27System::DX2[fdir], x3 + D3Q27System::DX3[fdir], D3Q27System::INVDIR[fdir]);
                            }
							rhoG = sumRho / sumWeight;// uncheck excpetion: what if there is no adequate neighbor?
							for (int fdir = D3Q27System::FSTARTDIR; fdir <= D3Q27System::FENDDIR; fdir++) {
                                if ((phi[fdir] > phiLim)) {
									// real vxBC = ((*vxNode)(x1 + D3Q27System::DX1[fdir], x2 + D3Q27System::DX2[fdir], x3 + D3Q27System::DX3[fdir]));
									// real vyBC = ((*vyNode)(x1 + D3Q27System::DX1[fdir], x2 + D3Q27System::DX2[fdir], x3 + D3Q27System::DX3[fdir]));
									// real vzBC = ((*vzNode)(x1 + D3Q27System::DX1[fdir], x2 + D3Q27System::DX2[fdir], x3 + D3Q27System::DX3[fdir]));
                                    //vx = vxBC;
                                    //vy = vyBC;
                                    //vz = vzBC;
									//real fPEQNeighbor = D3Q27System::getIncompFeqForDirection(D3Q27System::INVDIR[fdir],c0o1 , (*vxNode)(x1 + D3Q27System::DX1[fdir], x2 + D3Q27System::DX2[fdir], x3 + D3Q27System::DX3[fdir]), (*vyNode)(x1 + D3Q27System::DX1[fdir], x2 + D3Q27System::DX2[fdir], x3 + D3Q27System::DX3[fdir]), (*vzNode)(x1 + D3Q27System::DX1[fdir], x2 + D3Q27System::DX2[fdir], x3 + D3Q27System::DX3[fdir]));
									//real fPEQNeighborInv = D3Q27System::getIncompFeqForDirection(fdir,c0o1 , (*vxNode)(x1 + D3Q27System::DX1[fdir], x2 + D3Q27System::DX2[fdir], x3 + D3Q27System::DX3[fdir]), (*vyNode)(x1 + D3Q27System::DX1[fdir], x2 + D3Q27System::DX2[fdir], x3 + D3Q27System::DX3[fdir]), (*vzNode)(x1 + D3Q27System::DX1[fdir], x2 + D3Q27System::DX2[fdir], x3 + D3Q27System::DX3[fdir]));
                                    //real vBC = (fPEQNeighborInv - fPEQNeighbor) / WEIGTH[fdir] * c1o6;
									//real fPEQHere = D3Q27System::getIncompFeqForDirection(fdir,c0o1 , vx,vy,vz);
                                    //real vBC = (fPEQHere - fPEQNeighbor) / WEIGTH[fdir] * c1o6;
									//real vBC = (D3Q27System::DX1[fdir] * vxBC + D3Q27System::DX2[fdir] * vyBC + D3Q27System::DX3[fdir] * vzBC);
									//real vDir = (D3Q27System::DX1[fdir] * vx + D3Q27System::DX2[fdir] * vy + D3Q27System::DX3[fdir] * vz);
									//vBC = (vBC + vDir) / (c2o1 + vBC - vDir);
                                   // real dvDir = vBC - vDir;
                                    // 27.04.23
                                    //real vxI = ((*vxNode)(x1 - D3Q27System::DX1[fdir], x2 - D3Q27System::DX2[fdir], x3 - D3Q27System::DX3[fdir]));
                                    //real vyI = ((*vyNode)(x1 - D3Q27System::DX1[fdir], x2 - D3Q27System::DX2[fdir], x3 - D3Q27System::DX3[fdir]));
                                    //real vzI = ((*vzNode)(x1 - D3Q27System::DX1[fdir], x2 - D3Q27System::DX2[fdir], x3 - D3Q27System::DX3[fdir]));
                                    //real vIDir = (D3Q27System::DX1[fdir] * vxI + D3Q27System::DX2[fdir] * vyI + D3Q27System::DX3[fdir] * vzI);
                                   // real dvDir = (vBC - vIDir) * c1o2;
                                    //real dvDir = (vBC - vDir) ;

									//// 3.7.23
                                   // vIDir = (vIDir + vDir) * c1o2;
                                   // real qq = (c1o2 - (*phaseField)(x1, x2, x3)) / ((*phaseField)(x1 + D3Q27System::DX1[fdir], x2 + D3Q27System::DX2[fdir], x3 + D3Q27System::DX3[fdir]) - (*phaseField)(x1, x2, x3));
                                    //vBC = (D3Q27System::DX1[fdir] * vxBC + D3Q27System::DX2[fdir] * vyBC + D3Q27System::DX3[fdir] * vzBC);

         //                           // vBC = (qq > c1o2) ? vIDir + (vBC - vIDir) / (c1o1 + qq + (c1o1 / collFactorG - c1o2) / (c1o1 / collFactorL - c1o2) / densityRatio * (c1o1 - qq)) * c3o2
         //                           //                                                : vBC + (c1o1 / collFactorG - c1o2) / (c1o1 / collFactorL - c1o2) / densityRatio * -c1o2 * (vBC - vIDir) / (c1o1 + qq + (c1o1 / collFactorG - c1o2) / (c1o1 / collFactorL - c1o2) / densityRatio * (c1o1 - qq));

                                    //dvDir = (vBC - vIDir) /(c1o2+qq);
                                    //real fGEQInv = D3Q27System::getIncompFeqForDirection(D3Q27System::INVDIR[fdir], rhoG, vxI, vyI, vzI); 

         //                           ///!03.07.2023


									real fL = distribution->getDistributionInvForDirection(x1 + D3Q27System::DX1[fdir], x2 + D3Q27System::DX2[fdir], x3 + D3Q27System::DX3[fdir], D3Q27System::INVDIR[fdir]);
									
									//if ((phi[D3Q27System::INVDIR[fdir]] > phiLim))
									{
										///here we need reconstruction from scrach
									real feqOLD = D3Q27System::getIncompFeqForDirection(D3Q27System::INVDIR[fdir], (*rhoNode)(x1 + D3Q27System::DX1[fdir], x2 + D3Q27System::DX2[fdir], x3 + D3Q27System::DX3[fdir]), (*vxNode)(x1 + D3Q27System::DX1[fdir], x2 + D3Q27System::DX2[fdir], x3 + D3Q27System::DX3[fdir]), (*vyNode)(x1 + D3Q27System::DX1[fdir], x2 + D3Q27System::DX2[fdir], x3 + D3Q27System::DX3[fdir]), (*vzNode)(x1 + D3Q27System::DX1[fdir], x2 + D3Q27System::DX2[fdir], x3 + D3Q27System::DX3[fdir]));
									real feqNew = D3Q27System::getIncompFeqForDirection(D3Q27System::INVDIR[fdir], rhoG, (*vxNode)(x1 + D3Q27System::DX1[fdir], x2 + D3Q27System::DX2[fdir], x3 + D3Q27System::DX3[fdir]), (*vyNode)(x1 + D3Q27System::DX1[fdir], x2 + D3Q27System::DX2[fdir], x3 + D3Q27System::DX3[fdir]), (*vzNode)(x1 + D3Q27System::DX1[fdir], x2 + D3Q27System::DX2[fdir], x3 + D3Q27System::DX3[fdir]));
									//real fBC = (fL - feqOLD) * (c1o1 / collFactorG - c1o1) / (c1o1 / collFactorL - c1o1) + feqNew;

										//real fG = distribution->getDistributionInvForDirection(x1, x2, x3, fdir);
										//real fGEQOld = D3Q27System::getIncompFeqForDirection(fdir, (*rhoNode)(x1, x2, x3), vx, vy, vz);
										//real fGEQNew = D3Q27System::getIncompFeqForDirection(fdir, rhoG, vx, vy, vz);
                                    //real fGEQ = D3Q27System::getIncompFeqForDirection(fdir, rhoG, vx, vy, vz); 
									//real fBC = ( fGEQ - c3o1 * WEIGTH[fdir] * dvDir * (c1o1 / collFactorG - c1o1)) - c6o1 * WEIGTH[fdir] * (vBC);
									//3.7.23
                                    //real fBC = ((fGEQ - c3o1 * WEIGTH[fdir] * dvDir * (c1o1 / collFactorG - qq)) - c6o1 * WEIGTH[fdir] * (vBC))*c1o2 / (qq + c1o2) + ((fGEQInv - c3o1 * WEIGTH[fdir] * dvDir * (c1o1 / collFactorG - c1o2)))*qq/(qq+c1o2);
                                    //qq = 0;   
									//real fBC = ((distribution->getDistributionInvForDirection(x1, x2, x3, fdir) - collFactorG * fGEQ) / (c1o1 - collFactorG) * (1-qq)+qq*distribution->getDistributionInvForDirection(x1, x2, x3, fdir) - c6o1 * WEIGTH[fdir]*vBC) / (qq + c1o1) +
                                    //           (distribution->getDistributionInvForDirection(x1 , x2 , x3, D3Q27System::INVDIR[fdir])) * qq / (qq + c1o1);
								//real fBC = (fGEQ - c3o1*WEIGTH[fdir] * dvDir * (c1o1 / collFactorG - c1o1)) - c6o1 * WEIGTH[fdir] * (vBC);
								//13.07.2023
                                real fBC = feqNew + (fL - feqOLD) * (c1o1 / collFactorG - c1o1) / (c1o1 / collFactorL - c1o1);
                                    //real fBC = (fGEQ - WEIGTH[fdir] * dvDir * (c1o1 / collFactorG )) - c6o1 * WEIGTH[fdir] * (vDir);
                                    //real vNG = (D3Q27System::DX1[fdir] * vxBC + D3Q27System::DX2[fdir] * vyBC + D3Q27System::DX3[fdir] * vzBC);
									//real fBC = (fGEQ - WEIGTH[fdir] * dvDir * (c1o1 / collFactorG)) - c6o1 * WEIGTH[fdir] * (vDir)/(c1o1-vDir+vNG);
                                    // 15.5.23
                                    //real fBC = (fGEQ - WEIGTH[fdir] * dvDir * (c1o1 / collFactorG)) - c6o1 * WEIGTH[fdir] * (vDir);
                                    //real fBC = (c2o1 * (fGEQ - WEIGTH[fdir] * dvDir * (c1o1 / collFactorG - c1o1))) - c6o1 * WEIGTH[fdir] * (vBC)-fG;
                                    //real fBC = (distribution->getDistributionInvForDirection(x1, x2, x3, D3Q27System::INVDIR[fdir]) - c6o1 * WEIGTH[fdir] * dvDir * (c1o1 / collFactorG - c1o1)) ;
                                    //real fBC = (fGEQ - c6o1 * WEIGTH[fdir] * dvDir * (collFactorG )/(c3o1-collFactorG)) - c6o1 * WEIGTH[fdir] * (vBC);
										//real fBC = (fL - feqOLD) * (c1o1 / collFactorG - c1o1) / (c1o1 / collFactorL - c1o1) + feqNew;// fL -feqOLD + feqNew;
										//real fBC = fGG - c6o1 * WEIGTH[fdir] * (vBC);
									distribution->setPostCollisionDistributionForDirection(fBC, x1 + D3Q27System::DX1[fdir], x2 + D3Q27System::DX2[fdir], x3 + D3Q27System::DX3[fdir], D3Q27System::INVDIR[fdir]);
                                    ff[D3Q27System::INVDIR[fdir]] = fBC;
									///// other possibility is tor replace the node itself instead of the neighbor (only c1o1 of them is allowed!)
									//real fG = distribution->getDistributionInvForDirection(x1, x2, x3, fdir);
									//real feqOLD = D3Q27System::getIncompFeqForDirection(fdir, (*rhoNode)(x1 , x2 , x3 ), (*vxNode)(x1 , x2 , x3 ), (*vyNode)(x1 , x2 , x3 ), (*vzNode)(x1 , x2 , x3 ));
									//real feqNew = D3Q27System::getIncompFeqForDirection(fdir, rhoG, (*vxNode)(x1 , x2 , x3 ), (*vyNode)(x1 , x2 , x3 ), (*vzNode)(x1, x2, x3 ));
									//real fBC = fG - feqOLD + feqNew;
									//distribution->setPostCollisionDistributionForDirection(fBC, x1, x2, x3, fdir);


									}
								}
							}
<<<<<<< HEAD
							//distribution->setDistributionForDirection(D3Q27System::getIncompFeqForDirection(DIR_000, rhoG, vx, vy, vz), x1, x2, x3, DIR_000);
							//{
							//	real fL = distribution->getDistributionInvForDirection(x1, x2, x3, DIR_000);
							//	real feqOLD = D3Q27System::getIncompFeqForDirection(DIR_000, (*rhoNode)(x1, x2, x3), vx,vy,vz);
							//	real feqNew = D3Q27System::getIncompFeqForDirection(DIR_000, rhoG,vx,vy,vz);
							//	distribution->setDistributionForDirection(fL-feqOLD+feqNew, x1, x2, x3, DIR_000);
							//}
                            //D3Q27System::calcIncompMacroscopicValues(ff, rhoG, vx, vy, vz);
                            ff[DIR_000] = vx * vx + vy * vy + vz * vz +
                                          (((ff[DIR_MM0] + ff[DIR_PP0]) + (ff[DIR_MP0] + ff[DIR_PM0])) + ((ff[DIR_0MM] + ff[DIR_0PP]) + (ff[DIR_0MP] + ff[DIR_0PM])) + ((ff[DIR_M0M] + ff[DIR_P0P]) + (ff[DIR_M0P] + ff[DIR_P0M])) +
                                           c2o1 * ((((ff[DIR_MMM] + ff[DIR_PPP]) + (ff[DIR_MMP] + ff[DIR_PPM]))) + (((ff[DIR_MPM] + ff[DIR_PMP]) + (ff[DIR_MPP] + ff[DIR_PMM])))));
                            distribution->setDistributionForDirection(ff[DIR_000], x1, x2, x3, DIR_000);
=======
							//distribution->setPostCollisionDistributionForDirection(D3Q27System::getIncompFeqForDirection(d000, rhoG, vx, vy, vz), x1, x2, x3, d000);
							{
								real fL = distribution->getDistributionInvForDirection(x1, x2, x3, d000);
								real feqOLD = D3Q27System::getIncompFeqForDirection(d000, (*rhoNode)(x1, x2, x3), vx,vy,vz);
								real feqNew = D3Q27System::getIncompFeqForDirection(d000, rhoG,vx,vy,vz);
								distribution->setPostCollisionDistributionForDirection(fL-feqOLD+feqNew, x1, x2, x3, d000);
							}
                            D3Q27System::calcIncompMacroscopicValues(ff, rhoG, vx, vy, vz);
                            ff[d000] = vx * vx + vy * vy + vz * vz +
                                          (((ff[dMM0] + ff[dPP0]) + (ff[dMP0] + ff[dPM0])) + ((ff[d0MM] + ff[d0PP]) + (ff[d0MP] + ff[d0PM])) + ((ff[dM0M] + ff[dP0P]) + (ff[dM0P] + ff[dP0M])) +
                                           c2o1 * ((((ff[dMMM] + ff[dPPP]) + (ff[dMMP] + ff[dPPM]))) + (((ff[dMPM] + ff[dPMP]) + (ff[dMPP] + ff[dPMM])))));
                            distribution->setPostCollisionDistributionForDirection(ff[d000], x1, x2, x3, d000);
>>>>>>> d964b7e7

						}

						else {//no refill of gas required
							rhoG = (*rhoNode)(x1, x2, x3);
<<<<<<< HEAD
                            if (phi2[DIR_000] <= phiLim) { // no refill liquid
                               // real ffRecover[27];
                               //  distribution->getDistributionInv(ffRecover, x1, x2, x3);//only needed for BB (03.10.2023)

=======
                            if (phi2[d000] <= phiLim) { // no refill liquid
>>>>>>> d964b7e7
								for (int fdir = D3Q27System::FSTARTDIR; fdir <= D3Q27System::FENDDIR; fdir++) {
                                    if ((phi[fdir] > phiLim)) {
										// real vxBC = ((*vxNode)(x1 + D3Q27System::DX1[fdir], x2 + D3Q27System::DX2[fdir], x3 + D3Q27System::DX3[fdir]));
										// real vyBC = ((*vyNode)(x1 + D3Q27System::DX1[fdir], x2 + D3Q27System::DX2[fdir], x3 + D3Q27System::DX3[fdir]));
										// real vzBC = ((*vzNode)(x1 + D3Q27System::DX1[fdir], x2 + D3Q27System::DX2[fdir], x3 + D3Q27System::DX3[fdir]));
                                        //vx = vxBC;
                                        //vy = vyBC;
                                        //vz = vzBC;
										//real vBC = (D3Q27System::DX1[fdir] * vxBC + D3Q27System::DX2[fdir] * vyBC + D3Q27System::DX3[fdir] * vzBC);
									//real fPEQNeighbor = D3Q27System::getIncompFeqForDirection(D3Q27System::INVDIR[fdir],c0o1 , (*vxNode)(x1 + D3Q27System::DX1[fdir], x2 + D3Q27System::DX2[fdir], x3 + D3Q27System::DX3[fdir]), (*vyNode)(x1 + D3Q27System::DX1[fdir], x2 + D3Q27System::DX2[fdir], x3 + D3Q27System::DX3[fdir]), (*vzNode)(x1 + D3Q27System::DX1[fdir], x2 + D3Q27System::DX2[fdir], x3 + D3Q27System::DX3[fdir]));
									//real fPEQNeighborInv = D3Q27System::getIncompFeqForDirection(fdir,c0o1 , (*vxNode)(x1 + D3Q27System::DX1[fdir], x2 + D3Q27System::DX2[fdir], x3 + D3Q27System::DX3[fdir]), (*vyNode)(x1 + D3Q27System::DX1[fdir], x2 + D3Q27System::DX2[fdir], x3 + D3Q27System::DX3[fdir]), (*vzNode)(x1 + D3Q27System::DX1[fdir], x2 + D3Q27System::DX2[fdir], x3 + D3Q27System::DX3[fdir]));
                                    //real vBC = (fPEQNeighborInv - fPEQNeighbor) / WEIGTH[fdir] * c1o6;
                                    //									real fPEQHere = D3Q27System::getIncompFeqForDirection(fdir,c0o1 , vx,vy,vz);
//                                  real vBC = (fPEQHere - fPEQNeighbor) / WEIGTH[fdir] * c1o6;
										//real vDir = (D3Q27System::DX1[fdir] * vx + D3Q27System::DX2[fdir] * vy + D3Q27System::DX3[fdir] * vz);
										//real dvDir = vBC - vDir;
                                        // real dvDir = vBC - vDir;
                                        // 27.04.23
                                        //real vxI = ((*vxNode)(x1 - D3Q27System::DX1[fdir], x2 - D3Q27System::DX2[fdir], x3 - D3Q27System::DX3[fdir]));
                                        //real vyI = ((*vyNode)(x1 - D3Q27System::DX1[fdir], x2 - D3Q27System::DX2[fdir], x3 - D3Q27System::DX3[fdir]));
                                        //real vzI = ((*vzNode)(x1 - D3Q27System::DX1[fdir], x2 - D3Q27System::DX2[fdir], x3 - D3Q27System::DX3[fdir]));
                                        //real vIDir = (D3Q27System::DX1[fdir] * vxI + D3Q27System::DX2[fdir] * vyI + D3Q27System::DX3[fdir] * vzI);
                                       // real dvDir = (vBC - vIDir) * c1o2;
                                       // real dvDir = (vBC - vDir) ;

										//vBC = (vBC + vDir) / (c2o1 + vBC - vDir);
										real fL = distribution->getDistributionInvForDirection(x1 + D3Q27System::DX1[fdir], x2 + D3Q27System::DX2[fdir], x3 + D3Q27System::DX3[fdir], D3Q27System::INVDIR[fdir]);
										real fG = distribution->getDistributionInvForDirection(x1, x2, x3, fdir);
										//real fBC = fG - c6o1 * WEIGTH[fdir] * (vBC);
										//real fGInv = distribution->getDistributionInvForDirection(x1, x2, x3, D3Q27System::INVDIR[fdir]);
										//real fGInvEQ = D3Q27System::getIncompFeqForDirection(D3Q27System::INVDIR[fdir], rhoG, vx, vy, vz);
										//real fGEQ = D3Q27System::getIncompFeqForDirection(fdir, rhoG, vx, vy, vz);
										//real fBC = (-fGInv + fGInvEQ + fGEQ - c6o1 * WEIGTH[fdir] * dvDir * (c1o1 / collFactorG - c1o1) )- c6o1 * WEIGTH[fdir] * (vBC);
										//// 3.7.23
                                      //  vIDir = (vIDir + vDir) * c1o2;
                                      //  real qq = (c1o2 - (*phaseField)(x1, x2, x3)) / ((*phaseField)(x1 + D3Q27System::DX1[fdir], x2 + D3Q27System::DX2[fdir], x3 + D3Q27System::DX3[fdir]) - (*phaseField)(x1, x2, x3));
                                      //  vBC = (D3Q27System::DX1[fdir] * vxBC + D3Q27System::DX2[fdir] * vyBC + D3Q27System::DX3[fdir] * vzBC);

										//
										////vBC = (qq > c1o2) ? vIDir + (vBC - vIDir) / (c1o1 + qq + (c1o1 / collFactorG - c1o2) / (c1o1 / collFactorL - c1o2) / densityRatio * (c1o1 - qq)) * c3o2
          ////                                                : vBC + (c1o1 / collFactorG - c1o2) / (c1o1 / collFactorL - c1o2) / densityRatio * -c1o2 * (vBC - vIDir) / (c1o1 + qq + (c1o1 / collFactorG - c1o2) / (c1o1 / collFactorL - c1o2) / densityRatio * (c1o1 - qq));

										//dvDir = (vBC - vIDir)*c2o3;
                                       // dvDir = (vBC - vIDir) / (c1o2 + qq);
                                       // real fGEQInv = D3Q27System::getIncompFeqForDirection(D3Q27System::INVDIR[fdir], rhoG, vxI, vyI, vzI); 

										///!03.07.2023
                                        // 3.7.23
                                        //real fBC = ((fGEQ - c3o1 * WEIGTH[fdir] * dvDir * (c1o1 / collFactorG - qq)) - c6o1 * WEIGTH[fdir] * (vBC))*c1o2 / (qq + c1o2) + ((fGEQInv - c3o1 * WEIGTH[fdir] * dvDir * (c1o1 / collFactorG - c1o2))) * qq / (qq + c1o2);
                                        //qq = 0;
                                        //real fBC = ((distribution->getDistributionInvForDirection(x1, x2, x3, fdir) - collFactorG * fGEQ) / (c1o1 - collFactorG) * (1 - qq) + qq * distribution->getDistributionInvForDirection(x1, x2, x3, fdir) - c6o1 * WEIGTH[fdir] * vBC) / (qq + c1o1) +
                                        //       (distribution->getDistributionInvForDirection(x1 , x2 , x3, D3Q27System::INVDIR[fdir])) * qq / (qq + c1o1);

										//real fBC = ( fGEQ - c3o1 * WEIGTH[fdir] * dvDir * (c1o1 / collFactorG - c1o1)) - c6o1 * WEIGTH[fdir] * (vBC);
                                        // 13.07.2023
                                        real feqOLD = D3Q27System::getIncompFeqForDirection(D3Q27System::INVDIR[fdir], (*rhoNode)(x1 + D3Q27System::DX1[fdir], x2 + D3Q27System::DX2[fdir], x3 + D3Q27System::DX3[fdir]),
                                                                                            (*vxNode)(x1 + D3Q27System::DX1[fdir], x2 + D3Q27System::DX2[fdir], x3 + D3Q27System::DX3[fdir]), (*vyNode)(x1 + D3Q27System::DX1[fdir], x2 + D3Q27System::DX2[fdir], x3 + D3Q27System::DX3[fdir]),
                                                                                            (*vzNode)(x1 + D3Q27System::DX1[fdir], x2 + D3Q27System::DX2[fdir], x3 + D3Q27System::DX3[fdir]));
                                        real feqNew = D3Q27System::getIncompFeqForDirection(D3Q27System::INVDIR[fdir], rhoG, (*vxNode)(x1 + D3Q27System::DX1[fdir], x2 + D3Q27System::DX2[fdir], x3 + D3Q27System::DX3[fdir]),
                                                                                            (*vyNode)(x1 + D3Q27System::DX1[fdir], x2 + D3Q27System::DX2[fdir], x3 + D3Q27System::DX3[fdir]), (*vzNode)(x1 + D3Q27System::DX1[fdir], x2 + D3Q27System::DX2[fdir], x3 + D3Q27System::DX3[fdir]));

                                        real fBC = feqNew + (fL - feqOLD) * (c1o1 / collFactorG - c1o1) / (c1o1 / collFactorL - c1o1) ;

										// 03.10.2023
                                        //real qq = ((*phaseField)(x1, x2, x3) - c1o2) /
                                        //          ((*phaseField)(x1, x2, x3) - (*phaseField)(x1 + D3Q27System::DX1[fdir],
                                        //                                                     x2 + D3Q27System::DX2[fdir],
                                        //                                                     x3 + D3Q27System::DX3[fdir]));
                                        //real fGEQ = D3Q27System::getIncompFeqForDirection(fdir, rhoG, vx, vy, vz);
                                        //real fBC = ((fG - collFactorG * fGEQ) / (c1o1 - collFactorG) * (c1o1 - qq) -
                                        //            c6o1 * WEIGTH[fdir] *
                                        //                ((*vxNode)(x1 + D3Q27System::DX1[fdir], x2 + D3Q27System::DX2[fdir],
                                        //                           x3 + D3Q27System::DX3[fdir]) *
                                        //                     D3Q27System::DX1[fdir] +
                                        //                 (*vyNode)(x1 + D3Q27System::DX1[fdir], x2 + D3Q27System::DX2[fdir],
                                        //                           x3 + D3Q27System::DX3[fdir]) *
                                        //                     D3Q27System::DX2[fdir] +
                                        //                 (*vzNode)(x1 + D3Q27System::DX1[fdir], x2 + D3Q27System::DX2[fdir],
                                        //                           x3 + D3Q27System::DX3[fdir]) *
                                        //                     D3Q27System::DX3[fdir]) +
                                        //            qq * (c2o1*fG -c6o1*WEIGTH[fdir]*(D3Q27System::DX1[fdir]*vx+D3Q27System::DX2[fdir]*vy+D3Q27System::DX3[fdir]*vz))) /
                                        //           (qq + c1o1);
                                        //! 03.10.2023


										//real fBC = (fGEQ - WEIGTH[fdir] * dvDir * (c1o1 / collFactorG - c1o1)) - c6o1 * WEIGTH[fdir] * (vBC);
                                        
										//real qq = c1o1 - ((c1o1 - c2o1 * (*phaseField)(x1 + D3Q27System::DX1[fdir], x2 + D3Q27System::DX2[fdir], x3 + D3Q27System::DX3[fdir])) /
                                        //                  (c2o1 * (*phaseField)(x1, x2, x3) - c2o1 * (*phaseField)(x1 + D3Q27System::DX1[fdir], x2 + D3Q27System::DX2[fdir], x3 + D3Q27System::DX3[fdir])));
                                        //real vNG = (D3Q27System::DX1[fdir] * vxBC + D3Q27System::DX2[fdir] * vyBC + D3Q27System::DX3[fdir] * vzBC);
                                        //real fBC = fGEQ + (-WEIGTH[fdir] * dvDir * ((c1o1 + qq) / collFactorG - c2o1 * qq) - c6o1 * WEIGTH[fdir] * (vDir + qq * vNG)) / (c1o1 + qq);
                                        //real fBC = fGEQ + (-WEIGTH[fdir] * dvDir * ((c1o1 + qq) / collFactorG - c2o1 * qq) - c6o1 * WEIGTH[fdir] * (vDir + qq * (vDir + qq * (vNG - vDir))) / (c1o1 - vDir + vNG)) / (c1o1 + qq);
										
										//real fBC = (c2o1*(fGEQ -   WEIGTH[fdir] * dvDir * (c1o1 / collFactorG - c1o1))) - c6o1 * WEIGTH[fdir] * (vBC)-fG;
                                        //real fBC = (c2o1*(fGEQ - c3o1 * WEIGTH[fdir] * dvDir * (c1o1 / collFactorG - c1o1))) - c6o1 * WEIGTH[fdir] * (vBC)-fG;
										//real fBC = (fGEQ - c6o1 * WEIGTH[fdir] * dvDir * (collFactorG) / (c3o1 - collFactorG)) - c6o1 * WEIGTH[fdir] * (vBC);
										//26.04.23 flux BC:
                                        //real fBC = (c2o1*(fGEQ - c3o1 * WEIGTH[fdir] * dvDir * (c1o1 / collFactorG - c1o1))) - c6o1 * WEIGTH[fdir] * (vBC)-fG;
                                        //if (flowDirection > 0) fBC = (fGEQ - c3o1 * WEIGTH[fdir] * dvDir * (c1o1 / collFactorG - c1o1)) - c6o1 * WEIGTH[fdir] * (vBC);
										//if (fabsf(-fGInv + fGInvEQ + fGEQ - c6o1 * WEIGTH[fdir] * dvDir * (c1o1 / collFactorG - c1o1) - fGEQ) >1000* (fabsf(fG - fGEQ))) fBC = fG - c6o1 * WEIGTH[fdir] * (vBC);
										//if (fGEQ > 1.0e-8&& step>30&& vyBC!=0) {
										//	std::cout << D3Q27System::DX1[fdir] <<","<< D3Q27System::DX2[fdir] << "," << D3Q27System::DX3[fdir] <<" " << -fGInv + fGInvEQ + fGEQ - c6o1 * WEIGTH[fdir] * dvDir * (c1o1 / collFactorG - c1o1) - fGEQ << " fg:" << fG - fGEQ << " ratio=" << (-fGInv + fGInvEQ + fGEQ - c6o1 * WEIGTH[fdir] * dvDir * (c1o1 / collFactorG - c1o1) - fGEQ) / (fG - fGEQ) << " feq" << fGEQ << " vy =" << vy << "vyBC=" << vyBC << "\n";
										//}

										//real feqOLD = D3Q27System::getIncompFeqForDirection(D3Q27System::INVDIR[fdir], (*rhoNode)(x1 + D3Q27System::DX1[fdir], x2 + D3Q27System::DX2[fdir], x3 + D3Q27System::DX3[fdir]), (*vxNode)(x1 + D3Q27System::DX1[fdir], x2 + D3Q27System::DX2[fdir], x3 + D3Q27System::DX3[fdir]), (*vyNode)(x1 + D3Q27System::DX1[fdir], x2 + D3Q27System::DX2[fdir], x3 + D3Q27System::DX3[fdir]), (*vzNode)(x1 + D3Q27System::DX1[fdir], x2 + D3Q27System::DX2[fdir], x3 + D3Q27System::DX3[fdir]));
										//real feqNew = D3Q27System::getIncompFeqForDirection(D3Q27System::INVDIR[fdir], rhoG, (*vxNode)(x1 + D3Q27System::DX1[fdir], x2 + D3Q27System::DX2[fdir], x3 + D3Q27System::DX3[fdir]), (*vyNode)(x1 + D3Q27System::DX1[fdir], x2 + D3Q27System::DX2[fdir], x3 + D3Q27System::DX3[fdir]), (*vzNode)(x1 + D3Q27System::DX1[fdir], x2 + D3Q27System::DX2[fdir], x3 + D3Q27System::DX3[fdir]));
										//real fG = distribution->getDistributionInvForDirection(x1, x2, x3, fdir);
										//real fBC = (fL - feqOLD) * (c1o1 / collFactorG - c1o1) / (c1o1 / collFactorL - c1o1) + feqNew;

										//if ((*phaseField)(x1, x2, x3) <= c1o2) 
<<<<<<< HEAD
										//17.10.2023 Beware!!! will be overwritten!
										distribution->setDistributionForDirection(fBC, x1 + D3Q27System::DX1[fdir], x2 + D3Q27System::DX2[fdir], x3 + D3Q27System::DX3[fdir], D3Q27System::INVDIR[fdir]);
=======
										distribution->setPostCollisionDistributionForDirection(fBC, x1 + D3Q27System::DX1[fdir], x2 + D3Q27System::DX2[fdir], x3 + D3Q27System::DX3[fdir], D3Q27System::INVDIR[fdir]);
>>>>>>> d964b7e7
                                        //if (((*phaseField)(x1 + D3Q27System::DX1[fdir], x2 + D3Q27System::DX2[fdir], x3 + D3Q27System::DX3[fdir])) > phiLim)
                                        if (phi2[fdir] > phiLim)
										{
											//real vxBC = c1o2 * (vx + (*vxNode)(x1 + D3Q27System::DX1[fdir], x2 + D3Q27System::DX2[fdir], x3 + D3Q27System::DX3[fdir]));
											//real vyBC = c1o2 * (vy + (*vyNode)(x1 + D3Q27System::DX1[fdir], x2 + D3Q27System::DX2[fdir], x3 + D3Q27System::DX3[fdir]));
											//real vzBC = c1o2 * (vz + (*vzNode)(x1 + D3Q27System::DX1[fdir], x2 + D3Q27System::DX2[fdir], x3 + D3Q27System::DX3[fdir]));
											//real feqL = D3Q27System::getIncompFeqForDirection(D3Q27System::INVDIR[fdir], 0, (*vxNode)(x1 + D3Q27System::DX1[fdir], x2 + D3Q27System::DX2[fdir], x3 + D3Q27System::DX3[fdir]), (*vyNode)(x1 + D3Q27System::DX1[fdir], x2 + D3Q27System::DX2[fdir], x3 + D3Q27System::DX3[fdir]), (*vzNode)(x1 + D3Q27System::DX1[fdir], x2 + D3Q27System::DX2[fdir], x3 + D3Q27System::DX3[fdir]));
											//real feqG = D3Q27System::getIncompFeqForDirection(fdir, 0, vx, vy, vz);
											//real feqL = D3Q27System::getIncompFeqForDirection(D3Q27System::INVDIR[fdir], 0, (*vxNode)(x1 + D3Q27System::DX1[fdir], x2 + D3Q27System::DX2[fdir], x3 + D3Q27System::DX3[fdir]) * (D3Q27System::DX1[fdir]) * (D3Q27System::DX1[fdir]), (*vyNode)(x1 + D3Q27System::DX1[fdir], x2 + D3Q27System::DX2[fdir], x3 + D3Q27System::DX3[fdir]) * (D3Q27System::DX2[fdir]) * (D3Q27System::DX2[fdir]), (*vzNode)(x1 + D3Q27System::DX1[fdir], x2 + D3Q27System::DX2[fdir], x3 + D3Q27System::DX3[fdir]) * (D3Q27System::DX3[fdir]) * (D3Q27System::DX3[fdir]));
											//real feqG = D3Q27System::getIncompFeqForDirection(fdir, 0, (*vxNode)(x1 + D3Q27System::DX1[fdir], x2 + D3Q27System::DX2[fdir], x3 + D3Q27System::DX3[fdir]) * (D3Q27System::DX1[fdir]) * (D3Q27System::DX1[fdir]), (*vyNode)(x1 + D3Q27System::DX1[fdir], x2 + D3Q27System::DX2[fdir], x3 + D3Q27System::DX3[fdir]) * (D3Q27System::DX2[fdir]) * (D3Q27System::DX2[fdir]), (*vzNode)(x1 + D3Q27System::DX1[fdir], x2 + D3Q27System::DX2[fdir], x3 + D3Q27System::DX3[fdir]) * (D3Q27System::DX3[fdir]) * (D3Q27System::DX3[fdir]));
											//real feqG = D3Q27System::getIncompFeqForDirection(fdir, 0, vx * (D3Q27System::DX1[fdir]) * (D3Q27System::DX1[fdir]), vy * (D3Q27System::DX2[fdir]) * (D3Q27System::DX2[fdir]), vz * (D3Q27System::DX3[fdir]) * (D3Q27System::DX3[fdir]));

											//distribution->setPostCollisionDistributionForDirection((fBC + fG) / densityRatio*0 - fL  - (feqG - feqL) * (c1o1 / densityRatio*0 - c1o1) * vBC, x1, x2, x3, fdir);// (vxBC * D3Q27System::DX1[fdir] + vyBC * D3Q27System::DX2[fdir] + vzBC * D3Q27System::DX3[fdir]), x1, x2, x3, fdir);
											//distribution->setPostCollisionDistributionForDirection((fBC + fG) / densityRatio * 0 - fL - (feqG - feqL-2*fL+2*feqL) * (c1o1 / densityRatio - c1o1) * vBC, x1, x2, x3, fdir);// (vxBC * D3Q27System::DX1[fdir] + vyBC * D3Q27System::DX2[fdir] + vzBC * D3Q27System::DX3[fdir]), x1, x2, x3, fdir);
											//real flW = (fBC + fG) / densityRatio * 0 - fL - (feqG - feqL) * (c1o1 / densityRatio*0 - c1o1) * vBC;
											//real flWW = (fBC + fG) / densityRatio * 0 - fL - (feqG - feqL - 2 * fL + 2 * feqL) * (c1o1 / densityRatio*0 - c1o1) * vBC;
											//real fLi = distribution->getDistributionInvForDirection(x1 + D3Q27System::DX1[fdir], x2 + D3Q27System::DX2[fdir], x3 + D3Q27System::DX3[fdir], fdir);
											//real number = 666;
											//distribution->setPostCollisionDistributionForDirection((fBC + fG) / densityRatio * 0 - fL - (feqG - feqL) * (c1o1 / densityRatio * 0 - c1o1) * vBC, x1, x2, x3, fdir);
											//real eqBC= D3Q27System::getIncompFeqForDirection(D3Q27System::INVDIR[fdir], 0, vx, vy, vz);
											//real eqG = D3Q27System::getIncompFeqForDirection(fdir, 0, vx, vy, vz);
											real eqBCN = D3Q27System::getIncompFeqForDirection(D3Q27System::INVDIR[fdir], 0, (*vxNode)(x1 + D3Q27System::DX1[fdir], x2 + D3Q27System::DX2[fdir], x3 + D3Q27System::DX3[fdir]), (*vyNode)(x1 + D3Q27System::DX1[fdir], x2 + D3Q27System::DX2[fdir], x3 + D3Q27System::DX3[fdir]), (*vzNode)(x1 + D3Q27System::DX1[fdir], x2 + D3Q27System::DX2[fdir], x3 + D3Q27System::DX3[fdir]));
											real eqGN = D3Q27System::getIncompFeqForDirection(fdir, 0, (*vxNode)(x1 + D3Q27System::DX1[fdir], x2 + D3Q27System::DX2[fdir], x3 + D3Q27System::DX3[fdir]), (*vyNode)(x1 + D3Q27System::DX1[fdir], x2 + D3Q27System::DX2[fdir], x3 + D3Q27System::DX3[fdir]), (*vzNode)(x1 + D3Q27System::DX1[fdir], x2 + D3Q27System::DX2[fdir], x3 + D3Q27System::DX3[fdir]));

										//real flNew = (fBC + fG-eqBC-eqG) / densityRatio +eqBC+eqG - fL - (feqG - feqL - 2 * fL + 2 * feqL) * (c1o1 / densityRatio  - c1o1) * vBC;
										


											
                                            // real flNew = (fBC + fG-eqBC-eqG) / densityRatio +eqBC+eqG - fL - (feqG - feqL - 2 * fL + 2 * feqL) * (c1o1 / densityRatio  - c1o1) * vBC;
                                            real laplacePressureBC;
                                            if ((x1 + D3Q27System::DX1[fdir] > 0) && (x1 + D3Q27System::DX1[fdir] < maxX1 + 1) && (x2 + D3Q27System::DX2[fdir] > 0) && (x2 + D3Q27System::DX2[fdir] < maxX2 + 1) && (x3 + D3Q27System::DX3[fdir] > 0) && (x3 + D3Q27System::DX3[fdir] < maxX3 + 1) &&
                                                phi2[d000] != phi2[fdir]) {
                                                findNeighbors(phaseField, x1 + D3Q27System::DX1[fdir], x2 + D3Q27System::DX2[fdir], x3 + D3Q27System::DX3[fdir]);
                                                laplacePressureBC = c6o1 * c2o1 * computeCurvature_phi() * sigma;
                                                findNeighbors(phaseFieldOld, x1, x2, x3);
                                            } else
                                                laplacePressureBC = laplacePressure; 
												//if (UbMath::isNaN(laplacePressureBC) || UbMath::isInfinity(laplacePressureBC)) {
            //                                    laplacePressureBC = laplacePressure;
            //                                }
											// curv; // reset to the above
                                            if (phi2[d000] != phi2[fdir])
                                                {

                                                    laplacePressureBC = laplacePressure * (c1o1 - c2o1 * (*phaseField)(x1 + D3Q27System::DX1[fdir], x2 + D3Q27System::DX2[fdir], x3 + D3Q27System::DX3[fdir])) /
                                                                            (c2o1 * (*phaseField)(x1, x2, x3) - c2o1 * (*phaseField)(x1 + D3Q27System::DX1[fdir], x2 + D3Q27System::DX2[fdir], x3 + D3Q27System::DX3[fdir])) +
                                                                        laplacePressureBC * (-c1o1 + c2o1 * (*phaseField)(x1, x2, x3)) / (c2o1 * (*phaseField)(x1, x2, x3) - c2o1 * (*phaseField)(x1 + D3Q27System::DX1[fdir], x2 + D3Q27System::DX2[fdir], x3 + D3Q27System::DX3[fdir]));
                                                }
                                            else
                                                laplacePressureBC = laplacePressure;
                                            // laplacePressureBC *= sigma;
                                            // eqBCN = eqBC;
                                            // distribution->setPostCollisionDistributionForDirection(LaplacePressure* WEIGTH[fdir] + (fBC + fG - eqBC - eqG) / densityRatio + (eqBCN + eqGN) * (c1o1 - c1o1 / densityRatio*0) - fL - 0*(feqG - feqL - 2 * fL + 2 * feqL) * (c1o1 / densityRatio - c1o1) * vBC, x1, x2,
                                            // x3, fdir);// (vxBC * D3Q27System::DX1[fdir] + vyBC * D3Q27System::DX2[fdir] + vzBC * D3Q27System::DX3[fdir]), x1, x2, x3, fdir);
<<<<<<< HEAD
                                                ////13.10.2023 switch BC according to flow direction
                                               // if (gradX1_phi() * vx + gradX2_phi() * vy + gradX3_phi() * vz < 0) {
                                                //real feqReplace = D3Q27System::getIncompFeqForDirection(
                                                //    fdir,
                                                //    -(*rhoNode)(x1 + D3Q27System::DX1[fdir], x2 + D3Q27System::DX2[fdir],
                                                //               x3 + D3Q27System::DX3[fdir]),
                                                //    (*vxNode)(x1 + D3Q27System::DX1[fdir], x2 + D3Q27System::DX2[fdir],
                                                //               x3 + D3Q27System::DX3[fdir]),
                                                //    (*vyNode)(x1 + D3Q27System::DX1[fdir], x2 + D3Q27System::DX2[fdir],
                                                //               x3 + D3Q27System::DX3[fdir]),
                                                //    (*vzNode)(x1 + D3Q27System::DX1[fdir], x2 + D3Q27System::DX2[fdir],
                                                //               x3 + D3Q27System::DX3[fdir]));
                                                //distribution->setDistributionForDirection(
                                                //    laplacePressureBC * WEIGTH[fdir] + (fBC + fG) / densityRatio +
                                                //        ( feqReplace),
                                                //    x1, x2, x3, fdir);
												//17.10.2023
												real fLBC=(-eqBCN - eqGN + c2o1*fG + fL)/(c1o1 + densityRatio) + ((eqBCN + eqGN - fL + laplacePressureBC*WEIGTH[fdir]))*(densityRatio/(c1o1 + densityRatio));
                                                fBC = fL - fLBC + fG;
                                                distribution->setDistributionForDirection(fLBC,x1, x2, x3, fdir);
												distribution->setDistributionForDirection(fBC, x1 + D3Q27System::DX1[fdir], x2 + D3Q27System::DX2[fdir], x3 + D3Q27System::DX3[fdir], D3Q27System::INVDIR[fdir]);

												//distribution->setDistributionForDirection(
            //                                        laplacePressureBC * WEIGTH[fdir] + (fBC + fG) / densityRatio +
            //                                            ((eqBCN + eqGN) * (c1o1 - c1o1 / densityRatio) - fL),
            //                                        x1, x2, x3, fdir);

                                                //real vLink =
                                                //    -(D3Q27System::DX1[fdir] * (*vxNode)(x1 + D3Q27System::DX1[fdir],
                                                //                                         x2 + D3Q27System::DX2[fdir],
                                                //                                         x3 + D3Q27System::DX3[fdir]) +
                                                //      D3Q27System::DX2[fdir] * (*vyNode)(x1 + D3Q27System::DX1[fdir],
                                                //                                         x2 + D3Q27System::DX2[fdir],
                                                //                                         x3 + D3Q27System::DX3[fdir]) +
                                                //      D3Q27System::DX3[fdir] * (*vzNode)(x1 + D3Q27System::DX1[fdir],
                                                //                                         x2 + D3Q27System::DX2[fdir],
                                                //                                         x3 + D3Q27System::DX3[fdir]));
                                                //if (vLink > 0) {
                                                //distribution->setDistributionForDirection(
                                                //    laplacePressureBC * WEIGTH[fdir] + (fBC + fG) / densityRatio +
                                                //        c1o2 * ((eqBCN + eqGN) * (c1o1 - 2 * c1o1 / densityRatio) - fL) +
                                                //        // alternative to antiBB is BB
                                                //        c1o2 * (fL - WEIGTH[fdir] *
                                                //                         (c6o1 * vLink +
                                                //                          c2o1 * (*rhoNode)(x1 + D3Q27System::DX1[fdir],
                                                //                                            x2 + D3Q27System::DX2[fdir],
                                                //                                            x3 + D3Q27System::DX3[fdir]))) +
                                                //        //(-fL*vLink/(c1o1-vLink))+
                                                //        //! BB

                                                //        0 * (fL - feqOLD) +
                                                //        0 * (c2o1 - collFactorL) * (fL - feqOLD) / (c1o1 - collFactorL),
                                                //    x1, x2, x3, fdir);
                                                //} else {
                                                //distribution->setDistributionForDirection(
                                                //    laplacePressureBC * WEIGTH[fdir] + (fBC + fG) / densityRatio +
                                                //        ((eqBCN + eqGN) * (c1o1 - c1o1 / densityRatio) - fL),
                                                //    x1, x2, x3, fdir);
                                                //}
 /*                                               std::cout
                                                    << "eqBCN=" << eqBCN << " eqGN=" << eqGN
                                                    << (*vxNode)(x1 + D3Q27System::DX1[fdir], x2 + D3Q27System::DX2[fdir],
                                                                 x3 + D3Q27System::DX3[fdir])
                                                    << " "
                                                    <<
                                                    (*vyNode)(x1 + D3Q27System::DX1[fdir], x2 + D3Q27System::DX2[fdir],
                                                              x3 + D3Q27System::DX3[fdir])
                                                        << " "<<(*vzNode)(x1 + D3Q27System::DX1[fdir],
                                                                       x2 + D3Q27System::DX2[fdir],
                                                                       x3 + D3Q27System::DX3[fdir])<< "\n";*/
=======
                                            distribution->setPostCollisionDistributionForDirection(laplacePressureBC * WEIGTH[fdir] + (fBC + fG) / densityRatio + (eqBCN + eqGN) * (c1o1 - c1o1 / densityRatio) - fL, x1, x2, x3, fdir);

>>>>>>> d964b7e7



										//real laplacePressureBC;
          //                                  if ((x1 + D3Q27System::DX1[fdir] > 0) && (x1 + D3Q27System::DX1[fdir] < maxX1 + 1) && (x2 + D3Q27System::DX2[fdir] > 0) && (x2 + D3Q27System::DX2[fdir] < maxX2 + 1) && (x3 + D3Q27System::DX3[fdir] > 0) && (x3 + D3Q27System::DX3[fdir] < maxX3 + 1)) {
          //                                      findNeighbors(phaseField, x1 + D3Q27System::DX1[fdir], x2 + D3Q27System::DX2[fdir], x3 + D3Q27System::DX3[fdir]);
          //                                      laplacePressureBC = c6o1 * c2o1 * computeCurvature_phi() * sigma;
          //                                      findNeighbors(phaseFieldOld, x1, x2, x3);
          //                                  } else
          //                                      laplacePressureBC = laplacePressure; // curv; // reset to the above
          //                                  laplacePressureBC = laplacePressure * (c1o1 - c2o1 * (*phaseField)(x1 + D3Q27System::DX1[fdir], x2 + D3Q27System::DX2[fdir], x3 + D3Q27System::DX3[fdir])) /
          //                                                          (c2o1 * (*phaseField)(x1, x2, x3) - c2o1 * (*phaseField)(x1 + D3Q27System::DX1[fdir], x2 + D3Q27System::DX2[fdir], x3 + D3Q27System::DX3[fdir])) +
          //                                                      laplacePressureBC * (-c1o1 + c2o1 * (*phaseField)(x1, x2, x3)) / (c2o1 * (*phaseField)(x1, x2, x3) - c2o1 * (*phaseField)(x1 + D3Q27System::DX1[fdir], x2 + D3Q27System::DX2[fdir], x3 + D3Q27System::DX3[fdir]));
          //                                  // laplacePressureBC *= sigma;
          //                                 
          //                              }

										//	
										//	//real curvBC;
										//	//if ((x1 + D3Q27System::DX1[fdir] > 0) && (x1 + D3Q27System::DX1[fdir] < maxX1 + 1) && (x2 + D3Q27System::DX2[fdir] > 0) && (x2 + D3Q27System::DX2[fdir] < maxX2 + 1) && (x3 + D3Q27System::DX3[fdir] > 0) && (x3 + D3Q27System::DX3[fdir] < maxX3 + 1)) {
										//	//	findNeighbors(phaseField, x1 + D3Q27System::DX1[fdir], x2 + D3Q27System::DX2[fdir], x3 + D3Q27System::DX3[fdir]);
										//	//		 curvBC = computeCurvature_phi();
										//	//		findNeighbors(phaseFieldOld, x1, x2, x3);
										//	//}
										//	//else curvBC = curv;//reset to the above
										//	//real LaplacePressure = curv *(c1o1 - c2o1 * (*phaseField)(x1 + D3Q27System::DX1[fdir], x2 + D3Q27System::DX2[fdir], x3 + D3Q27System::DX3[fdir])) / (c2o1 * (*phaseField)(x1, x2, x3) - c2o1 * (*phaseField)(x1 + D3Q27System::DX1[fdir], x2 + D3Q27System::DX2[fdir], x3 + D3Q27System::DX3[fdir])) + curvBC * (-c1o1 + c2o1 * (*phaseField)(x1, x2, x3)) / (c2o1 * (*phaseField)(x1, x2, x3) - c2o1 * (*phaseField)(x1 + D3Q27System::DX1[fdir], x2 + D3Q27System::DX2[fdir], x3 + D3Q27System::DX3[fdir]));
										//	////16.04.23
										//	//real eqLL = D3Q27System::getIncompFeqForDirection(D3Q27System::INVDIR[fdir], (*rhoNode)(x1 + D3Q27System::DX1[fdir], x2 + D3Q27System::DX2[fdir], x3 + D3Q27System::DX3[fdir]), (*vxNode)(x1 + D3Q27System::DX1[fdir], x2 + D3Q27System::DX2[fdir], x3 + D3Q27System::DX3[fdir]), (*vyNode)(x1 + D3Q27System::DX1[fdir], x2 + D3Q27System::DX2[fdir], x3 + D3Q27System::DX3[fdir]), (*vzNode)(x1 + D3Q27System::DX1[fdir], x2 + D3Q27System::DX2[fdir], x3 + D3Q27System::DX3[fdir]));
										//	////fL = fL*0.99 +0.01*(eqLL - c3o1 * WEIGTH[fdir] * dvDir * (c1o1 / collFactorL - c1o1));
										//	//LaplacePressure *= sigma;
										//	//eqBCN = eqBC;
										//	//distribution->setPostCollisionDistributionForDirection(LaplacePressure * WEIGTH[fdir] +(fBC + fG - eqBC - eqG) / densityRatio + (eqBCN + eqGN) * (c1o1-c1o1 / densityRatio*0 ) - fL -0* (feqG - feqL - 2 * fL + 2 * feqL) * (c1o1 / densityRatio  - c1o1) * vBC, x1, x2, x3, fdir);// (vxBC * D3Q27System::DX1[fdir] + vyBC * D3Q27System::DX2[fdir] + vzBC * D3Q27System::DX3[fdir]), x1, x2, x3, fdir);
										//	distribution->setPostCollisionDistributionForDirection(laplacePressureBC* WEIGTH[fdir] + (fBC + fG) / densityRatio + (eqBCN + eqGN) * (c1o1 - c1o1 / densityRatio ) - fL, x1, x2, x3, fdir);
											//if (vxBC != 0) {
											//	int set = 0;
											//}

										}

									}


								}
							}
							else {//refill liquid

								for (int fdir = D3Q27System::FSTARTDIR; fdir <= D3Q27System::FENDDIR; fdir++) {
                                    if ((phi[fdir] > phiLim)) {
										// real vxBC = ((*vxNode)(x1 + D3Q27System::DX1[fdir], x2 + D3Q27System::DX2[fdir], x3 + D3Q27System::DX3[fdir]));
										// real vyBC = ((*vyNode)(x1 + D3Q27System::DX1[fdir], x2 + D3Q27System::DX2[fdir], x3 + D3Q27System::DX3[fdir]));
										// real vzBC = ((*vzNode)(x1 + D3Q27System::DX1[fdir], x2 + D3Q27System::DX2[fdir], x3 + D3Q27System::DX3[fdir]));
										//real vBC = (D3Q27System::DX1[fdir] * vxBC + D3Q27System::DX2[fdir] * vyBC + D3Q27System::DX3[fdir] * vzBC);
									//real fPEQNeighbor = D3Q27System::getIncompFeqForDirection(D3Q27System::INVDIR[fdir],c0o1 , (*vxNode)(x1 + D3Q27System::DX1[fdir], x2 + D3Q27System::DX2[fdir], x3 + D3Q27System::DX3[fdir]), (*vyNode)(x1 + D3Q27System::DX1[fdir], x2 + D3Q27System::DX2[fdir], x3 + D3Q27System::DX3[fdir]), (*vzNode)(x1 + D3Q27System::DX1[fdir], x2 + D3Q27System::DX2[fdir], x3 + D3Q27System::DX3[fdir]));
									//real fPEQNeighborInv = D3Q27System::getIncompFeqForDirection(fdir,c0o1 , (*vxNode)(x1 + D3Q27System::DX1[fdir], x2 + D3Q27System::DX2[fdir], x3 + D3Q27System::DX3[fdir]), (*vyNode)(x1 + D3Q27System::DX1[fdir], x2 + D3Q27System::DX2[fdir], x3 + D3Q27System::DX3[fdir]), (*vzNode)(x1 + D3Q27System::DX1[fdir], x2 + D3Q27System::DX2[fdir], x3 + D3Q27System::DX3[fdir]));
                                    //real vBC = (fPEQNeighborInv - fPEQNeighbor) / WEIGTH[fdir] * c1o6;
									//real fPEQHere = D3Q27System::getIncompFeqForDirection(fdir,c0o1 , vx,vy,vz);
                                    //real vBC = (fPEQHere - fPEQNeighbor) / WEIGTH[fdir] * c1o6;
										//real vDir = (D3Q27System::DX1[fdir] * vx + D3Q27System::DX2[fdir] * vy + D3Q27System::DX3[fdir] * vz);
										//real dvDir = vBC - vDir;
										//27.04.23
                                        // real vxI = ((*vxNode)(x1 - D3Q27System::DX1[fdir], x2 - D3Q27System::DX2[fdir], x3 - D3Q27System::DX3[fdir]));
                                        // real vyI = ((*vyNode)(x1 - D3Q27System::DX1[fdir], x2 - D3Q27System::DX2[fdir], x3 - D3Q27System::DX3[fdir]));
                                        // real vzI = ((*vzNode)(x1 - D3Q27System::DX1[fdir], x2 - D3Q27System::DX2[fdir], x3 - D3Q27System::DX3[fdir]));
                                        //real vIDir = (D3Q27System::DX1[fdir] * vxI + D3Q27System::DX2[fdir] * vyI + D3Q27System::DX3[fdir] * vzI);
                                      //  real dvDir = (vBC - vIDir)*c1o2;
                                        //real dvDir = (vBC - vDir) ;

										//// 3.7.23
                                       // vIDir = (vIDir + vDir) * c1o2;
                                       // real qq = (c1o2 - (*phaseField)(x1, x2, x3)) / ((*phaseField)(x1 + D3Q27System::DX1[fdir], x2 + D3Q27System::DX2[fdir], x3 + D3Q27System::DX3[fdir]) - (*phaseField)(x1, x2, x3));
                                       // vBC = (D3Q27System::DX1[fdir] * vxBC + D3Q27System::DX2[fdir] * vyBC + D3Q27System::DX3[fdir] * vzBC);

          //                              //vBC = (qq > c1o2) ? vIDir + (vBC - vIDir) / (c1o1 + qq + (c1o1 / collFactorG - c1o2) / (c1o1 / collFactorL - c1o2) / densityRatio * (c1o1 - qq)) * c3o2
          //                              //                  : vBC + (c1o1 / collFactorG - c1o2) / (c1o1 / collFactorL - c1o2) / densityRatio * -c1o2 * (vBC - vIDir) / (c1o1 + qq + (c1o1 / collFactorG - c1o2) / (c1o1 / collFactorL - c1o2) / densityRatio * (c1o1 - qq));

          //                          
										//dvDir = (vBC - vIDir) * c2o3;
                                        //dvDir = (vBC - vIDir) / (c1o2 + qq);
                                        //real fGEQInv = D3Q27System::getIncompFeqForDirection(D3Q27System::INVDIR[fdir], rhoG, vxI, vyI, vzI); 
          //                              ///!03.07.2023

										//vBC = (vBC + vDir) / (c2o1 + vBC - vDir);
										real fL = distribution->getDistributionInvForDirection(x1 + D3Q27System::DX1[fdir], x2 + D3Q27System::DX2[fdir], x3 + D3Q27System::DX3[fdir], D3Q27System::INVDIR[fdir]);
										real fG = distribution->getDistributionInvForDirection(x1, x2, x3, fdir);
										//real fBC = fG - c6o1 * WEIGTH[fdir] * (vBC);
										//alternative way to bounce back by recovering fG from the opiste direction
										//real fGInv= distribution->getDistributionInvForDirection(x1, x2, x3, D3Q27System::INVDIR[fdir]);
										//real fGInvEQ = D3Q27System::getIncompFeqForDirection(D3Q27System::INVDIR[fdir], rhoG, vx, vy, vz);
										//real fGEQ = D3Q27System::getIncompFeqForDirection(fdir, rhoG, vx, vy, vz);
										//real fBC = (-fGInv + fGInvEQ + fGEQ - c6o1 * WEIGTH[fdir] * dvDir * (c1o1 / collFactorG - c1o1)) - c6o1 * WEIGTH[fdir] * (vBC);
                                        // 3.7.23
                                        //real fBC = ((fGEQ - c3o1 * WEIGTH[fdir] * dvDir * (c1o1 / collFactorG - qq)) - c6o1 * WEIGTH[fdir] * (vBC))*c1o2 / (qq + c1o2) + ((fGEQInv - c3o1 * WEIGTH[fdir] * dvDir * (c1o1 / collFactorG - c1o2))) * qq / (qq + c1o2);
                                        //qq = 0;
                                        //real fBC = ((distribution->getDistributionInvForDirection(x1, x2, x3, fdir) - collFactorG * fGEQ) / (c1o1 - collFactorG) * (1 - qq) + qq * distribution->getDistributionInvForDirection(x1, x2, x3, fdir) - c6o1 * WEIGTH[fdir] * vBC) / (qq + c1o1) +
                                        //       (distribution->getDistributionInvForDirection(x1 , x2 , x3, D3Q27System::INVDIR[fdir])) * qq / (qq + c1o1);

										//real fBC = (fGEQ - c3o1 * WEIGTH[fdir] * dvDir * (c1o1 / collFactorG - c1o1)) - c6o1 * WEIGTH[fdir] * (vBC);
                                        //  13.07.2023
                                        real feqOLD = D3Q27System::getIncompFeqForDirection(D3Q27System::INVDIR[fdir], (*rhoNode)(x1 + D3Q27System::DX1[fdir], x2 + D3Q27System::DX2[fdir], x3 + D3Q27System::DX3[fdir]),
                                                                                            (*vxNode)(x1 + D3Q27System::DX1[fdir], x2 + D3Q27System::DX2[fdir], x3 + D3Q27System::DX3[fdir]), (*vyNode)(x1 + D3Q27System::DX1[fdir], x2 + D3Q27System::DX2[fdir], x3 + D3Q27System::DX3[fdir]),
                                                                                            (*vzNode)(x1 + D3Q27System::DX1[fdir], x2 + D3Q27System::DX2[fdir], x3 + D3Q27System::DX3[fdir]));
                                        real feqNew = D3Q27System::getIncompFeqForDirection(D3Q27System::INVDIR[fdir], rhoG, (*vxNode)(x1 + D3Q27System::DX1[fdir], x2 + D3Q27System::DX2[fdir], x3 + D3Q27System::DX3[fdir]),
                                                                                            (*vyNode)(x1 + D3Q27System::DX1[fdir], x2 + D3Q27System::DX2[fdir], x3 + D3Q27System::DX3[fdir]), (*vzNode)(x1 + D3Q27System::DX1[fdir], x2 + D3Q27System::DX2[fdir], x3 + D3Q27System::DX3[fdir]));

                                        real fBC = feqNew + (fL - feqOLD) * (c1o1 / collFactorG - c1o1) / (c1o1 / collFactorL - c1o1) ;
										//03.10.2023
                                        //real qq = ((*phaseField)(x1, x2, x3)-c1o2)/((*phaseField)(x1, x2, x3)-(*phaseField)(x1 + D3Q27System::DX1[fdir], x2 + D3Q27System::DX2[fdir], x3 + D3Q27System::DX3[fdir]));
                                        //real fGEQ = D3Q27System::getIncompFeqForDirection(fdir, rhoG, vx, vy, vz);
                                        //real fBC =
                                        //    ((fG - collFactorG * fGEQ) / (c1o1 - collFactorG) * (c1o1 - qq) -
                                        //    c6o1 * WEIGTH[fdir] *
                                        //        ((*vxNode)(x1 + D3Q27System::DX1[fdir], x2 + D3Q27System::DX2[fdir], x3 + D3Q27System::DX3[fdir]) * D3Q27System::DX1[fdir] + (*vyNode)(x1 + D3Q27System::DX1[fdir], x2 + D3Q27System::DX2[fdir], x3 + D3Q27System::DX3[fdir]) * D3Q27System::DX2[fdir] +
                                        //                 (*vzNode)(x1 + D3Q27System::DX1[fdir], x2 + D3Q27System::DX2[fdir],
                                        //                           x3 + D3Q27System::DX3[fdir]) *
                                        //                     D3Q27System::DX3[fdir]) +
                                        //            qq * (c2o1 * fG -
                                        //                  c6o1 * WEIGTH[fdir] *
                                        //                      (D3Q27System::DX1[fdir] * vx + D3Q27System::DX2[fdir] * vy +
                                        //                       D3Q27System::DX3[fdir] * vz))) /
                                        //           (qq + c1o1);
										//!03.10.2023
										//real fBC = (fGEQ -  WEIGTH[fdir] * dvDir * (c1o1 / collFactorG - c1o1)) - c6o1 * WEIGTH[fdir] * (vBC);

										//real qq = c1o1-((c1o1 - c2o1 * (*phaseField)(x1 + D3Q27System::DX1[fdir], x2 + D3Q27System::DX2[fdir], x3 + D3Q27System::DX3[fdir])) /
                                         //         (c2o1 * (*phaseField)(x1, x2, x3) - c2o1 * (*phaseField)(x1 + D3Q27System::DX1[fdir], x2 + D3Q27System::DX2[fdir], x3 + D3Q27System::DX3[fdir])));
                                        //real vNG = (D3Q27System::DX1[fdir] * vxBC + D3Q27System::DX2[fdir] * vyBC + D3Q27System::DX3[fdir] * vzBC);
                                        //real fBC = fGEQ + (-WEIGTH[fdir] * dvDir * ((c1o1 + qq) / collFactorG - c2o1 * qq) - c6o1 * WEIGTH[fdir] * (vDir + qq * vNG))/(c1o1+qq);
                                        //real fBC = fGEQ + (-WEIGTH[fdir] * dvDir * ((c1o1 + qq) / collFactorG - c2o1 * qq) - c6o1 * WEIGTH[fdir] * (vDir + qq *( vDir+qq*( vNG-vDir)))/(c1o1-vDir+vNG)) / (c1o1 + qq);
										//real fBC = (c2o1 * (fGEQ - WEIGTH[fdir] * dvDir * (c1o1 / collFactorG - c1o1))) - c6o1 * WEIGTH[fdir] * (vBC)-fG;
										//real fBC = (distribution->getDistributionInvForDirection(x1, x2, x3, D3Q27System::INVDIR[fdir]) - c6o1 * WEIGTH[fdir] * dvDir * (c1o1 / collFactorG - c1o1)) ;
                                        //real fBC = (fGEQ - c6o1 * WEIGTH[fdir] * dvDir * ( collFactorG )/(c3o1-collFactorG)) - c6o1 * WEIGTH[fdir] * (vBC);
                                        // 26.04.23 flux BC:
                                        //real fBC = (c2o1 * (fGEQ - c3o1 * WEIGTH[fdir] * dvDir * (c1o1 / collFactorG - c1o1))) - c6o1 * WEIGTH[fdir] * (vBC)-fG;
                                        //if (flowDirection > 0) fBC = (fGEQ - c3o1 * WEIGTH[fdir] * dvDir * (c1o1 / collFactorG - c1o1)) - c6o1 * WEIGTH[fdir] * (vBC);
										//if (fabsf(-fGInv + fGInvEQ + fGEQ - c6o1 * WEIGTH[fdir] * dvDir * (c1o1 / collFactorG - c1o1) - fGEQ) > 1000*(fabsf(fG - fGEQ))) fBC = fG - c6o1 * WEIGTH[fdir] * (vBC);
										//real feqOLD = D3Q27System::getIncompFeqForDirection(D3Q27System::INVDIR[fdir], (*rhoNode)(x1 + D3Q27System::DX1[fdir], x2 + D3Q27System::DX2[fdir], x3 + D3Q27System::DX3[fdir]), (*vxNode)(x1 + D3Q27System::DX1[fdir], x2 + D3Q27System::DX2[fdir], x3 + D3Q27System::DX3[fdir]), (*vyNode)(x1 + D3Q27System::DX1[fdir], x2 + D3Q27System::DX2[fdir], x3 + D3Q27System::DX3[fdir]), (*vzNode)(x1 + D3Q27System::DX1[fdir], x2 + D3Q27System::DX2[fdir], x3 + D3Q27System::DX3[fdir]));
										//real feqNew = D3Q27System::getIncompFeqForDirection(D3Q27System::INVDIR[fdir], rhoG, (*vxNode)(x1 + D3Q27System::DX1[fdir], x2 + D3Q27System::DX2[fdir], x3 + D3Q27System::DX3[fdir]), (*vyNode)(x1 + D3Q27System::DX1[fdir], x2 + D3Q27System::DX2[fdir], x3 + D3Q27System::DX3[fdir]), (*vzNode)(x1 + D3Q27System::DX1[fdir], x2 + D3Q27System::DX2[fdir], x3 + D3Q27System::DX3[fdir]));
										//real fG = distribution->getDistributionInvForDirection(x1, x2, x3, fdir);
										//real fBC = (fL - feqOLD) * (c1o1 / collFactorG - c1o1) / (c1o1 / collFactorL - c1o1) + feqNew;

										ff[D3Q27System::INVDIR[fdir]] = fBC;
                                        if (phi2[fdir] > phiLim) {
											//real feqL = D3Q27System::getIncompFeqForDirection(D3Q27System::INVDIR[fdir], 0, (*vxNode)(x1 + D3Q27System::DX1[fdir], x2 + D3Q27System::DX2[fdir], x3 + D3Q27System::DX3[fdir]), (*vyNode)(x1 + D3Q27System::DX1[fdir], x2 + D3Q27System::DX2[fdir], x3 + D3Q27System::DX3[fdir]), (*vzNode)(x1 + D3Q27System::DX1[fdir], x2 + D3Q27System::DX2[fdir], x3 + D3Q27System::DX3[fdir]));
											//real feqG = D3Q27System::getIncompFeqForDirection(fdir, 0, vx, vy, vz);
											//real feqL = D3Q27System::getIncompFeqForDirection(D3Q27System::INVDIR[fdir], 0, (*vxNode)(x1 + D3Q27System::DX1[fdir], x2 + D3Q27System::DX2[fdir], x3 + D3Q27System::DX3[fdir]) * (D3Q27System::DX1[fdir]) * (D3Q27System::DX1[fdir]), (*vyNode)(x1 + D3Q27System::DX1[fdir], x2 + D3Q27System::DX2[fdir], x3 + D3Q27System::DX3[fdir]) * (D3Q27System::DX2[fdir]) * (D3Q27System::DX2[fdir]), (*vzNode)(x1 + D3Q27System::DX1[fdir], x2 + D3Q27System::DX2[fdir], x3 + D3Q27System::DX3[fdir]) * (D3Q27System::DX3[fdir]) * (D3Q27System::DX3[fdir]));
											//real feqG = D3Q27System::getIncompFeqForDirection(fdir, 0, (*vxNode)(x1 + D3Q27System::DX1[fdir], x2 + D3Q27System::DX2[fdir], x3 + D3Q27System::DX3[fdir]) * (D3Q27System::DX1[fdir]) * (D3Q27System::DX1[fdir]), (*vyNode)(x1 + D3Q27System::DX1[fdir], x2 + D3Q27System::DX2[fdir], x3 + D3Q27System::DX3[fdir]) * (D3Q27System::DX2[fdir]) * (D3Q27System::DX2[fdir]), (*vzNode)(x1 + D3Q27System::DX1[fdir], x2 + D3Q27System::DX2[fdir], x3 + D3Q27System::DX3[fdir]) * (D3Q27System::DX3[fdir]) * (D3Q27System::DX3[fdir]));
											//real feqG = D3Q27System::getIncompFeqForDirection(fdir, 0, vx * (D3Q27System::DX1[fdir]) * (D3Q27System::DX1[fdir]), vy * (D3Q27System::DX2[fdir]) * (D3Q27System::DX2[fdir]), vz * (D3Q27System::DX3[fdir]) * (D3Q27System::DX3[fdir]));

											//distribution->setPostCollisionDistributionForDirection((fBC + fG) / densityRatio*0 - fL- (feqG - feqL) * (c1o1 / densityRatio - c1o1) * (vBC), x1, x2, x3, fdir);
											//distribution->setPostCollisionDistributionForDirection((fBC + fG) / densityRatio * 0 - fL - (feqG - feqL - 2 * fL + 2 * feqL) * (c1o1 / densityRatio*0 - c1o1) * vBC, x1, x2, x3, fdir);// (vxBC * D3Q27System::DX1[fdir] + vyBC * D3Q27System::DX2[fdir] + vzBC * D3Q27System::DX3[fdir]), x1, x2, x3, fdir);
											//distribution->setPostCollisionDistributionForDirection(0, x1, x2, x3, fdir);
											//real flW = (fBC + fG) / densityRatio * 0 - fL - (feqG - feqL) * (c1o1 / densityRatio * 0 - c1o1) * vBC;
											//real flWW = (fBC + fG) / densityRatio * 0 - fL - (feqG - feqL - 2 * fL + 2 * feqL) * (c1o1 / densityRatio * 0 - c1o1) * vBC;
											//real fLi = distribution->getDistributionInvForDirection(x1 + D3Q27System::DX1[fdir], x2 + D3Q27System::DX2[fdir], x3 + D3Q27System::DX3[fdir], fdir);
											real eqBCN = D3Q27System::getIncompFeqForDirection(D3Q27System::INVDIR[fdir], 0, (*vxNode)(x1 + D3Q27System::DX1[fdir], x2 + D3Q27System::DX2[fdir], x3 + D3Q27System::DX3[fdir]), (*vyNode)(x1 + D3Q27System::DX1[fdir], x2 + D3Q27System::DX2[fdir], x3 + D3Q27System::DX3[fdir]), (*vzNode)(x1 + D3Q27System::DX1[fdir], x2 + D3Q27System::DX2[fdir], x3 + D3Q27System::DX3[fdir]));
											real eqGN = D3Q27System::getIncompFeqForDirection(fdir, 0, (*vxNode)(x1 + D3Q27System::DX1[fdir], x2 + D3Q27System::DX2[fdir], x3 + D3Q27System::DX3[fdir]), (*vyNode)(x1 + D3Q27System::DX1[fdir], x2 + D3Q27System::DX2[fdir], x3 + D3Q27System::DX3[fdir]), (*vzNode)(x1 + D3Q27System::DX1[fdir], x2 + D3Q27System::DX2[fdir], x3 + D3Q27System::DX3[fdir]));
											//real eqBC = D3Q27System::getIncompFeqForDirection(D3Q27System::INVDIR[fdir], 0, vx, vy, vz);
											//real eqG = D3Q27System::getIncompFeqForDirection(fdir, 0, vx, vy, vz);
											////real flNew = (fBC + fG - eqBC - eqG) / densityRatio + eqBC + eqG - fL - (feqG - feqL - 2 * fL + 2 * feqL) * (c1o1 / densityRatio - c1o1) * vBC;
											//real curvBC;
											//if ((x1 + D3Q27System::DX1[fdir] > 0) && (x1 + D3Q27System::DX1[fdir] < maxX1 + 1) && (x2 + D3Q27System::DX2[fdir] > 0) && (x2 + D3Q27System::DX2[fdir] < maxX2 + 1) && (x3 + D3Q27System::DX3[fdir] > 0) && (x3 + D3Q27System::DX3[fdir] < maxX3 + 1)) {
											//	findNeighbors(phaseField, x1 + D3Q27System::DX1[fdir], x2 + D3Q27System::DX2[fdir], x3 + D3Q27System::DX3[fdir]);
											//	curvBC = computeCurvature_phi();
											//	findNeighbors(phaseFieldOld, x1, x2, x3);
											//}
											//else curvBC = curv;//reset to the above
											////16.04.23
											//real eqLL = D3Q27System::getIncompFeqForDirection(D3Q27System::INVDIR[fdir], (*rhoNode)(x1 + D3Q27System::DX1[fdir], x2 + D3Q27System::DX2[fdir], x3 + D3Q27System::DX3[fdir]), (*vxNode)(x1 + D3Q27System::DX1[fdir], x2 + D3Q27System::DX2[fdir], x3 + D3Q27System::DX3[fdir]), (*vyNode)(x1 + D3Q27System::DX1[fdir], x2 + D3Q27System::DX2[fdir], x3 + D3Q27System::DX3[fdir]), (*vzNode)(x1 + D3Q27System::DX1[fdir], x2 + D3Q27System::DX2[fdir], x3 + D3Q27System::DX3[fdir]));
											////fL = fL * 0.99 + 0.01 * (eqLL -  c3o1 * WEIGTH[fdir] * dvDir * (c1o1 / collFactorL - c1o1));
											//real LaplacePressure = curv *(c1o1 - c2o1 * (*phaseField)(x1 + D3Q27System::DX1[fdir], x2 + D3Q27System::DX2[fdir], x3 + D3Q27System::DX3[fdir])) / (c2o1 * (*phaseField)(x1, x2, x3) - c2o1 * (*phaseField)(x1 + D3Q27System::DX1[fdir], x2 + D3Q27System::DX2[fdir], x3 + D3Q27System::DX3[fdir])) + curvBC * (-c1o1 + c2o1 * (*phaseField)(x1, x2, x3)) / (c2o1 * (*phaseField)(x1, x2, x3) - c2o1 * (*phaseField)(x1 + D3Q27System::DX1[fdir], x2 + D3Q27System::DX2[fdir], x3 + D3Q27System::DX3[fdir]));
											//LaplacePressure *= sigma;
											
											
											real laplacePressureBC;
                                            if ((x1 + D3Q27System::DX1[fdir] > 0) && (x1 + D3Q27System::DX1[fdir] < maxX1 + 1) && (x2 + D3Q27System::DX2[fdir] > 0) && (x2 + D3Q27System::DX2[fdir] < maxX2 + 1) && (x3 + D3Q27System::DX3[fdir] > 0) && (x3 + D3Q27System::DX3[fdir] < maxX3 + 1) ) {
                                                findNeighbors(phaseField, x1 + D3Q27System::DX1[fdir], x2 + D3Q27System::DX2[fdir], x3 + D3Q27System::DX3[fdir]);
                                                laplacePressureBC = c6o1 * c2o1 * computeCurvature_phi() * sigma;
                                                findNeighbors(phaseFieldOld, x1, x2, x3);
                                            } else
                                                laplacePressureBC = laplacePressure; // curv; // reset to the above

											//if (UbMath::isNaN(laplacePressureBC) || UbMath::isInfinity(laplacePressureBC)) {
           //                                     laplacePressureBC = laplacePressure;
           //                                 }
                                            if (phi2[d000] != phi2[fdir])
                                            {

                                                laplacePressureBC = laplacePressure * (c1o1 - c2o1 * (*phaseField)(x1 + D3Q27System::DX1[fdir], x2 + D3Q27System::DX2[fdir], x3 + D3Q27System::DX3[fdir])) /
                                                                        (c2o1 * (*phaseField)(x1, x2, x3) - c2o1 * (*phaseField)(x1 + D3Q27System::DX1[fdir], x2 + D3Q27System::DX2[fdir], x3 + D3Q27System::DX3[fdir])) +
                                                                    laplacePressureBC * (-c1o1 + c2o1 * (*phaseField)(x1, x2, x3)) / (c2o1 * (*phaseField)(x1, x2, x3) - c2o1 * (*phaseField)(x1 + D3Q27System::DX1[fdir], x2 + D3Q27System::DX2[fdir], x3 + D3Q27System::DX3[fdir]));
                                            }
                                            else laplacePressureBC = laplacePressure;

											                                 //               real pp1 = (*phaseField)(x1 + D3Q27System::DX1[fdir], x2 + D3Q27System::DX2[fdir], x3 + D3Q27System::DX3[fdir]);
                                            //real pp2 = (*phaseField)(x1, x2, x3);

											//eqBCN = eqBC;
											//distribution->setPostCollisionDistributionForDirection(LaplacePressure* WEIGTH[fdir] + (fBC + fG - eqBC - eqG) / densityRatio + (eqBCN + eqGN) * (c1o1 - c1o1 / densityRatio*0) - fL - 0*(feqG - feqL - 2 * fL + 2 * feqL) * (c1o1 / densityRatio - c1o1) * vBC, x1, x2, x3, fdir);// (vxBC * D3Q27System::DX1[fdir] + vyBC * D3Q27System::DX2[fdir] + vzBC * D3Q27System::DX3[fdir]), x1, x2, x3, fdir);
                                           // fBC = (fG) / (densityRatio - c1o1) +
                                           //       ((densityRatio) / (densityRatio - c1o1)) * ((eqBCN + eqGN) * (c1o1 - c1o1 / densityRatio) - c2o1 * fL + (fGEQ - WEIGTH[fdir] * dvDir * (c1o1 / collFactorG - c1o1)) + laplacePressureBC * WEIGTH[fdir]);
<<<<<<< HEAD
                                            //// 13.07.2023
                                            //real feqOLD = D3Q27System::getIncompFeqForDirection(D3Q27System::INVDIR[fdir], (*rhoNode)(x1 + D3Q27System::DX1[fdir], x2 + D3Q27System::DX2[fdir], x3 + D3Q27System::DX3[fdir]),
                                            //                                                    (*vxNode)(x1 + D3Q27System::DX1[fdir], x2 + D3Q27System::DX2[fdir], x3 + D3Q27System::DX3[fdir]), (*vyNode)(x1 + D3Q27System::DX1[fdir], x2 + D3Q27System::DX2[fdir], x3 + D3Q27System::DX3[fdir]),
                                            //                                                    (*vzNode)(x1 + D3Q27System::DX1[fdir], x2 + D3Q27System::DX2[fdir], x3 + D3Q27System::DX3[fdir]));
                                            //real feqNew = D3Q27System::getIncompFeqForDirection(D3Q27System::INVDIR[fdir], rhoG, (*vxNode)(x1 + D3Q27System::DX1[fdir], x2 + D3Q27System::DX2[fdir], x3 + D3Q27System::DX3[fdir]),
                                            //                                                    (*vyNode)(x1 + D3Q27System::DX1[fdir], x2 + D3Q27System::DX2[fdir], x3 + D3Q27System::DX3[fdir]), (*vzNode)(x1 + D3Q27System::DX1[fdir], x2 + D3Q27System::DX2[fdir], x3 + D3Q27System::DX3[fdir]));

                                            //real fBC = feqNew + (fL - feqOLD) * (c1o1 / collFactorG - c1o1) / (c1o1 / collFactorL - c1o1) ;

											////13.10.2023 switch BC according to flow direction
                                            //if (gradX1_phi() * vx + gradX2_phi() * vy + gradX3_phi() * vz<0) {
                                            //real feqReplace = D3Q27System::getIncompFeqForDirection(
                                            //    fdir,
                                            //    -(*rhoNode)(x1 + D3Q27System::DX1[fdir], x2 + D3Q27System::DX2[fdir],
                                            //                x3 + D3Q27System::DX3[fdir]),
                                            //    (*vxNode)(x1 + D3Q27System::DX1[fdir], x2 + D3Q27System::DX2[fdir],
                                            //              x3 + D3Q27System::DX3[fdir]),
                                            //    (*vyNode)(x1 + D3Q27System::DX1[fdir], x2 + D3Q27System::DX2[fdir],
                                            //              x3 + D3Q27System::DX3[fdir]),
                                            //    (*vzNode)(x1 + D3Q27System::DX1[fdir], x2 + D3Q27System::DX2[fdir],
                                            //              x3 + D3Q27System::DX3[fdir]));
                                            //distribution->setDistributionForDirection(
                                            //    laplacePressureBC * WEIGTH[fdir] + (fBC + fG) / densityRatio + (feqReplace),
                                            //    x1, x2, x3, fdir);

                                            //distribution->setDistributionForDirection(
                                            //    laplacePressureBC * WEIGTH[fdir] + (fBC + fG) / densityRatio + (feqReplace),
                                            //    x1, x2, x3, fdir);
												real fLBC=(-eqBCN - eqGN + c2o1*fG + fL)/(c1o1 + densityRatio) + ((eqBCN + eqGN - fL + laplacePressureBC*WEIGTH[fdir]))*(densityRatio/(c1o1 + densityRatio));
                                                fBC = fL - fLBC + fG;
                                                distribution->setDistributionForDirection(fLBC,x1, x2, x3, fdir);
                                                ff[D3Q27System::INVDIR[fdir]] = fBC;
												//distribution->setDistributionForDirection(fBC, x1 + D3Q27System::DX1[fdir], x2 + D3Q27System::DX2[fdir], x3 + D3Q27System::DX3[fdir], D3Q27System::INVDIR[fdir]);


                                            //distribution->setDistributionForDirection(
                                            //    laplacePressureBC * WEIGTH[fdir] + (fBC + fG) / densityRatio +
                                            //        ((eqBCN + eqGN) * (c1o1 - c1o1 / densityRatio) - fL),
                                            //    x1, x2, x3, fdir);


                                            //    real vLink =
                                            //        -(D3Q27System::DX1[fdir] * (*vxNode)(x1 + D3Q27System::DX1[fdir],
                                            //                                             x2 + D3Q27System::DX2[fdir],
                                            //                                             x3 + D3Q27System::DX3[fdir]) +
                                            //          D3Q27System::DX2[fdir] * (*vyNode)(x1 + D3Q27System::DX1[fdir],
                                            //                                             x2 + D3Q27System::DX2[fdir],
                                            //                                             x3 + D3Q27System::DX3[fdir]) +
                                            //          D3Q27System::DX3[fdir] * (*vzNode)(x1 + D3Q27System::DX1[fdir],
                                            //                                             x2 + D3Q27System::DX2[fdir],
                                            //                                             x3 + D3Q27System::DX3[fdir]));
                                            //    if (vLink>0) {
                                            //    
                                            //    distribution->setDistributionForDirection(
                                            //        laplacePressureBC * WEIGTH[fdir] + (fBC + fG) / densityRatio +
                                            //            c1o2 * ((eqBCN + eqGN) * (c1o1 - 2 * c1o1 / densityRatio) - fL) +
                                            //            // alternative to antiBB is BB
                                            //            c1o2 * (fL - WEIGTH[fdir] *
                                            //                             (c6o1 * vLink +
                                            //                              c2o1 * (*rhoNode)(x1 + D3Q27System::DX1[fdir],
                                            //                                                x2 + D3Q27System::DX2[fdir],
                                            //                                                x3 + D3Q27System::DX3[fdir]))) +
                                            //            //(-fL*vLink/(c1o1-vLink))+
                                            //            //! BB

                                            //            0 * (fL - feqOLD) +
                                            //            0 * (c2o1 - collFactorL) * (fL - feqOLD) / (c1o1 - collFactorL),
                                            //        x1, x2, x3, fdir);
                                            //} else {
                                            //    distribution->setDistributionForDirection(
                                            //        laplacePressureBC * WEIGTH[fdir] + (fBC + fG) / densityRatio +
                                            //             ((eqBCN + eqGN) * (c1o1 -  c1o1 / densityRatio) - fL),
                                            //        x1, x2, x3, fdir);
 
                                            //}
=======
                                            // 13.07.2023
                                            real feqOLD = D3Q27System::getIncompFeqForDirection(D3Q27System::INVDIR[fdir], (*rhoNode)(x1 + D3Q27System::DX1[fdir], x2 + D3Q27System::DX2[fdir], x3 + D3Q27System::DX3[fdir]),
                                                                                                (*vxNode)(x1 + D3Q27System::DX1[fdir], x2 + D3Q27System::DX2[fdir], x3 + D3Q27System::DX3[fdir]), (*vyNode)(x1 + D3Q27System::DX1[fdir], x2 + D3Q27System::DX2[fdir], x3 + D3Q27System::DX3[fdir]),
                                                                                                (*vzNode)(x1 + D3Q27System::DX1[fdir], x2 + D3Q27System::DX2[fdir], x3 + D3Q27System::DX3[fdir]));
                                            real feqNew = D3Q27System::getIncompFeqForDirection(D3Q27System::INVDIR[fdir], rhoG, (*vxNode)(x1 + D3Q27System::DX1[fdir], x2 + D3Q27System::DX2[fdir], x3 + D3Q27System::DX3[fdir]),
                                                                                                (*vyNode)(x1 + D3Q27System::DX1[fdir], x2 + D3Q27System::DX2[fdir], x3 + D3Q27System::DX3[fdir]), (*vzNode)(x1 + D3Q27System::DX1[fdir], x2 + D3Q27System::DX2[fdir], x3 + D3Q27System::DX3[fdir]));

                                            real fBC = feqNew + (fL - feqOLD) * (c1o1 / collFactorG - c1o1) / (c1o1 / collFactorL - c1o1);

											
											distribution->setPostCollisionDistributionForDirection(laplacePressureBC* WEIGTH[fdir] + (fBC + fG) / densityRatio + (eqBCN + eqGN) * (c1o1 - c1o1 / densityRatio)  - fL , x1, x2, x3, fdir);
>>>>>>> d964b7e7
										//	real number = 666;



										}

									}
									else {
										ff[D3Q27System::INVDIR[fdir]] = distribution->getDistributionInvForDirection(x1 + D3Q27System::DX1[fdir], x2 + D3Q27System::DX2[fdir], x3 + D3Q27System::DX3[fdir], D3Q27System::INVDIR[fdir]);;
									}


								}

								real sum2 = 1e-100;
								real sumRho = 0;
								// real sumVx = 0;
								// real sumVy = 0;
								// real sumVz = 0;
								for (int fdir = D3Q27System::FSTARTDIR; fdir <= D3Q27System::FENDDIR; fdir++) {
                                    if ((phi[fdir] > phiLim) &&
                                        !bcArray->isSolid(x1 + D3Q27System::DX1[fdir], x2 + D3Q27System::DX2[fdir],
                                                          x3 + D3Q27System::DX3[fdir])) {

										sumRho += WEIGTH[fdir] * (*rhoNode)(x1 + D3Q27System::DX1[fdir], x2 + D3Q27System::DX2[fdir], x3 + D3Q27System::DX3[fdir]);// * tempRho;
										// sumVx += WEIGTH[fdir] * (*vxNode)(x1 + D3Q27System::DX1[fdir], x2 + D3Q27System::DX2[fdir], x3 + D3Q27System::DX3[fdir]);
										// sumVy += WEIGTH[fdir] * (*vyNode)(x1 + D3Q27System::DX1[fdir], x2 + D3Q27System::DX2[fdir], x3 + D3Q27System::DX3[fdir]);
										// sumVz += WEIGTH[fdir] * (*vzNode)(x1 + D3Q27System::DX1[fdir], x2 + D3Q27System::DX2[fdir], x3 + D3Q27System::DX3[fdir]);
										sum2 += WEIGTH[fdir];
									}
								}
								real rhoL;
								D3Q27System::calcIncompMacroscopicValues(ff, rhoG, vx, vy, vz);
								rhoL = sumRho / sum2;
								//vx = sumVx / sum2;
								//vy = sumVy / sum2;
								//vz = sumVz / sum2;
								//rhoL = (*rhoNode)(x1, x2, x3)/densityRatio;

								for (int fdir = D3Q27System::FSTARTDIR; fdir <= D3Q27System::FENDDIR; fdir++) {
									ff[D3Q27System::INVDIR[fdir]] = distribution->getDistributionInvForDirection(x1 + D3Q27System::DX1[fdir], x2 + D3Q27System::DX2[fdir], x3 + D3Q27System::DX3[fdir], D3Q27System::INVDIR[fdir]);
								}

								for (int fdir = D3Q27System::FSTARTDIR; fdir <= D3Q27System::FENDDIR; fdir++) {
									//if (!((phi[fdir] > c1o2) && (((*phaseField)(x1 + D3Q27System::DX1[fdir], x2 + D3Q27System::DX2[fdir], x3 + D3Q27System::DX3[fdir])) > c1o2))) {
                                    if (!((phi[fdir] > phiLim))) {
											real vxBC = ((*vxNode)(x1 + D3Q27System::DX1[fdir], x2 + D3Q27System::DX2[fdir], x3 + D3Q27System::DX3[fdir]));
											real vyBC = ((*vyNode)(x1 + D3Q27System::DX1[fdir], x2 + D3Q27System::DX2[fdir], x3 + D3Q27System::DX3[fdir]));
											real vzBC = ((*vzNode)(x1 + D3Q27System::DX1[fdir], x2 + D3Q27System::DX2[fdir], x3 + D3Q27System::DX3[fdir]));
											real vBC = (D3Q27System::DX1[fdir] * vxBC + D3Q27System::DX2[fdir] * vyBC + D3Q27System::DX3[fdir] * vzBC);
									//real fPEQNeighbor = D3Q27System::getIncompFeqForDirection(D3Q27System::INVDIR[fdir],c0o1 , (*vxNode)(x1 + D3Q27System::DX1[fdir], x2 + D3Q27System::DX2[fdir], x3 + D3Q27System::DX3[fdir]), (*vyNode)(x1 + D3Q27System::DX1[fdir], x2 + D3Q27System::DX2[fdir], x3 + D3Q27System::DX3[fdir]), (*vzNode)(x1 + D3Q27System::DX1[fdir], x2 + D3Q27System::DX2[fdir], x3 + D3Q27System::DX3[fdir]));
									//real fPEQNeighborInv = D3Q27System::getIncompFeqForDirection(fdir,c0o1 , (*vxNode)(x1 + D3Q27System::DX1[fdir], x2 + D3Q27System::DX2[fdir], x3 + D3Q27System::DX3[fdir]), (*vyNode)(x1 + D3Q27System::DX1[fdir], x2 + D3Q27System::DX2[fdir], x3 + D3Q27System::DX3[fdir]), (*vzNode)(x1 + D3Q27System::DX1[fdir], x2 + D3Q27System::DX2[fdir], x3 + D3Q27System::DX3[fdir]));
                                    //real vBC = (fPEQNeighborInv - fPEQNeighbor) / WEIGTH[fdir] * c1o6;
									//real fPEQHere = D3Q27System::getIncompFeqForDirection(fdir,c0o1 , vx,vy,vz);
                                    //real vBC = (fPEQHere - fPEQNeighbor) / WEIGTH[fdir] * c1o6;
											real vDir = (D3Q27System::DX1[fdir] * vx + D3Q27System::DX2[fdir] * vy + D3Q27System::DX3[fdir] * vz);
											//real dvDir = vBC - vDir;
                                            // 27.04.23
                                            //real vxI = ((*vxNode)(x1 - D3Q27System::DX1[fdir], x2 - D3Q27System::DX2[fdir], x3 - D3Q27System::DX3[fdir]));
                                            //real vyI = ((*vyNode)(x1 - D3Q27System::DX1[fdir], x2 - D3Q27System::DX2[fdir], x3 - D3Q27System::DX3[fdir]));
                                            //real vzI = ((*vzNode)(x1 - D3Q27System::DX1[fdir], x2 - D3Q27System::DX2[fdir], x3 - D3Q27System::DX3[fdir]));
                                            //real vIDir = (D3Q27System::DX1[fdir] * vxI + D3Q27System::DX2[fdir] * vyI + D3Q27System::DX3[fdir] * vzI);
                                            //real dvDir = (vBC - vIDir) * c1o2;
                                            //real dvDir = (vBC - vDir) ;


											vBC = (vBC + vDir) / (c2o1 + vBC - vDir);

											//// 3.7.23
           //                                 real qq = (c1o2 - (*phaseField)(x1, x2, x3)) / ((*phaseField)(x1 + D3Q27System::DX1[fdir], x2 + D3Q27System::DX2[fdir], x3 + D3Q27System::DX3[fdir]) - (*phaseField)(x1, x2, x3));
           //                                 vBC = (D3Q27System::DX1[fdir] * vxBC + D3Q27System::DX2[fdir] * vyBC + D3Q27System::DX3[fdir] * vzBC);

           //                                 //vBC = (qq > c1o2) ? vIDir + (vBC - vIDir) / (c1o1 + qq + (c1o1 / collFactorG - c1o2) / (c1o1 / collFactorL - c1o2) / densityRatio * (c1o1 - qq)) * c3o2
           //                                 //                  : vBC + (c1o1 / collFactorG - c1o2) / (c1o1 / collFactorL - c1o2) / densityRatio * -c1o2 * (vBC - vIDir) / (c1o1 + qq + (c1o1 / collFactorG - c1o2) / (c1o1 / collFactorL - c1o2) / densityRatio * (c1o1 - qq));

                                            //dvDir = (vBC - vIDir) * c2o3;
                                            ///!03.07.2023


										//real feqOLD = D3Q27System::getIncompFeqForDirection(D3Q27System::INVDIR[fdir], rhoG, vx, vy, vz);
										//real feqNew = D3Q27System::getIncompFeqForDirection(D3Q27System::INVDIR[fdir], rhoL, vx, vy, vz);
										//ff[D3Q27System::INVDIR[fdir]]=(feqNew - c3o1 * WEIGTH[fdir] * dvDir * (c1o1 / collFactorL - c1o1));
                                        //ff[D3Q27System::INVDIR[fdir]] = (feqNew - WEIGTH[fdir] * dvDir * (c1o1 / collFactorL - c1o1));
                                        //real fGEQ = D3Q27System::getIncompFeqForDirection(fdir, rhoL, vx, vy, vz);
                                        //ff[D3Q27System::INVDIR[fdir]] = (fGEQ - WEIGTH[fdir] * dvDir * (c1o1 / collFactorL - c1o1)) - c6o1 * WEIGTH[fdir] * (vBC);
                                        //real vNG = (D3Q27System::DX1[fdir] * vxBC + D3Q27System::DX2[fdir] * vyBC + D3Q27System::DX3[fdir] * vzBC);
                                        //ff[D3Q27System::INVDIR[fdir]] = (fGEQ - WEIGTH[fdir] * dvDir * (c1o1 / collFactorL)) - c6o1 * WEIGTH[fdir] * (vDir) / (c1o1 - vDir + vNG);
          //                              real fG, fBCPseudo;
          //                              if (phi2[fdir] <= phiLim)
          //                                  {

          //                                  fG = distribution->getDistributionInvForDirection(x1 + D3Q27System::DX1[fdir], x2 + D3Q27System::DX2[fdir], x3 + D3Q27System::DX3[fdir], D3Q27System::INVDIR[fdir]);
          //                                  fBCPseudo = distribution->getDistributionInvForDirection(x1, x2, x3, fdir);
          //                              }
										//else {
          //                                  // 13.07.2023
          // //                                 real fL = distribution->getDistributionInvForDirection(x1 + D3Q27System::DX1[fdir], x2 + D3Q27System::DX2[fdir], x3 + D3Q27System::DX3[fdir], D3Q27System::INVDIR[fdir]);
										//	//real feqOLD = D3Q27System::getIncompFeqForDirection(D3Q27System::INVDIR[fdir], (*rhoNode)(x1 + D3Q27System::DX1[fdir], x2 + D3Q27System::DX2[fdir], x3 + D3Q27System::DX3[fdir]),
          // //                                                                                     (*vxNode)(x1 + D3Q27System::DX1[fdir], x2 + D3Q27System::DX2[fdir], x3 + D3Q27System::DX3[fdir]), (*vyNode)(x1 + D3Q27System::DX1[fdir], x2 + D3Q27System::DX2[fdir], x3 + D3Q27System::DX3[fdir]),
          // //                                                                                     (*vzNode)(x1 + D3Q27System::DX1[fdir], x2 + D3Q27System::DX2[fdir], x3 + D3Q27System::DX3[fdir]));
          // //                                 real feqNew = D3Q27System::getIncompFeqForDirection(D3Q27System::INVDIR[fdir], rhoG, (*vxNode)(x1 + D3Q27System::DX1[fdir], x2 + D3Q27System::DX2[fdir], x3 + D3Q27System::DX3[fdir]),
          // //                                                                                     (*vyNode)(x1 + D3Q27System::DX1[fdir], x2 + D3Q27System::DX2[fdir], x3 + D3Q27System::DX3[fdir]), (*vzNode)(x1 + D3Q27System::DX1[fdir], x2 + D3Q27System::DX2[fdir], x3 + D3Q27System::DX3[fdir]));

          // //                                 fBCPseudo = feqNew + (fL - feqOLD) * (c1o1 / collFactorG - c1o1) / (c1o1 / collFactorL - c1o1);


          //                                  //unfortunately we have to reconstruct our own populations because they are overwritten by our neighbor. This is realy ugly but doing it the right way would require a completly other code structure.
										//	//fBCPseudo = -c1o3*WEIGTH[fdir] * dvDir * (c1o1 / collFactorG - c1o1) + D3Q27System::getIncompFeqForDirection(D3Q27System::INVDIR[fdir], (*rhoNode)(x1 + D3Q27System::DX1[fdir], x2 + D3Q27System::DX2[fdir], x3 + D3Q27System::DX3[fdir]),
          // //                                                                                                                                         (*vxNode)(x1 + D3Q27System::DX1[fdir], x2 + D3Q27System::DX2[fdir], x3 + D3Q27System::DX3[fdir]),
          // //                                                                                                                                         (*vyNode)(x1 + D3Q27System::DX1[fdir], x2 + D3Q27System::DX2[fdir], x3 + D3Q27System::DX3[fdir]),
          // //                                                                                                                                         (*vzNode)(x1 + D3Q27System::DX1[fdir], x2 + D3Q27System::DX2[fdir], x3 + D3Q27System::DX3[fdir]));
          // //                                 fG = -c1o3*WEIGTH[fdir] * dvDir * (c1o1 / collFactorG - c1o1) +
          // //                                      D3Q27System::getIncompFeqForDirection(fdir, (*rhoNode)(x1 + D3Q27System::DX1[fdir], x2 + D3Q27System::DX2[fdir], x3 + D3Q27System::DX3[fdir]), (*vxNode)(x1 + D3Q27System::DX1[fdir], x2 + D3Q27System::DX2[fdir], x3 + D3Q27System::DX3[fdir]),
          // //                                                                            (*vyNode)(x1 + D3Q27System::DX1[fdir], x2 + D3Q27System::DX2[fdir], x3 + D3Q27System::DX3[fdir]), (*vzNode)(x1 + D3Q27System::DX1[fdir], x2 + D3Q27System::DX2[fdir], x3 + D3Q27System::DX3[fdir]));
          //                              // 16.07.23 attempt to make it at least momentum conserving
          //                                  fG = distribution->getDistributionInvForDirection(x1 + D3Q27System::DX1[fdir], x2 + D3Q27System::DX2[fdir], x3 + D3Q27System::DX3[fdir], D3Q27System::INVDIR[fdir]);
          //                                  fBCPseudo = D3Q27System::getIncompFeqForDirection(D3Q27System::INVDIR[fdir], (*rhoNode)(x1 , x2 , x3 ),
          //                                                                                    (*vxNode)(x1 , x2 , x3 ), (*vyNode)(x1 , x2 , x3 ),
          //                                                                                    (*vzNode)(x1 , x2 , x3 )) + fG - D3Q27System::getIncompFeqForDirection(fdir, (*rhoNode)(x1 + D3Q27System::DX1[fdir], x2 + D3Q27System::DX2[fdir], x3 + D3Q27System::DX3[fdir]), (*vxNode)(x1 + D3Q27System::DX1[fdir], x2 + D3Q27System::DX2[fdir], x3 + D3Q27System::DX3[fdir]),
          //                                                                                    (*vyNode)(x1 + D3Q27System::DX1[fdir], x2 + D3Q27System::DX2[fdir], x3 + D3Q27System::DX3[fdir]), (*vzNode)(x1 + D3Q27System::DX1[fdir], x2 + D3Q27System::DX2[fdir], x3 + D3Q27System::DX3[fdir]));
										//}

										//real eqBCN = D3Q27System::getIncompFeqForDirection(D3Q27System::INVDIR[fdir], 0, (*vxNode)(x1 + D3Q27System::DX1[fdir], x2 + D3Q27System::DX2[fdir], x3 + D3Q27System::DX3[fdir]),
          //                                                                                 (*vyNode)(x1 + D3Q27System::DX1[fdir], x2 + D3Q27System::DX2[fdir], x3 + D3Q27System::DX3[fdir]), (*vzNode)(x1 + D3Q27System::DX1[fdir], x2 + D3Q27System::DX2[fdir], x3 + D3Q27System::DX3[fdir]));
          //                              real eqGN = D3Q27System::getIncompFeqForDirection(fdir, 0, (*vxNode)(x1 + D3Q27System::DX1[fdir], x2 + D3Q27System::DX2[fdir], x3 + D3Q27System::DX3[fdir]), (*vyNode)(x1 + D3Q27System::DX1[fdir], x2 + D3Q27System::DX2[fdir], x3 + D3Q27System::DX3[fdir]),
          //                                                                                (*vzNode)(x1 + D3Q27System::DX1[fdir], x2 + D3Q27System::DX2[fdir], x3 + D3Q27System::DX3[fdir]));

										//ff[D3Q27System::INVDIR[fdir]] = (laplacePressure * WEIGTH[fdir] + (fBCPseudo + fG) / densityRatio + (eqBCN + eqGN) * (c1o1 - c1o1 / densityRatio))*c1o2 +(fG-fBCPseudo)*c1o2;
										//16.07.2023: alternative: In attempt to balance the momentum loss in the generation of new gas nodes the inverse operation is performed here with the liquid phase:
                                        real fG = distribution->getDistributionInvForDirection(x1 + D3Q27System::DX1[fdir], x2 + D3Q27System::DX2[fdir], x3 + D3Q27System::DX3[fdir], D3Q27System::INVDIR[fdir]);
										real feqOLD = D3Q27System::getIncompFeqForDirection(D3Q27System::INVDIR[fdir], (*rhoNode)(x1 + D3Q27System::DX1[fdir], x2 + D3Q27System::DX2[fdir], x3 + D3Q27System::DX3[fdir]), (*vxNode)(x1 + D3Q27System::DX1[fdir], x2 + D3Q27System::DX2[fdir], x3 + D3Q27System::DX3[fdir]), (*vyNode)(x1 + D3Q27System::DX1[fdir], x2 + D3Q27System::DX2[fdir], x3 + D3Q27System::DX3[fdir]), (*vzNode)(x1 + D3Q27System::DX1[fdir], x2 + D3Q27System::DX2[fdir], x3 + D3Q27System::DX3[fdir]));
										real feqNew = D3Q27System::getIncompFeqForDirection(D3Q27System::INVDIR[fdir], rhoL, (*vxNode)(x1 + D3Q27System::DX1[fdir], x2 + D3Q27System::DX2[fdir], x3 + D3Q27System::DX3[fdir]), (*vyNode)(x1 + D3Q27System::DX1[fdir], x2 + D3Q27System::DX2[fdir], x3 + D3Q27System::DX3[fdir]), (*vzNode)(x1 + D3Q27System::DX1[fdir], x2 + D3Q27System::DX2[fdir], x3 + D3Q27System::DX3[fdir]));
                                       //11.10.2023 correction for BB BC assuming no delay BB
                                        if (bcArray->isSolid(x1 + D3Q27System::DX1[fdir], x2 + D3Q27System::DX2[fdir],
                                                             x3 + D3Q27System::DX3[fdir])){
										feqOLD = D3Q27System::getIncompFeqForDirection(D3Q27System::INVDIR[fdir], (*rhoNode)(x1 , x2 , x3 ),vx,vy,vz);
										feqNew = D3Q27System::getIncompFeqForDirection(D3Q27System::INVDIR[fdir], rhoL,vx,vy,vz);
										
										}//!11.10.2023


                                        real fBC = feqNew +
                                                  (fG - feqOLD) * (c1o1 / collFactorL - c1o1) / (c1o1 / collFactorG - c1o1);
 
										ff[D3Q27System::INVDIR[fdir]] = fBC;//Beware! will be overwritten

										//17.10.2023: recovery of liquid distribution from matching velocities at the interface.
           //                             if (
											//((fdir == DIR_P00) || (fdir == DIR_M00) && (x1==maxX1))||
           //                                 ((fdir == DIR_PP0) || (fdir == DIR_MM0) && ((x1 == maxX1) || (x2 == maxX2)))||
           //                                 ((fdir == DIR_00P) || (fdir == DIR_00M) && (x3 == maxX3)) ||
           //                                 ((fdir == DIR_P0P) || (fdir == DIR_M0M) && ((x1 == maxX1) || (x3 == maxX3))) ||
           //                                 ((fdir == DIR_0PP) || (fdir == DIR_0MM) && ((x2 == maxX2) || (x3 == maxX3))) ||
           //                                 ((fdir == DIR_PPP) || (fdir == DIR_MMM) && ((x1 == maxX1) ||(x2 == maxX2) || (x3 == maxX3))) ||
           //                                 ((fdir == DIR_0P0) || (fdir == DIR_0M0) && (x2 == maxX2)) ||
           //                                 ((fdir == DIR_PM0) || (fdir == DIR_MP0) && ((x1 == maxX1) || (x2 == minX2-1))) ||
											//((fdir == DIR_P0M) || (fdir == DIR_M0P) && ((x1 == maxX1) || (x3 == minX3-1))) ||
											//((fdir == DIR_0PM) || (fdir == DIR_0MP) && ((x2 == maxX2) || (x3 == minX3-1))) ||
											//((fdir == DIR_PMM) || (fdir == DIR_MPP) && ((x1 == maxX1) ||(x2 == minX2-1) || (x3 == minX3-1))) ||
											//((fdir == DIR_PPM) || (fdir == DIR_MMP) && ((x1 == maxX1) ||(x2 == maxX2) || (x3 == minX3-1))) ||
											//((fdir == DIR_PMP) || (fdir == DIR_MPM) && ((x1 == maxX1) ||(x2 == minX2-1) || (x3 == maxX3))))
										{

                                        real laplacePressureBC;
                                        if ((x1 > 0) && (x1 < maxX1 + 1) && (x2 > 0) && (x2 < maxX2 + 1) && (x3 > 0) &&
                                            (x3 < maxX3 + 1)) {
                                                findNeighbors(phaseField, x1, x2, x3);
                                                laplacePressureBC = c6o1 * c2o1 * computeCurvature_phi() * sigma;
                                                findNeighbors(phaseFieldOld, x1, x2, x3);
                                        } else
                                                laplacePressureBC = laplacePressure; // curv; // reset to the above

                                        // if (UbMath::isNaN(laplacePressureBC) || UbMath::isInfinity(laplacePressureBC)) {
                                        //                                     laplacePressureBC = laplacePressure;
                                        //                                 }
                                        /*                                       if (phi2[DIR_000] != phi2[fdir]) {

                                                                               laplacePressureBC = laplacePressure *
                                                                                                       (c1o1 - c2o1 *
                                           (*phaseField)(x1 + D3Q27System::DX1[fdir], x2 + D3Q27System::DX2[fdir], x3 +
                                           D3Q27System::DX3[fdir])) / (c2o1 * (*phaseField)(x1, x2, x3) - c2o1 *
                                           (*phaseField)(x1 + D3Q27System::DX1[fdir], x2 + D3Q27System::DX2[fdir], x3 +
                                           D3Q27System::DX3[fdir])) + laplacePressureBC * (-c1o1 + c2o1 * (*phaseField)(x1,
                                           x2, x3)) / (c2o1 * (*phaseField)(x1, x2, x3) - c2o1 * (*phaseField)(x1 +
                                           D3Q27System::DX1[fdir], x2 + D3Q27System::DX2[fdir], x3 +
                                           D3Q27System::DX3[fdir])); } else*/
                                        laplacePressureBC = laplacePressure; // Check location for LPressure!

                                        real fGPseudeBC =
                                            fG + c3o1 * WEIGTH[fdir] *
                                                     (((*vxNode)(x1, x2, x3) + (*vxNode)(x1 + D3Q27System::DX1[fdir],
                                                                                         x2 + D3Q27System::DX2[fdir],
                                                                                         x3 + D3Q27System::DX3[fdir])) *
                                                          D3Q27System::DX1[fdir] +
                                                      ((*vyNode)(x1, x2, x3) + (*vyNode)(x1 + D3Q27System::DX1[fdir],
                                                                                         x2 + D3Q27System::DX2[fdir],
                                                                                         x3 + D3Q27System::DX3[fdir])) *
                                                          D3Q27System::DX2[fdir] +
                                                      ((*vzNode)(x1, x2, x3) + (*vzNode)(x1 + D3Q27System::DX1[fdir],
                                                                                         x2 + D3Q27System::DX2[fdir],
                                                                                         x3 + D3Q27System::DX3[fdir])) *
                                                          D3Q27System::DX3[fdir]);
											// distribution->getDistributionInvForDirection(x1,
                                                                                              // x2, x3, fdir);
										if (bcArray->isSolid(x1 + D3Q27System::DX1[fdir], x2 + D3Q27System::DX2[fdir],
                                                             x3 + D3Q27System::DX3[fdir])){
                                        fGPseudeBC =
                                            fG + c6o1 * WEIGTH[fdir] *
                                                     (((*vxNode)(x1, x2, x3) ) *
                                                          D3Q27System::DX1[fdir] +
                                                      ((*vyNode)(x1, x2, x3) ) *
                                                          D3Q27System::DX2[fdir] +
                                                      ((*vzNode)(x1, x2, x3) ) *
                                                          D3Q27System::DX3[fdir]);

										
										}

                                        real eqBCN = D3Q27System::getIncompFeqForDirection(
                                            D3Q27System::INVDIR[fdir], 0, (*vxNode)(x1, x2, x3), (*vyNode)(x1, x2, x3),
                                            (*vzNode)(x1, x2, x3));
                                        real eqGN = D3Q27System::getIncompFeqForDirection(
                                            fdir, 0, (*vxNode)(x1, x2, x3), (*vyNode)(x1, x2, x3), (*vzNode)(x1, x2, x3));
                                        real fBCL = c1o2 * ((c1o1 - c1o1 / densityRatio) * (eqBCN + eqGN) +
                                                            ((fGPseudeBC + fG)) / densityRatio +
                                                            (-fGPseudeBC + fG + laplacePressureBC * WEIGTH[fdir]));
                                        ff[D3Q27System::INVDIR[fdir]] = fBCL;

                                        // neighbor node

                                        //if ((x1 + D3Q27System::DX1[fdir] > 0) && (x1 + D3Q27System::DX1[fdir] < maxX1 + 1) &&
                                        //    (x2 + D3Q27System::DX2[fdir] > 0) && (x2 + D3Q27System::DX2[fdir] < maxX2 + 1) &&
                                        //    (x3 + D3Q27System::DX3[fdir] > 0) && (x3 + D3Q27System::DX3[fdir] < maxX3 + 1)) {
                                        //        findNeighbors(phaseField, x1 + D3Q27System::DX1[fdir],
                                        //                      x2 + D3Q27System::DX2[fdir], x3 + D3Q27System::DX3[fdir]);
                                        //        laplacePressureBC = c6o1 * c2o1 * computeCurvature_phi() * sigma;
                                        //        findNeighbors(phaseFieldOld, x1, x2, x3);
                                        //} else
                                        //        laplacePressureBC = laplacePressure; // curv; // reset to the above

                                        // if (UbMath::isNaN(laplacePressureBC) || UbMath::isInfinity(laplacePressureBC))
                                        // {
                                        //                                     laplacePressureBC = laplacePressure;
                                        //                                 }
                                        //if (phi2[DIR_000] != phi2[fdir]) {

                                        //        laplacePressureBC =
                                        //            laplacePressure *
                                        //                (c1o1 - c2o1 * (*phaseField)(x1 + D3Q27System::DX1[fdir],
                                        //                                             x2 + D3Q27System::DX2[fdir],
                                        //                                             x3 + D3Q27System::DX3[fdir])) /
                                        //                (c2o1 * (*phaseField)(x1, x2, x3) -
                                        //                 c2o1 * (*phaseField)(x1 + D3Q27System::DX1[fdir],
                                        //                                      x2 + D3Q27System::DX2[fdir],
                                        //                                      x3 + D3Q27System::DX3[fdir])) +
                                        //            laplacePressureBC * (-c1o1 + c2o1 * (*phaseField)(x1, x2, x3)) /
                                        //                (c2o1 * (*phaseField)(x1, x2, x3) -
                                        //                 c2o1 * (*phaseField)(x1 + D3Q27System::DX1[fdir],
                                        //                                      x2 + D3Q27System::DX2[fdir],
                                        //                                      x3 + D3Q27System::DX3[fdir]));
                                        //} else
                                        //        laplacePressureBC = laplacePressure;

                                        // eqBCN = D3Q27System::getIncompFeqForDirection(
                                        //    D3Q27System::INVDIR[fdir], 0,
                                        //    (*vxNode)(x1 + D3Q27System::DX1[fdir], x2 + D3Q27System::DX2[fdir],
                                        //              x3 + D3Q27System::DX3[fdir]),
                                        //    (*vyNode)(x1 + D3Q27System::DX1[fdir], x2 + D3Q27System::DX2[fdir],
                                        //              x3 + D3Q27System::DX3[fdir]),
                                        //    (*vzNode)(x1 + D3Q27System::DX1[fdir], x2 + D3Q27System::DX2[fdir],
                                        //              x3 + D3Q27System::DX3[fdir]));
                                        // eqGN = D3Q27System::getIncompFeqForDirection(
                                        //    fdir, 0,
                                        //    (*vxNode)(x1 + D3Q27System::DX1[fdir], x2 + D3Q27System::DX2[fdir],
                                        //              x3 + D3Q27System::DX3[fdir]),
                                        //    (*vyNode)(x1 + D3Q27System::DX1[fdir], x2 + D3Q27System::DX2[fdir],
                                        //              x3 + D3Q27System::DX3[fdir]),
                                        //    (*vzNode)(x1 + D3Q27System::DX1[fdir], x2 + D3Q27System::DX2[fdir],
                                        //              x3 + D3Q27System::DX3[fdir]));
                                        //real fBCLNeigbor = c1o2 * ((c1o1 - c1o1 / densityRatio) * (eqBCN + eqGN) +
                                        //                           ((fGPseudeBC + fG)) / densityRatio +
                                        //                           (fGPseudeBC - fG + laplacePressureBC * WEIGTH[fdir]));
                                        //distribution->setDistributionForDirection(fBCLNeigbor, x1, x2, x3, fdir);
                                        }
										//!17.10.2023 
										//15.5.23
										//ff[D3Q27System::INVDIR[fdir]] = (fGEQ - WEIGTH[fdir] * dvDir * (c1o1 / collFactorL)) - c6o1 * WEIGTH[fdir] * (vDir);
										//real fBC = (distribution->getDistributionInvForDirection(x1, x2, x3, D3Q27System::INVDIR[fdir]) - c6o1 * WEIGTH[fdir] * dvDir * (c1o1 / collFactorL - c1o1)) ;
                                        //ff[D3Q27System::INVDIR[fdir]] = (feqNew - c6o1 * WEIGTH[fdir] * dvDir * (collFactorL)/(c3o1-collFactorL));
										//ff[D3Q27System::INVDIR[fdir]] = (ff[D3Q27System::INVDIR[fdir]] - feqOLD) * (c1o1 / collFactorL - c1o1) / (c1o1 / collFactorG - c1o1) + feqNew;
										distribution->setPostCollisionDistributionForDirection(ff[D3Q27System::INVDIR[fdir]], x1 + D3Q27System::DX1[fdir], x2 + D3Q27System::DX2[fdir], x3 + D3Q27System::DX3[fdir], D3Q27System::INVDIR[fdir]);
									}
								}
                                real eqRest = D3Q27System::getIncompFeqForDirection(d000, 0, (*vxNode)(x1, x2 , x3 ),
                                                                                   (*vyNode)(x1, x2 , x3 ), (*vzNode)(x1 , x2 , x3 ));
                                real fRest = distribution->getDistributionInvForDirection(x1 , x2 , x3 , d000);
                                distribution->setPostCollisionDistributionForDirection((laplacePressure * WEIGTH[d000] + c2o1*(fRest) / densityRatio + (eqRest) * (c1o1 - c1o1 / densityRatio))  , x1, x2, x3, d000);

                                //03.04.2023 alternative initialization of liquid nodes based on FD
								//for (int fdir = D3Q27System::FSTARTDIR; fdir <= D3Q27System::FENDDIR; fdir++) {
								//	//if (!((phi[fdir] > c1o2) && (((*phaseField)(x1 + D3Q27System::DX1[fdir], x2 + D3Q27System::DX2[fdir], x3 + D3Q27System::DX3[fdir])) > c1o2))) {
								//	if (!((phi[fdir] > c1o2))) {
								//		real vxBC = ((*vxNode)(x1 - D3Q27System::DX1[fdir], x2 - D3Q27System::DX2[fdir], x3 - D3Q27System::DX3[fdir]));
								//		real vyBC = ((*vyNode)(x1 - D3Q27System::DX1[fdir], x2 - D3Q27System::DX2[fdir], x3 - D3Q27System::DX3[fdir]));
								//		real vzBC = ((*vzNode)(x1 - D3Q27System::DX1[fdir], x2 - D3Q27System::DX2[fdir], x3 - D3Q27System::DX3[fdir]));
								//		real vBC = (-D3Q27System::DX1[fdir] * vxBC - D3Q27System::DX2[fdir] * vyBC - D3Q27System::DX3[fdir] * vzBC);
								//		real vDir = (-D3Q27System::DX1[fdir] * vx - D3Q27System::DX2[fdir] * vy - D3Q27System::DX3[fdir] * vz);
								//		real dvDir = vBC - vDir;

								//		//real feqOLD = D3Q27System::getIncompFeqForDirection(D3Q27System::INVDIR[fdir], rhoG, vx, vy, vz);
								//		real feqNew = D3Q27System::getIncompFeqForDirection(D3Q27System::INVDIR[fdir], rhoL, vx, vy, vz);
								//		ff[D3Q27System::INVDIR[fdir]] =  feqNew - c3o1 * WEIGTH[fdir] * dvDir * (c1o1 / collFactorL - c1o1);
								//		distribution->setPostCollisionDistributionForDirection(ff[D3Q27System::INVDIR[fdir]], x1 + D3Q27System::DX1[fdir], x2 + D3Q27System::DX2[fdir], x3 + D3Q27System::DX3[fdir], D3Q27System::INVDIR[fdir]);
								//	}
								//}

								//for (int fdir = D3Q27System::FSTARTDIR; fdir <= D3Q27System::FENDDIR; fdir++) {
								//	if ((phi[D3Q27System::INVDIR[fdir]] <= c1o2) && (phi[fdir] > c1o2)) {
								//		//real vxBC = ((*vxNode)(x1 - D3Q27System::DX1[fdir], x2 - D3Q27System::DX2[fdir], x3 - D3Q27System::DX3[fdir]));
								//		//real vyBC = ((*vyNode)(x1 - D3Q27System::DX1[fdir], x2 - D3Q27System::DX2[fdir], x3 - D3Q27System::DX3[fdir]));
								//		//real vzBC = ((*vzNode)(x1 - D3Q27System::DX1[fdir], x2 - D3Q27System::DX2[fdir], x3 - D3Q27System::DX3[fdir]));
								//		//real vBC = -(D3Q27System::DX1[fdir] * vxBC + D3Q27System::DX2[fdir] * vyBC + D3Q27System::DX2[fdir] * vzBC);
								//		real vDir = -(D3Q27System::DX1[fdir] * vx + D3Q27System::DX2[fdir] * vy + D3Q27System::DX2[fdir] * vz);
								//		//vBC = (vBC + vDir) / (c2o1 -( vBC - vDir));
								//		//real fL = distribution->getDistributionInvForDirection(x1 + D3Q27System::DX1[fdir], x2 + D3Q27System::DX2[fdir], x3 + D3Q27System::DX3[fdir], D3Q27System::INVDIR[fdir]) - c6o1 * WEIGTH[fdir] * vDir;
								//		//real fL = distribution->getDistributionInvForDirection(x1 + D3Q27System::DX1[fdir], x2 + D3Q27System::DX2[fdir], x3 + D3Q27System::DX3[fdir], D3Q27System::INVDIR[fdir]) + c6o1 * WEIGTH[fdir] * (vx * D3Q27System::DX1[fdir] + vy * D3Q27System::DX2[fdir] + vz * D3Q27System::DX3[fdir]);
								//		real fL= D3Q27System::getIncompFeqForDirection(fdir, rhoL, vx, vy, vz);
								//		distribution->setPostCollisionDistributionForDirection(fL, x1 - D3Q27System::DX1[fdir], x2 - D3Q27System::DX2[fdir], x3 - D3Q27System::DX3[fdir], fdir);
								//		ff[fdir] = fL;
								//	}
								//	if (!(phi[fdir] > c1o2)) {
								//		//std::cout << "Eq at dir=" << fdir << "\n";
								//		real vxBC = ((*vxNode)(x1 - D3Q27System::DX1[fdir], x2 - D3Q27System::DX2[fdir], x3 - D3Q27System::DX3[fdir]));
								//		real vyBC = ((*vyNode)(x1 - D3Q27System::DX1[fdir], x2 - D3Q27System::DX2[fdir], x3 - D3Q27System::DX3[fdir]));
								//		real vzBC = ((*vzNode)(x1 - D3Q27System::DX1[fdir], x2 - D3Q27System::DX2[fdir], x3 - D3Q27System::DX3[fdir]));
								//		real feqL = D3Q27System::getIncompFeqForDirection(fdir, rhoL, vx, vy, vz);
								//		distribution->setPostCollisionDistributionForDirection(feqL, x1 - D3Q27System::DX1[fdir], x2 - D3Q27System::DX2[fdir], x3 - D3Q27System::DX3[fdir], fdir);
								//		ff[fdir] = feqL;
								//	}
								//}
						//real sumRho2= 0;
						//for (int fdir = D3Q27System::FSTARTDIR; fdir <= D3Q27System::FENDDIR; fdir++) {
						//	sumRho2 += ff[fdir];// -D3Q27System::getIncompFeqForDirection(fdir, 0, sumVx, sumVy, sumVz);
						//}
						//ff[d000] = rhoL - sumRho2;
						//rhoL = 27.0 / 18.0 * sumRho2;
						//std::cout << "rhoL=" << rhoL <<" sumRho="<< 27.0 / 18.0 * sumRho2 << " vx=" << vx << " vy=" << vy << "\n";
						//D3Q27System::calcIncompMacroscopicValues(ff, rhoL, vx, vy, vz);
						//std::cout << "RecalCrhoL=" << rhoL << " sumRho=" << 27.0 / 18.0 * sumRho2 << " vx=" << vx << " vy=" << vy << "ffRest="<<ff[d000]<<"\n";
//						distribution->setPostCollisionDistributionForDirection(ff[d000], x1, x2, x3, d000);
						//{
						//	real fG = distribution->getDistributionInvForDirection(x1, x2, x3, d000);
						//	real feqOLD = D3Q27System::getIncompFeqForDirection(d000, (*rhoNode)(x1, x2, x3), vx, vy, vz);
						//	real feqNew = D3Q27System::getIncompFeqForDirection(d000, rhoL, vx, vy, vz);
						//	distribution->setPostCollisionDistributionForDirection(fG - feqOLD + feqNew, x1, x2, x3, d000);
						//}
                        //ff[d000] = vx * vx + vy * vy + vz * vz +
                        //              (((ff[dMM0] + ff[dPP0]) + (ff[dMP0] + ff[dPM0])) + ((ff[d0MM] + ff[d0PP]) + (ff[d0MP] + ff[d0PM])) + ((ff[dM0M] + ff[dP0P]) + (ff[dM0P] + ff[dP0M])) +
                        //               c2o1 * ((((ff[dMMM] + ff[dPPP]) + (ff[dMMP] + ff[dPPM]))) + (((ff[dMPM] + ff[dPMP]) + (ff[dMPP] + ff[dPMM])))));
                        //distribution->setPostCollisionDistributionForDirection(ff[d000], x1, x2, x3, d000);

                        //for (int fdir = D3Q27System::FSTARTDIR; fdir <= D3Q27System::FENDDIR; fdir++) {
						//	ff[D3Q27System::INVDIR[fdir]]=distribution->getDistributionInvForDirection(x1 + D3Q27System::DX1[fdir], x2 + D3Q27System::DX2[fdir], x3 + D3Q27System::DX3[fdir], D3Q27System::INVDIR[fdir]);
						//}
						//D3Q27System::calcIncompMacroscopicValues(ff, rhoL, vx, vy, vz);
						//std::cout << "AfterRead rhoL=" << rhoL << " rhoGToL=" << rhoG/densityRatio << " vx=" << vx << " vy=" << vy << "ffRest=" << ff[d000] <<" x="<<x1<<" y="<<x2<<" z="<<x3<< "\n";

								//real feqL = D3Q27System::getIncompFeqForDirection(d000, rhoL, vx, vy, vz);
								//distribution->setPostCollisionDistributionForDirection(feqL, x1, x2, x3, d000);



							}



						}


						//if ((*phaseField)(x1, x2, x3) <= c1o2) {
						//	for (int fdir = D3Q27System::FSTARTDIR; fdir <= D3Q27System::FENDDIR; fdir++) {
						//		
						//		real feqNew = D3Q27System::getIncompFeqForDirection(D3Q27System::INVDIR[fdir], 0, 0, 0.0001, 0);
						//		ff[D3Q27System::INVDIR[fdir]] = feqNew;
						//		distribution->setPostCollisionDistributionForDirection(ff[D3Q27System::INVDIR[fdir]], x1 + D3Q27System::DX1[fdir], x2 + D3Q27System::DX2[fdir], x3 + D3Q27System::DX3[fdir], D3Q27System::INVDIR[fdir]);
						//	}
						//}
						//16.03.23 B: Bounce Back gas side
						//distribution->getDistributionInv(ff, x1, x2, x3);
						//real rhoG;
						//if (phi[d000] > c1o2) { //initialization necessary
						//	real sumRho = 0;
						//	real sumWeight = 0;
						//	for (int fdir = D3Q27System::FSTARTDIR; fdir <= D3Q27System::FENDDIR; fdir++) {
						//		if ((phi[fdir] <= c1o2)) {
						//			sumRho += WEIGTH[fdir] * (*rhoNode)(x1 + D3Q27System::DX1[fdir], x2 + D3Q27System::DX2[fdir], x3 + D3Q27System::DX3[fdir]);
						//			sumWeight += WEIGTH[fdir];
						//		}

						//	}
						//	rhoG = sumRho / sumWeight;// uncheck excpetion: what if there is no adequate neigbor?
						//	for (int fdir = D3Q27System::FSTARTDIR; fdir <= D3Q27System::FENDDIR; fdir++) {
						//		if ((phi[fdir] > c1o2)) {
						//			real vxBC = c1o2 * (vx + (*vxNode)(x1 + D3Q27System::DX1[fdir], x2 + D3Q27System::DX2[fdir], x3 + D3Q27System::DX3[fdir]));
						//			real vyBC = c1o2 * (vy + (*vyNode)(x1 + D3Q27System::DX1[fdir], x2 + D3Q27System::DX2[fdir], x3 + D3Q27System::DX3[fdir]));
						//			real vzBC = c1o2 * (vz + (*vzNode)(x1 + D3Q27System::DX1[fdir], x2 + D3Q27System::DX2[fdir], x3 + D3Q27System::DX3[fdir]));
						//			real fL = distribution->getDistributionInvForDirection(x1 + D3Q27System::DX1[fdir], x2 + D3Q27System::DX2[fdir], x3 + D3Q27System::DX3[fdir], D3Q27System::INVDIR[fdir]);
						//			real fG = distribution->getDistributionInvForDirection(x1, x2, x3, fdir);
						//			real fBC = fG - c6o1 * WEIGTH[fdir] * (D3Q27System::DX1[fdir] * vxBC + D3Q27System::DX2[fdir] * vyBC + D3Q27System::DX2[fdir] * vzBC);

						//			distribution->setPostCollisionDistributionForDirection(fBC, x1 + D3Q27System::DX1[fdir], x2 + D3Q27System::DX2[fdir], x3 + D3Q27System::DX3[fdir], D3Q27System::INVDIR[fdir]);

						//		}
						//	}
						//	distribution->setPostCollisionDistributionForDirection(D3Q27System::getIncompFeqForDirection(d000, rhoG, vx, vy, vz), x1, x2, x3, d000);



						//}
						//else {//no refill of gas required
						//	rhoG = (*rhoNode)(x1, x2, x3);
						//	if ((*phaseField)(x1, x2, x3) <= c1o2) {//no refill liquid
						//		for (int fdir = D3Q27System::FSTARTDIR; fdir <= D3Q27System::FENDDIR; fdir++) {
						//			if ((phi[fdir] > c1o2)) {
						//				real vxBC = c1o2 * (vx + (*vxNode)(x1 + D3Q27System::DX1[fdir], x2 + D3Q27System::DX2[fdir], x3 + D3Q27System::DX3[fdir]));
						//				real vyBC = c1o2 * (vy + (*vyNode)(x1 + D3Q27System::DX1[fdir], x2 + D3Q27System::DX2[fdir], x3 + D3Q27System::DX3[fdir]));
						//				real vzBC = c1o2 * (vz + (*vzNode)(x1 + D3Q27System::DX1[fdir], x2 + D3Q27System::DX2[fdir], x3 + D3Q27System::DX3[fdir]));
						//				real fL = distribution->getDistributionInvForDirection(x1 + D3Q27System::DX1[fdir], x2 + D3Q27System::DX2[fdir], x3 + D3Q27System::DX3[fdir], D3Q27System::INVDIR[fdir]);
						//				real fG = distribution->getDistributionInvForDirection(x1, x2, x3, fdir);
						//				real fBC = fG - c6o1 * WEIGTH[fdir] * (D3Q27System::DX1[fdir] * vxBC + D3Q27System::DX2[fdir] * vyBC + D3Q27System::DX2[fdir] * vzBC);

						//				//if ((*phaseField)(x1, x2, x3) <= c1o2) 
						//				distribution->setPostCollisionDistributionForDirection(fBC, x1 + D3Q27System::DX1[fdir], x2 + D3Q27System::DX2[fdir], x3 + D3Q27System::DX3[fdir], D3Q27System::INVDIR[fdir]);
						//				if (((*phaseField)(x1 + D3Q27System::DX1[fdir], x2 + D3Q27System::DX2[fdir], x3 + D3Q27System::DX3[fdir])) > c1o2) {
						//					//real vxBC = c1o2 * (vx + (*vxNode)(x1 + D3Q27System::DX1[fdir], x2 + D3Q27System::DX2[fdir], x3 + D3Q27System::DX3[fdir]));
						//					//real vyBC = c1o2 * (vy + (*vyNode)(x1 + D3Q27System::DX1[fdir], x2 + D3Q27System::DX2[fdir], x3 + D3Q27System::DX3[fdir]));
						//					//real vzBC = c1o2 * (vz + (*vzNode)(x1 + D3Q27System::DX1[fdir], x2 + D3Q27System::DX2[fdir], x3 + D3Q27System::DX3[fdir]));
						//					//real feqL = D3Q27System::getIncompFeqForDirection(D3Q27System::INVDIR[fdir], 0, (*vxNode)(x1 + D3Q27System::DX1[fdir], x2 + D3Q27System::DX2[fdir], x3 + D3Q27System::DX3[fdir]), (*vyNode)(x1 + D3Q27System::DX1[fdir], x2 + D3Q27System::DX2[fdir], x3 + D3Q27System::DX3[fdir]), (*vzNode)(x1 + D3Q27System::DX1[fdir], x2 + D3Q27System::DX2[fdir], x3 + D3Q27System::DX3[fdir]));
						//					//real feqG = D3Q27System::getIncompFeqForDirection(fdir, 0, vx, vy, vz);
						//					real feqL = D3Q27System::getIncompFeqForDirection(D3Q27System::INVDIR[fdir], 0, (*vxNode)(x1 + D3Q27System::DX1[fdir], x2 + D3Q27System::DX2[fdir], x3 + D3Q27System::DX3[fdir]) * (D3Q27System::DX1[fdir]) * (D3Q27System::DX1[fdir]), (*vyNode)(x1 + D3Q27System::DX1[fdir], x2 + D3Q27System::DX2[fdir], x3 + D3Q27System::DX3[fdir]) * (D3Q27System::DX2[fdir]) * (D3Q27System::DX2[fdir]), (*vzNode)(x1 + D3Q27System::DX1[fdir], x2 + D3Q27System::DX2[fdir], x3 + D3Q27System::DX3[fdir]) * (D3Q27System::DX3[fdir]) * (D3Q27System::DX3[fdir]));
						//					real feqG = D3Q27System::getIncompFeqForDirection(fdir, 0, (*vxNode)(x1 + D3Q27System::DX1[fdir], x2 + D3Q27System::DX2[fdir], x3 + D3Q27System::DX3[fdir]) * (D3Q27System::DX1[fdir]) * (D3Q27System::DX1[fdir]), (*vyNode)(x1 + D3Q27System::DX1[fdir], x2 + D3Q27System::DX2[fdir], x3 + D3Q27System::DX3[fdir]) * (D3Q27System::DX2[fdir]) * (D3Q27System::DX2[fdir]), (*vzNode)(x1 + D3Q27System::DX1[fdir], x2 + D3Q27System::DX2[fdir], x3 + D3Q27System::DX3[fdir]) * (D3Q27System::DX3[fdir]) * (D3Q27System::DX3[fdir]));
						//					//real feqG = D3Q27System::getIncompFeqForDirection(fdir, 0, vx * (D3Q27System::DX1[fdir]) * (D3Q27System::DX1[fdir]), vy * (D3Q27System::DX2[fdir]) * (D3Q27System::DX2[fdir]), vz * (D3Q27System::DX3[fdir]) * (D3Q27System::DX3[fdir]));

						//					distribution->setPostCollisionDistributionForDirection((fBC + fG) / densityRatio - fL - (feqG - feqL) * (c1o1 / densityRatio - c1o1) * (vxBC * D3Q27System::DX1[fdir] + vyBC * D3Q27System::DX2[fdir] + vzBC * D3Q27System::DX3[fdir]), x1, x2, x3, fdir);
						//				}

						//			}


						//		}
						//	}
						//	else {//refill liquid

						//		for (int fdir = D3Q27System::FSTARTDIR; fdir <= D3Q27System::FENDDIR; fdir++) {
						//			if ((phi[fdir] > c1o2)) {
						//				real vxBC = c1o2 * (vx + (*vxNode)(x1 + D3Q27System::DX1[fdir], x2 + D3Q27System::DX2[fdir], x3 + D3Q27System::DX3[fdir]));
						//				real vyBC = c1o2 * (vy + (*vyNode)(x1 + D3Q27System::DX1[fdir], x2 + D3Q27System::DX2[fdir], x3 + D3Q27System::DX3[fdir]));
						//				real vzBC = c1o2 * (vz + (*vzNode)(x1 + D3Q27System::DX1[fdir], x2 + D3Q27System::DX2[fdir], x3 + D3Q27System::DX3[fdir]));
						//				real fL = distribution->getDistributionInvForDirection(x1 + D3Q27System::DX1[fdir], x2 + D3Q27System::DX2[fdir], x3 + D3Q27System::DX3[fdir], D3Q27System::INVDIR[fdir]);
						//				real fG = distribution->getDistributionInvForDirection(x1, x2, x3, fdir);
						//				real fBC = fG-c6o1*WEIGTH[fdir]*(D3Q27System::DX1[fdir]*vxBC+ D3Q27System::DX2[fdir] * vyBC+ D3Q27System::DX2[fdir] * vzBC);

						//				ff[D3Q27System::INVDIR[fdir]] = fBC;
						//				if (((*phaseField)(x1 + D3Q27System::DX1[fdir], x2 + D3Q27System::DX2[fdir], x3 + D3Q27System::DX3[fdir])) > c1o2) {
						//					//real feqL = D3Q27System::getIncompFeqForDirection(D3Q27System::INVDIR[fdir], 0, (*vxNode)(x1 + D3Q27System::DX1[fdir], x2 + D3Q27System::DX2[fdir], x3 + D3Q27System::DX3[fdir]), (*vyNode)(x1 + D3Q27System::DX1[fdir], x2 + D3Q27System::DX2[fdir], x3 + D3Q27System::DX3[fdir]), (*vzNode)(x1 + D3Q27System::DX1[fdir], x2 + D3Q27System::DX2[fdir], x3 + D3Q27System::DX3[fdir]));
						//					//real feqG = D3Q27System::getIncompFeqForDirection(fdir, 0, vx, vy, vz);
						//					real feqL = D3Q27System::getIncompFeqForDirection(D3Q27System::INVDIR[fdir], 0, (*vxNode)(x1 + D3Q27System::DX1[fdir], x2 + D3Q27System::DX2[fdir], x3 + D3Q27System::DX3[fdir]) * (D3Q27System::DX1[fdir]) * (D3Q27System::DX1[fdir]), (*vyNode)(x1 + D3Q27System::DX1[fdir], x2 + D3Q27System::DX2[fdir], x3 + D3Q27System::DX3[fdir]) * (D3Q27System::DX2[fdir]) * (D3Q27System::DX2[fdir]), (*vzNode)(x1 + D3Q27System::DX1[fdir], x2 + D3Q27System::DX2[fdir], x3 + D3Q27System::DX3[fdir]) * (D3Q27System::DX3[fdir]) * (D3Q27System::DX3[fdir]));
						//					real feqG = D3Q27System::getIncompFeqForDirection(fdir, 0, (*vxNode)(x1 + D3Q27System::DX1[fdir], x2 + D3Q27System::DX2[fdir], x3 + D3Q27System::DX3[fdir]) * (D3Q27System::DX1[fdir]) * (D3Q27System::DX1[fdir]), (*vyNode)(x1 + D3Q27System::DX1[fdir], x2 + D3Q27System::DX2[fdir], x3 + D3Q27System::DX3[fdir]) * (D3Q27System::DX2[fdir]) * (D3Q27System::DX2[fdir]), (*vzNode)(x1 + D3Q27System::DX1[fdir], x2 + D3Q27System::DX2[fdir], x3 + D3Q27System::DX3[fdir]) * (D3Q27System::DX3[fdir]) * (D3Q27System::DX3[fdir]));
						//					//real feqG = D3Q27System::getIncompFeqForDirection(fdir, 0, vx * (D3Q27System::DX1[fdir]) * (D3Q27System::DX1[fdir]), vy * (D3Q27System::DX2[fdir]) * (D3Q27System::DX2[fdir]), vz * (D3Q27System::DX3[fdir]) * (D3Q27System::DX3[fdir]));

						//					distribution->setPostCollisionDistributionForDirection((fBC + fG) / densityRatio - fL - (feqG - feqL) * (c1o1 / densityRatio - c1o1) * (vxBC * D3Q27System::DX1[fdir] + vyBC * D3Q27System::DX2[fdir] + vzBC * D3Q27System::DX3[fdir]), x1, x2, x3, fdir);
						//				}

						//			}
						//			else {
						//				ff[D3Q27System::INVDIR[fdir]] = distribution->getDistributionInvForDirection(x1 + D3Q27System::DX1[fdir], x2 + D3Q27System::DX2[fdir], x3 + D3Q27System::DX3[fdir], D3Q27System::INVDIR[fdir]);;
						//			}


						//		}

						//		real sum2 = 1e-100;
						//		real sumRho = 0;
						//		for (int fdir = D3Q27System::FSTARTDIR; fdir <= D3Q27System::FENDDIR; fdir++) {
						//			if ((phi[fdir] > c1o2)) {

						//				sumRho += WEIGTH[fdir] * (*rhoNode)(x1 + D3Q27System::DX1[fdir], x2 + D3Q27System::DX2[fdir], x3 + D3Q27System::DX3[fdir]);// * tempRho;
						//				sum2 += WEIGTH[fdir];
						//			}
						//		}
						//		real rhoL;
						//		D3Q27System::calcIncompMacroscopicValues(ff, rhoL, vx, vy, vz);
						//		rhoL = sumRho / sum2;


						//		for (int fdir = D3Q27System::FSTARTDIR; fdir <= D3Q27System::FENDDIR; fdir++) {
						//			if ((phi[D3Q27System::INVDIR[fdir]] <= c1o2) && (phi[fdir] > c1o2)) {
						//				real fL = distribution->getDistributionInvForDirection(x1 + D3Q27System::DX1[fdir], x2 + D3Q27System::DX2[fdir], x3 + D3Q27System::DX3[fdir], D3Q27System::INVDIR[fdir]) + c6o1 * WEIGTH[fdir] * (vx * D3Q27System::DX1[fdir] + vy * D3Q27System::DX2[fdir] + vz * D3Q27System::DX3[fdir]);;
						//				distribution->setPostCollisionDistributionForDirection(fL, x1 - D3Q27System::DX1[fdir], x2 - D3Q27System::DX2[fdir], x3 - D3Q27System::DX3[fdir], fdir);
						//			}
						//			if ((phi[D3Q27System::INVDIR[fdir]] <= c1o2) && (phi[fdir] <= c1o2)) {
						//				real feqL = D3Q27System::getIncompFeqForDirection(fdir, rhoL, vx, vy, vz);
						//				distribution->setPostCollisionDistributionForDirection(feqL, x1 - D3Q27System::DX1[fdir], x2 - D3Q27System::DX2[fdir], x3 - D3Q27System::DX3[fdir], fdir);
						//			}
						//		}

						//		real feqL = D3Q27System::getIncompFeqForDirection(d000, rhoL, vx, vy, vz);
						//		distribution->setPostCollisionDistributionForDirection(feqL, x1, x2, x3, d000);



						//	}



						//}




						//16.03.23 A: scaled pressure
						//distribution->getDistributionInv(ff, x1, x2, x3);
						//real rhoG;
						//if (phi[d000] > c1o2) { //initialization necessary
						//	real sumRho = 0;
						//	real sumWeight = 0;
						//	for (int fdir = D3Q27System::FSTARTDIR; fdir <= D3Q27System::FENDDIR; fdir++) {
						//		if ((phi[fdir] <= c1o2)) {
						//			sumRho += WEIGTH[fdir] * (*rhoNode)(x1 + D3Q27System::DX1[fdir], x2 + D3Q27System::DX2[fdir], x3 + D3Q27System::DX3[fdir]);
						//			sumWeight += WEIGTH[fdir];
						//		}

						//	}
						//	rhoG = sumRho / sumWeight;// uncheck excpetion: what if there is no adequate neigbor?
						//	for (int fdir = D3Q27System::FSTARTDIR; fdir <= D3Q27System::FENDDIR; fdir++) {
						//		if ((phi[fdir] > c1o2)) {
						//			real fL = distribution->getDistributionInvForDirection(x1 + D3Q27System::DX1[fdir], x2 + D3Q27System::DX2[fdir], x3 + D3Q27System::DX3[fdir], D3Q27System::INVDIR[fdir]);
						//			real feqOLD = D3Q27System::getIncompFeqForDirection(D3Q27System::INVDIR[fdir], (*rhoNode)(x1 + D3Q27System::DX1[fdir], x2 + D3Q27System::DX2[fdir], x3 + D3Q27System::DX3[fdir]), (*vxNode)(x1 + D3Q27System::DX1[fdir], x2 + D3Q27System::DX2[fdir], x3 + D3Q27System::DX3[fdir]), (*vyNode)(x1 + D3Q27System::DX1[fdir], x2 + D3Q27System::DX2[fdir], x3 + D3Q27System::DX3[fdir]), (*vzNode)(x1 + D3Q27System::DX1[fdir], x2 + D3Q27System::DX2[fdir], x3 + D3Q27System::DX3[fdir]));
						//			real feqNew = D3Q27System::getIncompFeqForDirection(D3Q27System::INVDIR[fdir], rhoG, (*vxNode)(x1 + D3Q27System::DX1[fdir], x2 + D3Q27System::DX2[fdir], x3 + D3Q27System::DX3[fdir]), (*vyNode)(x1 + D3Q27System::DX1[fdir], x2 + D3Q27System::DX2[fdir], x3 + D3Q27System::DX3[fdir]), (*vzNode)(x1 + D3Q27System::DX1[fdir], x2 + D3Q27System::DX2[fdir], x3 + D3Q27System::DX3[fdir]));
						//			real fBC = (fL - feqOLD) * (c1o1 / collFactorG - c1o1) / (c1o1 / collFactorL - c1o1) + feqNew;

						//			distribution->setPostCollisionDistributionForDirection(fBC, x1 + D3Q27System::DX1[fdir], x2 + D3Q27System::DX2[fdir], x3 + D3Q27System::DX3[fdir], D3Q27System::INVDIR[fdir]);

						//		}
						//	}
						//	distribution->setPostCollisionDistributionForDirection(D3Q27System::getIncompFeqForDirection(d000, rhoG, vx, vy, vz), x1, x2, x3, d000);



						//}
						//else {//no refill of gas required
						//	rhoG = (*rhoNode)(x1, x2, x3);
						//	if ((*phaseField)(x1, x2, x3) <= c1o2) {//no refill liquid
						//		for (int fdir = D3Q27System::FSTARTDIR; fdir <= D3Q27System::FENDDIR; fdir++) {
						//			if ((phi[fdir] > c1o2)) {
						//				real fL = distribution->getDistributionInvForDirection(x1 + D3Q27System::DX1[fdir], x2 + D3Q27System::DX2[fdir], x3 + D3Q27System::DX3[fdir], D3Q27System::INVDIR[fdir]);
						//				real feqOLD = D3Q27System::getIncompFeqForDirection(D3Q27System::INVDIR[fdir], (*rhoNode)(x1 + D3Q27System::DX1[fdir], x2 + D3Q27System::DX2[fdir], x3 + D3Q27System::DX3[fdir]), (*vxNode)(x1 + D3Q27System::DX1[fdir], x2 + D3Q27System::DX2[fdir], x3 + D3Q27System::DX3[fdir]), (*vyNode)(x1 + D3Q27System::DX1[fdir], x2 + D3Q27System::DX2[fdir], x3 + D3Q27System::DX3[fdir]), (*vzNode)(x1 + D3Q27System::DX1[fdir], x2 + D3Q27System::DX2[fdir], x3 + D3Q27System::DX3[fdir]));
						//				real feqNew = D3Q27System::getIncompFeqForDirection(D3Q27System::INVDIR[fdir], rhoG, (*vxNode)(x1 + D3Q27System::DX1[fdir], x2 + D3Q27System::DX2[fdir], x3 + D3Q27System::DX3[fdir]), (*vyNode)(x1 + D3Q27System::DX1[fdir], x2 + D3Q27System::DX2[fdir], x3 + D3Q27System::DX3[fdir]), (*vzNode)(x1 + D3Q27System::DX1[fdir], x2 + D3Q27System::DX2[fdir], x3 + D3Q27System::DX3[fdir]));
						//				real fG = distribution->getDistributionInvForDirection(x1, x2, x3, fdir);
						//				real fBC = (fL - feqOLD) * (c1o1 / collFactorG - c1o1) / (c1o1 / collFactorL - c1o1) + feqNew;

						//				//if ((*phaseField)(x1, x2, x3) <= c1o2) 
						//					distribution->setPostCollisionDistributionForDirection(fBC, x1 + D3Q27System::DX1[fdir], x2 + D3Q27System::DX2[fdir], x3 + D3Q27System::DX3[fdir], D3Q27System::INVDIR[fdir]);
						//				if (((*phaseField)(x1 + D3Q27System::DX1[fdir], x2 + D3Q27System::DX2[fdir], x3 + D3Q27System::DX3[fdir])) > c1o2) {
						//					real vxBC = c1o2 * (vx + (*vxNode)(x1 + D3Q27System::DX1[fdir], x2 + D3Q27System::DX2[fdir], x3 + D3Q27System::DX3[fdir]));
						//					real vyBC = c1o2 * (vy + (*vyNode)(x1 + D3Q27System::DX1[fdir], x2 + D3Q27System::DX2[fdir], x3 + D3Q27System::DX3[fdir]));
						//					real vzBC = c1o2 * (vz + (*vzNode)(x1 + D3Q27System::DX1[fdir], x2 + D3Q27System::DX2[fdir], x3 + D3Q27System::DX3[fdir]));
						//					//real feqL = D3Q27System::getIncompFeqForDirection(D3Q27System::INVDIR[fdir], 0, (*vxNode)(x1 + D3Q27System::DX1[fdir], x2 + D3Q27System::DX2[fdir], x3 + D3Q27System::DX3[fdir]), (*vyNode)(x1 + D3Q27System::DX1[fdir], x2 + D3Q27System::DX2[fdir], x3 + D3Q27System::DX3[fdir]), (*vzNode)(x1 + D3Q27System::DX1[fdir], x2 + D3Q27System::DX2[fdir], x3 + D3Q27System::DX3[fdir]));
						//					//real feqG = D3Q27System::getIncompFeqForDirection(fdir, 0, vx, vy, vz);
						//					real feqL = D3Q27System::getIncompFeqForDirection(D3Q27System::INVDIR[fdir], 0, (*vxNode)(x1 + D3Q27System::DX1[fdir], x2 + D3Q27System::DX2[fdir], x3 + D3Q27System::DX3[fdir]) * (D3Q27System::DX1[fdir]) * (D3Q27System::DX1[fdir]), (*vyNode)(x1 + D3Q27System::DX1[fdir], x2 + D3Q27System::DX2[fdir], x3 + D3Q27System::DX3[fdir]) * (D3Q27System::DX2[fdir]) * (D3Q27System::DX2[fdir]), (*vzNode)(x1 + D3Q27System::DX1[fdir], x2 + D3Q27System::DX2[fdir], x3 + D3Q27System::DX3[fdir]) * (D3Q27System::DX3[fdir]) * (D3Q27System::DX3[fdir]));
						//					real feqG = D3Q27System::getIncompFeqForDirection(fdir, 0, (*vxNode)(x1 + D3Q27System::DX1[fdir], x2 + D3Q27System::DX2[fdir], x3 + D3Q27System::DX3[fdir]) * (D3Q27System::DX1[fdir]) * (D3Q27System::DX1[fdir]), (*vyNode)(x1 + D3Q27System::DX1[fdir], x2 + D3Q27System::DX2[fdir], x3 + D3Q27System::DX3[fdir]) * (D3Q27System::DX2[fdir]) * (D3Q27System::DX2[fdir]), (*vzNode)(x1 + D3Q27System::DX1[fdir], x2 + D3Q27System::DX2[fdir], x3 + D3Q27System::DX3[fdir]) * (D3Q27System::DX3[fdir]) * (D3Q27System::DX3[fdir]));
						//					//real feqG = D3Q27System::getIncompFeqForDirection(fdir, 0, vx * (D3Q27System::DX1[fdir]) * (D3Q27System::DX1[fdir]), vy * (D3Q27System::DX2[fdir]) * (D3Q27System::DX2[fdir]), vz * (D3Q27System::DX3[fdir]) * (D3Q27System::DX3[fdir]));

						//					distribution->setPostCollisionDistributionForDirection((fBC + fG) / densityRatio - fL - (feqG - feqL) * (c1o1 / densityRatio - c1o1) * (vxBC * D3Q27System::DX1[fdir] + vyBC * D3Q27System::DX2[fdir] + vzBC * D3Q27System::DX3[fdir]), x1, x2, x3, fdir);
						//				}

						//			}


						//		}
						//	}
						//	else {//refill liquid

						//		for (int fdir = D3Q27System::FSTARTDIR; fdir <= D3Q27System::FENDDIR; fdir++) {
						//			if ((phi[fdir] > c1o2)) {
						//				real fL = distribution->getDistributionInvForDirection(x1 + D3Q27System::DX1[fdir], x2 + D3Q27System::DX2[fdir], x3 + D3Q27System::DX3[fdir], D3Q27System::INVDIR[fdir]);
						//				real feqOLD = D3Q27System::getIncompFeqForDirection(D3Q27System::INVDIR[fdir], (*rhoNode)(x1 + D3Q27System::DX1[fdir], x2 + D3Q27System::DX2[fdir], x3 + D3Q27System::DX3[fdir]), (*vxNode)(x1 + D3Q27System::DX1[fdir], x2 + D3Q27System::DX2[fdir], x3 + D3Q27System::DX3[fdir]), (*vyNode)(x1 + D3Q27System::DX1[fdir], x2 + D3Q27System::DX2[fdir], x3 + D3Q27System::DX3[fdir]), (*vzNode)(x1 + D3Q27System::DX1[fdir], x2 + D3Q27System::DX2[fdir], x3 + D3Q27System::DX3[fdir]));
						//				real feqNew = D3Q27System::getIncompFeqForDirection(D3Q27System::INVDIR[fdir], rhoG, (*vxNode)(x1 + D3Q27System::DX1[fdir], x2 + D3Q27System::DX2[fdir], x3 + D3Q27System::DX3[fdir]), (*vyNode)(x1 + D3Q27System::DX1[fdir], x2 + D3Q27System::DX2[fdir], x3 + D3Q27System::DX3[fdir]), (*vzNode)(x1 + D3Q27System::DX1[fdir], x2 + D3Q27System::DX2[fdir], x3 + D3Q27System::DX3[fdir]));
						//				real fG = distribution->getDistributionInvForDirection(x1, x2, x3, fdir);
						//				real fBC = (fL - feqOLD) * (c1o1 / collFactorG - c1o1) / (c1o1 / collFactorL - c1o1) + feqNew;

						//				ff[D3Q27System::INVDIR[fdir]] = fBC;
						//				if (((*phaseField)(x1 + D3Q27System::DX1[fdir], x2 + D3Q27System::DX2[fdir], x3 + D3Q27System::DX3[fdir])) > c1o2) {
						//					real vxBC = c1o2 * (vx + (*vxNode)(x1 + D3Q27System::DX1[fdir], x2 + D3Q27System::DX2[fdir], x3 + D3Q27System::DX3[fdir]));
						//					real vyBC = c1o2 * (vy + (*vyNode)(x1 + D3Q27System::DX1[fdir], x2 + D3Q27System::DX2[fdir], x3 + D3Q27System::DX3[fdir]));
						//					real vzBC = c1o2 * (vz + (*vzNode)(x1 + D3Q27System::DX1[fdir], x2 + D3Q27System::DX2[fdir], x3 + D3Q27System::DX3[fdir]));
						//					//real feqL = D3Q27System::getIncompFeqForDirection(D3Q27System::INVDIR[fdir], 0, (*vxNode)(x1 + D3Q27System::DX1[fdir], x2 + D3Q27System::DX2[fdir], x3 + D3Q27System::DX3[fdir]), (*vyNode)(x1 + D3Q27System::DX1[fdir], x2 + D3Q27System::DX2[fdir], x3 + D3Q27System::DX3[fdir]), (*vzNode)(x1 + D3Q27System::DX1[fdir], x2 + D3Q27System::DX2[fdir], x3 + D3Q27System::DX3[fdir]));
						//					//real feqG = D3Q27System::getIncompFeqForDirection(fdir, 0, vx, vy, vz);
						//					real feqL = D3Q27System::getIncompFeqForDirection(D3Q27System::INVDIR[fdir], 0, (*vxNode)(x1 + D3Q27System::DX1[fdir], x2 + D3Q27System::DX2[fdir], x3 + D3Q27System::DX3[fdir]) * (D3Q27System::DX1[fdir]) * (D3Q27System::DX1[fdir]), (*vyNode)(x1 + D3Q27System::DX1[fdir], x2 + D3Q27System::DX2[fdir], x3 + D3Q27System::DX3[fdir]) * (D3Q27System::DX2[fdir]) * (D3Q27System::DX2[fdir]), (*vzNode)(x1 + D3Q27System::DX1[fdir], x2 + D3Q27System::DX2[fdir], x3 + D3Q27System::DX3[fdir]) * (D3Q27System::DX3[fdir]) * (D3Q27System::DX3[fdir]));
						//					real feqG = D3Q27System::getIncompFeqForDirection(fdir, 0, (*vxNode)(x1 + D3Q27System::DX1[fdir], x2 + D3Q27System::DX2[fdir], x3 + D3Q27System::DX3[fdir]) * (D3Q27System::DX1[fdir]) * (D3Q27System::DX1[fdir]), (*vyNode)(x1 + D3Q27System::DX1[fdir], x2 + D3Q27System::DX2[fdir], x3 + D3Q27System::DX3[fdir]) * (D3Q27System::DX2[fdir]) * (D3Q27System::DX2[fdir]), (*vzNode)(x1 + D3Q27System::DX1[fdir], x2 + D3Q27System::DX2[fdir], x3 + D3Q27System::DX3[fdir]) * (D3Q27System::DX3[fdir]) * (D3Q27System::DX3[fdir]));
						//					//real feqG = D3Q27System::getIncompFeqForDirection(fdir, 0, vx * (D3Q27System::DX1[fdir]) * (D3Q27System::DX1[fdir]), vy * (D3Q27System::DX2[fdir]) * (D3Q27System::DX2[fdir]), vz * (D3Q27System::DX3[fdir]) * (D3Q27System::DX3[fdir]));

						//					distribution->setPostCollisionDistributionForDirection((fBC + fG) / densityRatio - fL - (feqG - feqL) * (c1o1 / densityRatio - c1o1) * (vxBC * D3Q27System::DX1[fdir] + vyBC * D3Q27System::DX2[fdir] + vzBC * D3Q27System::DX3[fdir]), x1, x2, x3, fdir);
						//				}

						//			}
						//			else {
						//				ff[D3Q27System::INVDIR[fdir]] = distribution->getDistributionInvForDirection(x1 + D3Q27System::DX1[fdir], x2 + D3Q27System::DX2[fdir], x3 + D3Q27System::DX3[fdir], D3Q27System::INVDIR[fdir]);;
						//			}


						//		}

						//		real sum2 = 1e-100;
						//		real sumRho = 0;
						//		for (int fdir = D3Q27System::FSTARTDIR; fdir <= D3Q27System::FENDDIR; fdir++) {
						//			if ((phi[fdir] > c1o2)) {
						//				
						//					sumRho += WEIGTH[fdir] * (*rhoNode)(x1 + D3Q27System::DX1[fdir], x2 + D3Q27System::DX2[fdir], x3 + D3Q27System::DX3[fdir]);// * tempRho;
						//					sum2 += WEIGTH[fdir];									
						//			}
						//		}
						//		real rhoL;
						//		D3Q27System::calcIncompMacroscopicValues(ff, rhoL, vx, vy, vz);
						//		rhoL=sumRho/sum2;


						//		for (int fdir = D3Q27System::FSTARTDIR; fdir <= D3Q27System::FENDDIR; fdir++) {
						//			if ((phi[D3Q27System::INVDIR[fdir]] <= c1o2) && (phi[fdir] > c1o2)) {
						//				real fL = distribution->getDistributionInvForDirection(x1 + D3Q27System::DX1[fdir], x2 + D3Q27System::DX2[fdir], x3 + D3Q27System::DX3[fdir], D3Q27System::INVDIR[fdir]) + c6o1 * WEIGTH[fdir] * (vx * D3Q27System::DX1[fdir] + vy * D3Q27System::DX2[fdir] + vz * D3Q27System::DX3[fdir]);;
						//				distribution->setPostCollisionDistributionForDirection(fL, x1 - D3Q27System::DX1[fdir], x2 - D3Q27System::DX2[fdir], x3 - D3Q27System::DX3[fdir], fdir);
						//			}
						//			if ((phi[D3Q27System::INVDIR[fdir]] <= c1o2) && (phi[fdir] <= c1o2)) {
						//				real feqL = D3Q27System::getIncompFeqForDirection(fdir, rhoL, vx, vy, vz);
						//				distribution->setPostCollisionDistributionForDirection(feqL, x1 - D3Q27System::DX1[fdir], x2 - D3Q27System::DX2[fdir], x3 - D3Q27System::DX3[fdir], fdir);
						//			}
						//		}

						//		real feqL = D3Q27System::getIncompFeqForDirection(d000, rhoL, vx, vy, vz);
						//		distribution->setPostCollisionDistributionForDirection(feqL, x1 , x2, x3 , d000);



						//	}



						//}










					
}//end Loop
					




	//for (int x3 = minX3-1; x3 < maxX3+1; x3++) {
	//	for (int x2 = minX2-1; x2 < maxX2+1; x2++) {
	//		for (int x1 = minX1-1; x1 < maxX1+1; x1++) {
	//			if (!bcArray->isSolid(x1, x2, x3) && !bcArray->isUndefined(x1, x2, x3)) {
	//				int x1p = x1 + 1;
	//				int x2p = x2 + 1;
	//				int x3p = x3 + 1;
	//				findNeighbors(phaseFieldOld, x1, x2, x3);
	//				////////////////////////////////Momentum conservation experiment 06.03.2023
	//				//surfacetension
	//				real  kapkap = 0*1.0e-5;
	//				//real scalRefill = 0.0;
	//				real slowerFactor = 1.0e6;
	//				if (((*phaseField)(x1, x2, x3) <= c1o2) && (
	//					(phi[dP00] > c1o2) ||
	//					(phi[dM00] > c1o2) ||
	//					(phi[d00P] > c1o2) ||
	//					(phi[d00M] > c1o2) ||
	//					(phi[d0M0] > c1o2) ||
	//					(phi[d0P0] > c1o2) ||
	//					(phi[dPP0] > c1o2) ||
	//					(phi[dPM0] > c1o2) ||
	//					(phi[dP0P] > c1o2) ||
	//					(phi[dP0M] > c1o2) ||
	//					(phi[dMP0] > c1o2) ||
	//					(phi[dMM0] > c1o2) ||
	//					(phi[dM0P] > c1o2) ||
	//					(phi[dM0M] > c1o2) ||
	//					(phi[d0PM] > c1o2) ||
	//					(phi[d0MM] > c1o2) ||
	//					(phi[d0PP] > c1o2) ||
	//					(phi[d0MP] > c1o2) ||
	//					(phi[dPPP] > c1o2) ||
	//					(phi[dPMP] > c1o2) ||
	//					(phi[dMPP] > c1o2) ||
	//					(phi[dMMP] > c1o2) ||
	//					(phi[dPPM] > c1o2) ||
	//					(phi[dPMM] > c1o2) ||
	//					(phi[dMPM] > c1o2) ||
	//					(phi[dMMM] > c1o2)
	//					)) {
	//						real vx = (*vxNode)(x1, x2, x3);
	//						real vy =  (*vyNode)(x1, x2, x3);
	//						real vz = (*vzNode)(x1, x2, x3);


	//						distribution->getDistributionInv(ff, x1, x2, x3);
	//						real rhoG;
	//						if (phi[d000] > c1o2) { //initialization necessary
	//							real sumRho = 0;
	//							real sumWeight = 0;
	//							for (int fdir = D3Q27System::FSTARTDIR; fdir <= D3Q27System::FENDDIR; fdir++) {
	//								if ((phi[fdir] <= c1o2)) {
	//									sumRho += WEIGTH[fdir] * (*rhoNode)(x1 + D3Q27System::DX1[fdir], x2 + D3Q27System::DX2[fdir], x3 + D3Q27System::DX3[fdir]);
	//									sumWeight += WEIGTH[fdir];
	//								}

	//							}
	//							rhoG = sumRho / sumWeight;// uncheck excpetion: what if there is no adequate neigbor?
	//							for (int fdir = D3Q27System::FSTARTDIR; fdir <= D3Q27System::FENDDIR; fdir++) {
	//								if ((phi[fdir] > c1o2)) {
	//									real fL = distribution->getDistributionInvForDirection(x1 + D3Q27System::DX1[fdir], x2 + D3Q27System::DX2[fdir], x3 + D3Q27System::DX3[fdir], D3Q27System::INVDIR[fdir]);
	//									real feqOLD = D3Q27System::getIncompFeqForDirection(D3Q27System::INVDIR[fdir], (*rhoNode)(x1 + D3Q27System::DX1[fdir], x2 + D3Q27System::DX2[fdir], x3 + D3Q27System::DX3[fdir]), (*vxNode)(x1 + D3Q27System::DX1[fdir], x2 + D3Q27System::DX2[fdir], x3 + D3Q27System::DX3[fdir]), (*vyNode)(x1 + D3Q27System::DX1[fdir], x2 + D3Q27System::DX2[fdir], x3 + D3Q27System::DX3[fdir]), (*vzNode)(x1 + D3Q27System::DX1[fdir], x2 + D3Q27System::DX2[fdir], x3 + D3Q27System::DX3[fdir]));
	//									real feqNew = D3Q27System::getIncompFeqForDirection(D3Q27System::INVDIR[fdir], rhoG, (*vxNode)(x1 + D3Q27System::DX1[fdir], x2 + D3Q27System::DX2[fdir], x3 + D3Q27System::DX3[fdir]), (*vyNode)(x1 + D3Q27System::DX1[fdir], x2 + D3Q27System::DX2[fdir], x3 + D3Q27System::DX3[fdir]), (*vzNode)(x1 + D3Q27System::DX1[fdir], x2 + D3Q27System::DX2[fdir], x3 + D3Q27System::DX3[fdir]));
	//									real fBC = (fL - feqOLD) * (c1o1 / collFactorG - c1o1) / (c1o1 / collFactorL - c1o1) + feqNew;

	//									distribution->setPostCollisionDistributionForDirection(fBC, x1 + D3Q27System::DX1[fdir], x2 + D3Q27System::DX2[fdir], x3 + D3Q27System::DX3[fdir], D3Q27System::INVDIR[fdir]);

	//								}
	//							}
	//							distribution->setPostCollisionDistributionForDirection(D3Q27System::getIncompFeqForDirection(d000, rhoG, vx, vy, vz), x1, x2, x3, d000);



	//						}
	//						else {//no refill required

	//							rhoG = (*rhoNode)(x1, x2, x3);
	//							for (int fdir = D3Q27System::FSTARTDIR; fdir <= D3Q27System::FENDDIR; fdir++) {
	//								if ((phi[fdir] > c1o2)) {
	//									real fL = distribution->getDistributionInvForDirection(x1 + D3Q27System::DX1[fdir], x2 + D3Q27System::DX2[fdir], x3 + D3Q27System::DX3[fdir], D3Q27System::INVDIR[fdir]);
	//									real feqOLD = D3Q27System::getIncompFeqForDirection(D3Q27System::INVDIR[fdir], (*rhoNode)(x1 + D3Q27System::DX1[fdir], x2 + D3Q27System::DX2[fdir], x3 + D3Q27System::DX3[fdir]), (*vxNode)(x1 + D3Q27System::DX1[fdir], x2 + D3Q27System::DX2[fdir], x3 + D3Q27System::DX3[fdir]), (*vyNode)(x1 + D3Q27System::DX1[fdir], x2 + D3Q27System::DX2[fdir], x3 + D3Q27System::DX3[fdir]), (*vzNode)(x1 + D3Q27System::DX1[fdir], x2 + D3Q27System::DX2[fdir], x3 + D3Q27System::DX3[fdir]));
	//									real feqNew = D3Q27System::getIncompFeqForDirection(D3Q27System::INVDIR[fdir], rhoG, (*vxNode)(x1 + D3Q27System::DX1[fdir], x2 + D3Q27System::DX2[fdir], x3 + D3Q27System::DX3[fdir]), (*vyNode)(x1 + D3Q27System::DX1[fdir], x2 + D3Q27System::DX2[fdir], x3 + D3Q27System::DX3[fdir]), (*vzNode)(x1 + D3Q27System::DX1[fdir], x2 + D3Q27System::DX2[fdir], x3 + D3Q27System::DX3[fdir]));
	//									real fG = distribution->getDistributionInvForDirection(x1, x2, x3, fdir);
	//									real fBC = (fL - feqOLD) * (c1o1 / collFactorG - c1o1) / (c1o1 / collFactorL - c1o1) + feqNew;

	//									distribution->setPostCollisionDistributionForDirection(fBC, x1 + D3Q27System::DX1[fdir], x2 + D3Q27System::DX2[fdir], x3 + D3Q27System::DX3[fdir], D3Q27System::INVDIR[fdir]);
	//									if (((*phaseField)(x1 + D3Q27System::DX1[fdir], x2 + D3Q27System::DX2[fdir], x3 + D3Q27System::DX3[fdir])) > c1o2) {
	//										real vxBC =c1o2*(vx+ (*vxNode)(x1 + D3Q27System::DX1[fdir], x2 + D3Q27System::DX2[fdir], x3 + D3Q27System::DX3[fdir]));
	//										real vyBC =c1o2*(vy+ (*vyNode)(x1 + D3Q27System::DX1[fdir], x2 + D3Q27System::DX2[fdir], x3 + D3Q27System::DX3[fdir]));
	//										real vzBC =c1o2*(vz+ (*vzNode)(x1 + D3Q27System::DX1[fdir], x2 + D3Q27System::DX2[fdir], x3 + D3Q27System::DX3[fdir]));
	//										//real feqL = D3Q27System::getIncompFeqForDirection(D3Q27System::INVDIR[fdir], 0, (*vxNode)(x1 + D3Q27System::DX1[fdir], x2 + D3Q27System::DX2[fdir], x3 + D3Q27System::DX3[fdir]), (*vyNode)(x1 + D3Q27System::DX1[fdir], x2 + D3Q27System::DX2[fdir], x3 + D3Q27System::DX3[fdir]), (*vzNode)(x1 + D3Q27System::DX1[fdir], x2 + D3Q27System::DX2[fdir], x3 + D3Q27System::DX3[fdir]));
	//										//real feqG = D3Q27System::getIncompFeqForDirection(fdir, 0, vx, vy, vz);
	//										real feqL = D3Q27System::getIncompFeqForDirection(D3Q27System::INVDIR[fdir], 0, (*vxNode)(x1 + D3Q27System::DX1[fdir], x2 + D3Q27System::DX2[fdir], x3 + D3Q27System::DX3[fdir])*(D3Q27System::DX1[fdir])* (D3Q27System::DX1[fdir]), (*vyNode)(x1 + D3Q27System::DX1[fdir], x2 + D3Q27System::DX2[fdir], x3 + D3Q27System::DX3[fdir]) * (D3Q27System::DX2[fdir]) * (D3Q27System::DX2[fdir]), (*vzNode)(x1 + D3Q27System::DX1[fdir], x2 + D3Q27System::DX2[fdir], x3 + D3Q27System::DX3[fdir]) * (D3Q27System::DX3[fdir]) * (D3Q27System::DX3[fdir]));
	//										real feqG = D3Q27System::getIncompFeqForDirection(fdir, 0, (*vxNode)(x1 + D3Q27System::DX1[fdir], x2 + D3Q27System::DX2[fdir], x3 + D3Q27System::DX3[fdir]) * (D3Q27System::DX1[fdir]) * (D3Q27System::DX1[fdir]), (*vyNode)(x1 + D3Q27System::DX1[fdir], x2 + D3Q27System::DX2[fdir], x3 + D3Q27System::DX3[fdir]) * (D3Q27System::DX2[fdir]) * (D3Q27System::DX2[fdir]), (*vzNode)(x1 + D3Q27System::DX1[fdir], x2 + D3Q27System::DX2[fdir], x3 + D3Q27System::DX3[fdir]) * (D3Q27System::DX3[fdir]) * (D3Q27System::DX3[fdir]));
	//										//real feqG = D3Q27System::getIncompFeqForDirection(fdir, 0, vx * (D3Q27System::DX1[fdir]) * (D3Q27System::DX1[fdir]), vy * (D3Q27System::DX2[fdir]) * (D3Q27System::DX2[fdir]), vz * (D3Q27System::DX3[fdir]) * (D3Q27System::DX3[fdir]));

	//										distribution->setPostCollisionDistributionForDirection((fBC+fG) / densityRatio-fL+kapkap* WEIGTH[fdir]* computeCurvature_phi() -(feqG-feqL)*(c1o1/densityRatio-c1o1)*(vxBC* D3Q27System::DX1[fdir]+vyBC* D3Q27System::DX2[fdir]+vzBC* D3Q27System::DX3[fdir]), x1 , x2 , x3 , fdir);
	//									}

	//									}
	//								else {
	//									if (((*phaseField)(x1 + D3Q27System::DX1[fdir], x2 + D3Q27System::DX2[fdir], x3 + D3Q27System::DX3[fdir])) > c1o2) {

	//										real fG = distribution->getDistributionInvForDirection(x1, x2, x3, fdir);
	//										real feqOLD = D3Q27System::getIncompFeqForDirection(fdir, rhoG, vx, vy,vz);
	//										real slower = c1o1/(c1o1+slowerFactor * (vx * vx + vy * vy + vz * vz));
	//										real feqNew = D3Q27System::getIncompFeqForDirection(fdir, rhoG / densityRatio, slower * vx, slower * vy, slower * vz);
	//										real fBC = (fG - feqOLD) * (c1o1 / collFactorL - c1o1) / (c1o1 / collFactorG - c1o1) + feqNew;

	//										distribution->setPostCollisionDistributionForDirection(fBC, x1, x2 , x3 , fdir);

	//										////inverse refill from here
	//										//int xn1 = x1 + D3Q27System::DX1[fdir];
	//										//int xn2 = x2 + D3Q27System::DX2[fdir];
	//										//int xn3 = x3 + D3Q27System::DX3[fdir];
	//										//real sumRho = 0;
	//										//real sumWeight = 0;
	//										//for (int nfdir = D3Q27System::STARTF; nfdir < D3Q27System::ENDF; nfdir++) {
	//										//	if ((phi[nfdir] > c1o2)) {
	//										//		sumRho += WEIGTH[nfdir] * (*rhoNode)(xn1 + D3Q27System::DX1[nfdir], xn2 + D3Q27System::DX2[nfdir], xn3 + D3Q27System::DX3[nfdir]);
	//										//		sumWeight += WEIGTH[nfdir];
	//										//	}
	//										//}
	//										////real rhoL = sumRho / sumWeight;// uncheck excpetion: what if there is no adequate neigbor?
	//										//real rhoL = c1o2*(sumRho / sumWeight * scalRefill + (c1o1 - scalRefill) * rhoG / densityRatio);//

	//										//// what comes next is the inversion of BC for the gas phase which is only used to derive the liquid BC
	//										//real fBC = distribution->getDistributionInvForDirection(x1 + D3Q27System::DX1[fdir], x2 + D3Q27System::DX2[fdir], x3 + D3Q27System::DX3[fdir], D3Q27System::INVDIR[fdir]);
	//										////real feqOld = D3Q27System::getIncompFeqForDirection(D3Q27System::INVDIR[fdir], rhoL, (*vxNode)(x1 + D3Q27System::DX1[fdir], x2 + D3Q27System::DX2[fdir], x3 + D3Q27System::DX3[fdir]), (*vyNode)(x1 + D3Q27System::DX1[fdir], x2 + D3Q27System::DX2[fdir], x3 + D3Q27System::DX3[fdir]), (*vzNode)(x1 + D3Q27System::DX1[fdir], x2 + D3Q27System::DX2[fdir], x3 + D3Q27System::DX3[fdir]));
	//										////Dirty
	//										//real feqOld = D3Q27System::getIncompFeqForDirection(fdir, rhoL, -(*vxNode)(x1 + D3Q27System::DX1[fdir], x2 + D3Q27System::DX2[fdir], x3 + D3Q27System::DX3[fdir]), -(*vyNode)(x1 + D3Q27System::DX1[fdir], x2 + D3Q27System::DX2[fdir], x3 + D3Q27System::DX3[fdir]), -(*vzNode)(x1 + D3Q27System::DX1[fdir], x2 + D3Q27System::DX2[fdir], x3 + D3Q27System::DX3[fdir]));

	//										//real feqNew = D3Q27System::getIncompFeqForDirection(D3Q27System::INVDIR[fdir], rhoG, (*vxNode)(x1 + D3Q27System::DX1[fdir], x2 + D3Q27System::DX2[fdir], x3 + D3Q27System::DX3[fdir]), (*vyNode)(x1 + D3Q27System::DX1[fdir], x2 + D3Q27System::DX2[fdir], x3 + D3Q27System::DX3[fdir]), (*vzNode)(x1 + D3Q27System::DX1[fdir], x2 + D3Q27System::DX2[fdir], x3 + D3Q27System::DX3[fdir]));
	//										//real fL = (fBC - feqNew) * (c1o1 / collFactorL - c1o1) / (c1o1 / collFactorG - c1o1) + feqOld;


	//										//real fG = distribution->getDistributionInvForDirection(x1, x2, x3, fdir);
	//										//real vxBC = c1o2 * (vx + (*vxNode)(x1 + D3Q27System::DX1[fdir], x2 + D3Q27System::DX2[fdir], x3 + D3Q27System::DX3[fdir]));
	//										//real vyBC = c1o2 * (vy + (*vyNode)(x1 + D3Q27System::DX1[fdir], x2 + D3Q27System::DX2[fdir], x3 + D3Q27System::DX3[fdir]));
	//										//real vzBC = c1o2 * (vz + (*vzNode)(x1 + D3Q27System::DX1[fdir], x2 + D3Q27System::DX2[fdir], x3 + D3Q27System::DX3[fdir]));
	//										////real feqL = D3Q27System::getIncompFeqForDirection(D3Q27System::INVDIR[fdir], 0, (*vxNode)(x1 + D3Q27System::DX1[fdir], x2 + D3Q27System::DX2[fdir], x3 + D3Q27System::DX3[fdir]), (*vyNode)(x1 + D3Q27System::DX1[fdir], x2 + D3Q27System::DX2[fdir], x3 + D3Q27System::DX3[fdir]), (*vzNode)(x1 + D3Q27System::DX1[fdir], x2 + D3Q27System::DX2[fdir], x3 + D3Q27System::DX3[fdir]));
	//										////real feqG = D3Q27System::getIncompFeqForDirection(fdir, 0, vx, vy, vz);
	//										//real feqL = D3Q27System::getIncompFeqForDirection(D3Q27System::INVDIR[fdir], 0, (*vxNode)(x1 + D3Q27System::DX1[fdir], x2 + D3Q27System::DX2[fdir], x3 + D3Q27System::DX3[fdir]) * (D3Q27System::DX1[fdir]) * (D3Q27System::DX1[fdir]), (*vyNode)(x1 + D3Q27System::DX1[fdir], x2 + D3Q27System::DX2[fdir], x3 + D3Q27System::DX3[fdir]) * (D3Q27System::DX2[fdir]) * (D3Q27System::DX2[fdir]), (*vzNode)(x1 + D3Q27System::DX1[fdir], x2 + D3Q27System::DX2[fdir], x3 + D3Q27System::DX3[fdir]) * (D3Q27System::DX3[fdir]) * (D3Q27System::DX3[fdir]));
	//										//real feqG = D3Q27System::getIncompFeqForDirection(fdir, 0, (*vxNode)(x1 + D3Q27System::DX1[fdir], x2 + D3Q27System::DX2[fdir], x3 + D3Q27System::DX3[fdir]) * (D3Q27System::DX1[fdir]) * (D3Q27System::DX1[fdir]), (*vyNode)(x1 + D3Q27System::DX1[fdir], x2 + D3Q27System::DX2[fdir], x3 + D3Q27System::DX3[fdir]) * (D3Q27System::DX2[fdir]) * (D3Q27System::DX2[fdir]), (*vzNode)(x1 + D3Q27System::DX1[fdir], x2 + D3Q27System::DX2[fdir], x3 + D3Q27System::DX3[fdir]) * (D3Q27System::DX3[fdir]) * (D3Q27System::DX3[fdir]));
	//										////real feqG = D3Q27System::getIncompFeqForDirection(fdir, 0, vx * (D3Q27System::DX1[fdir]) * (D3Q27System::DX1[fdir]), vy * (D3Q27System::DX2[fdir]) * (D3Q27System::DX2[fdir]), vz * (D3Q27System::DX3[fdir]) * (D3Q27System::DX3[fdir]));
	//										//distribution->setPostCollisionDistributionForDirection((fBC + fG) / densityRatio - fL + kapkap * WEIGTH[fdir] * computeCurvature_phi() - (feqG - feqL) * (c1o1 / densityRatio - c1o1) * (vxBC * D3Q27System::DX1[fdir] + vyBC * D3Q27System::DX2[fdir] + vzBC * D3Q27System::DX3[fdir]), x1, x2, x3, fdir);
	//										////distribution->setPostCollisionDistributionForDirection(( fG) / densityRatio - (feqG - feqL) * (c1o1 / densityRatio - c1o1) * (vxBC * D3Q27System::DX1[fdir] + vyBC * D3Q27System::DX2[fdir] + vzBC * D3Q27System::DX3[fdir]), x1, x2, x3, fdir);
	//									
	//									
	//									}
	//								}
	//								
	//							}

	//						}






	//						

	//				
	//				
	//				}
	//				if (((*phaseField)(x1, x2, x3) > c1o2) && ((*phaseFieldOld)(x1, x2, x3) <= c1o2)) {
	//					real vx = (*vxNode)(x1, x2, x3);
	//					real vy = (*vyNode)(x1, x2, x3);
	//					real vz = (*vzNode)(x1, x2, x3);
	//					for (int fdir = D3Q27System::FSTARTDIR; fdir <= D3Q27System::FENDDIR; fdir++) {
	//						if (((*phaseField)(x1 + D3Q27System::DX1[fdir], x2 + D3Q27System::DX2[fdir], x3 + D3Q27System::DX3[fdir])) > c1o2) {
	//							real fG = distribution->getDistributionInvForDirection(x1, x2, x3, fdir);
	//							real vxBC = c1o2 * (vx + (*vxNode)(x1 + D3Q27System::DX1[fdir], x2 + D3Q27System::DX2[fdir], x3 + D3Q27System::DX3[fdir]));
	//							real vyBC = c1o2 * (vy + (*vyNode)(x1 + D3Q27System::DX1[fdir], x2 + D3Q27System::DX2[fdir], x3 + D3Q27System::DX3[fdir]));
	//							real vzBC = c1o2 * (vz + (*vzNode)(x1 + D3Q27System::DX1[fdir], x2 + D3Q27System::DX2[fdir], x3 + D3Q27System::DX3[fdir]));
	//							//real feqL = D3Q27System::getIncompFeqForDirection(D3Q27System::INVDIR[fdir], 0, (*vxNode)(x1 + D3Q27System::DX1[fdir], x2 + D3Q27System::DX2[fdir], x3 + D3Q27System::DX3[fdir]), (*vyNode)(x1 + D3Q27System::DX1[fdir], x2 + D3Q27System::DX2[fdir], x3 + D3Q27System::DX3[fdir]), (*vzNode)(x1 + D3Q27System::DX1[fdir], x2 + D3Q27System::DX2[fdir], x3 + D3Q27System::DX3[fdir]));
	//							//real feqG = D3Q27System::getIncompFeqForDirection(fdir, 0, vx, vy, vz);
	//							real feqL = D3Q27System::getIncompFeqForDirection(D3Q27System::INVDIR[fdir], 0, (*vxNode)(x1 + D3Q27System::DX1[fdir], x2 + D3Q27System::DX2[fdir], x3 + D3Q27System::DX3[fdir]) * (D3Q27System::DX1[fdir]) * (D3Q27System::DX1[fdir]), (*vyNode)(x1 + D3Q27System::DX1[fdir], x2 + D3Q27System::DX2[fdir], x3 + D3Q27System::DX3[fdir]) * (D3Q27System::DX2[fdir]) * (D3Q27System::DX2[fdir]), (*vzNode)(x1 + D3Q27System::DX1[fdir], x2 + D3Q27System::DX2[fdir], x3 + D3Q27System::DX3[fdir]) * (D3Q27System::DX3[fdir]) * (D3Q27System::DX3[fdir]));
	//							real feqG = D3Q27System::getIncompFeqForDirection(fdir, 0, vx * (D3Q27System::DX1[fdir]) * (D3Q27System::DX1[fdir]), vy * (D3Q27System::DX2[fdir]) * (D3Q27System::DX2[fdir]), vz * (D3Q27System::DX3[fdir]) * (D3Q27System::DX3[fdir]));

	//							if (((*phaseFieldOld)(x1 + D3Q27System::DX1[fdir], x2 + D3Q27System::DX2[fdir], x3 + D3Q27System::DX3[fdir])) <= c1o2) {
	//								real rhoG = (*rhoNode)(x1, x2, x3);
	//								real fG = distribution->getDistributionInvForDirection(x1, x2, x3, fdir);
	//								real feqOLD = D3Q27System::getIncompFeqForDirection(fdir, rhoG, vx, vy, vz);
	//								real slower = c1o1 / (c1o1 + slowerFactor * (vx * vx + vy * vy + vz * vz));
	//								real feqNew = D3Q27System::getIncompFeqForDirection(fdir, rhoG / densityRatio, slower*vx, slower*vy, slower*vz);
	//								real fBC = (fG - feqOLD) * (c1o1 / collFactorL - c1o1) / (c1o1 / collFactorG - c1o1) + feqNew;

	//								distribution->setPostCollisionDistributionForDirection(fBC, x1, x2, x3, fdir);

	//								/////reverse liquid
	//								//int xn1 = x1 + D3Q27System::DX1[fdir];
	//								//int xn2 = x2 + D3Q27System::DX2[fdir];
	//								//int xn3 = x3 + D3Q27System::DX3[fdir];
	//								//real sumRho = 0;
	//								//real sumWeight = 0;
	//								//for (int nfdir = D3Q27System::STARTF; nfdir < D3Q27System::ENDF; nfdir++) {
	//								//	if ((phi[nfdir] > c1o2)) {
	//								//		sumRho += WEIGTH[nfdir] * (*rhoNode)(xn1 + D3Q27System::DX1[nfdir], xn2 + D3Q27System::DX2[nfdir], xn3 + D3Q27System::DX3[nfdir]);
	//								//		sumWeight += WEIGTH[nfdir];
	//								//	}
	//								//}
	//								////real rhoL = sumRho / sumWeight;// uncheck excpetion: what if there is no adequate neigbor?
	//								//real rhoL = (sumRho / sumWeight*scalRefill+(c1o1-scalRefill)*(*rhoNode)(x1, x2, x3) / densityRatio);//
	//								//// what comes next is the inversion of BC for the gas phase which is only used to derive the liquid BC
	//								//real fBC = distribution->getDistributionInvForDirection(x1 + D3Q27System::DX1[fdir], x2 + D3Q27System::DX2[fdir], x3 + D3Q27System::DX3[fdir], D3Q27System::INVDIR[fdir]);
	//								////real feqOld = D3Q27System::getIncompFeqForDirection(D3Q27System::INVDIR[fdir], rhoL, (*vxNode)(x1 + D3Q27System::DX1[fdir], x2 + D3Q27System::DX2[fdir], x3 + D3Q27System::DX3[fdir]), (*vyNode)(x1 + D3Q27System::DX1[fdir], x2 + D3Q27System::DX2[fdir], x3 + D3Q27System::DX3[fdir]), (*vzNode)(x1 + D3Q27System::DX1[fdir], x2 + D3Q27System::DX2[fdir], x3 + D3Q27System::DX3[fdir]));
	//								////Dirty
	//								//real feqOld = D3Q27System::getIncompFeqForDirection(fdir, rhoL, -(*vxNode)(x1 + D3Q27System::DX1[fdir], x2 + D3Q27System::DX2[fdir], x3 + D3Q27System::DX3[fdir]), -(*vyNode)(x1 + D3Q27System::DX1[fdir], x2 + D3Q27System::DX2[fdir], x3 + D3Q27System::DX3[fdir]), -(*vzNode)(x1 + D3Q27System::DX1[fdir], x2 + D3Q27System::DX2[fdir], x3 + D3Q27System::DX3[fdir]));

	//								//real feqNew = D3Q27System::getIncompFeqForDirection(D3Q27System::INVDIR[fdir], (*rhoNode)(x1, x2, x3), (*vxNode)(x1 + D3Q27System::DX1[fdir], x2 + D3Q27System::DX2[fdir], x3 + D3Q27System::DX3[fdir]), (*vyNode)(x1 + D3Q27System::DX1[fdir], x2 + D3Q27System::DX2[fdir], x3 + D3Q27System::DX3[fdir]), (*vzNode)(x1 + D3Q27System::DX1[fdir], x2 + D3Q27System::DX2[fdir], x3 + D3Q27System::DX3[fdir]));
	//								//real fL = (fBC - feqNew) * (c1o1 / collFactorL - c1o1) / (c1o1 / collFactorG - c1o1) + feqOld;


	//								//real fG = distribution->getDistributionInvForDirection(x1, x2, x3, fdir);
	//								//real vxBC = c1o2 * (vx + (*vxNode)(x1 + D3Q27System::DX1[fdir], x2 + D3Q27System::DX2[fdir], x3 + D3Q27System::DX3[fdir]));
	//								//real vyBC = c1o2 * (vy + (*vyNode)(x1 + D3Q27System::DX1[fdir], x2 + D3Q27System::DX2[fdir], x3 + D3Q27System::DX3[fdir]));
	//								//real vzBC = c1o2 * (vz + (*vzNode)(x1 + D3Q27System::DX1[fdir], x2 + D3Q27System::DX2[fdir], x3 + D3Q27System::DX3[fdir]));
	//								////real feqL = D3Q27System::getIncompFeqForDirection(D3Q27System::INVDIR[fdir], 0, (*vxNode)(x1 + D3Q27System::DX1[fdir], x2 + D3Q27System::DX2[fdir], x3 + D3Q27System::DX3[fdir]), (*vyNode)(x1 + D3Q27System::DX1[fdir], x2 + D3Q27System::DX2[fdir], x3 + D3Q27System::DX3[fdir]), (*vzNode)(x1 + D3Q27System::DX1[fdir], x2 + D3Q27System::DX2[fdir], x3 + D3Q27System::DX3[fdir]));
	//								////real feqG = D3Q27System::getIncompFeqForDirection(fdir, 0, vx, vy, vz);
	//								//real feqL = D3Q27System::getIncompFeqForDirection(D3Q27System::INVDIR[fdir], 0, (*vxNode)(x1 + D3Q27System::DX1[fdir], x2 + D3Q27System::DX2[fdir], x3 + D3Q27System::DX3[fdir]) * (D3Q27System::DX1[fdir]) * (D3Q27System::DX1[fdir]), (*vyNode)(x1 + D3Q27System::DX1[fdir], x2 + D3Q27System::DX2[fdir], x3 + D3Q27System::DX3[fdir]) * (D3Q27System::DX2[fdir]) * (D3Q27System::DX2[fdir]), (*vzNode)(x1 + D3Q27System::DX1[fdir], x2 + D3Q27System::DX2[fdir], x3 + D3Q27System::DX3[fdir]) * (D3Q27System::DX3[fdir]) * (D3Q27System::DX3[fdir]));
	//								//real feqG = D3Q27System::getIncompFeqForDirection(fdir, 0, (*vxNode)(x1 + D3Q27System::DX1[fdir], x2 + D3Q27System::DX2[fdir], x3 + D3Q27System::DX3[fdir]) * (D3Q27System::DX1[fdir]) * (D3Q27System::DX1[fdir]), (*vyNode)(x1 + D3Q27System::DX1[fdir], x2 + D3Q27System::DX2[fdir], x3 + D3Q27System::DX3[fdir]) * (D3Q27System::DX2[fdir]) * (D3Q27System::DX2[fdir]), (*vzNode)(x1 + D3Q27System::DX1[fdir], x2 + D3Q27System::DX2[fdir], x3 + D3Q27System::DX3[fdir]) * (D3Q27System::DX3[fdir]) * (D3Q27System::DX3[fdir]));
	//								////real feqG = D3Q27System::getIncompFeqForDirection(fdir, 0, vx * (D3Q27System::DX1[fdir]) * (D3Q27System::DX1[fdir]), vy * (D3Q27System::DX2[fdir]) * (D3Q27System::DX2[fdir]), vz * (D3Q27System::DX3[fdir]) * (D3Q27System::DX3[fdir]));

	//								//distribution->setPostCollisionDistributionForDirection((fBC + fG) / densityRatio - fL + kapkap * WEIGTH[fdir] * computeCurvature_phi() - (feqG - feqL) * (c1o1 / densityRatio - c1o1) * (vxBC * D3Q27System::DX1[fdir] + vyBC * D3Q27System::DX2[fdir] + vzBC * D3Q27System::DX3[fdir]), x1, x2, x3, fdir);

	//								/////!reverse liquid
	//								//
	//								////distribution->setPostCollisionDistributionForDirection((fG) / densityRatio - (feqG - feqL) * (c1o1 / densityRatio - c1o1) * (vxBC * D3Q27System::DX1[fdir] + vyBC * D3Q27System::DX2[fdir] + vzBC * D3Q27System::DX3[fdir]), x1, x2, x3, fdir);
	//							}
	//							else {
	//								real fL = distribution->getDistributionInvForDirection(x1 + D3Q27System::DX1[fdir], x2 + D3Q27System::DX2[fdir], x3 + D3Q27System::DX3[fdir], D3Q27System::INVDIR[fdir]);
	//								real feqOLD = D3Q27System::getIncompFeqForDirection(D3Q27System::INVDIR[fdir], (*rhoNode)(x1 + D3Q27System::DX1[fdir], x2 + D3Q27System::DX2[fdir], x3 + D3Q27System::DX3[fdir]), (*vxNode)(x1 + D3Q27System::DX1[fdir], x2 + D3Q27System::DX2[fdir], x3 + D3Q27System::DX3[fdir]), (*vyNode)(x1 + D3Q27System::DX1[fdir], x2 + D3Q27System::DX2[fdir], x3 + D3Q27System::DX3[fdir]), (*vzNode)(x1 + D3Q27System::DX1[fdir], x2 + D3Q27System::DX2[fdir], x3 + D3Q27System::DX3[fdir]));
	//								real feqNew = D3Q27System::getIncompFeqForDirection(D3Q27System::INVDIR[fdir], (*rhoNode)(x1, x2, x3), (*vxNode)(x1 + D3Q27System::DX1[fdir], x2 + D3Q27System::DX2[fdir], x3 + D3Q27System::DX3[fdir]), (*vyNode)(x1 + D3Q27System::DX1[fdir], x2 + D3Q27System::DX2[fdir], x3 + D3Q27System::DX3[fdir]), (*vzNode)(x1 + D3Q27System::DX1[fdir], x2 + D3Q27System::DX2[fdir], x3 + D3Q27System::DX3[fdir]));
	//								real fG = distribution->getDistributionInvForDirection(x1, x2, x3, fdir);
	//								real fBC = (fL - feqOLD) * (c1o1 / collFactorG - c1o1) / (c1o1 / collFactorL - c1o1) + feqNew;
	//								distribution->setPostCollisionDistributionForDirection((fBC + fG) / densityRatio - fL + kapkap * WEIGTH[fdir] * computeCurvature_phi() - (feqG - feqL) * (c1o1 / densityRatio - c1o1) * (vxBC * D3Q27System::DX1[fdir] + vyBC * D3Q27System::DX2[fdir] + vzBC * D3Q27System::DX3[fdir]), x1, x2, x3, fdir);
	//							}
	//						}
	//					
	//					}



	//				}





					//////////////////////////////////////

//					//if ((phi[d000] > c1o2) && (
//					//	(phi[dP00] <= c1o2) ||
//					//	(phi[dM00] <= c1o2) ||
//					//	(phi[d00P] <= c1o2) ||
//					//	(phi[d00M] <= c1o2) ||
//					//	(phi[d0M0] <= c1o2) ||
//					//	(phi[d0P0] <= c1o2) ||
//					//	(phi[dPP0] <= c1o2) ||
//					//	(phi[dPM0] <= c1o2) ||
//					//	(phi[dP0P] <= c1o2) ||
//					//	(phi[dP0M] <= c1o2) ||
//					//	(phi[dMP0] <= c1o2) ||
//					//	(phi[dMM0] <= c1o2) ||
//					//	(phi[dM0P] <= c1o2) ||
//					//	(phi[dM0M] <= c1o2) ||
//					//	(phi[d0PM] <= c1o2) ||
//					//	(phi[d0MM] <= c1o2) ||
//					//	(phi[d0PP] <= c1o2) ||
//					//	(phi[d0MP] <= c1o2) ||
//					//	(phi[dPPP] <= c1o2) ||
//					//	(phi[dPMP] <= c1o2) ||
//					//	(phi[dMPP] <= c1o2) ||
//					//	(phi[dMMP] <= c1o2) ||
//					//	(phi[dPPM] <= c1o2) ||
//					//	(phi[dPMM] <= c1o2) ||
//					//	(phi[dMPM] <= c1o2) ||
//					//	(phi[dMMM] <= c1o2)
//					//	)) {
//
//					//	real vx = (*vxNode)(x1, x2, x3);
//					//	real vy =  (*vyNode)(x1, x2, x3);
//					//	real vz = (*vzNode)(x1, x2, x3);
//
//
//					//	distribution->getDistributionInv(ff, x1, x2, x3);
//					//	real rhoG;
//					//	//D3Q27System::calcIncompMacroscopicValues(ff, rhoG, vx, vy, vz);
//					//	real sumRhoG = 0.0;
//					//	int countRhoG = 0;
//					//	for (int fdir = D3Q27System::STARTF; fdir <= D3Q27System::ENDF; fdir++) {
//					//		if ((phi[fdir] <= c1o2)) {
//					//			//BC version
//					//			// rhoG =  (*rhoNode)(x1 + D3Q27System::DX1[fdir], x2 + D3Q27System::DX2[fdir], x3 + D3Q27System::DX3[fdir]);
//					//			//real ftemp = D3Q27System::getCompFeqForDirection(D3Q27System::INVDIR[fdir], rhoG, vx, vy, vz) + D3Q27System::getCompFeqForDirection(fdir, rhoG, vx, vy, vz);
//					//			//
//					//			//real fBB;
//					//			//fBB = distribution->getDistributionInvForDirection(x1 + D3Q27System::DX1[fdir], x2 + D3Q27System::DX2[fdir], x3 + D3Q27System::DX3[fdir], D3Q27System::INVDIR[fdir]);
//					//			//distribution->setPostCollisionDistributionForDirection((ftemp - ff[fdir]), x1 + D3Q27System::DX1[fdir], x2 + D3Q27System::DX2[fdir], x3 + D3Q27System::DX3[fdir], D3Q27System::INVDIR[fdir]);
//					//			//distribution->setPostCollisionDistributionForDirection(fBB - c6o1 * D3Q27System::WEIGTH[fdir] * (-vx * D3Q27System::DX1[fdir] - vy * D3Q27System::DX2[fdir] - vz * D3Q27System::DX3[fdir]), x1, x2, x3, fdir);
//					//		//scaled Version
//
//					//			real fG;
//					//			fG = distribution->getDistributionInvForDirection(x1 + D3Q27System::DX1[fdir], x2 + D3Q27System::DX2[fdir], x3 + D3Q27System::DX3[fdir], D3Q27System::INVDIR[fdir]);
//
//					//			//Liquid
//					//			real ssrho = 1;
//					//			real rhoLL = (*rhoNode)(x1, x2, x3);
//
//					//			//real rhoFilter = (*rhoNode)(x1, x2, x3)*c8o27
//					//			//	+ c2o27*(((*rhoNode)(x1 + 1, x2, x3) + (*rhoNode)(x1 - 1, x2, x3)) + ((*rhoNode)(x1, x2 + 1, x3) + (*rhoNode)(x1, x2 - 1, x3)) + ((*rhoNode)(x1, x2, x3 + 1) + (*rhoNode)(x1, x2, x3 - 1)))
//					//			//	+ c1o54*((((*rhoNode)(x1 + 1, x2 + 1, x3) + (*rhoNode)(x1 - 1, x2 - 1, x3)) + ((*rhoNode)(x1 - 1, x2 + 1, x3) + (*rhoNode)(x1 + 1, x2 - 1, x3)))
//					//			//		+ (((*rhoNode)(x1 + 1, x2, x3 + 1) + (*rhoNode)(x1 - 1, x2, x3 - 1)) + ((*rhoNode)(x1 - 1, x2, x3 + 1) + (*rhoNode)(x1 + 1, x2, x3 - 1)))
//					//			//		+ (((*rhoNode)(x1, x2 + 1, x3 + 1) + (*rhoNode)(x1, x2 - 1, x3 - 1)) + ((*rhoNode)(x1, x2 - 1, x3 + 1) + (*rhoNode)(x1, x2 + 1, x3 - 1)))
//					//			//		)
//					//			//	+ c1o216*(
//					//			//		(((*rhoNode)(x1 + 1, x2 + 1, x3 + 1) + (*rhoNode)(x1 - 1, x2 - 1, x3 - 1)) + ((*rhoNode)(x1 + 1, x2 - 1, x3 + 1) + (*rhoNode)(x1 - 1, x2 + 1, x3 - 1)))
//					//			//		+ (((*rhoNode)(x1 + 1, x2 + 1, x3 - 1) + (*rhoNode)(x1 - 1, x2 - 1, x3 + 1)) + ((*rhoNode)(x1 + 1, x2 - 1, x3 - 1) + (*rhoNode)(x1 - 1, x2 + 1, x3 + 1)))
//					//			//		);
//					//			real rhoGG = (*rhoNode)(x1 + D3Q27System::DX1[fdir], x2 + D3Q27System::DX2[fdir], x3 + D3Q27System::DX3[fdir]);
//					//			real feqOLD = (D3Q27System::getIncompFeqForDirection(fdir, rhoLL/densityRatio, vx, vy, vz));
//					//			real feqNew = (D3Q27System::getIncompFeqForDirection(fdir, rhoLL*(c1o1-ssrho)+ssrho*rhoGG, vx, vy, vz));
//					//			//real feqNew = (D3Q27System::getIncompFeqForDirection(fdir, rhoFilter, vx, vy, vz));
//					//			distribution->setPostCollisionDistributionForDirection( (ff[fdir] - feqOLD)*(c1o1/collFactorG-c1o1)/(c1o1/collFactorL-c1o1) + feqNew, x1, x2, x3, fdir);
//
//					//			feqOLD = D3Q27System::getIncompFeqForDirection(D3Q27System::INVDIR[fdir], (*rhoNode)(x1 + D3Q27System::DX1[fdir], x2 + D3Q27System::DX2[fdir], x3 + D3Q27System::DX3[fdir]), (*vxNode)(x1 + D3Q27System::DX1[fdir], x2 + D3Q27System::DX2[fdir], x3 + D3Q27System::DX3[fdir]), (*vyNode)(x1 + D3Q27System::DX1[fdir], x2 + D3Q27System::DX2[fdir], x3 + D3Q27System::DX3[fdir]), (*vzNode)(x1 + D3Q27System::DX1[fdir], x2 + D3Q27System::DX2[fdir], x3 + D3Q27System::DX3[fdir]));
//					//			feqNew = D3Q27System::getIncompFeqForDirection(D3Q27System::INVDIR[fdir], (*rhoNode)(x1 + D3Q27System::DX1[fdir], x2 + D3Q27System::DX2[fdir], x3 + D3Q27System::DX3[fdir]) / densityRatio, (*vxNode)(x1 + D3Q27System::DX1[fdir], x2 + D3Q27System::DX2[fdir], x3 + D3Q27System::DX3[fdir]), (*vyNode)(x1 + D3Q27System::DX1[fdir], x2 + D3Q27System::DX2[fdir], x3 + D3Q27System::DX3[fdir]), (*vzNode)(x1 + D3Q27System::DX1[fdir], x2 + D3Q27System::DX2[fdir], x3 + D3Q27System::DX3[fdir]));
//					//			distribution->setPostCollisionDistributionForDirection((fG - feqOLD)* (c1o1 / collFactorL - c1o1) / (c1o1 / collFactorG - c1o1) + feqNew, x1 + D3Q27System::DX1[fdir], x2 + D3Q27System::DX2[fdir], x3 + D3Q27System::DX3[fdir], D3Q27System::INVDIR[fdir]);
//					//			sumRhoG += (*rhoNode)(x1 + D3Q27System::DX1[fdir], x2 + D3Q27System::DX2[fdir], x3 + D3Q27System::DX3[fdir]);
//					//			countRhoG++;
//
//
//					//		}
//					//	}
//					//	(*rhoNode)(x1, x2, x3) = sumRhoG / countRhoG;
//
//					if ((phi[d000] > c1o2) && (
//						(phi[dP00] <= c1o2) ||
//						(phi[dM00] <= c1o2) ||
//						(phi[d00P] <= c1o2) ||
//						(phi[d00M] <= c1o2) ||
//						(phi[d0M0] <= c1o2) ||
//						(phi[d0P0] <= c1o2) ||
//						(phi[dPP0] <= c1o2) ||
//						(phi[dPM0] <= c1o2) ||
//						(phi[dP0P] <= c1o2) ||
//						(phi[dP0M] <= c1o2) ||
//						(phi[dMP0] <= c1o2) ||
//						(phi[dMM0] <= c1o2) ||
//						(phi[dM0P] <= c1o2) ||
//						(phi[dM0M] <= c1o2) ||
//						(phi[d0PM] <= c1o2) ||
//						(phi[d0MM] <= c1o2) ||
//						(phi[d0PP] <= c1o2) ||
//						(phi[d0MP] <= c1o2) ||
//						(phi[dPPP] <= c1o2) ||
//						(phi[dPMP] <= c1o2) ||
//						(phi[dMPP] <= c1o2) ||
//						(phi[dMMP] <= c1o2) ||
//						(phi[dPPM] <= c1o2) ||
//						(phi[dPMM] <= c1o2) ||
//						(phi[dMPM] <= c1o2) ||
//						(phi[dMMM] <= c1o2)
//						)) {
//							real vx = (*vxNode)(x1, x2, x3);
//							real vy =  (*vyNode)(x1, x2, x3);
//							real vz = (*vzNode)(x1, x2, x3);
//
//
//						//distribution->getDistributionInv(ff, x1, x2, x3);
//
//						if ((*phaseField)(x1, x2, x3) > c1o2) {
//						
//							for (int fdir = D3Q27System::FSTARTDIR; fdir <= D3Q27System::FENDDIR; fdir++) {// populations without d000
//								if ((phi[fdir] <= c1o2)) {
//										real fG = distribution->getDistributionInvForDirection(x1 + D3Q27System::DX1[fdir], x2 + D3Q27System::DX2[fdir], x3 + D3Q27System::DX3[fdir], D3Q27System::INVDIR[fdir]);
//										real feqOLD = D3Q27System::getIncompFeqForDirection(D3Q27System::INVDIR[fdir], (*rhoNode)(x1 + D3Q27System::DX1[fdir], x2 + D3Q27System::DX2[fdir], x3 + D3Q27System::DX3[fdir]), (*vxNode)(x1 + D3Q27System::DX1[fdir], x2 + D3Q27System::DX2[fdir], x3 + D3Q27System::DX3[fdir]), (*vyNode)(x1 + D3Q27System::DX1[fdir], x2 + D3Q27System::DX2[fdir], x3 + D3Q27System::DX3[fdir]), (*vzNode)(x1 + D3Q27System::DX1[fdir], x2 + D3Q27System::DX2[fdir], x3 + D3Q27System::DX3[fdir]));
//										real feqNew = D3Q27System::getIncompFeqForDirection(D3Q27System::INVDIR[fdir], (*rhoNode)(x1 + D3Q27System::DX1[fdir], x2 + D3Q27System::DX2[fdir], x3 + D3Q27System::DX3[fdir]) / densityRatio, (*vxNode)(x1 + D3Q27System::DX1[fdir], x2 + D3Q27System::DX2[fdir], x3 + D3Q27System::DX3[fdir]), (*vyNode)(x1 + D3Q27System::DX1[fdir], x2 + D3Q27System::DX2[fdir], x3 + D3Q27System::DX3[fdir]), (*vzNode)(x1 + D3Q27System::DX1[fdir], x2 + D3Q27System::DX2[fdir], x3 + D3Q27System::DX3[fdir]));
//										distribution->setPostCollisionDistributionForDirection((fG - feqOLD)* (c1o1 / collFactorL - c1o1) / (c1o1 / collFactorG - c1o1) + feqNew, x1 + D3Q27System::DX1[fdir], x2 + D3Q27System::DX2[fdir], x3 + D3Q27System::DX3[fdir], D3Q27System::INVDIR[fdir]);
//
//								}
//							}
//
//
//						}
//						else {
//						//refill necessary
//							real sumRho = 0;
//							real sumWeight = 0;
//							for (int fdir = D3Q27System::FSTARTDIR; fdir <= D3Q27System::FENDDIR; fdir++) {
//								if ((phi[fdir] > c1o2)) {
//									sumRho += WEIGTH[fdir]*(*rhoNode)(x1 + D3Q27System::DX1[fdir], x2 + D3Q27System::DX2[fdir], x3 + D3Q27System::DX3[fdir]);
//									sumWeight += WEIGTH[fdir];
//									}
//							}
//							sumRho /= sumWeight;
//
//							for (int fdir = D3Q27System::FSTARTDIR; fdir <= D3Q27System::FENDDIR; fdir++) {
//								if ((phi[fdir] > c1o2)) {
//									real fL = distribution->getDistributionInvForDirection(x1 + D3Q27System::DX1[fdir], x2 + D3Q27System::DX2[fdir], x3 + D3Q27System::DX3[fdir], D3Q27System::INVDIR[fdir]);
//									real feqOLD = D3Q27System::getIncompFeqForDirection(D3Q27System::INVDIR[fdir], (*rhoNode)(x1 + D3Q27System::DX1[fdir], x2 + D3Q27System::DX2[fdir], x3 + D3Q27System::DX3[fdir]), (*vxNode)(x1 + D3Q27System::DX1[fdir], x2 + D3Q27System::DX2[fdir], x3 + D3Q27System::DX3[fdir]), (*vyNode)(x1 + D3Q27System::DX1[fdir], x2 + D3Q27System::DX2[fdir], x3 + D3Q27System::DX3[fdir]), (*vzNode)(x1 + D3Q27System::DX1[fdir], x2 + D3Q27System::DX2[fdir], x3 + D3Q27System::DX3[fdir]));
//									real feqNew = D3Q27System::getIncompFeqForDirection(D3Q27System::INVDIR[fdir], sumRho, (*vxNode)(x1 + D3Q27System::DX1[fdir], x2 + D3Q27System::DX2[fdir], x3 + D3Q27System::DX3[fdir]), (*vyNode)(x1 + D3Q27System::DX1[fdir], x2 + D3Q27System::DX2[fdir], x3 + D3Q27System::DX3[fdir]), (*vzNode)(x1 + D3Q27System::DX1[fdir], x2 + D3Q27System::DX2[fdir], x3 + D3Q27System::DX3[fdir]));
//									ff[D3Q27System::INVDIR[fdir]] = (fL - feqOLD) * (c1o1 / collFactorG - c1o1) / (c1o1 / collFactorL - c1o1) + feqNew;
//								}
//								else { ff[D3Q27System::INVDIR[fdir]] = distribution->getDistributionInvForDirection(x1 + D3Q27System::DX1[fdir], x2 + D3Q27System::DX2[fdir], x3 + D3Q27System::DX3[fdir], D3Q27System::INVDIR[fdir]);
//								}
//							}
//
//							real rhoG;
//							D3Q27System::calcIncompMacroscopicValues(ff, rhoG, vx, vy, vz);
//							sumRho = 0;
//							for (int fdir = D3Q27System::FSTARTDIR; fdir <= D3Q27System::FENDDIR; fdir++) {
//								sumRho = ff[fdir] - D3Q27System::getIncompFeqForDirection(fdir, 0, vx, vy, vz);
//							}
//							rhoG = 27.0 / 19.0 * sumRho;
//							distribution->setPostCollisionDistributionForDirection(D3Q27System::getIncompFeqForDirection(d000, rhoG, vx, vy, vz), x1 , x2 , x3 , d000);
//							for (int fdir = D3Q27System::FSTARTDIR; fdir <= D3Q27System::FENDDIR; fdir++) {
//								//if ((phi[fdir] > c1o2)) {
//									distribution->setPostCollisionDistributionForDirection(ff[D3Q27System::INVDIR[fdir]], x1 + D3Q27System::DX1[fdir], x2 + D3Q27System::DX2[fdir], x3 + D3Q27System::DX3[fdir], D3Q27System::INVDIR[fdir]);
//								//}
//							}
//
//
//						}
//
//
//					}
//					else if ((phi[d000] <= c1o2) && (
//						(phi[dP00] > c1o2) ||
//						(phi[dM00] > c1o2) ||
//						(phi[d00P] > c1o2) ||
//						(phi[d00M] > c1o2) ||
//						(phi[d0M0] > c1o2) ||
//						(phi[d0P0] > c1o2) ||
//						(phi[dPP0] > c1o2) ||
//						(phi[dPM0] > c1o2) ||
//						(phi[dP0P] > c1o2) ||
//						(phi[dP0M] > c1o2) ||
//						(phi[dMP0] > c1o2) ||
//						(phi[dMM0] > c1o2) ||
//						(phi[dM0P] > c1o2) ||
//						(phi[dM0M] > c1o2) ||
//						(phi[d0PM] > c1o2) ||
//						(phi[d0MM] > c1o2) ||
//						(phi[d0PP] > c1o2) ||
//						(phi[d0MP] > c1o2) ||
//						(phi[dPPP] > c1o2) ||
//						(phi[dPMP] > c1o2) ||
//						(phi[dMPP] > c1o2) ||
//						(phi[dMMP] > c1o2) ||
//						(phi[dPPM] > c1o2) ||
//						(phi[dPMM] > c1o2) ||
//						(phi[dMPM] > c1o2) ||
//						(phi[dMMM] > c1o2)
//						)) {
//						real vx = (*vxNode)(x1, x2, x3);
//						real vy = (*vyNode)(x1, x2, x3);
//						real vz = (*vzNode)(x1, x2, x3);
//
//
//						//distribution->getDistributionInv(ff, x1, x2, x3);
//						if ((*phaseField)(x1, x2, x3) <= c1o2) {
//						////explicit way:
//						////real ppph = (*phaseField)(x1, x2, x3);
//						//	for (int fdir = D3Q27System::FSTARTDIR; fdir <= D3Q27System::FENDDIR; fdir++) {
//						//		if ((phi[fdir] > c1o2)) {
//						//			//vx = (*vxNode)(x1 + D3Q27System::DX1[fdir], x2 + D3Q27System::DX2[fdir], x3 + D3Q27System::DX3[fdir]);
//						//			//vy = (*vyNode)(x1 + D3Q27System::DX1[fdir], x2 + D3Q27System::DX2[fdir], x3 + D3Q27System::DX3[fdir]);
//						//			//vz = (*vzNode)(x1 + D3Q27System::DX1[fdir], x2 + D3Q27System::DX2[fdir], x3 + D3Q27System::DX3[fdir]);
//						//			//real rhorho = (*rhoNode)(x1 + D3Q27System::DX1[fdir], x2 + D3Q27System::DX2[fdir], x3 + D3Q27System::DX3[fdir]);
//						//			//int xx1 = x1 + D3Q27System::DX1[fdir];
//						//			//int xx2 = x2 + D3Q27System::DX2[fdir];
//						//			//int xx3 = x3 + D3Q27System::DX3[fdir];
//
//						//			real fL = distribution->getDistributionInvForDirection(x1 + D3Q27System::DX1[fdir], x2 + D3Q27System::DX2[fdir], x3 + D3Q27System::DX3[fdir], D3Q27System::INVDIR[fdir]);
//						//			real feqOLD = D3Q27System::getIncompFeqForDirection(D3Q27System::INVDIR[fdir], (*rhoNode)(x1 + D3Q27System::DX1[fdir], x2 + D3Q27System::DX2[fdir], x3 + D3Q27System::DX3[fdir]), (*vxNode)(x1 + D3Q27System::DX1[fdir], x2 + D3Q27System::DX2[fdir], x3 + D3Q27System::DX3[fdir]), (*vyNode)(x1 + D3Q27System::DX1[fdir], x2 + D3Q27System::DX2[fdir], x3 + D3Q27System::DX3[fdir]), (*vzNode)(x1 + D3Q27System::DX1[fdir], x2 + D3Q27System::DX2[fdir], x3 + D3Q27System::DX3[fdir]));
//						//			real feqNew = D3Q27System::getIncompFeqForDirection(D3Q27System::INVDIR[fdir], (*rhoNode)(x1 , x2 , x3 ), (*vxNode)(x1 + D3Q27System::DX1[fdir], x2 + D3Q27System::DX2[fdir], x3 + D3Q27System::DX3[fdir]), (*vyNode)(x1 + D3Q27System::DX1[fdir], x2 + D3Q27System::DX2[fdir], x3 + D3Q27System::DX3[fdir]), (*vzNode)(x1 + D3Q27System::DX1[fdir], x2 + D3Q27System::DX2[fdir], x3 + D3Q27System::DX3[fdir]));
//						//			distribution->setPostCollisionDistributionForDirection((fL - feqOLD) * (c1o1 / collFactorG - c1o1) / (c1o1 / collFactorL - c1o1) + feqNew, x1 + D3Q27System::DX1[fdir], x2 + D3Q27System::DX2[fdir], x3 + D3Q27System::DX3[fdir], D3Q27System::INVDIR[fdir]);
//						//		}
//						//	}
///////iterative way:
//							real rhoG = (*rhoNode)(x1, x2, x3);
//							//real sumWeight=0;
//							//for (int fdir = D3Q27System::FSTARTDIR; fdir <= D3Q27System::FENDDIR; fdir++) {
//							//	if ((phi[fdir] > c1o2)) {
//							//		rhoG += WEIGTH[fdir] * (*rhoNode)(x1 + D3Q27System::DX1[fdir], x2 + D3Q27System::DX2[fdir], x3 + D3Q27System::DX3[fdir]);
//							//		sumWeight += WEIGTH[fdir];
//							//	}
//							//}
//							//rhoG = rhoG/sumWeight*densityRatio;
//
//							for (int itter = 0; itter < 5; itter++) {
//								for (int fdir = D3Q27System::FSTARTDIR; fdir <= D3Q27System::FENDDIR; fdir++) {
//									if ((phi[fdir] > c1o2)) {
//										real fL = distribution->getDistributionInvForDirection(x1 + D3Q27System::DX1[fdir], x2 + D3Q27System::DX2[fdir], x3 + D3Q27System::DX3[fdir], D3Q27System::INVDIR[fdir]);
//										real feqOLD = D3Q27System::getIncompFeqForDirection(D3Q27System::INVDIR[fdir], (*rhoNode)(x1 + D3Q27System::DX1[fdir], x2 + D3Q27System::DX2[fdir], x3 + D3Q27System::DX3[fdir]), (*vxNode)(x1 + D3Q27System::DX1[fdir], x2 + D3Q27System::DX2[fdir], x3 + D3Q27System::DX3[fdir]), (*vyNode)(x1 + D3Q27System::DX1[fdir], x2 + D3Q27System::DX2[fdir], x3 + D3Q27System::DX3[fdir]), (*vzNode)(x1 + D3Q27System::DX1[fdir], x2 + D3Q27System::DX2[fdir], x3 + D3Q27System::DX3[fdir]));
//										real feqNew = D3Q27System::getIncompFeqForDirection(D3Q27System::INVDIR[fdir], rhoG, (*vxNode)(x1 + D3Q27System::DX1[fdir], x2 + D3Q27System::DX2[fdir], x3 + D3Q27System::DX3[fdir]), (*vyNode)(x1 + D3Q27System::DX1[fdir], x2 + D3Q27System::DX2[fdir], x3 + D3Q27System::DX3[fdir]), (*vzNode)(x1 + D3Q27System::DX1[fdir], x2 + D3Q27System::DX2[fdir], x3 + D3Q27System::DX3[fdir]));
//										ff[D3Q27System::INVDIR[fdir]] = ((fL - feqOLD) * (c1o1 / collFactorG - c1o1) / (c1o1 / collFactorL - c1o1) + feqNew);
//									}
//									else { ff[D3Q27System::INVDIR[fdir]] = distribution->getDistributionInvForDirection(x1 + D3Q27System::DX1[fdir], x2 + D3Q27System::DX2[fdir], x3 + D3Q27System::DX3[fdir], D3Q27System::INVDIR[fdir]); }
//								}
//								ff[d000]= distribution->getDistributionInvForDirection(x1, x2, x3, d000);
//								D3Q27System::calcIncompMacroscopicValues(ff, rhoG, vx, vy, vz);
//								//real sumRho = 0;
//								//for (int fdir = D3Q27System::FSTARTDIR; fdir <= D3Q27System::FENDDIR; fdir++) {
//								//	sumRho = ff[fdir] - D3Q27System::getIncompFeqForDirection(fdir, 0, vx, vy, vz);
//								//}
//								//rhoG = 27.0 / 19.0 * sumRho;
//							}
//							for (int fdir = D3Q27System::FSTARTDIR; fdir <= D3Q27System::FENDDIR; fdir++) {
//								
//								distribution->setPostCollisionDistributionForDirection(ff[D3Q27System::INVDIR[fdir]], x1 + D3Q27System::DX1[fdir], x2 + D3Q27System::DX2[fdir], x3 + D3Q27System::DX3[fdir], D3Q27System::INVDIR[fdir]);
//								
//							}
//							//distribution->setPostCollisionDistributionForDirection(ff[d000], x1, x2, x3, d000);
//
//
//
//
//						}
//						else {
//							for (int fdir = D3Q27System::FSTARTDIR; fdir <= D3Q27System::FENDDIR; fdir++) {
//								if ((phi[fdir] <= c1o2)) {
//									real fG = distribution->getDistributionInvForDirection(x1 + D3Q27System::DX1[fdir], x2 + D3Q27System::DX2[fdir], x3 + D3Q27System::DX3[fdir], D3Q27System::INVDIR[fdir]);
//									real feqOLD = D3Q27System::getIncompFeqForDirection(D3Q27System::INVDIR[fdir], (*rhoNode)(x1 + D3Q27System::DX1[fdir], x2 + D3Q27System::DX2[fdir], x3 + D3Q27System::DX3[fdir]), (*vxNode)(x1 + D3Q27System::DX1[fdir], x2 + D3Q27System::DX2[fdir], x3 + D3Q27System::DX3[fdir]), (*vyNode)(x1 + D3Q27System::DX1[fdir], x2 + D3Q27System::DX2[fdir], x3 + D3Q27System::DX3[fdir]), (*vzNode)(x1 + D3Q27System::DX1[fdir], x2 + D3Q27System::DX2[fdir], x3 + D3Q27System::DX3[fdir]));
//									real feqNew = D3Q27System::getIncompFeqForDirection(D3Q27System::INVDIR[fdir], (*rhoNode)(x1 + D3Q27System::DX1[fdir], x2 + D3Q27System::DX2[fdir], x3 + D3Q27System::DX3[fdir]) / densityRatio, (*vxNode)(x1 + D3Q27System::DX1[fdir], x2 + D3Q27System::DX2[fdir], x3 + D3Q27System::DX3[fdir]), (*vyNode)(x1 + D3Q27System::DX1[fdir], x2 + D3Q27System::DX2[fdir], x3 + D3Q27System::DX3[fdir]), (*vzNode)(x1 + D3Q27System::DX1[fdir], x2 + D3Q27System::DX2[fdir], x3 + D3Q27System::DX3[fdir]));
//									ff[D3Q27System::INVDIR[fdir]] = (fG - feqOLD) * (c1o1 / collFactorL - c1o1) / (c1o1 / collFactorG - c1o1) + feqNew;
//									distribution->setPostCollisionDistributionForDirection(ff[D3Q27System::INVDIR[fdir]], x1 + D3Q27System::DX1[fdir], x2 + D3Q27System::DX2[fdir], x3 + D3Q27System::DX3[fdir], D3Q27System::INVDIR[fdir]);
//								}
//								else { ff[D3Q27System::INVDIR[fdir]] = distribution->getDistributionInvForDirection(x1 + D3Q27System::DX1[fdir], x2 + D3Q27System::DX2[fdir], x3 + D3Q27System::DX3[fdir], D3Q27System::INVDIR[fdir]);}
//							}
//							real rhoG;
//							D3Q27System::calcIncompMacroscopicValues(ff, rhoG, vx, vy, vz);
//							real sumRho = 0;
//							for (int fdir = D3Q27System::FSTARTDIR; fdir <= D3Q27System::FENDDIR; fdir++) {
//								sumRho = ff[fdir] - D3Q27System::getIncompFeqForDirection(fdir, 0, vx, vy, vz);
//							}
//							rhoG = 27.0 / 19.0 * sumRho;
//							distribution->setPostCollisionDistributionForDirection(D3Q27System::getIncompFeqForDirection(d000, rhoG, vx, vy, vz), x1, x2, x3, d000);
//
//
//
//						}
//
//					}
//
//
					}
				}
			}
		}
	


	this->swapDistributions();

// 	for (int x3 = minX3; x3 < maxX3; x3++) {
// 	for (int x2 = minX2; x2 < maxX2; x2++) {
// 		for (int x1 = minX1; x1 < maxX1; x1++) {
			 
// 				int x1p = x1 + 1;
// 				int x2p = x2 + 1;
// 				int x3p = x3 + 1;
// 				findNeighbors(phaseFieldOld, x1, x2, x3);

// 				//if (((*phaseField)(x1, x2, x3) > c1o2) && (((*phaseFieldOld)(x1, x2, x3) <= c1o2)))
// 				{//Refill liquid
// 					real vx;
// 					real vy;
// 					real vz;


// 					distribution->getDistribution(ff, x1, x2, x3);
// 					real rhoL;
// 					D3Q27System::calcIncompMacroscopicValues(ff, rhoL, vx, vy, vz);
// 					//if (vz != 0) {

// 					//	std::cout << "precol: rhoL=" << rhoL << " vx=" << vx << " vy=" << vy << " vz=" << vz << "ffRest=" << ff[d000] << " x=" << x1 << " y=" << x2 << " z=" << x3 << "\n";
// 					//}
// 				}
			
// 		}
// 	}
// }



	////////momentum balance 06.03.2023
	//for (int x3 = minX3 - ghostLayerWidth; x3 < maxX3 + ghostLayerWidth; x3++) {
	//	for (int x2 = minX2 - ghostLayerWidth; x2 < maxX2 + ghostLayerWidth; x2++) {
	//		for (int x1 = minX1 - ghostLayerWidth; x1 < maxX1 + ghostLayerWidth; x1++) {
	//			if (!bcArray->isSolid(x1, x2, x3) && !bcArray->isUndefined(x1, x2, x3)) {
	//				int x1p = x1 + 1;
	//				int x2p = x2 + 1;
	//				int x3p = x3 + 1;
	//				if (((*phaseField)(x1, x2, x3) > c1o2) && (((*phaseFieldOld)(x1, x2, x3) <= c1o2)))
	//				{//Refill liquid
	//					real vx;
	//					real vy;
	//					real vz;


	//					distribution->getDistribution(ff, x1, x2, x3);
	//					real rhoL;
	//					D3Q27System::calcIncompMacroscopicValues(ff, rhoL, vx, vy, vz);
	//					std::cout << "precol: rhoL=" << rhoL << " vx=" << vx << " vy=" << vy << "ffRest=" << ff[d000] << " x=" << x1 << " y=" << x2 << " z=" << x3 << "\n";
	//				}
	//			}
	//		}
	//	}
	//}


	//						real sumRho = 0;
	//						for (int fdir = D3Q27System::FSTARTDIR; fdir <= D3Q27System::FENDDIR; fdir++) {
	//							sumRho = ff[fdir] - D3Q27System::getIncompFeqForDirection(fdir, 0, vx, vy, vz);
	//						}
	//						rhoL = 27.0 / 19.0 * sumRho;
	//						distribution->setPreCollisionDistributionForDirection(D3Q27System::getIncompFeqForDirection(d000, rhoL, vx, vy, vz), x1, x2, x3, d000);


	//				}
	//			}
	//		}
	//	}
	//}


	//////rescaling new liquid nodes 10.03.2023
//	for (int x3 = minX3 ; x3 < maxX3 ; x3++) {
//		for (int x2 = minX2 ; x2 < maxX2; x2++) {
//			for (int x1 = minX1 ; x1 < maxX1 ; x1++) {
//				if (!bcArray->isSolid(x1, x2, x3) && !bcArray->isUndefined(x1, x2, x3)) {
//					int x1p = x1 + 1;
//					int x2p = x2 + 1;
//					int x3p = x3 + 1;
//					if (((*phaseField)(x1, x2, x3) > c1o2) && (((*phaseFieldOld)(x1, x2, x3) <= c1o2)))
//					{//Refill liquid
//						real vx;
//						real vy;
//						real vz;
//
//						findNeighbors(phaseFieldOld, x1, x2, x3);
//
//						//real rhoG;
//						//D3Q27System::calcIncompMacroscopicValues(ff, rhoG, vx, vy, vz);
//
//						//vx = (*vxNode)(x1, x2, x3);
//						//vy = (*vyNode)(x1, x2, x3);
//						//vz = (*vzNode)(x1, x2, x3);
//
//
//						//for (int fdir = D3Q27System::STARTF; fdir <= D3Q27System::ENDF; fdir++) {// loop includes d000 position, different from all the others
//						//	real feqOLD = D3Q27System::getIncompFeqForDirection(fdir, rhoG,vx,vy,vz);
//						//	real feqNew = D3Q27System::getIncompFeqForDirection(fdir, rhoG/densityRatio,vx,vy,vz);
//						//	real fBC = (ff[fdir] - feqOLD) * (c1o1 / collFactorL - c1o1) / (c1o1 / collFactorG - c1o1) + feqNew;
//
//						//	distribution->setPreCollisionDistributionForDirection(fBC, x1 , x2 , x3 ,fdir);
//
//
//
//						//}
////15.03.2023
//						real sumVx=0, sumVy=0, sumVz=0;
//						real tempRho, tempVx, tempVy, tempVz;
//						real sumRho = 0;
//						real sum = 1e-100;
//						real sum2 = 1e-100;
//						for (int fdir = D3Q27System::FSTARTDIR; fdir <= D3Q27System::FENDDIR; fdir++) {
//							if (!(((*phaseField)(x1 + D3Q27System::DX1[fdir], x2 + D3Q27System::DX2[fdir], x3 + D3Q27System::DX3[fdir]) > c1o2) && (((*phaseFieldOld)(x1 + D3Q27System::DX1[fdir], x2 + D3Q27System::DX2[fdir], x3 + D3Q27System::DX3[fdir]) <= c1o2)))&& !bcArray->isSolid(x1 + D3Q27System::DX1[fdir], x2 + D3Q27System::DX2[fdir], x3 + D3Q27System::DX3[fdir]) && !bcArray->isUndefined(x1 + D3Q27System::DX1[fdir], x2 + D3Q27System::DX2[fdir], x3 + D3Q27System::DX3[fdir])) {
//								//distribution->getDistribution(ff, x1 + D3Q27System::DX1[fdir], x2 + D3Q27System::DX2[fdir], x3 + D3Q27System::DX3[fdir]);
//								//D3Q27System::calcIncompMacroscopicValues(ff, tempRho, tempVx, tempVy, tempVz);
//								sum += WEIGTH[fdir];
//								sumVx += WEIGTH[fdir] * (*vxNode)(x1 + D3Q27System::DX1[fdir], x2 + D3Q27System::DX2[fdir], x3 + D3Q27System::DX3[fdir]);//*tempVx;
//								sumVy += WEIGTH[fdir] * (*vyNode)(x1 + D3Q27System::DX1[fdir], x2 + D3Q27System::DX2[fdir], x3 + D3Q27System::DX3[fdir]);//*tempVy;
//								sumVz += WEIGTH[fdir] * (*vzNode)(x1 + D3Q27System::DX1[fdir], x2 + D3Q27System::DX2[fdir], x3 + D3Q27System::DX3[fdir]);//*tempVz;
//								if ((*phaseField)(x1 + D3Q27System::DX1[fdir], x2 + D3Q27System::DX2[fdir], x3 + D3Q27System::DX3[fdir]) > c1o2) {
//									sumRho += WEIGTH[fdir] * (*rhoNode)(x1 + D3Q27System::DX1[fdir], x2 + D3Q27System::DX2[fdir], x3 + D3Q27System::DX3[fdir]);// * tempRho;
//									sum2 += WEIGTH[fdir];
//								}
//								if (tempVz != 0) {
//									std::cout << "vz=" << tempVz << " " << "x=" << x1 << " " << "y=" << x2 << " " << "z=" << x3 << " fdir=" << fdir << " " << "xn=" << x1 + D3Q27System::DX1[fdir] << " " << "yn=" << x2 + D3Q27System::DX2[fdir] << " " << "zn=" << x3 + D3Q27System::DX3[fdir]<<"vzold="<< (*vzNode)(x1 + D3Q27System::DX1[fdir], x2 + D3Q27System::DX2[fdir], x3 + D3Q27System::DX3[fdir]) << "\n";
//								}
//							}
//						}
//						sumRho/=sum2 ;
//						sumVx /= sum;
//						sumVy /= sum;
//						sumVz /= sum;
//						distribution->setPreCollisionDistributionForDirection(D3Q27System::getIncompFeqForDirection(d000, sumRho, sumVx, sumVy, sumVz), x1, x2, x3, d000);
//
//						std::cout << "x=" << x1 << " " << "y=" << x2 << " " << "z=" << x3 <<" sumVx="<<sumVx<< " sumVy=" << sumVy << " sumVz=" << sumVz << " sumRho=" << sumRho << "\n";
//
////14.03.2023 
//						distribution->getDistribution(ff, x1, x2, x3);
//						real rhoG= (*rhoNode)(x1, x2, x3);
//
//						vx = (*vxNode)(x1, x2, x3);
//						vy = (*vyNode)(x1, x2, x3);
//						vz = (*vzNode)(x1, x2, x3);
//						std::cout << " Vx=" << vx << " Vy=" << vy << " Vz=" << vz << " rhoL=" << (*rhoNode)(x1, x2, x3) / densityRatio << "\n";
//
//						for (int fdir = D3Q27System::FSTARTDIR; fdir <= D3Q27System::FENDDIR; fdir++) {
//							if (phi[D3Q27System::INVDIR[fdir]] <= c1o2 && phi[fdir] > c1o2) {
//								//ff[fdir] = ff[D3Q27System::INVDIR[fdir]] + c6o1 * WEIGTH[fdir] * (vx * D3Q27System::DX1[fdir] + vy * D3Q27System::DX2[fdir] + vz * D3Q27System::DX3[fdir]);
//								ff[fdir] = ff[D3Q27System::INVDIR[fdir]] + c6o1 * WEIGTH[fdir] * (sumVx * D3Q27System::DX1[fdir] + sumVy * D3Q27System::DX2[fdir] + sumVz * D3Q27System::DX3[fdir]);
//								//ff[fdir] = D3Q27System::getIncompFeqForDirection(fdir, sumRho, sumVx, sumVy, sumVz);
//								distribution->setPreCollisionDistributionForDirection(ff[fdir], x1, x2, x3, fdir);
//							}
//							if (phi[fdir] <= c1o2 && phi[D3Q27System::INVDIR[fdir]] <= c1o2) {
//								//ff[fdir] = D3Q27System::getIncompFeqForDirection(fdir, rhoG / densityRatio, vx, vy, vz);
//								ff[fdir]= D3Q27System::getIncompFeqForDirection(fdir, sumRho, sumVx, sumVy, sumVz);
//								distribution->setPreCollisionDistributionForDirection(ff[fdir], x1, x2, x3, fdir);
//							}
//						}
//					real rhoL;
//					//D3Q27System::calcIncompMacroscopicValues(ff, rhoL, vx, vy, vz);
//
//
//					//real sumRho;
//					real sumRho2= 0;
//						for (int fdir = D3Q27System::FSTARTDIR; fdir <= D3Q27System::FENDDIR; fdir++) {
//							sumRho2 += ff[fdir];// -D3Q27System::getIncompFeqForDirection(fdir, 0, sumVx, sumVy, sumVz);
//						}
//						rhoL = 27.0 / 19.0 * sumRho;
//						//distribution->setPreCollisionDistributionForDirection(D3Q27System::getIncompFeqForDirection(d000, rhoL, vx, vy, vz), x1, x2, x3, d000);
//						//distribution->setPreCollisionDistributionForDirection(D3Q27System::getIncompFeqForDirection(d000, rhoL, sumVx, sumVy, sumVz), x1, x2, x3, d000);
//						ff[d000] = sumRho - sumRho2;
//						distribution->setPreCollisionDistributionForDirection(ff[d000], x1, x2, x3, d000);
//						D3Q27System::calcIncompMacroscopicValues(ff, rhoG, vx, vy, vz);
//						std::cout << " calcVx=" << vx << " calcVy=" << vy << " calcVz=" << vz << " rhoG=" << rhoG << "\n";
//
//
//
//					}
//				}
//			}
//		}
//	}


	//for (int x3 = minX3-ghostLayerWidth; x3 < maxX3+ghostLayerWidth; x3++) {
	//	for (int x2 = minX2-ghostLayerWidth; x2 < maxX2+ghostLayerWidth; x2++) {
	//		for (int x1 = minX1-ghostLayerWidth; x1 < maxX1+ghostLayerWidth; x1++) {
	//			if (!bcArray->isSolid(x1, x2, x3) && !bcArray->isUndefined(x1, x2, x3)) {
	//				int x1p = x1 + 1;
	//				int x2p = x2 + 1;
	//				int x3p = x3 + 1;



	//				real mfcbb = (*this->localDistributionsH1)(D3Q27System::ET_E, x1, x2, x3);
	//				real mfbcb = (*this->localDistributionsH1)(D3Q27System::ET_N, x1, x2, x3);
	//				real mfbbc = (*this->localDistributionsH1)(D3Q27System::ET_T, x1, x2, x3);
	//				real mfccb = (*this->localDistributionsH1)(D3Q27System::ET_NE, x1, x2, x3);
	//				real mfacb = (*this->localDistributionsH1)(D3Q27System::ET_NW, x1p, x2, x3);
	//				real mfcbc = (*this->localDistributionsH1)(D3Q27System::ET_TE, x1, x2, x3);
	//				real mfabc = (*this->localDistributionsH1)(D3Q27System::ET_TW, x1p, x2, x3);
	//				real mfbcc = (*this->localDistributionsH1)(D3Q27System::ET_TN, x1, x2, x3);
	//				real mfbac = (*this->localDistributionsH1)(D3Q27System::ET_TS, x1, x2p, x3);
	//				real mfccc = (*this->localDistributionsH1)(D3Q27System::ET_TNE, x1, x2, x3);
	//				real mfacc = (*this->localDistributionsH1)(D3Q27System::ET_TNW, x1p, x2, x3);
	//				real mfcac = (*this->localDistributionsH1)(D3Q27System::ET_TSE, x1, x2p, x3);
	//				real mfaac = (*this->localDistributionsH1)(D3Q27System::ET_TSW, x1p, x2p, x3);
	//				real mfabb = (*this->nonLocalDistributionsH1)(D3Q27System::ET_W, x1p, x2, x3);
	//				real mfbab = (*this->nonLocalDistributionsH1)(D3Q27System::ET_S, x1, x2p, x3);
	//				real mfbba = (*this->nonLocalDistributionsH1)(D3Q27System::ET_B, x1, x2, x3p);
	//				real mfaab = (*this->nonLocalDistributionsH1)(D3Q27System::ET_SW, x1p, x2p, x3);
	//				real mfcab = (*this->nonLocalDistributionsH1)(D3Q27System::ET_SE, x1, x2p, x3);
	//				real mfaba = (*this->nonLocalDistributionsH1)(D3Q27System::ET_BW, x1p, x2, x3p);
	//				real mfcba = (*this->nonLocalDistributionsH1)(D3Q27System::ET_BE, x1, x2, x3p);
	//				real mfbaa = (*this->nonLocalDistributionsH1)(D3Q27System::ET_BS, x1, x2p, x3p);
	//				real mfbca = (*this->nonLocalDistributionsH1)(D3Q27System::ET_BN, x1, x2, x3p);
	//				real mfaaa = (*this->nonLocalDistributionsH1)(D3Q27System::ET_BSW, x1p, x2p, x3p);
	//				real mfcaa = (*this->nonLocalDistributionsH1)(D3Q27System::ET_BSE, x1, x2p, x3p);
	//				real mfaca = (*this->nonLocalDistributionsH1)(D3Q27System::ET_BNW, x1p, x2, x3p);
	//				real mfcca = (*this->nonLocalDistributionsH1)(D3Q27System::ET_BNE, x1, x2, x3p);
	//				real mfbbb = (*this->zeroDistributionsH1)(x1, x2, x3);

	//				omegaDRho = 2.0;// 1.5;
	//				real phiOld = (*phaseField)(x1, x2, x3);

	//				(*phaseField)(x1, x2, x3) = (((mfaaa + mfccc) + (mfaca + mfcac)) + ((mfaac + mfcca)  + (mfcaa + mfacc))  ) +
	//					(((mfaab + mfacb) + (mfcab + mfccb)) + ((mfaba + mfabc) + (mfcba + mfcbc)) +
	//						((mfbaa + mfbac) + (mfbca + mfbcc))) + ((mfabb + mfcbb) +
	//							(mfbab + mfbcb) + (mfbba + mfbbc)) + mfbbb;
	//				//if (phiOld > 0.49 && phiOld < 0.501) {
	//				//	real ppppppppp = (*phaseField)(x1, x2, x3);
	//				//	int ist = 1;
	//				//}
	//				//if (phiOld > 0.5 && (*phaseField)(x1, x2, x3) <= 0.5) {
	//				//	real ppppppppp = (*phaseField)(x1, x2, x3);
	//				//	int ist = 1;
	//				//}


	//				if ((*phaseField)(x1, x2, x3) > 1 ) {
	//					(*phaseField)(x1, x2, x3) = c1o1;
	//				}

	//				if ((*phaseField)(x1, x2, x3) < 0) {
	//					(*phaseField)(x1, x2, x3) = 0;
	//				}
	//				////// read F-distributions for velocity formalism
	//				if (((phiOld <= 0.5) && ((*phaseField)(x1, x2, x3) <= 0.5)) || ((phiOld > 0.5) && ((*phaseField)(x1, x2, x3) > 0.5))) {}
	//				else {
	//					real scaleDistribution = densityRatio;// gas turn liquid
	//					real scaleStress = (c1o1/collFactorG)/(c1o1/collFactorL);
	//					if ((phiOld > 0.5) && ((*phaseField)(x1, x2, x3) <= 0.5)) {
	//						scaleDistribution = 1.0 / densityRatio;
	//						scaleStress = (c1o1 / collFactorL) / (c1o1 / collFactorG);
	//						//liquid turned gas
	//					}

	//					mfcbb = (*this->localDistributionsF)(D3Q27System::ET_E, x1, x2, x3);
	//					mfbcb = (*this->localDistributionsF)(D3Q27System::ET_N, x1, x2, x3);
	//					mfbbc = (*this->localDistributionsF)(D3Q27System::ET_T, x1, x2, x3);
	//					mfccb = (*this->localDistributionsF)(D3Q27System::ET_NE, x1, x2, x3);
	//					mfacb = (*this->localDistributionsF)(D3Q27System::ET_NW, x1p, x2, x3);
	//					mfcbc = (*this->localDistributionsF)(D3Q27System::ET_TE, x1, x2, x3);
	//					mfabc = (*this->localDistributionsF)(D3Q27System::ET_TW, x1p, x2, x3);
	//					mfbcc = (*this->localDistributionsF)(D3Q27System::ET_TN, x1, x2, x3);
	//					mfbac = (*this->localDistributionsF)(D3Q27System::ET_TS, x1, x2p, x3);
	//					mfccc = (*this->localDistributionsF)(D3Q27System::ET_TNE, x1, x2, x3);
	//					mfacc = (*this->localDistributionsF)(D3Q27System::ET_TNW, x1p, x2, x3);
	//					mfcac = (*this->localDistributionsF)(D3Q27System::ET_TSE, x1, x2p, x3);
	//					mfaac = (*this->localDistributionsF)(D3Q27System::ET_TSW, x1p, x2p, x3);
	//					mfabb = (*this->nonLocalDistributionsF)(D3Q27System::ET_W, x1p, x2, x3);
	//					mfbab = (*this->nonLocalDistributionsF)(D3Q27System::ET_S, x1, x2p, x3);
	//					mfbba = (*this->nonLocalDistributionsF)(D3Q27System::ET_B, x1, x2, x3p);
	//					mfaab = (*this->nonLocalDistributionsF)(D3Q27System::ET_SW, x1p, x2p, x3);
	//					mfcab = (*this->nonLocalDistributionsF)(D3Q27System::ET_SE, x1, x2p, x3);
	//					mfaba = (*this->nonLocalDistributionsF)(D3Q27System::ET_BW, x1p, x2, x3p);
	//					mfcba = (*this->nonLocalDistributionsF)(D3Q27System::ET_BE, x1, x2, x3p);
	//					mfbaa = (*this->nonLocalDistributionsF)(D3Q27System::ET_BS, x1, x2p, x3p);
	//					mfbca = (*this->nonLocalDistributionsF)(D3Q27System::ET_BN, x1, x2, x3p);
	//					mfaaa = (*this->nonLocalDistributionsF)(D3Q27System::ET_BSW, x1p, x2p, x3p);
	//					mfcaa = (*this->nonLocalDistributionsF)(D3Q27System::ET_BSE, x1, x2p, x3p);
	//					mfaca = (*this->nonLocalDistributionsF)(D3Q27System::ET_BNW, x1p, x2, x3p);
	//					mfcca = (*this->nonLocalDistributionsF)(D3Q27System::ET_BNE, x1, x2, x3p);

	//					mfbbb = (*this->zeroDistributionsF)(x1, x2, x3);

	//					distribution->getDistribution(ff, x1, x2, x3);
	//					real vvx = ((((mfccc - mfaaa) + (mfcac - mfaca)) + ((mfcaa - mfacc) + (mfcca - mfaac))) +
	//						(((mfcba - mfabc) + (mfcbc - mfaba)) + ((mfcab - mfacb) + (mfccb - mfaab))) +
	//						(mfcbb - mfabb));
	//					real vvy = ((((mfccc - mfaaa) + (mfaca - mfcac)) + ((mfacc - mfcaa) + (mfcca - mfaac))) +
	//						(((mfbca - mfbac) + (mfbcc - mfbaa)) + ((mfacb - mfcab) + (mfccb - mfaab))) +
	//						(mfbcb - mfbab)) ;
	//					real vvz = ((((mfccc - mfaaa) + (mfcac - mfaca)) + ((mfacc - mfcaa) + (mfaac - mfcca))) +
	//						(((mfbac - mfbca) + (mfbcc - mfbaa)) + ((mfabc - mfcba) + (mfcbc - mfaba))) +
	//						(mfbbc - mfbba)) ;
	//					real drho = (((mfaaa + mfccc) + (mfaca + mfcac)) + ((mfaac + mfcca) + (mfcaa + mfacc))) +
	//						(((mfaab + mfacb) + (mfcab + mfccb)) + ((mfaba + mfabc) + (mfcba + mfcbc)) +
	//							((mfbaa + mfbac) + (mfbca + mfbcc))) + ((mfabb + mfcbb) +
	//								(mfbab + mfbcb) + (mfbba + mfbbc)) + mfbbb;
	//					//real mp= c3o1*(((mfaaa + mfccc) + (mfaca + mfcac)) + ((mfaac + mfcca) + (mfcaa + mfacc))) +
	//					//	c2o1*(((mfaab + mfacb) + (mfcab + mfccb)) + ((mfaba + mfabc) + (mfcba + mfcbc)) +
	//					//		((mfbaa + mfbac) + (mfbca + mfbcc))) + ((mfabb + mfcbb) +
	//					//			(mfbab + mfbcb) + (mfbba + mfbbc));
	//					//mp -= vvx * vvx - vvy * vvy - vvz * vvz;
	//					real drhoScaled = drho / scaleDistribution;
	//					if (((*phaseField)(x1, x2, x3) <= 0.5)) { drhoScaled = (*rhoNode)(x1, x2, x3); }

	//					//mp = 2 * drho - mp;
	//					for (int fdir = D3Q27System::STARTF; fdir <= D3Q27System::ENDF; fdir++) {
	//						real feqOLD = (D3Q27System::getIncompFeqForDirection(fdir, drho, vvx, vvy, vvz));
	//						real feqNew = (D3Q27System::getIncompFeqForDirection(fdir, drhoScaled, vvx, vvy, vvz));
	//						distribution->setPreCollisionDistributionForDirection((ff[fdir]-feqOLD)* scaleStress +feqNew,x1,x2,x3,fdir);
	//					}





	//				}
	//			}
	//		}
	//	}
	//}

	real collFactorM;






	for (int x3 = minX3; x3 < maxX3; x3++) {
		for (int x2 = minX2; x2 < maxX2; x2++) {
			for (int x1 = minX1; x1 < maxX1; x1++) {
				if (!bcArray->isSolid(x1, x2, x3) && !bcArray->isUndefined(x1, x2, x3)) {
					int x1p = x1 + 1;
					int x2p = x2 + 1;
					int x3p = x3 + 1;



//					real mfcbb = (*this->localDistributionsF)(D3Q27System::ET_E, x1, x2, x3);
//					real mfbcb = (*this->localDistributionsF)(D3Q27System::ET_N, x1, x2, x3);
//					real mfbbc = (*this->localDistributionsF)(D3Q27System::ET_T, x1, x2, x3);
//					real mfccb = (*this->localDistributionsF)(D3Q27System::ET_NE, x1, x2, x3);
//					real mfacb = (*this->localDistributionsF)(D3Q27System::ET_NW, x1p, x2, x3);
//					real mfcbc = (*this->localDistributionsF)(D3Q27System::ET_TE, x1, x2, x3);
//					real mfabc = (*this->localDistributionsF)(D3Q27System::ET_TW, x1p, x2, x3);
//					real mfbcc = (*this->localDistributionsF)(D3Q27System::ET_TN, x1, x2, x3);
//					real mfbac = (*this->localDistributionsF)(D3Q27System::ET_TS, x1, x2p, x3);
//					real mfccc = (*this->localDistributionsF)(D3Q27System::ET_TNE, x1, x2, x3);
//					real mfacc = (*this->localDistributionsF)(D3Q27System::ET_TNW, x1p, x2, x3);
//					real mfcac = (*this->localDistributionsF)(D3Q27System::ET_TSE, x1, x2p, x3);
//					real mfaac = (*this->localDistributionsF)(D3Q27System::ET_TSW, x1p, x2p, x3);
//
//					real mfabb = (*this->nonLocalDistributionsF)(D3Q27System::ET_W, x1p, x2, x3);
//					real mfbab = (*this->nonLocalDistributionsF)(D3Q27System::ET_S, x1, x2p, x3);
//					real mfbba = (*this->nonLocalDistributionsF)(D3Q27System::ET_B, x1, x2, x3p);
//					real mfaab = (*this->nonLocalDistributionsF)(D3Q27System::ET_SW, x1p, x2p, x3);
//					real mfcab = (*this->nonLocalDistributionsF)(D3Q27System::ET_SE, x1, x2p, x3);
//					real mfaba = (*this->nonLocalDistributionsF)(D3Q27System::ET_BW, x1p, x2, x3p);
//					real mfcba = (*this->nonLocalDistributionsF)(D3Q27System::ET_BE, x1, x2, x3p);
//					real mfbaa = (*this->nonLocalDistributionsF)(D3Q27System::ET_BS, x1, x2p, x3p);
//					real mfbca = (*this->nonLocalDistributionsF)(D3Q27System::ET_BN, x1, x2, x3p);
//					real mfaaa = (*this->nonLocalDistributionsF)(D3Q27System::ET_BSW, x1p, x2p, x3p);
//					real mfcaa = (*this->nonLocalDistributionsF)(D3Q27System::ET_BSE, x1, x2p, x3p);
//					real mfaca = (*this->nonLocalDistributionsF)(D3Q27System::ET_BNW, x1p, x2, x3p);
//					real mfcca = (*this->nonLocalDistributionsF)(D3Q27System::ET_BNE, x1, x2, x3p);
//
//					real mfbbb = (*this->zeroDistributionsF)(x1, x2, x3);
//
//					real m0, m1, m2;
//
//					real rho = (mfaaa + mfaac + mfaca + mfcaa + mfacc + mfcac + mfccc + mfcca)
//						+ (mfaab + mfacb + mfcab + mfccb) + (mfaba + mfabc + mfcba + mfcbc) + (mfbaa + mfbac + mfbca + mfbcc)
//						+ (mfabb + mfcbb) + (mfbab + mfbcb) + (mfbba + mfbbc) + mfbbb;
//
//					real vvx = ((((mfccc - mfaaa) + (mfcac - mfaca)) + ((mfcaa - mfacc) + (mfcca - mfaac))) +
//						(((mfcba - mfabc) + (mfcbc - mfaba)) + ((mfcab - mfacb) + (mfccb - mfaab))) +
//						(mfcbb - mfabb));
//					real vvy = ((((mfccc - mfaaa) + (mfaca - mfcac)) + ((mfacc - mfcaa) + (mfcca - mfaac))) +
//						(((mfbca - mfbac) + (mfbcc - mfbaa)) + ((mfacb - mfcab) + (mfccb - mfaab))) +
//						(mfbcb - mfbab));
//					real vvz = ((((mfccc - mfaaa) + (mfcac - mfaca)) + ((mfacc - mfcaa) + (mfaac - mfcca))) +
//						(((mfbac - mfbca) + (mfbcc - mfbaa)) + ((mfabc - mfcba) + (mfcbc - mfaba))) +
//						(mfbbc - mfbba));
//
//					//forcing 
//					///////////////////////////////////////////////////////////////////////////////////////////
//					if (withForcing)
//					{
//						muX1 = static_cast<double>(x1 - 1 + ix1 * maxX1);
//						muX2 = static_cast<double>(x2 - 1 + ix2 * maxX2);
//						muX3 = static_cast<double>(x3 - 1 + ix3 * maxX3);
//
//						forcingX1 = muForcingX1.Eval();
//						forcingX2 = muForcingX2.Eval();
//						forcingX3 = muForcingX3.Eval();
//
//						vvx += forcingX1 * deltaT * 0.5; // X
//						vvy += forcingX2 * deltaT * 0.5; // Y
//						vvz += forcingX3 * deltaT * 0.5; // Z
//					}
//					///////////////////////////////////////////////////////////////////////////////////////////               
//					real oMdrho;
//
//					oMdrho = mfccc + mfaaa;
//					m0 = mfaca + mfcac;
//					m1 = mfacc + mfcaa;
//					m2 = mfaac + mfcca;
//					oMdrho += m0;
//					m1 += m2;
//					oMdrho += m1;
//					m0 = mfbac + mfbca;
//					m1 = mfbaa + mfbcc;
//					m0 += m1;
//					m1 = mfabc + mfcba;
//					m2 = mfaba + mfcbc;
//					m1 += m2;
//					m0 += m1;
//					m1 = mfacb + mfcab;
//					m2 = mfaab + mfccb;
//					m1 += m2;
//					m0 += m1;
//					oMdrho += m0;
//					m0 = mfabb + mfcbb;
//					m1 = mfbab + mfbcb;
//					m2 = mfbba + mfbbc;
//					m0 += m1 + m2;
//					m0 += mfbbb; //hat gefehlt
//					oMdrho = 1. - (oMdrho + m0);
//
//					real vx2;
//					real vy2;
//					real vz2;
//					vx2 = vvx * vvx;
//					vy2 = vvy * vvy;
//					vz2 = vvz * vvz;
//					////////////////////////////////////////////////////////////////////////////////////
//					real wadjust;
//					real qudricLimit = 0.01;
//					////////////////////////////////////////////////////////////////////////////////////
//					//Hin
//					////////////////////////////////////////////////////////////////////////////////////
//					// mit 1/36, 1/9, 1/36, 1/9, 4/9, 1/9, 1/36, 1/9, 1/36  Konditionieren
//					////////////////////////////////////////////////////////////////////////////////////
//					// Z - Dir
//					m2 = mfaaa + mfaac;
//					m1 = mfaac - mfaaa;
//					m0 = m2 + mfaab;
//					mfaaa = m0;
//					m0 += c1o36 * oMdrho;
//					mfaab = m1 - m0 * vvz;
//					mfaac = m2 - 2. * m1 * vvz + vz2 * m0;
//					////////////////////////////////////////////////////////////////////////////////////
//					m2 = mfaba + mfabc;
//					m1 = mfabc - mfaba;
//					m0 = m2 + mfabb;
//					mfaba = m0;
//					m0 += c1o9 * oMdrho;
//					mfabb = m1 - m0 * vvz;
//					mfabc = m2 - 2. * m1 * vvz + vz2 * m0;
//					////////////////////////////////////////////////////////////////////////////////////
//					m2 = mfaca + mfacc;
//					m1 = mfacc - mfaca;
//					m0 = m2 + mfacb;
//					mfaca = m0;
//					m0 += c1o36 * oMdrho;
//					mfacb = m1 - m0 * vvz;
//					mfacc = m2 - 2. * m1 * vvz + vz2 * m0;
//					////////////////////////////////////////////////////////////////////////////////////
//					////////////////////////////////////////////////////////////////////////////////////
//					m2 = mfbaa + mfbac;
//					m1 = mfbac - mfbaa;
//					m0 = m2 + mfbab;
//					mfbaa = m0;
//					m0 += c1o9 * oMdrho;
//					mfbab = m1 - m0 * vvz;
//					mfbac = m2 - 2. * m1 * vvz + vz2 * m0;
//					////////////////////////////////////////////////////////////////////////////////////
//					m2 = mfbba + mfbbc;
//					m1 = mfbbc - mfbba;
//					m0 = m2 + mfbbb;
//					mfbba = m0;
//					m0 += c4o9 * oMdrho;
//					mfbbb = m1 - m0 * vvz;
//					mfbbc = m2 - 2. * m1 * vvz + vz2 * m0;
//					////////////////////////////////////////////////////////////////////////////////////
//					m2 = mfbca + mfbcc;
//					m1 = mfbcc - mfbca;
//					m0 = m2 + mfbcb;
//					mfbca = m0;
//					m0 += c1o9 * oMdrho;
//					mfbcb = m1 - m0 * vvz;
//					mfbcc = m2 - 2. * m1 * vvz + vz2 * m0;
//					////////////////////////////////////////////////////////////////////////////////////
//					////////////////////////////////////////////////////////////////////////////////////
//					m2 = mfcaa + mfcac;
//					m1 = mfcac - mfcaa;
//					m0 = m2 + mfcab;
//					mfcaa = m0;
//					m0 += c1o36 * oMdrho;
//					mfcab = m1 - m0 * vvz;
//					mfcac = m2 - 2. * m1 * vvz + vz2 * m0;
//					////////////////////////////////////////////////////////////////////////////////////
//					m2 = mfcba + mfcbc;
//					m1 = mfcbc - mfcba;
//					m0 = m2 + mfcbb;
//					mfcba = m0;
//					m0 += c1o9 * oMdrho;
//					mfcbb = m1 - m0 * vvz;
//					mfcbc = m2 - 2. * m1 * vvz + vz2 * m0;
//					////////////////////////////////////////////////////////////////////////////////////
//					m2 = mfcca + mfccc;
//					m1 = mfccc - mfcca;
//					m0 = m2 + mfccb;
//					mfcca = m0;
//					m0 += c1o36 * oMdrho;
//					mfccb = m1 - m0 * vvz;
//					mfccc = m2 - 2. * m1 * vvz + vz2 * m0;
//					////////////////////////////////////////////////////////////////////////////////////
//					////////////////////////////////////////////////////////////////////////////////////
//					// mit  1/6, 0, 1/18, 2/3, 0, 2/9, 1/6, 0, 1/18 Konditionieren
//					////////////////////////////////////////////////////////////////////////////////////
//					// Y - Dir
//					m2 = mfaaa + mfaca;
//					m1 = mfaca - mfaaa;
//					m0 = m2 + mfaba;
//					mfaaa = m0;
//					m0 += c1o6 * oMdrho;
//					mfaba = m1 - m0 * vvy;
//					mfaca = m2 - 2. * m1 * vvy + vy2 * m0;
//					////////////////////////////////////////////////////////////////////////////////////
//					m2 = mfaab + mfacb;
//					m1 = mfacb - mfaab;
//					m0 = m2 + mfabb;
//					mfaab = m0;
//					mfabb = m1 - m0 * vvy;
//					mfacb = m2 - 2. * m1 * vvy + vy2 * m0;
//					////////////////////////////////////////////////////////////////////////////////////
//					m2 = mfaac + mfacc;
//					m1 = mfacc - mfaac;
//					m0 = m2 + mfabc;
//					mfaac = m0;
//					m0 += c1o18 * oMdrho;
//					mfabc = m1 - m0 * vvy;
//					mfacc = m2 - 2. * m1 * vvy + vy2 * m0;
//					////////////////////////////////////////////////////////////////////////////////////
//					////////////////////////////////////////////////////////////////////////////////////
//					m2 = mfbaa + mfbca;
//					m1 = mfbca - mfbaa;
//					m0 = m2 + mfbba;
//					mfbaa = m0;
//					m0 += c2o3 * oMdrho;
//					mfbba = m1 - m0 * vvy;
//					mfbca = m2 - 2. * m1 * vvy + vy2 * m0;
//					////////////////////////////////////////////////////////////////////////////////////
//					m2 = mfbab + mfbcb;
//					m1 = mfbcb - mfbab;
//					m0 = m2 + mfbbb;
//					mfbab = m0;
//					mfbbb = m1 - m0 * vvy;
//					mfbcb = m2 - 2. * m1 * vvy + vy2 * m0;
//					////////////////////////////////////////////////////////////////////////////////////
//					m2 = mfbac + mfbcc;
//					m1 = mfbcc - mfbac;
//					m0 = m2 + mfbbc;
//					mfbac = m0;
//					m0 += c2o9 * oMdrho;
//					mfbbc = m1 - m0 * vvy;
//					mfbcc = m2 - 2. * m1 * vvy + vy2 * m0;
//					////////////////////////////////////////////////////////////////////////////////////
//					////////////////////////////////////////////////////////////////////////////////////
//					m2 = mfcaa + mfcca;
//					m1 = mfcca - mfcaa;
//					m0 = m2 + mfcba;
//					mfcaa = m0;
//					m0 += c1o6 * oMdrho;
//					mfcba = m1 - m0 * vvy;
//					mfcca = m2 - 2. * m1 * vvy + vy2 * m0;
//					////////////////////////////////////////////////////////////////////////////////////
//					m2 = mfcab + mfccb;
//					m1 = mfccb - mfcab;
//					m0 = m2 + mfcbb;
//					mfcab = m0;
//					mfcbb = m1 - m0 * vvy;
//					mfccb = m2 - 2. * m1 * vvy + vy2 * m0;
//					////////////////////////////////////////////////////////////////////////////////////
//					m2 = mfcac + mfccc;
//					m1 = mfccc - mfcac;
//					m0 = m2 + mfcbc;
//					mfcac = m0;
//					m0 += c1o18 * oMdrho;
//					mfcbc = m1 - m0 * vvy;
//					mfccc = m2 - 2. * m1 * vvy + vy2 * m0;
//					////////////////////////////////////////////////////////////////////////////////////
//					////////////////////////////////////////////////////////////////////////////////////
//					// mit     1, 0, 1/3, 0, 0, 0, 1/3, 0, 1/9            Konditionieren
//					////////////////////////////////////////////////////////////////////////////////////
//					// X - Dir
//					m2 = mfaaa + mfcaa;
//					m1 = mfcaa - mfaaa;
//					m0 = m2 + mfbaa;
//					mfaaa = m0;
//					m0 += 1. * oMdrho;
//					mfbaa = m1 - m0 * vvx;
//					mfcaa = m2 - 2. * m1 * vvx + vx2 * m0;
//					////////////////////////////////////////////////////////////////////////////////////
//					m2 = mfaba + mfcba;
//					m1 = mfcba - mfaba;
//					m0 = m2 + mfbba;
//					mfaba = m0;
//					mfbba = m1 - m0 * vvx;
//					mfcba = m2 - 2. * m1 * vvx + vx2 * m0;
//					////////////////////////////////////////////////////////////////////////////////////
//					m2 = mfaca + mfcca;
//					m1 = mfcca - mfaca;
//					m0 = m2 + mfbca;
//					mfaca = m0;
//					m0 += c1o3 * oMdrho;
//					mfbca = m1 - m0 * vvx;
//					mfcca = m2 - 2. * m1 * vvx + vx2 * m0;
//					////////////////////////////////////////////////////////////////////////////////////
//					////////////////////////////////////////////////////////////////////////////////////
//					m2 = mfaab + mfcab;
//					m1 = mfcab - mfaab;
//					m0 = m2 + mfbab;
//					mfaab = m0;
//					mfbab = m1 - m0 * vvx;
//					mfcab = m2 - 2. * m1 * vvx + vx2 * m0;
//					////////////////////////////////////////////////////////////////////////////////////
//					m2 = mfabb + mfcbb;
//					m1 = mfcbb - mfabb;
//					m0 = m2 + mfbbb;
//					mfabb = m0;
//					mfbbb = m1 - m0 * vvx;
//					mfcbb = m2 - 2. * m1 * vvx + vx2 * m0;
//					////////////////////////////////////////////////////////////////////////////////////
//					m2 = mfacb + mfccb;
//					m1 = mfccb - mfacb;
//					m0 = m2 + mfbcb;
//					mfacb = m0;
//					mfbcb = m1 - m0 * vvx;
//					mfccb = m2 - 2. * m1 * vvx + vx2 * m0;
//					////////////////////////////////////////////////////////////////////////////////////
//					////////////////////////////////////////////////////////////////////////////////////
//					m2 = mfaac + mfcac;
//					m1 = mfcac - mfaac;
//					m0 = m2 + mfbac;
//					mfaac = m0;
//					m0 += c1o3 * oMdrho;
//					mfbac = m1 - m0 * vvx;
//					mfcac = m2 - 2. * m1 * vvx + vx2 * m0;
//					////////////////////////////////////////////////////////////////////////////////////
//					m2 = mfabc + mfcbc;
//					m1 = mfcbc - mfabc;
//					m0 = m2 + mfbbc;
//					mfabc = m0;
//					mfbbc = m1 - m0 * vvx;
//					mfcbc = m2 - 2. * m1 * vvx + vx2 * m0;
//					////////////////////////////////////////////////////////////////////////////////////
//					m2 = mfacc + mfccc;
//					m1 = mfccc - mfacc;
//					m0 = m2 + mfbcc;
//					mfacc = m0;
//					m0 += c1o9 * oMdrho;
//					mfbcc = m1 - m0 * vvx;
//					mfccc = m2 - 2. * m1 * vvx + vx2 * m0;
//					////////////////////////////////////////////////////////////////////////////////////
//					// Cumulants
//					////////////////////////////////////////////////////////////////////////////////////
//					real OxxPyyPzz = 1.; //omega2 or bulk viscosity
//					real OxyyPxzz = 1.;//-s9;//2+s9;//
//					//real OxyyMxzz  = 1.;//2+s9;//
//					real O4 = 1.;
//					real O5 = 1.;
//					real O6 = 1.;
//					real OxyyMxzz = 1.;
//					//real OxyyPxzz = 1.;
//
//					//Cum 4.
//					//real CUMcbb = mfcbb - ((mfcaa + c1o3 * oMdrho) * mfabb + 2. * mfbba * mfbab); // till 18.05.2015
//					//real CUMbcb = mfbcb - ((mfaca + c1o3 * oMdrho) * mfbab + 2. * mfbba * mfabb); // till 18.05.2015
//					//real CUMbbc = mfbbc - ((mfaac + c1o3 * oMdrho) * mfbba + 2. * mfbab * mfabb); // till 18.05.2015
//
//					real CUMcbb = mfcbb - ((mfcaa + c1o3) * mfabb + 2. * mfbba * mfbab);
//					real CUMbcb = mfbcb - ((mfaca + c1o3) * mfbab + 2. * mfbba * mfabb);
//					real CUMbbc = mfbbc - ((mfaac + c1o3) * mfbba + 2. * mfbab * mfabb);
//
//					real CUMcca = mfcca - ((mfcaa * mfaca + 2. * mfbba * mfbba) + c1o3 * (mfcaa + mfaca) * oMdrho + c1o9 * (oMdrho - 1.) * oMdrho);
//					real CUMcac = mfcac - ((mfcaa * mfaac + 2. * mfbab * mfbab) + c1o3 * (mfcaa + mfaac) * oMdrho + c1o9 * (oMdrho - 1.) * oMdrho);
//					real CUMacc = mfacc - ((mfaac * mfaca + 2. * mfabb * mfabb) + c1o3 * (mfaac + mfaca) * oMdrho + c1o9 * (oMdrho - 1.) * oMdrho);
//
//					//Cum 5.
//					real CUMbcc = mfbcc - (mfaac * mfbca + mfaca * mfbac + 4. * mfabb * mfbbb + 2. * (mfbab * mfacb + mfbba * mfabc)) - c1o3 * (mfbca + mfbac) * oMdrho;
//					real CUMcbc = mfcbc - (mfaac * mfcba + mfcaa * mfabc + 4. * mfbab * mfbbb + 2. * (mfabb * mfcab + mfbba * mfbac)) - c1o3 * (mfcba + mfabc) * oMdrho;
//					real CUMccb = mfccb - (mfcaa * mfacb + mfaca * mfcab + 4. * mfbba * mfbbb + 2. * (mfbab * mfbca + mfabb * mfcba)) - c1o3 * (mfacb + mfcab) * oMdrho;
//
//					//Cum 6.
//					real CUMccc = mfccc + ((-4. * mfbbb * mfbbb
//						- (mfcaa * mfacc + mfaca * mfcac + mfaac * mfcca)
//						- 4. * (mfabb * mfcbb + mfbab * mfbcb + mfbba * mfbbc)
//						- 2. * (mfbca * mfbac + mfcba * mfabc + mfcab * mfacb))
//						+ (4. * (mfbab * mfbab * mfaca + mfabb * mfabb * mfcaa + mfbba * mfbba * mfaac)
//							+ 2. * (mfcaa * mfaca * mfaac)
//							+ 16. * mfbba * mfbab * mfabb)
//						- c1o3 * (mfacc + mfcac + mfcca) * oMdrho - c1o9 * oMdrho * oMdrho
//						- c1o9 * (mfcaa + mfaca + mfaac) * oMdrho * (1. - 2. * oMdrho) - c1o27 * oMdrho * oMdrho * (-2. * oMdrho)
//						+ (2. * (mfbab * mfbab + mfabb * mfabb + mfbba * mfbba)
//							+ (mfaac * mfaca + mfaac * mfcaa + mfaca * mfcaa)) * c2o3 * oMdrho) + c1o27 * oMdrho;
//
//					//2.
//					// linear combinations
//					real mxxPyyPzz = mfcaa + mfaca + mfaac;
//					real mxxMyy = mfcaa - mfaca;
//					real mxxMzz = mfcaa - mfaac;
//
//					real dxux = -c1o2 * collFactorM * (mxxMyy + mxxMzz) + c1o2 * OxxPyyPzz * (mfaaa - mxxPyyPzz);
//					real dyuy = dxux + collFactorM * c3o2 * mxxMyy;
//					real dzuz = dxux + collFactorM * c3o2 * mxxMzz;
//
//					//relax
//					mxxPyyPzz += OxxPyyPzz * (mfaaa - mxxPyyPzz) - 3. * (1. - c1o2 * OxxPyyPzz) * (vx2 * dxux + vy2 * dyuy + vz2 * dzuz);
//					mxxMyy += collFactorM * (-mxxMyy) - 3. * (1. - c1o2 * collFactor) * (vx2 * dxux - vy2 * dyuy);
//					mxxMzz += collFactorM * (-mxxMzz) - 3. * (1. - c1o2 * collFactor) * (vx2 * dxux - vz2 * dzuz);
//
//					mfabb += collFactorM * (-mfabb);
//					mfbab += collFactorM * (-mfbab);
//					mfbba += collFactorM * (-mfbba);
//
//					// linear combinations back
//					mfcaa = c1o3 * (mxxMyy + mxxMzz + mxxPyyPzz);
//					mfaca = c1o3 * (-2. * mxxMyy + mxxMzz + mxxPyyPzz);
//					mfaac = c1o3 * (mxxMyy - 2. * mxxMzz + mxxPyyPzz);
//
//					//3.
//					// linear combinations
//					real mxxyPyzz = mfcba + mfabc;
//					real mxxyMyzz = mfcba - mfabc;
//
//					real mxxzPyyz = mfcab + mfacb;
//					real mxxzMyyz = mfcab - mfacb;
//
//					real mxyyPxzz = mfbca + mfbac;
//					real mxyyMxzz = mfbca - mfbac;
//
//					//relax
//					wadjust = OxyyMxzz + (1. - OxyyMxzz) * fabs(mfbbb) / (fabs(mfbbb) + qudricLimit);
//					mfbbb += wadjust * (-mfbbb);
//					wadjust = OxyyPxzz + (1. - OxyyPxzz) * fabs(mxxyPyzz) / (fabs(mxxyPyzz) + qudricLimit);
//					mxxyPyzz += wadjust * (-mxxyPyzz);
//					wadjust = OxyyMxzz + (1. - OxyyMxzz) * fabs(mxxyMyzz) / (fabs(mxxyMyzz) + qudricLimit);
//					mxxyMyzz += wadjust * (-mxxyMyzz);
//					wadjust = OxyyPxzz + (1. - OxyyPxzz) * fabs(mxxzPyyz) / (fabs(mxxzPyyz) + qudricLimit);
//					mxxzPyyz += wadjust * (-mxxzPyyz);
//					wadjust = OxyyMxzz + (1. - OxyyMxzz) * fabs(mxxzMyyz) / (fabs(mxxzMyyz) + qudricLimit);
//					mxxzMyyz += wadjust * (-mxxzMyyz);
//					wadjust = OxyyPxzz + (1. - OxyyPxzz) * fabs(mxyyPxzz) / (fabs(mxyyPxzz) + qudricLimit);
//					mxyyPxzz += wadjust * (-mxyyPxzz);
//					wadjust = OxyyMxzz + (1. - OxyyMxzz) * fabs(mxyyMxzz) / (fabs(mxyyMxzz) + qudricLimit);
//					mxyyMxzz += wadjust * (-mxyyMxzz);
//
//					// linear combinations back
//					mfcba = (mxxyMyzz + mxxyPyzz) * c1o2;
//					mfabc = (-mxxyMyzz + mxxyPyzz) * c1o2;
//					mfcab = (mxxzMyyz + mxxzPyyz) * c1o2;
//					mfacb = (-mxxzMyyz + mxxzPyyz) * c1o2;
//					mfbca = (mxyyMxzz + mxyyPxzz) * c1o2;
//					mfbac = (-mxyyMxzz + mxyyPxzz) * c1o2;
//
//					//4.
//					CUMacc += O4 * (-CUMacc);
//					CUMcac += O4 * (-CUMcac);
//					CUMcca += O4 * (-CUMcca);
//
//					CUMbbc += O4 * (-CUMbbc);
//					CUMbcb += O4 * (-CUMbcb);
//					CUMcbb += O4 * (-CUMcbb);
//
//					//5.
//					CUMbcc += O5 * (-CUMbcc);
//					CUMcbc += O5 * (-CUMcbc);
//					CUMccb += O5 * (-CUMccb);
//
//					//6.
//					CUMccc += O6 * (-CUMccc);
//
//					//back cumulants to central moments
//					//4.
//					//mfcbb = CUMcbb + ((mfcaa + c1o3 * oMdrho) * mfabb + 2. * mfbba * mfbab); // till 18.05.2015
//					//mfbcb = CUMbcb + ((mfaca + c1o3 * oMdrho) * mfbab + 2. * mfbba * mfabb); // till 18.05.2015
//					//mfbbc = CUMbbc + ((mfaac + c1o3 * oMdrho) * mfbba + 2. * mfbab * mfabb); // till 18.05.2015
//
//					mfcbb = CUMcbb + ((mfcaa + c1o3) * mfabb + 2. * mfbba * mfbab);
//					mfbcb = CUMbcb + ((mfaca + c1o3) * mfbab + 2. * mfbba * mfabb);
//					mfbbc = CUMbbc + ((mfaac + c1o3) * mfbba + 2. * mfbab * mfabb);
//
//					mfcca = CUMcca + (mfcaa * mfaca + 2. * mfbba * mfbba) + c1o3 * (mfcaa + mfaca) * oMdrho + c1o9 * (oMdrho - 1) * oMdrho;
//					mfcac = CUMcac + (mfcaa * mfaac + 2. * mfbab * mfbab) + c1o3 * (mfcaa + mfaac) * oMdrho + c1o9 * (oMdrho - 1) * oMdrho;
//					mfacc = CUMacc + (mfaac * mfaca + 2. * mfabb * mfabb) + c1o3 * (mfaac + mfaca) * oMdrho + c1o9 * (oMdrho - 1) * oMdrho;
//
//					//5.
//					mfbcc = CUMbcc + (mfaac * mfbca + mfaca * mfbac + 4. * mfabb * mfbbb + 2. * (mfbab * mfacb + mfbba * mfabc)) + c1o3 * (mfbca + mfbac) * oMdrho;
//					mfcbc = CUMcbc + (mfaac * mfcba + mfcaa * mfabc + 4. * mfbab * mfbbb + 2. * (mfabb * mfcab + mfbba * mfbac)) + c1o3 * (mfcba + mfabc) * oMdrho;
//					mfccb = CUMccb + (mfcaa * mfacb + mfaca * mfcab + 4. * mfbba * mfbbb + 2. * (mfbab * mfbca + mfabb * mfcba)) + c1o3 * (mfacb + mfcab) * oMdrho;
//
//					//6.
//					mfccc = CUMccc - ((-4. * mfbbb * mfbbb
//						- (mfcaa * mfacc + mfaca * mfcac + mfaac * mfcca)
//						- 4. * (mfabb * mfcbb + mfbac * mfbca + mfbba * mfbbc)
//						- 2. * (mfbca * mfbac + mfcba * mfabc + mfcab * mfacb))
//						+ (4. * (mfbab * mfbab * mfaca + mfabb * mfabb * mfcaa + mfbba * mfbba * mfaac)
//							+ 2. * (mfcaa * mfaca * mfaac)
//							+ 16. * mfbba * mfbab * mfabb)
//						- c1o3 * (mfacc + mfcac + mfcca) * oMdrho - c1o9 * oMdrho * oMdrho
//						- c1o9 * (mfcaa + mfaca + mfaac) * oMdrho * (1. - 2. * oMdrho) - c1o27 * oMdrho * oMdrho * (-2. * oMdrho)
//						+ (2. * (mfbab * mfbab + mfabb * mfabb + mfbba * mfbba)
//							+ (mfaac * mfaca + mfaac * mfcaa + mfaca * mfcaa)) * c2o3 * oMdrho) - c1o27 * oMdrho;
//
//					////////////////////////////////////////////////////////////////////////////////////
//					//forcing
//					mfbaa = -mfbaa;
//					mfaba = -mfaba;
//					mfaab = -mfaab;
//					//////////////////////////////////////////////////////////////////////////////////////
//
//					////////////////////////////////////////////////////////////////////////////////////
//					//back
//					////////////////////////////////////////////////////////////////////////////////////
//					//mit 1, 0, 1/3, 0, 0, 0, 1/3, 0, 1/9   Konditionieren
//					////////////////////////////////////////////////////////////////////////////////////
//					// Z - Dir
//					m0 = mfaac * c1o2 + mfaab * (vvz - c1o2) + (mfaaa + 1. * oMdrho) * (vz2 - vvz) * c1o2;
//					m1 = -mfaac - 2. * mfaab * vvz + mfaaa * (1. - vz2) - 1. * oMdrho * vz2;
//					m2 = mfaac * c1o2 + mfaab * (vvz + c1o2) + (mfaaa + 1. * oMdrho) * (vz2 + vvz) * c1o2;
//					mfaaa = m0;
//					mfaab = m1;
//					mfaac = m2;
//					////////////////////////////////////////////////////////////////////////////////////
//					m0 = mfabc * c1o2 + mfabb * (vvz - c1o2) + mfaba * (vz2 - vvz) * c1o2;
//					m1 = -mfabc - 2. * mfabb * vvz + mfaba * (1. - vz2);
//					m2 = mfabc * c1o2 + mfabb * (vvz + c1o2) + mfaba * (vz2 + vvz) * c1o2;
//					mfaba = m0;
//					mfabb = m1;
//					mfabc = m2;
//					////////////////////////////////////////////////////////////////////////////////////
//					m0 = mfacc * c1o2 + mfacb * (vvz - c1o2) + (mfaca + c1o3 * oMdrho) * (vz2 - vvz) * c1o2;
//					m1 = -mfacc - 2. * mfacb * vvz + mfaca * (1. - vz2) - c1o3 * oMdrho * vz2;
//					m2 = mfacc * c1o2 + mfacb * (vvz + c1o2) + (mfaca + c1o3 * oMdrho) * (vz2 + vvz) * c1o2;
//					mfaca = m0;
//					mfacb = m1;
//					mfacc = m2;
//					////////////////////////////////////////////////////////////////////////////////////
//					////////////////////////////////////////////////////////////////////////////////////
//					m0 = mfbac * c1o2 + mfbab * (vvz - c1o2) + mfbaa * (vz2 - vvz) * c1o2;
//					m1 = -mfbac - 2. * mfbab * vvz + mfbaa * (1. - vz2);
//					m2 = mfbac * c1o2 + mfbab * (vvz + c1o2) + mfbaa * (vz2 + vvz) * c1o2;
//					mfbaa = m0;
//					mfbab = m1;
//					mfbac = m2;
//					/////////b//////////////////////////////////////////////////////////////////////////
//					m0 = mfbbc * c1o2 + mfbbb * (vvz - c1o2) + mfbba * (vz2 - vvz) * c1o2;
//					m1 = -mfbbc - 2. * mfbbb * vvz + mfbba * (1. - vz2);
//					m2 = mfbbc * c1o2 + mfbbb * (vvz + c1o2) + mfbba * (vz2 + vvz) * c1o2;
//					mfbba = m0;
//					mfbbb = m1;
//					mfbbc = m2;
//					/////////b//////////////////////////////////////////////////////////////////////////
//					m0 = mfbcc * c1o2 + mfbcb * (vvz - c1o2) + mfbca * (vz2 - vvz) * c1o2;
//					m1 = -mfbcc - 2. * mfbcb * vvz + mfbca * (1. - vz2);
//					m2 = mfbcc * c1o2 + mfbcb * (vvz + c1o2) + mfbca * (vz2 + vvz) * c1o2;
//					mfbca = m0;
//					mfbcb = m1;
//					mfbcc = m2;
//					////////////////////////////////////////////////////////////////////////////////////
//					////////////////////////////////////////////////////////////////////////////////////
//					m0 = mfcac * c1o2 + mfcab * (vvz - c1o2) + (mfcaa + c1o3 * oMdrho) * (vz2 - vvz) * c1o2;
//					m1 = -mfcac - 2. * mfcab * vvz + mfcaa * (1. - vz2) - c1o3 * oMdrho * vz2;
//					m2 = mfcac * c1o2 + mfcab * (vvz + c1o2) + (mfcaa + c1o3 * oMdrho) * (vz2 + vvz) * c1o2;
//					mfcaa = m0;
//					mfcab = m1;
//					mfcac = m2;
//					/////////c//////////////////////////////////////////////////////////////////////////
//					m0 = mfcbc * c1o2 + mfcbb * (vvz - c1o2) + mfcba * (vz2 - vvz) * c1o2;
//					m1 = -mfcbc - 2. * mfcbb * vvz + mfcba * (1. - vz2);
//					m2 = mfcbc * c1o2 + mfcbb * (vvz + c1o2) + mfcba * (vz2 + vvz) * c1o2;
//					mfcba = m0;
//					mfcbb = m1;
//					mfcbc = m2;
//					/////////c//////////////////////////////////////////////////////////////////////////
//					m0 = mfccc * c1o2 + mfccb * (vvz - c1o2) + (mfcca + c1o9 * oMdrho) * (vz2 - vvz) * c1o2;
//					m1 = -mfccc - 2. * mfccb * vvz + mfcca * (1. - vz2) - c1o9 * oMdrho * vz2;
//					m2 = mfccc * c1o2 + mfccb * (vvz + c1o2) + (mfcca + c1o9 * oMdrho) * (vz2 + vvz) * c1o2;
//					mfcca = m0;
//					mfccb = m1;
//					mfccc = m2;
//					////////////////////////////////////////////////////////////////////////////////////
//					////////////////////////////////////////////////////////////////////////////////////
//					//mit 1/6, 2/3, 1/6, 0, 0, 0, 1/18, 2/9, 1/18   Konditionieren
//					////////////////////////////////////////////////////////////////////////////////////
//					// Y - Dir
//					m0 = mfaca * c1o2 + mfaba * (vvy - c1o2) + (mfaaa + c1o6 * oMdrho) * (vy2 - vvy) * c1o2;
//					m1 = -mfaca - 2. * mfaba * vvy + mfaaa * (1. - vy2) - c1o6 * oMdrho * vy2;
//					m2 = mfaca * c1o2 + mfaba * (vvy + c1o2) + (mfaaa + c1o6 * oMdrho) * (vy2 + vvy) * c1o2;
//					mfaaa = m0;
//					mfaba = m1;
//					mfaca = m2;
//					////////////////////////////////////////////////////////////////////////////////////
//					m0 = mfacb * c1o2 + mfabb * (vvy - c1o2) + (mfaab + c2o3 * oMdrho) * (vy2 - vvy) * c1o2;
//					m1 = -mfacb - 2. * mfabb * vvy + mfaab * (1. - vy2) - c2o3 * oMdrho * vy2;
//					m2 = mfacb * c1o2 + mfabb * (vvy + c1o2) + (mfaab + c2o3 * oMdrho) * (vy2 + vvy) * c1o2;
//					mfaab = m0;
//					mfabb = m1;
//					mfacb = m2;
//					////////////////////////////////////////////////////////////////////////////////////
//					m0 = mfacc * c1o2 + mfabc * (vvy - c1o2) + (mfaac + c1o6 * oMdrho) * (vy2 - vvy) * c1o2;
//					m1 = -mfacc - 2. * mfabc * vvy + mfaac * (1. - vy2) - c1o6 * oMdrho * vy2;
//					m2 = mfacc * c1o2 + mfabc * (vvy + c1o2) + (mfaac + c1o6 * oMdrho) * (vy2 + vvy) * c1o2;
//					mfaac = m0;
//					mfabc = m1;
//					mfacc = m2;
//					////////////////////////////////////////////////////////////////////////////////////
//					////////////////////////////////////////////////////////////////////////////////////
//					m0 = mfbca * c1o2 + mfbba * (vvy - c1o2) + mfbaa * (vy2 - vvy) * c1o2;
//					m1 = -mfbca - 2. * mfbba * vvy + mfbaa * (1. - vy2);
//					m2 = mfbca * c1o2 + mfbba * (vvy + c1o2) + mfbaa * (vy2 + vvy) * c1o2;
//					mfbaa = m0;
//					mfbba = m1;
//					mfbca = m2;
//					/////////b//////////////////////////////////////////////////////////////////////////
//					m0 = mfbcb * c1o2 + mfbbb * (vvy - c1o2) + mfbab * (vy2 - vvy) * c1o2;
//					m1 = -mfbcb - 2. * mfbbb * vvy + mfbab * (1. - vy2);
//					m2 = mfbcb * c1o2 + mfbbb * (vvy + c1o2) + mfbab * (vy2 + vvy) * c1o2;
//					mfbab = m0;
//					mfbbb = m1;
//					mfbcb = m2;
//					/////////b//////////////////////////////////////////////////////////////////////////
//					m0 = mfbcc * c1o2 + mfbbc * (vvy - c1o2) + mfbac * (vy2 - vvy) * c1o2;
//					m1 = -mfbcc - 2. * mfbbc * vvy + mfbac * (1. - vy2);
//					m2 = mfbcc * c1o2 + mfbbc * (vvy + c1o2) + mfbac * (vy2 + vvy) * c1o2;
//					mfbac = m0;
//					mfbbc = m1;
//					mfbcc = m2;
//					////////////////////////////////////////////////////////////////////////////////////
//					////////////////////////////////////////////////////////////////////////////////////
//					m0 = mfcca * c1o2 + mfcba * (vvy - c1o2) + (mfcaa + c1o18 * oMdrho) * (vy2 - vvy) * c1o2;
//					m1 = -mfcca - 2. * mfcba * vvy + mfcaa * (1. - vy2) - c1o18 * oMdrho * vy2;
//					m2 = mfcca * c1o2 + mfcba * (vvy + c1o2) + (mfcaa + c1o18 * oMdrho) * (vy2 + vvy) * c1o2;
//					mfcaa = m0;
//					mfcba = m1;
//					mfcca = m2;
//					/////////c//////////////////////////////////////////////////////////////////////////
//					m0 = mfccb * c1o2 + mfcbb * (vvy - c1o2) + (mfcab + c2o9 * oMdrho) * (vy2 - vvy) * c1o2;
//					m1 = -mfccb - 2. * mfcbb * vvy + mfcab * (1. - vy2) - c2o9 * oMdrho * vy2;
//					m2 = mfccb * c1o2 + mfcbb * (vvy + c1o2) + (mfcab + c2o9 * oMdrho) * (vy2 + vvy) * c1o2;
//					mfcab = m0;
//					mfcbb = m1;
//					mfccb = m2;
//					/////////c//////////////////////////////////////////////////////////////////////////
//					m0 = mfccc * c1o2 + mfcbc * (vvy - c1o2) + (mfcac + c1o18 * oMdrho) * (vy2 - vvy) * c1o2;
//					m1 = -mfccc - 2. * mfcbc * vvy + mfcac * (1. - vy2) - c1o18 * oMdrho * vy2;
//					m2 = mfccc * c1o2 + mfcbc * (vvy + c1o2) + (mfcac + c1o18 * oMdrho) * (vy2 + vvy) * c1o2;
//					mfcac = m0;
//					mfcbc = m1;
//					mfccc = m2;
//					////////////////////////////////////////////////////////////////////////////////////
//					////////////////////////////////////////////////////////////////////////////////////
//					//mit 1/36, 1/9, 1/36, 1/9, 4/9, 1/9, 1/36, 1/9, 1/36 Konditionieren
//					////////////////////////////////////////////////////////////////////////////////////
//					// X - Dir
//					m0 = mfcaa * c1o2 + mfbaa * (vvx - c1o2) + (mfaaa + c1o36 * oMdrho) * (vx2 - vvx) * c1o2;
//					m1 = -mfcaa - 2. * mfbaa * vvx + mfaaa * (1. - vx2) - c1o36 * oMdrho * vx2;
//					m2 = mfcaa * c1o2 + mfbaa * (vvx + c1o2) + (mfaaa + c1o36 * oMdrho) * (vx2 + vvx) * c1o2;
//					mfaaa = m0;
//					mfbaa = m1;
//					mfcaa = m2;
//					////////////////////////////////////////////////////////////////////////////////////
//					m0 = mfcba * c1o2 + mfbba * (vvx - c1o2) + (mfaba + c1o9 * oMdrho) * (vx2 - vvx) * c1o2;
//					m1 = -mfcba - 2. * mfbba * vvx + mfaba * (1. - vx2) - c1o9 * oMdrho * vx2;
//					m2 = mfcba * c1o2 + mfbba * (vvx + c1o2) + (mfaba + c1o9 * oMdrho) * (vx2 + vvx) * c1o2;
//					mfaba = m0;
//					mfbba = m1;
//					mfcba = m2;
//					////////////////////////////////////////////////////////////////////////////////////
//					m0 = mfcca * c1o2 + mfbca * (vvx - c1o2) + (mfaca + c1o36 * oMdrho) * (vx2 - vvx) * c1o2;
//					m1 = -mfcca - 2. * mfbca * vvx + mfaca * (1. - vx2) - c1o36 * oMdrho * vx2;
//					m2 = mfcca * c1o2 + mfbca * (vvx + c1o2) + (mfaca + c1o36 * oMdrho) * (vx2 + vvx) * c1o2;
//					mfaca = m0;
//					mfbca = m1;
//					mfcca = m2;
//					////////////////////////////////////////////////////////////////////////////////////
//					////////////////////////////////////////////////////////////////////////////////////
//					m0 = mfcab * c1o2 + mfbab * (vvx - c1o2) + (mfaab + c1o9 * oMdrho) * (vx2 - vvx) * c1o2;
//					m1 = -mfcab - 2. * mfbab * vvx + mfaab * (1. - vx2) - c1o9 * oMdrho * vx2;
//					m2 = mfcab * c1o2 + mfbab * (vvx + c1o2) + (mfaab + c1o9 * oMdrho) * (vx2 + vvx) * c1o2;
//					mfaab = m0;
//					mfbab = m1;
//					mfcab = m2;
//					///////////b////////////////////////////////////////////////////////////////////////
//					m0 = mfcbb * c1o2 + mfbbb * (vvx - c1o2) + (mfabb + c4o9 * oMdrho) * (vx2 - vvx) * c1o2;
//					m1 = -mfcbb - 2. * mfbbb * vvx + mfabb * (1. - vx2) - c4o9 * oMdrho * vx2;
//					m2 = mfcbb * c1o2 + mfbbb * (vvx + c1o2) + (mfabb + c4o9 * oMdrho) * (vx2 + vvx) * c1o2;
//					mfabb = m0;
//					mfbbb = m1;
//					mfcbb = m2;
//					///////////b////////////////////////////////////////////////////////////////////////
//					m0 = mfccb * c1o2 + mfbcb * (vvx - c1o2) + (mfacb + c1o9 * oMdrho) * (vx2 - vvx) * c1o2;
//					m1 = -mfccb - 2. * mfbcb * vvx + mfacb * (1. - vx2) - c1o9 * oMdrho * vx2;
//					m2 = mfccb * c1o2 + mfbcb * (vvx + c1o2) + (mfacb + c1o9 * oMdrho) * (vx2 + vvx) * c1o2;
//					mfacb = m0;
//					mfbcb = m1;
//					mfccb = m2;
//					////////////////////////////////////////////////////////////////////////////////////
//					////////////////////////////////////////////////////////////////////////////////////
//					m0 = mfcac * c1o2 + mfbac * (vvx - c1o2) + (mfaac + c1o36 * oMdrho) * (vx2 - vvx) * c1o2;
//					m1 = -mfcac - 2. * mfbac * vvx + mfaac * (1. - vx2) - c1o36 * oMdrho * vx2;
//					m2 = mfcac * c1o2 + mfbac * (vvx + c1o2) + (mfaac + c1o36 * oMdrho) * (vx2 + vvx) * c1o2;
//					mfaac = m0;
//					mfbac = m1;
//					mfcac = m2;
//					///////////c////////////////////////////////////////////////////////////////////////
//					m0 = mfcbc * c1o2 + mfbbc * (vvx - c1o2) + (mfabc + c1o9 * oMdrho) * (vx2 - vvx) * c1o2;
//					m1 = -mfcbc - 2. * mfbbc * vvx + mfabc * (1. - vx2) - c1o9 * oMdrho * vx2;
//					m2 = mfcbc * c1o2 + mfbbc * (vvx + c1o2) + (mfabc + c1o9 * oMdrho) * (vx2 + vvx) * c1o2;
//					mfabc = m0;
//					mfbbc = m1;
//					mfcbc = m2;
//					///////////c////////////////////////////////////////////////////////////////////////
//					m0 = mfccc * c1o2 + mfbcc * (vvx - c1o2) + (mfacc + c1o36 * oMdrho) * (vx2 - vvx) * c1o2;
//					m1 = -mfccc - 2. * mfbcc * vvx + mfacc * (1. - vx2) - c1o36 * oMdrho * vx2;
//					m2 = mfccc * c1o2 + mfbcc * (vvx + c1o2) + (mfacc + c1o36 * oMdrho) * (vx2 + vvx) * c1o2;
//					mfacc = m0;
//					mfbcc = m1;
//					mfccc = m2;
//
//					//////////////////////////////////////////////////////////////////////////
//					//proof correctness
//					//////////////////////////////////////////////////////////////////////////
//#ifdef  PROOF_CORRECTNESS
//					real rho_post = (mfaaa + mfaac + mfaca + mfcaa + mfacc + mfcac + mfccc + mfcca)
//						+ (mfaab + mfacb + mfcab + mfccb) + (mfaba + mfabc + mfcba + mfcbc) + (mfbaa + mfbac + mfbca + mfbcc)
//						+ (mfabb + mfcbb) + (mfbab + mfbcb) + (mfbba + mfbbc) + mfbbb;
//					//real dif = fabs(rho - rho_post);
//					real dif = rho - rho_post;
//#ifdef SINGLEPRECISION
//					if (dif > 10.0E-7 || dif < -10.0E-7)
//#else
//					if (dif > 10.0E-15 || dif < -10.0E-15)
//#endif
//					{
//						UB_THROW(UbException(UB_EXARGS, "rho=" + UbSystem::toString(rho) + ", rho_post=" + UbSystem::toString(rho_post)
//							+ " dif=" + UbSystem::toString(dif)
//							+ " rho is not correct for node " + UbSystem::toString(x1) + "," + UbSystem::toString(x2) + "," + UbSystem::toString(x3)
//							+ " in " + block.lock()->toString() + " step = " + UbSystem::toString(step)));
//					}
//#endif
//					//////////////////////////////////////////////////////////////////////////
//					//write distribution
//					//////////////////////////////////////////////////////////////////////////
//					(*this->localDistributionsF)(D3Q27System::ET_E, x1, x2, x3) = mfabb;
//					(*this->localDistributionsF)(D3Q27System::ET_N, x1, x2, x3) = mfbab;
//					(*this->localDistributionsF)(D3Q27System::ET_T, x1, x2, x3) = mfbba;
//					(*this->localDistributionsF)(D3Q27System::ET_NE, x1, x2, x3) = mfaab;
//					(*this->localDistributionsF)(D3Q27System::ET_NW, x1p, x2, x3) = mfcab;
//					(*this->localDistributionsF)(D3Q27System::ET_TE, x1, x2, x3) = mfaba;
//					(*this->localDistributionsF)(D3Q27System::ET_TW, x1p, x2, x3) = mfcba;
//					(*this->localDistributionsF)(D3Q27System::ET_TN, x1, x2, x3) = mfbaa;
//					(*this->localDistributionsF)(D3Q27System::ET_TS, x1, x2p, x3) = mfbca;
//					(*this->localDistributionsF)(D3Q27System::ET_TNE, x1, x2, x3) = mfaaa;
//					(*this->localDistributionsF)(D3Q27System::ET_TNW, x1p, x2, x3) = mfcaa;
//					(*this->localDistributionsF)(D3Q27System::ET_TSE, x1, x2p, x3) = mfaca;
//					(*this->localDistributionsF)(D3Q27System::ET_TSW, x1p, x2p, x3) = mfcca;
//
//					(*this->nonLocalDistributionsF)(D3Q27System::ET_W, x1p, x2, x3) = mfcbb;
//					(*this->nonLocalDistributionsF)(D3Q27System::ET_S, x1, x2p, x3) = mfbcb;
//					(*this->nonLocalDistributionsF)(D3Q27System::ET_B, x1, x2, x3p) = mfbbc;
//					(*this->nonLocalDistributionsF)(D3Q27System::ET_SW, x1p, x2p, x3) = mfccb;
//					(*this->nonLocalDistributionsF)(D3Q27System::ET_SE, x1, x2p, x3) = mfacb;
//					(*this->nonLocalDistributionsF)(D3Q27System::ET_BW, x1p, x2, x3p) = mfcbc;
//					(*this->nonLocalDistributionsF)(D3Q27System::ET_BE, x1, x2, x3p) = mfabc;
//					(*this->nonLocalDistributionsF)(D3Q27System::ET_BS, x1, x2p, x3p) = mfbcc;
//					(*this->nonLocalDistributionsF)(D3Q27System::ET_BN, x1, x2, x3p) = mfbac;
//					(*this->nonLocalDistributionsF)(D3Q27System::ET_BSW, x1p, x2p, x3p) = mfccc;
//					(*this->nonLocalDistributionsF)(D3Q27System::ET_BSE, x1, x2p, x3p) = mfacc;
//					(*this->nonLocalDistributionsF)(D3Q27System::ET_BNW, x1p, x2, x3p) = mfcac;
//					(*this->nonLocalDistributionsF)(D3Q27System::ET_BNE, x1, x2, x3p) = mfaac;
//
//					(*this->zeroDistributionsF)(x1, x2, x3) = mfbbb;
//
//					findNeighbors(phaseField, x1, x2, x3);
//					real dX1_phi = gradX1_phi();
//					real dX2_phi = gradX2_phi();
//					real dX3_phi = gradX3_phi();
//
//					real denom = sqrt(dX1_phi * dX1_phi + dX2_phi * dX2_phi + dX3_phi * dX3_phi)+ 1.0e-20;//+ 1e-9+1e-3;
//
//					real normX1 = dX1_phi / denom;
//					real normX2 = dX2_phi / denom;
//					real normX3 = dX3_phi / denom;
					//////////////////////////////////////////////////////////////////////////

//					////////////////old kernel
//					//////////////////////////////////////////////////////////////////////////
//					// Read distributions and phase field
//					////////////////////////////////////////////////////////////////////////////
//					//////////////////////////////////////////////////////////////////////////
//
//					// E   N  T
//					// c   c  c
//					//////////
//					// W   S  B
//					// a   a  a
//
//					// Rest ist b
//
//					// mfxyz
//					// a - negative
//					// b - null
//					// c - positive
//
//					// a b c
//					//-1 0 1

					findNeighbors(phaseField, x1, x2, x3);

					real mfcbb ;//= (*this->localDistributionsF)(D3Q27System::ET_E, x1, x2, x3);
					real mfbcb ;//= (*this->localDistributionsF)(D3Q27System::ET_N, x1, x2, x3);
					real mfbbc ;//= (*this->localDistributionsF)(D3Q27System::ET_T, x1, x2, x3);
					real mfccb ;//= (*this->localDistributionsF)(D3Q27System::ET_NE, x1, x2, x3);
					real mfacb ;//= (*this->localDistributionsF)(D3Q27System::ET_NW, x1p, x2, x3);
					real mfcbc ;//= (*this->localDistributionsF)(D3Q27System::ET_TE, x1, x2, x3);
					real mfabc ;//= (*this->localDistributionsF)(D3Q27System::ET_TW, x1p, x2, x3);
					real mfbcc ;//= (*this->localDistributionsF)(D3Q27System::ET_TN, x1, x2, x3);
					real mfbac ;//= (*this->localDistributionsF)(D3Q27System::ET_TS, x1, x2p, x3);
					real mfccc ;//= (*this->localDistributionsF)(D3Q27System::ET_TNE, x1, x2, x3);
					real mfacc ;//= (*this->localDistributionsF)(D3Q27System::ET_TNW, x1p, x2, x3);
					real mfcac ;//= (*this->localDistributionsF)(D3Q27System::ET_TSE, x1, x2p, x3);
					real mfaac ;//= (*this->localDistributionsF)(D3Q27System::ET_TSW, x1p, x2p, x3);
					real mfabb ;//= (*this->nonLocalDistributionsF)(D3Q27System::ET_W, x1p, x2, x3);
					real mfbab ;//= (*this->nonLocalDistributionsF)(D3Q27System::ET_S, x1, x2p, x3);
					real mfbba ;//= (*this->nonLocalDistributionsF)(D3Q27System::ET_B, x1, x2, x3p);
					real mfaab ;//= (*this->nonLocalDistributionsF)(D3Q27System::ET_SW, x1p, x2p, x3);
					real mfcab ;//= (*this->nonLocalDistributionsF)(D3Q27System::ET_SE, x1, x2p, x3);
					real mfaba ;//= (*this->nonLocalDistributionsF)(D3Q27System::ET_BW, x1p, x2, x3p);
					real mfcba ;//= (*this->nonLocalDistributionsF)(D3Q27System::ET_BE, x1, x2, x3p);
					real mfbaa ;//= (*this->nonLocalDistributionsF)(D3Q27System::ET_BS, x1, x2p, x3p);
					real mfbca ;//= (*this->nonLocalDistributionsF)(D3Q27System::ET_BN, x1, x2, x3p);
					real mfaaa ;//= (*this->nonLocalDistributionsF)(D3Q27System::ET_BSW, x1p, x2p, x3p);
					real mfcaa ;//= (*this->nonLocalDistributionsF)(D3Q27System::ET_BSE, x1, x2p, x3p);
					real mfaca ;//= (*this->nonLocalDistributionsF)(D3Q27System::ET_BNW, x1p, x2, x3p);
					real mfcca ;//= (*this->nonLocalDistributionsF)(D3Q27System::ET_BNE, x1, x2, x3p);
					real mfbbb ;//= (*this->zeroDistributionsF)(x1, x2, x3);


					//real mfhcbb ;//= (*this->localDistributionsH2)(D3Q27System::ET_E, x1, x2, x3);
					//real mfhbcb ;//= (*this->localDistributionsH2)(D3Q27System::ET_N, x1, x2, x3);
					//real mfhbbc ;//= (*this->localDistributionsH2)(D3Q27System::ET_T, x1, x2, x3);
					//real mfhccb ;//= (*this->localDistributionsH2)(D3Q27System::ET_NE, x1, x2, x3);
					//real mfhacb ;//= (*this->localDistributionsH2)(D3Q27System::ET_NW, x1p, x2, x3);
					//real mfhcbc ;//= (*this->localDistributionsH2)(D3Q27System::ET_TE, x1, x2, x3);
					//real mfhabc ;//= (*this->localDistributionsH2)(D3Q27System::ET_TW, x1p, x2, x3);
					//real mfhbcc ;//= (*this->localDistributionsH2)(D3Q27System::ET_TN, x1, x2, x3);
					//real mfhbac ;//= (*this->localDistributionsH2)(D3Q27System::ET_TS, x1, x2p, x3);
					//real mfhccc ;//= (*this->localDistributionsH2)(D3Q27System::ET_TNE, x1, x2, x3);
					//real mfhacc ;//= (*this->localDistributionsH2)(D3Q27System::ET_TNW, x1p, x2, x3);
					//real mfhcac ;//= (*this->localDistributionsH2)(D3Q27System::ET_TSE, x1, x2p, x3);
					//real mfhaac ;//= (*this->localDistributionsH2)(D3Q27System::ET_TSW, x1p, x2p, x3);
					//real mfhabb ;//= (*this->nonLocalDistributionsH2)(D3Q27System::ET_W, x1p, x2, x3);
					//real mfhbab ;//= (*this->nonLocalDistributionsH2)(D3Q27System::ET_S, x1, x2p, x3);
					//real mfhbba ;//= (*this->nonLocalDistributionsH2)(D3Q27System::ET_B, x1, x2, x3p);
					//real mfhaab ;//= (*this->nonLocalDistributionsH2)(D3Q27System::ET_SW, x1p, x2p, x3);
					//real mfhcab ;//= (*this->nonLocalDistributionsH2)(D3Q27System::ET_SE, x1, x2p, x3);
					//real mfhaba ;//= (*this->nonLocalDistributionsH2)(D3Q27System::ET_BW, x1p, x2, x3p);
					//real mfhcba ;//= (*this->nonLocalDistributionsH2)(D3Q27System::ET_BE, x1, x2, x3p);
					//real mfhbaa ;//= (*this->nonLocalDistributionsH2)(D3Q27System::ET_BS, x1, x2p, x3p);
					//real mfhbca ;//= (*this->nonLocalDistributionsH2)(D3Q27System::ET_BN, x1, x2, x3p);
					//real mfhaaa ;//= (*this->nonLocalDistributionsH2)(D3Q27System::ET_BSW, x1p, x2p, x3p);
					//real mfhcaa ;//= (*this->nonLocalDistributionsH2)(D3Q27System::ET_BSE, x1, x2p, x3p);
					//real mfhaca ;//= (*this->nonLocalDistributionsH2)(D3Q27System::ET_BNW, x1p, x2, x3p);
					//real mfhcca ;//= (*this->nonLocalDistributionsH2)(D3Q27System::ET_BNE, x1, x2, x3p);
					//real mfhbbb ;//= (*this->zeroDistributionsH2)(x1, x2, x3);


					//if (phi[d000] < c1o2)
					//{
						 mfcbb= (*this->localDistributionsF)(D3Q27System::ET_E, x1, x2, x3);
						 mfbcb= (*this->localDistributionsF)(D3Q27System::ET_N, x1, x2, x3);
						 mfbbc= (*this->localDistributionsF)(D3Q27System::ET_T, x1, x2, x3);
						 mfccb= (*this->localDistributionsF)(D3Q27System::ET_NE, x1, x2, x3);
						 mfacb= (*this->localDistributionsF)(D3Q27System::ET_NW, x1p, x2, x3);
						 mfcbc= (*this->localDistributionsF)(D3Q27System::ET_TE, x1, x2, x3);
						 mfabc= (*this->localDistributionsF)(D3Q27System::ET_TW, x1p, x2, x3);
						 mfbcc= (*this->localDistributionsF)(D3Q27System::ET_TN, x1, x2, x3);
						 mfbac= (*this->localDistributionsF)(D3Q27System::ET_TS, x1, x2p, x3);
						 mfccc= (*this->localDistributionsF)(D3Q27System::ET_TNE, x1, x2, x3);
						 mfacc= (*this->localDistributionsF)(D3Q27System::ET_TNW, x1p, x2, x3);
						 mfcac= (*this->localDistributionsF)(D3Q27System::ET_TSE, x1, x2p, x3);
						 mfaac= (*this->localDistributionsF)(D3Q27System::ET_TSW, x1p, x2p, x3);
						 mfabb= (*this->nonLocalDistributionsF)(D3Q27System::ET_W, x1p, x2, x3);
						 mfbab= (*this->nonLocalDistributionsF)(D3Q27System::ET_S, x1, x2p, x3);
						 mfbba= (*this->nonLocalDistributionsF)(D3Q27System::ET_B, x1, x2, x3p);
						 mfaab= (*this->nonLocalDistributionsF)(D3Q27System::ET_SW, x1p, x2p, x3);
						 mfcab= (*this->nonLocalDistributionsF)(D3Q27System::ET_SE, x1, x2p, x3);
						 mfaba= (*this->nonLocalDistributionsF)(D3Q27System::ET_BW, x1p, x2, x3p);
						 mfcba= (*this->nonLocalDistributionsF)(D3Q27System::ET_BE, x1, x2, x3p);
						 mfbaa= (*this->nonLocalDistributionsF)(D3Q27System::ET_BS, x1, x2p, x3p);
						 mfbca= (*this->nonLocalDistributionsF)(D3Q27System::ET_BN, x1, x2, x3p);
						 mfaaa= (*this->nonLocalDistributionsF)(D3Q27System::ET_BSW, x1p, x2p, x3p);
						 mfcaa= (*this->nonLocalDistributionsF)(D3Q27System::ET_BSE, x1, x2p, x3p);
						 mfaca= (*this->nonLocalDistributionsF)(D3Q27System::ET_BNW, x1p, x2, x3p);
						 mfcca= (*this->nonLocalDistributionsF)(D3Q27System::ET_BNE, x1, x2, x3p);
						 mfbbb= (*this->zeroDistributionsF)(x1, x2, x3);


					//	 mfhcbb= (*this->localDistributionsH2)(D3Q27System::ET_E, x1, x2, x3);
					//	 mfhbcb= (*this->localDistributionsH2)(D3Q27System::ET_N, x1, x2, x3);
					//	 mfhbbc= (*this->localDistributionsH2)(D3Q27System::ET_T, x1, x2, x3);
					//	 mfhccb= (*this->localDistributionsH2)(D3Q27System::ET_NE, x1, x2, x3);
					//	 mfhacb= (*this->localDistributionsH2)(D3Q27System::ET_NW, x1p, x2, x3);
					//	 mfhcbc= (*this->localDistributionsH2)(D3Q27System::ET_TE, x1, x2, x3);
					//	 mfhabc= (*this->localDistributionsH2)(D3Q27System::ET_TW, x1p, x2, x3);
					//	 mfhbcc= (*this->localDistributionsH2)(D3Q27System::ET_TN, x1, x2, x3);
					//	 mfhbac= (*this->localDistributionsH2)(D3Q27System::ET_TS, x1, x2p, x3);
					//	 mfhccc= (*this->localDistributionsH2)(D3Q27System::ET_TNE, x1, x2, x3);
					//	 mfhacc= (*this->localDistributionsH2)(D3Q27System::ET_TNW, x1p, x2, x3);
					//	 mfhcac= (*this->localDistributionsH2)(D3Q27System::ET_TSE, x1, x2p, x3);
					//	 mfhaac= (*this->localDistributionsH2)(D3Q27System::ET_TSW, x1p, x2p, x3);
					//	 mfhabb= (*this->nonLocalDistributionsH2)(D3Q27System::ET_W, x1p, x2, x3);
					//	 mfhbab= (*this->nonLocalDistributionsH2)(D3Q27System::ET_S, x1, x2p, x3);
					//	 mfhbba= (*this->nonLocalDistributionsH2)(D3Q27System::ET_B, x1, x2, x3p);
					//	 mfhaab= (*this->nonLocalDistributionsH2)(D3Q27System::ET_SW, x1p, x2p, x3);
					//	 mfhcab= (*this->nonLocalDistributionsH2)(D3Q27System::ET_SE, x1, x2p, x3);
					//	 mfhaba= (*this->nonLocalDistributionsH2)(D3Q27System::ET_BW, x1p, x2, x3p);
					//	 mfhcba= (*this->nonLocalDistributionsH2)(D3Q27System::ET_BE, x1, x2, x3p);
					//	 mfhbaa= (*this->nonLocalDistributionsH2)(D3Q27System::ET_BS, x1, x2p, x3p);
					//	 mfhbca= (*this->nonLocalDistributionsH2)(D3Q27System::ET_BN, x1, x2, x3p);
					//	 mfhaaa= (*this->nonLocalDistributionsH2)(D3Q27System::ET_BSW, x1p, x2p, x3p);
					//	 mfhcaa= (*this->nonLocalDistributionsH2)(D3Q27System::ET_BSE, x1, x2p, x3p);
					//	 mfhaca= (*this->nonLocalDistributionsH2)(D3Q27System::ET_BNW, x1p, x2, x3p);
					//	 mfhcca= (*this->nonLocalDistributionsH2)(D3Q27System::ET_BNE, x1, x2, x3p);
					//	 mfhbbb= (*this->zeroDistributionsH2)(x1, x2, x3);

					//}
					//else
					//{
					//	mfhcbb = (*this->localDistributionsF)(D3Q27System::ET_E, x1, x2, x3);
					//	mfhbcb = (*this->localDistributionsF)(D3Q27System::ET_N, x1, x2, x3);
					//	mfhbbc = (*this->localDistributionsF)(D3Q27System::ET_T, x1, x2, x3);
					//	mfhccb = (*this->localDistributionsF)(D3Q27System::ET_NE, x1, x2, x3);
					//	mfhacb = (*this->localDistributionsF)(D3Q27System::ET_NW, x1p, x2, x3);
					//	mfhcbc = (*this->localDistributionsF)(D3Q27System::ET_TE, x1, x2, x3);
					//	mfhabc = (*this->localDistributionsF)(D3Q27System::ET_TW, x1p, x2, x3);
					//	mfhbcc = (*this->localDistributionsF)(D3Q27System::ET_TN, x1, x2, x3);
					//	mfhbac = (*this->localDistributionsF)(D3Q27System::ET_TS, x1, x2p, x3);
					//	mfhccc = (*this->localDistributionsF)(D3Q27System::ET_TNE, x1, x2, x3);
					//	mfhacc = (*this->localDistributionsF)(D3Q27System::ET_TNW, x1p, x2, x3);
					//	mfhcac = (*this->localDistributionsF)(D3Q27System::ET_TSE, x1, x2p, x3);
					//	mfhaac = (*this->localDistributionsF)(D3Q27System::ET_TSW, x1p, x2p, x3);
					//	mfhabb = (*this->nonLocalDistributionsF)(D3Q27System::ET_W, x1p, x2, x3);
					//	mfhbab = (*this->nonLocalDistributionsF)(D3Q27System::ET_S, x1, x2p, x3);
					//	mfhbba = (*this->nonLocalDistributionsF)(D3Q27System::ET_B, x1, x2, x3p);
					//	mfhaab = (*this->nonLocalDistributionsF)(D3Q27System::ET_SW, x1p, x2p, x3);
					//	mfhcab = (*this->nonLocalDistributionsF)(D3Q27System::ET_SE, x1, x2p, x3);
					//	mfhaba = (*this->nonLocalDistributionsF)(D3Q27System::ET_BW, x1p, x2, x3p);
					//	mfhcba = (*this->nonLocalDistributionsF)(D3Q27System::ET_BE, x1, x2, x3p);
					//	mfhbaa = (*this->nonLocalDistributionsF)(D3Q27System::ET_BS, x1, x2p, x3p);
					//	mfhbca = (*this->nonLocalDistributionsF)(D3Q27System::ET_BN, x1, x2, x3p);
					//	mfhaaa = (*this->nonLocalDistributionsF)(D3Q27System::ET_BSW, x1p, x2p, x3p);
					//	mfhcaa = (*this->nonLocalDistributionsF)(D3Q27System::ET_BSE, x1, x2p, x3p);
					//	mfhaca = (*this->nonLocalDistributionsF)(D3Q27System::ET_BNW, x1p, x2, x3p);
					//	mfhcca = (*this->nonLocalDistributionsF)(D3Q27System::ET_BNE, x1, x2, x3p);
					//	mfhbbb = (*this->zeroDistributionsF)(x1, x2, x3);


					//	mfcbb = (*this->localDistributionsH2)(D3Q27System::ET_E, x1, x2, x3);
					//	mfbcb = (*this->localDistributionsH2)(D3Q27System::ET_N, x1, x2, x3);
					//	mfbbc = (*this->localDistributionsH2)(D3Q27System::ET_T, x1, x2, x3);
					//	mfccb = (*this->localDistributionsH2)(D3Q27System::ET_NE, x1, x2, x3);
					//	mfacb = (*this->localDistributionsH2)(D3Q27System::ET_NW, x1p, x2, x3);
					//	mfcbc = (*this->localDistributionsH2)(D3Q27System::ET_TE, x1, x2, x3);
					//	mfabc = (*this->localDistributionsH2)(D3Q27System::ET_TW, x1p, x2, x3);
					//	mfbcc = (*this->localDistributionsH2)(D3Q27System::ET_TN, x1, x2, x3);
					//	mfbac = (*this->localDistributionsH2)(D3Q27System::ET_TS, x1, x2p, x3);
					//	mfccc = (*this->localDistributionsH2)(D3Q27System::ET_TNE, x1, x2, x3);
					//	mfacc = (*this->localDistributionsH2)(D3Q27System::ET_TNW, x1p, x2, x3);
					//	mfcac = (*this->localDistributionsH2)(D3Q27System::ET_TSE, x1, x2p, x3);
					//	mfaac = (*this->localDistributionsH2)(D3Q27System::ET_TSW, x1p, x2p, x3);
					//	mfabb = (*this->nonLocalDistributionsH2)(D3Q27System::ET_W, x1p, x2, x3);
					//	mfbab = (*this->nonLocalDistributionsH2)(D3Q27System::ET_S, x1, x2p, x3);
					//	mfbba = (*this->nonLocalDistributionsH2)(D3Q27System::ET_B, x1, x2, x3p);
					//	mfaab = (*this->nonLocalDistributionsH2)(D3Q27System::ET_SW, x1p, x2p, x3);
					//	mfcab = (*this->nonLocalDistributionsH2)(D3Q27System::ET_SE, x1, x2p, x3);
					//	mfaba = (*this->nonLocalDistributionsH2)(D3Q27System::ET_BW, x1p, x2, x3p);
					//	mfcba = (*this->nonLocalDistributionsH2)(D3Q27System::ET_BE, x1, x2, x3p);
					//	mfbaa = (*this->nonLocalDistributionsH2)(D3Q27System::ET_BS, x1, x2p, x3p);
					//	mfbca = (*this->nonLocalDistributionsH2)(D3Q27System::ET_BN, x1, x2, x3p);
					//	mfaaa = (*this->nonLocalDistributionsH2)(D3Q27System::ET_BSW, x1p, x2p, x3p);
					//	mfcaa = (*this->nonLocalDistributionsH2)(D3Q27System::ET_BSE, x1, x2p, x3p);
					//	mfaca = (*this->nonLocalDistributionsH2)(D3Q27System::ET_BNW, x1p, x2, x3p);
					//	mfcca = (*this->nonLocalDistributionsH2)(D3Q27System::ET_BNE, x1, x2, x3p);
					//	mfbbb = (*this->zeroDistributionsH2)(x1, x2, x3);

					//}

					//real rhoH = 1.0;
					//real rhoL = 1.0 / densityRatio;

					real rhoH = 1.0;
					real rhoL = 1.0/ densityRatio;

					//real rhoToPhi = (rhoH - rhoL) / (phiH - phiL);

					real dX1_phi = gradX1_phi();
					real dX2_phi = gradX2_phi();
					real dX3_phi = gradX3_phi();

					real denom = sqrt(dX1_phi * dX1_phi + dX2_phi * dX2_phi + dX3_phi * dX3_phi)+ 1.0e-20;//+ 1e-9+1e-3;
					// 01.09.2022: unclear what value we have to add to the normal: lager values better cut of in gas phase?
					real normX1 = dX1_phi / denom;
					real normX2 = dX2_phi / denom;
					real normX3 = dX3_phi / denom;


					//real pushInterface = 2.0;
					//collFactorM = collFactorL + (collFactorL - collFactorG) * (phi[d000] - phiH) / (phiH - phiL);
					//collFactorM = collFactorL + (collFactorL - collFactorG) * (tanh(pushInterface * (c2o1 * phi[d000] - c1o1)) / tanh(pushInterface) * c1o2 + c1o2 - phiH) / (phiH - phiL);
					collFactorM = phi[d000] > phiLim ? collFactorL : collFactorG;
					//collFactorM=(((*phaseField)(x1, x2, x3) > c1o2) && ((*phaseFieldOld)(x1, x2, x3) <= c1o2)) ? 1.8 : collFactorM;
					real collFactorMInv = phi[d000] > phiLim ? collFactorG : collFactorL;

					//real mu = 2 * beta * phi[d000] * (phi[d000] - 1) * (2 * phi[d000] - 1) - kappa * nabla2_phi();

					//----------- Calculating Macroscopic Values -------------
<<<<<<< HEAD
					//real rho = phi[DIR_000] > phiLim ? rhoH : rhoL;//rhoH + rhoToPhi * (phi[DIR_000] - phiH); //Incompressible
                    real rho =rhoL+ (rhoH-rhoL) * (phi[DIR_000] - phiL)/(phiH-phiL);
=======
					real rho = phi[d000] > phiLim ? rhoH : rhoL;//rhoH + rhoToPhi * (phi[d000] - phiH); //Incompressible
>>>>>>> d964b7e7

					//real rho = rhoH + rhoToPhi * (tanh(pushInterface*(c2o1*phi[d000]-c1o1))/tanh(pushInterface)*c1o2 +c1o2 - phiH); //Incompressible
																		///scaled phase field
					//real rho = rhoH + rhoToPhi * ((*phaseField)(x1, x2, x3) * (*phaseField)(x1, x2, x3) / ((*phaseField)(x1, x2, x3) * (*phaseField)(x1, x2, x3) + (c1o1 - (*phaseField)(x1, x2, x3)) * (c1o1 - (*phaseField)(x1, x2, x3))) - phiH);
					///!scaled phase field
					
					//real rho = rhoH + rhoToPhi * (phi[d000] - phiH)+(c1o1-phi[d000])* (*pressure)(x1, x2, x3)*c3o1; //compressible
					//real rho = rhoL + (rhoH - rhoL) * phi[d000] + (c1o1 - phi[d000]) * (*pressure)(x1, x2, x3) * c3o1; //compressible

					real m0, m1, m2;
					real rhoRef=c1o1;

					real vvx = ((((mfccc - mfaaa) + (mfcac - mfaca)) + ((mfcaa - mfacc) + (mfcca - mfaac))) +
						(((mfcba - mfabc) + (mfcbc - mfaba)) + ((mfcab - mfacb) + (mfccb - mfaab))) +
						(mfcbb - mfabb))/rhoRef;
					real vvy = ((((mfccc - mfaaa) + (mfaca - mfcac)) + ((mfacc - mfcaa) + (mfcca - mfaac))) +
						(((mfbca - mfbac) + (mfbcc - mfbaa)) + ((mfacb - mfcab) + (mfccb - mfaab))) +
						(mfbcb - mfbab))/rhoRef;
					real vvz = ((((mfccc - mfaaa) + (mfcac - mfaca)) + ((mfacc - mfcaa) + (mfaac - mfcca))) +
						(((mfbac - mfbca) + (mfbcc - mfbaa)) + ((mfabc - mfcba) + (mfcbc - mfaba))) +
						(mfbbc - mfbba))/rhoRef;
					////Filter&Gradient merged
					//real pressureHere = (*pressureOld)(x1, x2, x3);
					//real pressureHere = (*pressure)(x1, x2, x3);

					//real arrayP[3][3][3] = { {{pressureHere,pressureHere,pressureHere},{pressureHere,pressureHere,pressureHere},{pressureHere,pressureHere,pressureHere}},
					//							{{pressureHere,pressureHere,pressureHere},{pressureHere,pressureHere,pressureHere},{pressureHere,pressureHere,pressureHere}},
					//							{ {pressureHere,pressureHere,pressureHere},{pressureHere,pressureHere,pressureHere},{pressureHere,pressureHere,pressureHere}} };
					//real LaplaceP = 0.0;
					//LaplaceP += WEIGTH[dPPP] * (((((*pressureOld)(x1+1,x2+1,x3+1) - pressureHere) + ((*pressureOld)(x1 - 1, x2 - 1, x3 - 1) - pressureHere)) + (((*pressureOld)(x1 + 1, x2 + 1, x3 - 1) - pressureHere) + ((*pressureOld)(x1 - 1, x2 - 1, x3 + 1) - pressureHere)))
					//	+ ((((*pressureOld)(x1 + 1, x2 - 1, x3 + 1) - pressureHere) + ((*pressureOld)(x1 - 1, x2 + 1, x3 - 1) - pressureHere)) + (((*pressureOld)(x1 + 1, x2 - 1, x3 - 1) - pressureHere) + ((*pressureOld)(x1 - 1, x2 + 1, x3 + 1) - pressureHere))));
					//LaplaceP += WEIGTH[d0PP] * (
					//	((((*pressureOld)(x1 + 1, x2 + 1, x3) - pressureHere) + ((*pressureOld)(x1 - 1, x2 - 1, x3) - pressureHere)) + (((*pressureOld)(x1 + 1, x2 - 1, x3) - pressureHere) + ((*pressureOld)(x1 - 1, x2 + 1, x3) - pressureHere)))
					//	+ ((((*pressureOld)(x1 + 1, x2, x3 + 1) - pressureHere) + ((*pressureOld)(x1 - 1, x2, x3 -1) - pressureHere)) + (((*pressureOld)(x1 + 1, x2, x3 - 1) - pressureHere) + ((*pressureOld)(x1 - 1, x2, x3 + 1) - pressureHere)))
					//	+ ((((*pressureOld)(x1, x2 + 1, x3 + 1) - pressureHere) + ((*pressureOld)(x1, x2 - 1, x3 - 1) - pressureHere)) + (((*pressureOld)(x1, x2 + 1, x3 - 1) - pressureHere) + ((*pressureOld)(x1, x2 - 1, x3 + 1) - pressureHere)))
					//	);
					//LaplaceP += WEIGTH[d00P] * (
					//	(((*pressureOld)(x1 + 1, x2, x3) - pressureHere) + ((*pressureOld)(x1, x2-1, x3) - pressureHere))
					//	+ (((*pressureOld)(x1, x2 + 1, x3) - pressureHere) + ((*pressureOld)(x1, x2 - 1, x3) - pressureHere))
					//	+ (((*pressureOld)(x1, x2, x3 + 1) - pressureHere) + ((*pressureOld)(x1, x2, x3 - 1) - pressureHere))
					//	);

					//LaplaceP= 6.0 * LaplaceP;
					
					//real sum = 0.0;

//					for (int dir1 = -1; dir1 <= 1; dir1++) {
//						for (int dir2 = -1; dir2 <= 1; dir2++) {
//							for (int dir3 = -1; dir3 <= 1; dir3++){
//								int xxx = x1 + dir1;
//								int yyy = x2 + dir2;
//								int zzz = x3 + dir3;
//								if (!bcArray->isSolid(xxx, yyy, zzz) && !bcArray->isUndefined(xxx, yyy, zzz)) arrayP[dir1 + 1][dir2 + 1][dir3 + 1] = (*pressureOld)(xxx, yyy, zzz);
//								//if (!bcArray->isSolid(xxx, yyy, zzz) && !bcArray->isUndefined(xxx, yyy, zzz)) arrayP[dir1 + 1][dir2 + 1][dir3 + 1] = (*pressure)(xxx, yyy, zzz);
//							//	sum += 64.0 / (216.0 * (c1o1 + c3o1 * abs(dir1)) * (c1o1 + c3o1 * abs(dir2)) * (c1o1 + c3o1 * abs(dir3))) * arrayP[dir1 + 1][dir2 + 1][dir3 + 1];
//							}
//						}
//					}
////					(*pressure)(x1, x2, x3) = sum;// *0.1 + (1.0 - 0.1) * (*pressureOld)(x1, x2, x3);
//
//
//					(*pressure)(x1, x2, x3) = (((((arrayP[0][0][0] + arrayP[2][2][2]) + (arrayP[0][2][0] + arrayP[2][0][2])) + ((arrayP[2][0][0] + arrayP[0][2][2]) + (arrayP[2][2][0] + arrayP[0][0][2]))) * c1o216
//						+ (((arrayP[0][0][1] + arrayP[2][2][1]) + (arrayP[0][1][0] + arrayP[2][1][2])) + ((arrayP[1][0][0] + arrayP[1][2][2]) + (arrayP[0][1][2] + arrayP[2][1][0])) + ((arrayP[1][0][2] + arrayP[1][2][0]) + (arrayP[0][2][1] + arrayP[2][0][1]))) * c1o54)
//						+ ((arrayP[0][1][1] + arrayP[2][1][1]) + (arrayP[1][0][1] + arrayP[1][2][1]) + (arrayP[1][1][0] + arrayP[1][1][2])) * c2o27)
//						+ arrayP[1][1][1] * c8o27;
					//real gradPx = 0.0;
					//real gradPy = 0.0;
					//real gradPz = 0.0;
					//for (int dir1 = -1; dir1 <= 1; dir1++) {
					//	for (int dir2 = -1; dir2 <= 1; dir2++) {
					//		gradPx -= arrayP[0][dir1+1][dir2+1] * c2o9 / ((c1o1 + c3o1 * abs(dir1)) * (c1o1 + c3o1 * abs(dir2)));
					//		gradPx += arrayP[2][dir1+1][dir2+1] * c2o9 / ((c1o1 + c3o1 * abs(dir1)) * (c1o1 + c3o1 * abs(dir2)));



					//		gradPy -= arrayP[dir1+1][0][dir2+1] * c2o9 / ((c1o1 + c3o1 * abs(dir1)) * (c1o1 + c3o1 * abs(dir2)));
					//		gradPy += arrayP[dir1+1][2][dir2+1] * c2o9 / ((c1o1 + c3o1 * abs(dir1)) * (c1o1 + c3o1 * abs(dir2)));
					//		

					//		gradPz -= arrayP[dir1+1][dir2+1][0] * c2o9 / ((c1o1 + c3o1 * abs(dir1)) * (c1o1 + c3o1 * abs(dir2)));
					//		gradPz += arrayP[dir1+1][dir2+1][2] * c2o9 / ((c1o1 + c3o1 * abs(dir1)) * (c1o1 + c3o1 * abs(dir2)));
					//	}
					//}

					//real gradPx = ((((arrayP[2][0][0] - arrayP[0][2][2]) + (arrayP[2][2][0] - arrayP[0][0][2])) + ((arrayP[2][2][2] - arrayP[0][0][0]) + (arrayP[2][0][2] - arrayP[0][2][0]))) * c1o72
					//	+ (((arrayP[2][1][0] - arrayP[0][1][2]) + (arrayP[2][2][1] - arrayP[0][0][1])) + ((arrayP[2][0][1] - arrayP[0][2][1]) + (arrayP[2][1][2] - arrayP[0][1][0]))) * c1o18)
					//	+ (arrayP[2][1][1] - arrayP[0][1][1]) * c2o9;
					//real gradPy = ((((arrayP[0][2][0] - arrayP[2][0][2]) + (arrayP[2][2][0] - arrayP[0][0][2])) + ((arrayP[2][2][2] - arrayP[0][0][0]) + (arrayP[0][2][2] - arrayP[2][0][0]))) * c1o72
					//	+ (((arrayP[1][2][0] - arrayP[1][0][2]) + (arrayP[2][2][1] - arrayP[0][0][1])) + ((arrayP[0][2][1] - arrayP[2][0][1]) + (arrayP[1][2][2] - arrayP[1][0][0]))) * c1o18)
					//	+ (arrayP[1][2][1] - arrayP[1][0][1]) * c2o9;
					//real gradPz = ((((arrayP[0][0][2] - arrayP[2][2][0]) + (arrayP[0][2][2] - arrayP[2][0][0])) + ((arrayP[2][2][2] - arrayP[0][0][0]) + (arrayP[2][0][2] - arrayP[0][2][0]))) * c1o72
					//	+ (((arrayP[0][1][2] - arrayP[2][1][0]) + (arrayP[1][2][2] - arrayP[1][0][0])) + ((arrayP[1][0][2] - arrayP[1][2][0]) + (arrayP[2][1][2] - arrayP[0][1][0]))) * c1o18)
					//	+ (arrayP[1][1][2] - arrayP[1][1][0]) * c2o9;

					//gradPx *=c1o1 - (*pressure)(x1, x2, x3)+pressureHere;
					//gradPy *=c1o1 - (*pressure)(x1, x2, x3) + pressureHere;
					//gradPz *=c1o1 - (*pressure)(x1, x2, x3) + pressureHere;

					////!Filter&Gradient merged
					//real gradPx = 0.0;
					//real gradPy = 0.0;
					//real gradPz = 0.0;
					//for (int dir1 = -1; dir1 <= 1; dir1++) {
					//	for (int dir2 = -1; dir2 <= 1; dir2++) {
					//		int yyy = x2 + dir1;
					//		int zzz = x3 + dir2;
					//		if (!bcArray->isSolid(x1-1, yyy, zzz) && !bcArray->isUndefined(x1-1, yyy, zzz)) {
					//			gradPx -= (*pressure)(x1 - 1, yyy, zzz) * c2o9 / ((c1o1 + c3o1 * abs(dir1)) * (c1o1 + c3o1 * abs(dir2)));
					//		}
					//		else {
					//			gradPx -= (*pressure)(x1, x2, x3) * c2o9 / ((c1o1 + c3o1 * abs(dir1)) * (c1o1 + c3o1 * abs(dir2)));
					//		}
					//		if (!bcArray->isSolid(x1 + 1, yyy, zzz) && !bcArray->isUndefined(x1 + 1, yyy, zzz)) {
					//			gradPx += (*pressure)(x1 + 1, yyy, zzz) * c2o9 / ((c1o1 + c3o1 * abs(dir1)) * (c1o1 + c3o1 * abs(dir2)));
					//		}
					//		else {
					//			gradPx += (*pressure)(x1, x2, x3) * c2o9 / ((c1o1 + c3o1 * abs(dir1)) * (c1o1 + c3o1 * abs(dir2)));
					//		}

					//		int xxx = x1 + dir1;
					//		if (!bcArray->isSolid(xxx, x2-1, zzz) && !bcArray->isUndefined(xxx, x2-1, zzz)) {
					//			gradPy -= (*pressure)(xxx, x2-1, zzz) * c2o9 / ((c1o1 + c3o1 * abs(dir1)) * (c1o1 + c3o1 * abs(dir2)));
					//		}
					//		else {
					//			gradPy -= (*pressure)(x1, x2, x3) * c2o9 / ((c1o1 + c3o1 * abs(dir1)) * (c1o1 + c3o1 * abs(dir2)));
					//		}
					//		if (!bcArray->isSolid(xxx, x2+1, zzz) && !bcArray->isUndefined(xxx, x2+1, zzz)) {
					//			gradPy += (*pressure)(xxx, x2+1, zzz) * c2o9 / ((c1o1 + c3o1 * abs(dir1)) * (c1o1 + c3o1 * abs(dir2)));
					//		}
					//		else {
					//			gradPy += (*pressure)(x1, x2, x3) * c2o9 / ((c1o1 + c3o1 * abs(dir1)) * (c1o1 + c3o1 * abs(dir2)));
					//		}

					//		yyy = x2 + dir2;
					//		if (!bcArray->isSolid(xxx, yyy, x3-1) && !bcArray->isUndefined(xxx, yyy, x3-1)) {
					//			gradPz -= (*pressure)(xxx, yyy, x3-1) * c2o9 / ((c1o1 + c3o1 * abs(dir1)) * (c1o1 + c3o1 * abs(dir2)));
					//		}
					//		else {
					//			gradPz -= (*pressure)(x1, x2, x3) * c2o9 / ((c1o1 + c3o1 * abs(dir1)) * (c1o1 + c3o1 * abs(dir2)));
					//		}
					//		if (!bcArray->isSolid(xxx, yyy, x3+1) && !bcArray->isUndefined(xxx, yyy, x3+1)) {
					//			gradPz += (*pressure)(xxx, yyy, x3+1) * c2o9 / ((c1o1 + c3o1 * abs(dir1)) * (c1o1 + c3o1 * abs(dir2)));
					//		}
					//		else {
					//			gradPz += (*pressure)(x1, x2, x3) * c2o9 / ((c1o1 + c3o1 * abs(dir1)) * (c1o1 + c3o1 * abs(dir2)));
					//		}

					//	}
					//}

					//Viscosity increase by phase field residuum
					//real errPhi = (((1.0 - phi[d000]) * (phi[d000]) * oneOverInterfaceScale)- denom);
					//real limVis = 0.01;// 0.0000001 * 10;//0.01;
					// collFactorM =collFactorM/(c1o1+limVis*(errPhi*errPhi)*collFactorM);
					// collFactorM = (collFactorM < 1.8) ? 1.8 : collFactorM;
					//errPhi = errPhi * errPhi* errPhi * errPhi * errPhi * errPhi;
					//collFactorM = collFactorM + (1.8 - collFactorM) * errPhi / (errPhi + limVis);

					//3.0 * ((WEIGTH[dPPP] * (((phi2[dPPP] - phi2[dMMM]) - (phi2[dPMM] - phi2[dMPP])) + ((phi2[dPMP] - phi2[dMPM]) - (phi2[dPPM] - phi2[dMMP])))
					//+WEIGTH[dPP0] * (((phi2[dP0P] - phi2[dM0M]) - (phi2[dP0M] - phi2[dM0P])) + ((phi2[d0MP] - phi2[d0PM]) + (phi2[d0PP] - phi2[d0MM])))) +
					//+WEIGTH[d0P0] * (phi2[d00P] - phi2[d00M]));



					////external pressure
					//forcingX1 =/* muForcingX1.Eval()/rho */- gradPx/rho;
					//forcingX2 =/* muForcingX2.Eval()/rho */- gradPy/rho;
					//forcingX3 =/* muForcingX3.Eval()/rho */- gradPz/rho;

					///////////////////////////////////////////////

					//real pBefore = ((((((mfaaa + mfccc) + (mfaac + mfcca)) + ((mfcac + mfaca) + (mfcaa + mfacc)))
					//	+ (((mfaab + mfccb) + (mfacb + mfcab)) + ((mfaba + mfcbc) + (mfabc + mfcba)) + ((mfbaa + mfbcc) + (mfbac + mfbca))))
					//	+ ((mfabb + mfcbb) + (mfbab + mfbcb) + (mfbba + mfbbc))) + mfbbb) * c1o3;
					//pBefore = -c1o3 * (-1.0e-10)/((rhoL + phi[d000] * (rhoH - rhoL) / (phiH - phiL)) );
					////if (vvx * vvx + vvy * vvy + vvz * vvz > 1.0e-100) {
					//	mfabb -= pBefore * c2o9 * ((rhoL + phi[d000] * (rhoH - rhoL) / (phiH - phiL)) / (rhoL + phi[dP00] * (rhoH - rhoL) / (phiH - phiL)));
					//	mfbab -= pBefore * c2o9 * ((rhoL + phi[d000] * (rhoH - rhoL) / (phiH - phiL)) / (rhoL + phi[d0P0] * (rhoH - rhoL) / (phiH - phiL)));
					//	mfbba -= pBefore * c2o9 * ((rhoL + phi[d000] * (rhoH - rhoL) / (phiH - phiL)) / (rhoL + phi[d00P] * (rhoH - rhoL) / (phiH - phiL)));
					//	mfaab -= pBefore * c1o18 * ((rhoL + phi[d000] * (rhoH - rhoL) / (phiH - phiL)) / (rhoL + phi[dPP0] * (rhoH - rhoL) / (phiH - phiL)));
					//	mfcab -= pBefore * c1o18 * ((rhoL + phi[d000] * (rhoH - rhoL) / (phiH - phiL)) / (rhoL + phi[dMP0] * (rhoH - rhoL) / (phiH - phiL)));
					//	mfaba -= pBefore * c1o18 * ((rhoL + phi[d000] * (rhoH - rhoL) / (phiH - phiL)) / (rhoL + phi[dP0P] * (rhoH - rhoL) / (phiH - phiL)));
					//	mfcba -= pBefore * c1o18 * ((rhoL + phi[d000] * (rhoH - rhoL) / (phiH - phiL)) / (rhoL + phi[dM0P] * (rhoH - rhoL) / (phiH - phiL)));
					//	mfbaa -= pBefore * c1o18 * ((rhoL + phi[d000] * (rhoH - rhoL) / (phiH - phiL)) / (rhoL + phi[d0PP] * (rhoH - rhoL) / (phiH - phiL)));
					//	mfbca -= pBefore * c1o18 * ((rhoL + phi[d000] * (rhoH - rhoL) / (phiH - phiL)) / (rhoL + phi[d0MP] * (rhoH - rhoL) / (phiH - phiL)));
					//	mfaaa -= pBefore * c1o72 * ((rhoL + phi[d000] * (rhoH - rhoL) / (phiH - phiL)) / (rhoL + phi[dPPP] * (rhoH - rhoL) / (phiH - phiL)));
					//	mfcaa -= pBefore * c1o72 * ((rhoL + phi[d000] * (rhoH - rhoL) / (phiH - phiL)) / (rhoL + phi[dMPP] * (rhoH - rhoL) / (phiH - phiL)));
					//	mfaca -= pBefore * c1o72 * ((rhoL + phi[d000] * (rhoH - rhoL) / (phiH - phiL)) / (rhoL + phi[dPMP] * (rhoH - rhoL) / (phiH - phiL)));
					//	mfcca -= pBefore * c1o72 * ((rhoL + phi[d000] * (rhoH - rhoL) / (phiH - phiL)) / (rhoL + phi[dMMP] * (rhoH - rhoL) / (phiH - phiL)));
					//	mfcbb -= pBefore * c2o9 * ((rhoL + phi[d000] * (rhoH - rhoL) / (phiH - phiL)) / (rhoL + phi[dM00] * (rhoH - rhoL) / (phiH - phiL)));
					//	mfbcb -= pBefore * c2o9 * ((rhoL + phi[d000] * (rhoH - rhoL) / (phiH - phiL)) / (rhoL + phi[d0M0] * (rhoH - rhoL) / (phiH - phiL)));
					//	mfbbc -= pBefore * c2o9 * ((rhoL + phi[d000] * (rhoH - rhoL) / (phiH - phiL)) / (rhoL + phi[d00M] * (rhoH - rhoL) / (phiH - phiL)));
					//	mfccb -= pBefore * c1o18 * ((rhoL + phi[d000] * (rhoH - rhoL) / (phiH - phiL)) / (rhoL + phi[dMM0] * (rhoH - rhoL) / (phiH - phiL)));
					//	mfacb -= pBefore * c1o18 * ((rhoL + phi[d000] * (rhoH - rhoL) / (phiH - phiL)) / (rhoL + phi[dPM0] * (rhoH - rhoL) / (phiH - phiL)));
					//	mfcbc -= pBefore * c1o18 * ((rhoL + phi[d000] * (rhoH - rhoL) / (phiH - phiL)) / (rhoL + phi[dM0M] * (rhoH - rhoL) / (phiH - phiL)));
					//	mfabc -= pBefore * c1o18 * ((rhoL + phi[d000] * (rhoH - rhoL) / (phiH - phiL)) / (rhoL + phi[dP0M] * (rhoH - rhoL) / (phiH - phiL)));
					//	mfbcc -= pBefore * c1o18 * ((rhoL + phi[d000] * (rhoH - rhoL) / (phiH - phiL)) / (rhoL + phi[d0MM] * (rhoH - rhoL) / (phiH - phiL)));
					//	mfbac -= pBefore * c1o18 * ((rhoL + phi[d000] * (rhoH - rhoL) / (phiH - phiL)) / (rhoL + phi[d0PM] * (rhoH - rhoL) / (phiH - phiL)));
					//	mfccc -= pBefore * c1o72 * ((rhoL + phi[d000] * (rhoH - rhoL) / (phiH - phiL)) / (rhoL + phi[dMMM] * (rhoH - rhoL) / (phiH - phiL)));
					//	mfacc -= pBefore * c1o72 * ((rhoL + phi[d000] * (rhoH - rhoL) / (phiH - phiL)) / (rhoL + phi[dPMM] * (rhoH - rhoL) / (phiH - phiL)));
					//	mfcac -= pBefore * c1o72 * ((rhoL + phi[d000] * (rhoH - rhoL) / (phiH - phiL)) / (rhoL + phi[dMPM] * (rhoH - rhoL) / (phiH - phiL)));
					//	mfaac -= pBefore * c1o72 * ((rhoL + phi[d000] * (rhoH - rhoL) / (phiH - phiL)) / (rhoL + phi[dPPM] * (rhoH - rhoL) / (phiH - phiL)));
					//	mfbbb -= pBefore * 8.0 / 9.0;
					//}

					///////////////////////////////////////////////

					//real pStarStart = ((((((mfaaa + mfccc) + (mfaac + mfcca)) + ((mfcac + mfaca) + (mfcaa + mfacc)))
					//	+ (((mfaab + mfccb) + (mfacb + mfcab)) + ((mfaba + mfcbc) + (mfabc + mfcba)) + ((mfbaa + mfbcc) + (mfbac + mfbca))))
					//	+ ((mfabb + mfcbb) + (mfbab + mfbcb) + (mfbba + mfbbc))) + mfbbb) * c1o3;

					//rho = rhoH + rhoToPhi * ((phi[d000] - phiH)+fabs(pStarStart)*0); //Incompressible

					muRho = rho;


					/////////////////////

					 vvx = ((((mfccc - mfaaa) + (mfcac - mfaca)) + ((mfcaa - mfacc) + (mfcca - mfaac))) +
						(((mfcba - mfabc) + (mfcbc - mfaba)) + ((mfcab - mfacb) + (mfccb - mfaab))) +
						(mfcbb - mfabb)) / rhoRef;
					 vvy = ((((mfccc - mfaaa) + (mfaca - mfcac)) + ((mfacc - mfcaa) + (mfcca - mfaac))) +
						(((mfbca - mfbac) + (mfbcc - mfbaa)) + ((mfacb - mfcab) + (mfccb - mfaab))) +
						(mfbcb - mfbab)) / rhoRef;
					 vvz = ((((mfccc - mfaaa) + (mfcac - mfaca)) + ((mfacc - mfcaa) + (mfaac - mfcca))) +
						(((mfbac - mfbca) + (mfbcc - mfbaa)) + ((mfabc - mfcba) + (mfcbc - mfaba))) +
						(mfbbc - mfbba)) / rhoRef;


					 //real dRhoInvX = -(((((mfhccc - mfhaaa) + (mfhcac - mfhaca)) + ((mfhcaa - mfhacc) + (mfhcca - mfhaac))) +
						// (((mfhcba - mfhabc) + (mfhcbc - mfhaba)) + ((mfhcab - mfhacb) + (mfhccb - mfhaab))) +
						// (mfhcbb - mfhabb)));
					 //real dRhoInvY = -(((((mfhccc - mfhaaa) + (mfhaca - mfhcac)) + ((mfhacc - mfhcaa) + (mfhcca - mfhaac))) +
						// (((mfhbca - mfhbac) + (mfhbcc - mfhbaa)) + ((mfhacb - mfhcab) + (mfhccb - mfhaab))) +
						// (mfhbcb - mfhbab)));
					 //real dRhoInvZ = -(((((mfhccc - mfhaaa) + (mfhcac - mfhaca)) + ((mfhacc - mfhcaa) + (mfhaac - mfhcca))) +
						// (((mfhbac - mfhbca) + (mfhbcc - mfhbaa)) + ((mfhabc - mfhcba) + (mfhcbc - mfhaba))) +
						// (mfhbbc - mfhbba)));


					 forcingX1 = 0.0;
					 forcingX2 = 0.0;
					 forcingX3 = 0.0;
					//!Abbas
					//real dX1_rhoInv = gradX1_rhoInv(rhoL, rhoH - rhoL);
					//real dX2_rhoInv = gradX2_rhoInv(rhoL, rhoH - rhoL);
					//real dX3_rhoInv = gradX3_rhoInv(rhoL, rhoH - rhoL);
					//forcingX1 =/* muForcingX1.Eval() / rho*/ +pStar * dX1_rhoInv * rho;
					//forcingX2 =/* muForcingX2.Eval() / rho*/ +pStar * dX2_rhoInv * rho;
					//forcingX3 =/* muForcingX3.Eval() / rho*/ +pStar * dX3_rhoInv * rho;

					//forcingX1 = (-pStar * dX1_phi * rhoToPhi / rho + pStar * dX1_rhoInv * rho) *c1o2;
					//forcingX2 = (-pStar * dX2_phi * rhoToPhi / rho + pStar * dX2_rhoInv * rho) *c1o2;
					//forcingX3 = (-pStar * dX3_phi * rhoToPhi / rho + pStar * dX3_rhoInv * rho) *c1o2;
					 //real FdX1_phi = normX1 * (1.0 - phi[d000]) * (phi[d000]) * oneOverInterfaceScale;
					 //real FdX2_phi = normX2 * (1.0 - phi[d000]) * (phi[d000]) * oneOverInterfaceScale;
					 //real FdX3_phi = normX3 * (1.0 - phi[d000]) * (phi[d000]) * oneOverInterfaceScale;


					//forcingX1 = (-pStar * dX1_phi * rhoToPhi / rho ) ;
					//forcingX2 = (-pStar * dX2_phi * rhoToPhi / rho ) ;
					//forcingX3 = (-pStar * dX3_phi * rhoToPhi / rho ) ;

					//forcingX1 = (pStar * dRhoInvX* rho *c3o1) ;
					//forcingX2 = (pStar * dRhoInvY* rho *c3o1) ;
					//forcingX3 = (pStar * dRhoInvZ* rho *c3o1) ;
					//if (phi[d000] > 0.1 && phi[d000] < 0.9) std::cout << phi[d000] << " " << dX1_phi * rhoToPhi / rho << " " << dRhoInvX * rho *3<< std::endl;
					//real forcingX1ALTERNAT = ( pStar * dX1_rhoInv * rho) ;
					//real forcingX2ALTERNAT = ( pStar * dX2_rhoInv * rho) ;
					//real forcingX3ALTERNAT = ( pStar * dX3_rhoInv * rho) ;

					//forcingX1 = (fabs(vvx + c1o2 * forcingX1) < fabs(vvx + c1o2 * forcingX1ALTERNAT)) ? forcingX1 : forcingX1ALTERNAT;
					//forcingX2 = (fabs(vvy + c1o2 * forcingX2) < fabs(vvy + c1o2 * forcingX2ALTERNAT)) ? forcingX2 : forcingX2ALTERNAT;
					//forcingX3 = (fabs(vvz + c1o2 * forcingX3) < fabs(vvz + c1o2 * forcingX3ALTERNAT)) ? forcingX3 : forcingX3ALTERNAT;

					//	 forcingX1 = -pStar * rhoToPhi / rho * normX1 * (1.0 - phi[d000]) * (phi[d000]) * oneOverInterfaceScale;
					//	 forcingX2 = -pStar * rhoToPhi / rho * normX2 * (1.0 - phi[d000]) * (phi[d000]) * oneOverInterfaceScale;
					//	 forcingX3 = -pStar * rhoToPhi / rho * normX3 * (1.0 - phi[d000]) * (phi[d000]) * oneOverInterfaceScale;

					//forcingX1 = (-pStar * dX1_phi * rhoToPhi / rho *(c1o1- phi[d000]) + pStar * dX1_rhoInv * rho*(phi[d000]));
					//forcingX2 = (-pStar * dX2_phi * rhoToPhi / rho *(c1o1- phi[d000]) + pStar * dX2_rhoInv * rho*(phi[d000]));
					//forcingX3 = (-pStar * dX3_phi * rhoToPhi / rho *(c1o1- phi[d000]) + pStar * dX3_rhoInv * rho*(phi[d000]));
						 //if (phi[d000] > 0.3 && phi[d000] < 0.7)
						 //{
							// int test = 1;
							// std::cout << phi[d000] <<" "<< dX1_phi <<" "<< normX1 * (1.0 - phi[d000]) * (phi[d000]) * oneOverInterfaceScale<<" "<< normX1 * (1.0 - phi[d000]) * (phi[d000]) * oneOverInterfaceScale/ dX1_phi<< std::endl;
						 //}



					 //real scaleGrad = c2o1 * phi[d000] * (1.0 - phi[d000]) / ((phi[d000] * phi[d000] + (1.0 - phi[d000]) * (1.0 - phi[d000])) * (phi[d000] * phi[d000] + (1.0 - phi[d000]) * (1.0 - phi[d000])));
					 //dX1_phi *= scaleGrad;
					 //dX2_phi *= scaleGrad;
					 //dX3_phi *= scaleGrad;

					 ///Experimental interface sharpening force 20.06.2022

					 //real scaleSharpener = 1.0;
					 //forcingX1 += scaleSharpener * (FdX1_phi - dX1_phi) * fabsf(FdX1_phi - dX1_phi)  / rho;
					 //forcingX2 += scaleSharpener * (FdX2_phi - dX2_phi) * fabsf(FdX2_phi - dX2_phi)  / rho;
					 //forcingX3 += scaleSharpener * (FdX3_phi - dX3_phi) * fabsf(FdX3_phi - dX3_phi)  / rho;
					///surface tension force
					//forcingX1 += mu * dX1_phi/rho;
					//forcingX2 += mu * dX2_phi/rho;
					//forcingX3 += mu * dX3_phi/rho;

					//real forcingBIAS = 0.5;
				//	forcingX1 += muForcingX1.Eval() / rho;//*phi[d000];
                //     forcingX2 += -5.0e-7;//  *phi[d000];                         // muForcingX2.Eval() / rho - 5.0e-7 * phi[d000] * 0;// * phi[d000];
				//	forcingX3 += muForcingX3.Eval() / rho;// * phi[d000];

				//	//19.08.2022
					//vvx += vvxh / rho * c1o2;
					//vvy += vvyh / rho * c1o2;
					//vvz += vvzh / rho * c1o2;
				//	//


				//	vvx += (forcingX1) * deltaT * c1o2;
				//	vvy += (forcingX2) * deltaT * c1o2;
				//	vvz += (forcingX3) * deltaT * c1o2;

					    if (withForcing) {

                        forcingX1 += muForcingX1.Eval();
                        forcingX2 += muForcingX2.Eval();
                        forcingX3 += muForcingX3.Eval();

                        vvx += (forcingX1)*deltaT * c1o2;
                        vvy += (forcingX2)*deltaT * c1o2;
                        vvz += (forcingX3)*deltaT * c1o2;
                    }

					//vvx += (forcingX1 + muForcingX1.Eval() / rho) * deltaT *  c1o2; // X
					//vvy += (forcingX2 + muForcingX2.Eval() / rho) * deltaT *  c1o2; // Y
					//vvz += (forcingX3 + muForcingX3.Eval() / rho) * deltaT *  c1o2; // Z



				//	vvx += (forcingX1 + muForcingX1.Eval() / rho) * deltaT * forcingBIAS; // X
				//	vvy += (forcingX2 + muForcingX2.Eval() / rho) * deltaT * forcingBIAS; // Y
				//	vvz += (forcingX3 + muForcingX3.Eval() / rho) * deltaT * forcingBIAS; // Z



					real vx2;
					real vy2;
					real vz2;
					vx2 = vvx * vvx;
					vy2 = vvy * vvy;
					vz2 = vvz * vvz;
					//pStar =ppStar- (vx2 + vy2 + vz2)*pStar;
				//	pStar = (pStar + ppStar)*c1o2;
					///////////////////////////////////////////////////////////////////////////////////////////               
					real oMdrho;
					///////////////

					oMdrho = mfccc + mfaaa;
					m0 = mfaca + mfcac;
					m1 = mfacc + mfcaa;
					m2 = mfaac + mfcca;
					oMdrho += m0;
					m1 += m2;
					oMdrho += m1;
					m0 = mfbac + mfbca;
					m1 = mfbaa + mfbcc;
					m0 += m1;
					m1 = mfabc + mfcba;
					m2 = mfaba + mfcbc;
					m1 += m2;
					m0 += m1;
					m1 = mfacb + mfcab;
					m2 = mfaab + mfccb;
					m1 += m2;
					m0 += m1;
					oMdrho += m0;
					m0 = mfabb + mfcbb;
					m1 = mfbab + mfbcb;
					m2 = mfbba + mfbbc;
					m0 += m1 + m2;
					m0 += mfbbb; //hat gefehlt
					oMdrho = (rhoRef - (oMdrho + m0))/rhoRef;// 12.03.21 check derivation!!!!

															 ////////////////////////////////////////////////////////////////////////////////////
					real wadjust;
					//real qudricLimit = 0.01 / (c1o1 + 1.0e5 * phi[d000] * (c1o1 - phi[d000])); //real qudricLimit = 0.01;
					//real qudricLimit = (((*phaseField)(x1, x2, x3) > c1o2) && (normX1 * vvx + normX2 * vvy + normX3 * vvz < 0)) ? 0.01 / (c1o1 + 1.0e5 * phi[d000] * (c1o1 - phi[d000])) : 0.01;
					//real qudricLimit = (((*phaseField)(x1, x2, x3) > c1o2)&& (normX1*vvx+normX2*vvy+normX3*vvz<0) ) ? 0.01 / (c1o1 + 1.0e5 * phi[d000] * (c1o1 - phi[d000])) : 0.01 ;
                    real qudricLimit = 0.0001;
                    /// (c1o1 + 1.0e3 * (dX1_phi * dX1_phi + dX2_phi * dX2_phi + dX3_phi * dX3_phi));
					//real qudricLimit = 0.01 / (c1o1 + 1.0e5 * phi[d000] * (c1o1 - phi[d000])) ;
					//real qudricLimit = (((*phaseField)(x1, x2, x3) > c1o2) ) ? 0.01 / (c1o1 + 1.0e5 * phi[d000] * (c1o1 - phi[d000])) : 0.01 ;
					//qudricLimit = (((*phaseField)(x1, x2, x3)-c1o2 ) * (normX1 * vvx + normX2 * vvy + normX3 * vvz) < 0) ? 0.01 / (c1o1 + 1.0e8 * phi[d000] * (c1o1 - phi[d000])) : 0.01;
				//	if (phi[d000] > c1o2 && (*phaseFieldOld)(x1, x2, x3) <= c1o2) collFactorM = 1.8;
					
																													////////////////////////////////////////////////////////////////////////////////////
						//! - Chimera transform from well conditioned distributions to central moments as defined in Appendix J in \ref
						//! <a href="https://doi.org/10.1016/j.camwa.2015.05.001"><b>[ M. Geier et al. (2015), DOI:10.1016/j.camwa.2015.05.001 ]</b></a>
						//! see also Eq. (6)-(14) in \ref
						//! <a href="https://doi.org/10.1016/j.jcp.2017.05.040"><b>[ M. Geier et al. (2017), DOI:10.1016/j.jcp.2017.05.040 ]</b></a>
						//!
						////////////////////////////////////////////////////////////////////////////////////
						// Z - Dir
					forwardInverseChimeraWithKincompressible(mfaaa, mfaab, mfaac, vvz, vz2, c36o1, c1o36, oMdrho);
					forwardInverseChimeraWithKincompressible(mfaba, mfabb, mfabc, vvz, vz2, c9o1, c1o9, oMdrho);
					forwardInverseChimeraWithKincompressible(mfaca, mfacb, mfacc, vvz, vz2, c36o1, c1o36, oMdrho);
					forwardInverseChimeraWithKincompressible(mfbaa, mfbab, mfbac, vvz, vz2, c9o1, c1o9, oMdrho);
					forwardInverseChimeraWithKincompressible(mfbba, mfbbb, mfbbc, vvz, vz2, c9o4, c4o9, oMdrho);
					forwardInverseChimeraWithKincompressible(mfbca, mfbcb, mfbcc, vvz, vz2, c9o1, c1o9, oMdrho);
					forwardInverseChimeraWithKincompressible(mfcaa, mfcab, mfcac, vvz, vz2, c36o1, c1o36, oMdrho);
					forwardInverseChimeraWithKincompressible(mfcba, mfcbb, mfcbc, vvz, vz2, c9o1, c1o9, oMdrho);
					forwardInverseChimeraWithKincompressible(mfcca, mfccb, mfccc, vvz, vz2, c36o1, c1o36, oMdrho);

					////////////////////////////////////////////////////////////////////////////////////
					// Y - Dir
					forwardInverseChimeraWithKincompressible(mfaaa, mfaba, mfaca, vvy, vy2, c6o1, c1o6, oMdrho);
					forwardChimera(mfaab, mfabb, mfacb, vvy, vy2);
					forwardInverseChimeraWithKincompressible(mfaac, mfabc, mfacc, vvy, vy2, c18o1, c1o18, oMdrho);
					forwardInverseChimeraWithKincompressible(mfbaa, mfbba, mfbca, vvy, vy2, c3o2, c2o3, oMdrho);
					forwardChimera(mfbab, mfbbb, mfbcb, vvy, vy2);
					forwardInverseChimeraWithKincompressible(mfbac, mfbbc, mfbcc, vvy, vy2, c9o2, c2o9, oMdrho);
					forwardInverseChimeraWithKincompressible(mfcaa, mfcba, mfcca, vvy, vy2, c6o1, c1o6, oMdrho);
					forwardChimera(mfcab, mfcbb, mfccb, vvy, vy2);
					forwardInverseChimeraWithKincompressible(mfcac, mfcbc, mfccc, vvy, vy2, c18o1, c1o18, oMdrho);

					////////////////////////////////////////////////////////////////////////////////////
					// X - Dir
					forwardInverseChimeraWithKincompressible(mfaaa, mfbaa, mfcaa, vvx, vx2, c1o1, c1o1, oMdrho);
					forwardChimera(mfaba, mfbba, mfcba, vvx, vx2);
					forwardInverseChimeraWithKincompressible(mfaca, mfbca, mfcca, vvx, vx2, c3o1, c1o3, oMdrho);
					forwardChimera(mfaab, mfbab, mfcab, vvx, vx2);
					forwardChimera(mfabb, mfbbb, mfcbb, vvx, vx2);
					forwardChimera(mfacb, mfbcb, mfccb, vvx, vx2);
					forwardInverseChimeraWithKincompressible(mfaac, mfbac, mfcac, vvx, vx2, c3o1, c1o3, oMdrho);
					forwardChimera(mfabc, mfbbc, mfcbc, vvx, vx2);
					forwardInverseChimeraWithKincompressible(mfacc, mfbcc, mfccc, vvx, vx2, c3o1, c1o9, oMdrho);

																							  
																							  ////////////////////////////////////////////////////////////////////////////////////
					////////////////////////////////////////////////////////////////////////////////////
					// Cumulants
					////////////////////////////////////////////////////////////////////////////////////

					// mfaaa = 0.0;
					real OxxPyyPzz = 1.0; //omega2 or bulk viscosity
											//  real OxyyPxzz = 1.;//-s9;//2+s9;//
											//  real OxyyMxzz  = 1.;//2+s9;//
					real O4 = 1.;
					real O5 = 1.;
					real O6 = 1.;

					//collFactorM+= (1.7 - collFactorM) * fabs(mfaaa) / (fabs(mfaaa) + 0.001f);
					//////
					//M110 -= vvx * vvy - mfbba;
					//M101 -= vvx * vvz - mfbab;
					//M011 -= vvy * vvz - mfabb;



					//M200 -= vx2;
					//M020 -= vy2;
					//M002 -= vz2;
					//real Mp = (M200 + M020 + M002);



					//M200 -= c1o3 * Mp;
					//M020 -= c1o3 * Mp;
					//M002 -= c1o3 * Mp;

					//M200 -= -mfcaa + (mfcaa + mfaca + mfaac) * c1o3;
					//M020 -= -mfaca + (mfcaa + mfaca + mfaac) * c1o3;
					//M002 -= -mfaac + (mfcaa + mfaca + mfaac) * c1o3;

					/////

					/////fourth order parameters; here only for test. Move out of loop!

					real OxyyPxzz =  8.0 * (collFactorM - 2.0) * (OxxPyyPzz * (3.0 * collFactorM - 1.0) - 5.0 * collFactorM) / (8.0 * (5.0 - 2.0 * collFactorM) * collFactorM + OxxPyyPzz * (8.0 + collFactorM * (9.0 * collFactorM - 26.0)));
					real OxyyMxzz = 8.0 * (collFactorM - 2.0) * (collFactorM + OxxPyyPzz * (3.0 * collFactorM - 7.0)) / (OxxPyyPzz * (56.0 - 42.0 * collFactorM + 9.0 * collFactorM * collFactorM) - 8.0 * collFactorM);
				    real Oxyz = 24.0 * (collFactorM - 2.0) * (4.0 * collFactorM * collFactorM + collFactorM * OxxPyyPzz * (18.0 - 13.0 * collFactorM) + OxxPyyPzz * OxxPyyPzz * (2.0 + collFactorM * (6.0 * collFactorM - 11.0))) / (16.0 * collFactorM * collFactorM * (collFactorM - 6.0) - 2.0 * collFactorM * OxxPyyPzz * (216.0 + 5.0 * collFactorM * (9.0 * collFactorM - 46.0)) + OxxPyyPzz * OxxPyyPzz * (collFactorM * (3.0 * collFactorM - 10.0) * (15.0 * collFactorM - 28.0) - 48.0));
					real A = (4.0 * collFactorM * collFactorM + 2.0 * collFactorM * OxxPyyPzz * (collFactorM - 6.0) + OxxPyyPzz * OxxPyyPzz * (collFactorM * (10.0 - 3.0 * collFactorM) - 4.0)) / ((collFactorM - OxxPyyPzz) * (OxxPyyPzz * (2.0 + 3.0 * collFactorM) - 8.0 * collFactorM));
					//FIXME:  warning C4459: declaration of 'B' hides global declaration (message : see declaration of 'D3Q27System::B' )
					real BB =  (4.0 * collFactorM * OxxPyyPzz * (9.0 * collFactorM - 16.0) - 4.0 * collFactorM * collFactorM - 2.0 * OxxPyyPzz * OxxPyyPzz * (2.0 + 9.0 * collFactorM * (collFactorM - 2.0))) / (3.0 * (collFactorM - OxxPyyPzz) * (OxxPyyPzz * (2.0 + 3.0 * collFactorM) - 8.0 * collFactorM));

					//if ((phi[DIR_000] <= phiLim) && (phi[DIR_000] >0.1)) {
     //                   collFactorM = (0.1 - phi[DIR_000] + collFactorM * phi[DIR_000] - collFactorM * phiLim) / (0.1 - phiLim);
     //                   OxyyPxzz = c1o1;
     //                   OxyyMxzz = c1o1;
     //                   Oxyz = c1o1;
     //                   A = 0.;
     //                   BB = 0.;
     //               }

					//real stress = 1.0;// stress / (stress + 1.0e-10);
					//stress = 1.0;
					//OxyyPxzz += stress*(1.0-OxyyPxzz);
					//OxyyPxzz = c3o1 * (collFactorM - c2o1) / (collFactorM - c3o1);
					//OxyyMxzz += stress*(1.0-OxyyMxzz);
					//Oxyz +=  stress*(1.0-Oxyz);
					//A *= 1.0-stress;
					//BB *= 1.0-stress;

					//Cum 4.
					//real CUMcbb = mfcbb - ((mfcaa + c1o3 * oMdrho) * mfabb + 2. * mfbba * mfbab); // till 18.05.2015
					//real CUMbcb = mfbcb - ((mfaca + c1o3 * oMdrho) * mfbab + 2. * mfbba * mfabb); // till 18.05.2015
					//real CUMbbc = mfbbc - ((mfaac + c1o3 * oMdrho) * mfbba + 2. * mfbab * mfabb); // till 18.05.2015

					real CUMcbb = mfcbb - ((mfcaa + c1o3) * mfabb + 2. * mfbba * mfbab);
					real CUMbcb = mfbcb - ((mfaca + c1o3) * mfbab + 2. * mfbba * mfabb);
					real CUMbbc = mfbbc - ((mfaac + c1o3) * mfbba + 2. * mfbab * mfabb);

					real CUMcca = mfcca - ((mfcaa * mfaca + 2. * mfbba * mfbba) + c1o3 * (mfcaa + mfaca) * oMdrho + c1o9 * (oMdrho - c1o1) * oMdrho);
					real CUMcac = mfcac - ((mfcaa * mfaac + 2. * mfbab * mfbab) + c1o3 * (mfcaa + mfaac) * oMdrho + c1o9 * (oMdrho - c1o1) * oMdrho);
					real CUMacc = mfacc - ((mfaac * mfaca + 2. * mfabb * mfabb) + c1o3 * (mfaac + mfaca) * oMdrho + c1o9 * (oMdrho - c1o1) * oMdrho);

					//Cum 5.
					real CUMbcc = mfbcc - (mfaac * mfbca + mfaca * mfbac + 4. * mfabb * mfbbb + 2. * (mfbab * mfacb + mfbba * mfabc)) - c1o3 * (mfbca + mfbac) * oMdrho;
					real CUMcbc = mfcbc - (mfaac * mfcba + mfcaa * mfabc + 4. * mfbab * mfbbb + 2. * (mfabb * mfcab + mfbba * mfbac)) - c1o3 * (mfcba + mfabc) * oMdrho;
					real CUMccb = mfccb - (mfcaa * mfacb + mfaca * mfcab + 4. * mfbba * mfbbb + 2. * (mfbab * mfbca + mfabb * mfcba)) - c1o3 * (mfacb + mfcab) * oMdrho;

					//Cum 6.
					real CUMccc = mfccc + ((-4. * mfbbb * mfbbb
						- (mfcaa * mfacc + mfaca * mfcac + mfaac * mfcca)
						- 4. * (mfabb * mfcbb + mfbab * mfbcb + mfbba * mfbbc)
						- 2. * (mfbca * mfbac + mfcba * mfabc + mfcab * mfacb))
						+ (4. * (mfbab * mfbab * mfaca + mfabb * mfabb * mfcaa + mfbba * mfbba * mfaac)
							+ 2. * (mfcaa * mfaca * mfaac)
							+ 16. * mfbba * mfbab * mfabb)
						- c1o3 * (mfacc + mfcac + mfcca) * oMdrho - c1o9 * oMdrho * oMdrho
						- c1o9 * (mfcaa + mfaca + mfaac) * oMdrho * (1. - 2. * oMdrho) - c1o27 * oMdrho * oMdrho * (-2. * oMdrho)
						+ (2. * (mfbab * mfbab + mfabb * mfabb + mfbba * mfbba)
							+ (mfaac * mfaca + mfaac * mfcaa + mfaca * mfcaa)) * c2o3 * oMdrho) + c1o27 * oMdrho;

					//2.
					// linear combinations
					real mxxPyyPzz = mfcaa + mfaca + mfaac;
					//pStar = (mxxPyyPzz+vx2+vy2+vz2) * c1o3;//does not work
					//pStar = (mxxPyyPzz) * c1o3;
					//pStar = pStar + 1.5 * (mxxPyyPzz * c1o3 - pStar);
					//mfaaa = mxxPyyPzz;
					//  real mfaaaS = (mfaaa * (-4 - 3 * OxxPyyPzz * (-1 + rho)) + 6 * mxxPyyPzz * OxxPyyPzz * (-1 + rho)) / (-4 + 3 * OxxPyyPzz * (-1 + rho));
					mxxPyyPzz -= mfaaa ;//12.03.21 shifted by mfaaa
										//mxxPyyPzz-=(mfaaa+mfaaaS)*c1o2;//12.03.21 shifted by mfaaa
					//dirty (04.04.2023)
					//if (phi[d000] > c1o2  &&(dX1_phi*vvx+dX2_phi*vvy+dX3_phi*vvz)<0) {
					//	//collFactorM = c1o1 / (c1o1 / collFactorM +1e10* fabsf(mxxPyyPzz)*(c1o1-fabsf(phi[d000])));
					//	collFactorM = c1o1 / (c1o1 / collFactorM - 1e15*(dX1_phi * vvx + dX2_phi * vvy + dX3_phi * vvz)* fabsf(mxxPyyPzz) );
					//	collFactorM = (collFactorM < 1.8) ? 1.8 : collFactorM;
					//	 OxyyPxzz = 8.0 * (collFactorM - 2.0) * (OxxPyyPzz * (3.0 * collFactorM - 1.0) - 5.0 * collFactorM) / (8.0 * (5.0 - 2.0 * collFactorM) * collFactorM + OxxPyyPzz * (8.0 + collFactorM * (9.0 * collFactorM - 26.0)));
					//	 OxyyMxzz = 8.0 * (collFactorM - 2.0) * (collFactorM + OxxPyyPzz * (3.0 * collFactorM - 7.0)) / (OxxPyyPzz * (56.0 - 42.0 * collFactorM + 9.0 * collFactorM * collFactorM) - 8.0 * collFactorM);
					//	 Oxyz = 24.0 * (collFactorM - 2.0) * (4.0 * collFactorM * collFactorM + collFactorM * OxxPyyPzz * (18.0 - 13.0 * collFactorM) + OxxPyyPzz * OxxPyyPzz * (2.0 + collFactorM * (6.0 * collFactorM - 11.0))) / (16.0 * collFactorM * collFactorM * (collFactorM - 6.0) - 2.0 * collFactorM * OxxPyyPzz * (216.0 + 5.0 * collFactorM * (9.0 * collFactorM - 46.0)) + OxxPyyPzz * OxxPyyPzz * (collFactorM * (3.0 * collFactorM - 10.0) * (15.0 * collFactorM - 28.0) - 48.0));
					//	 A = (4.0 * collFactorM * collFactorM + 2.0 * collFactorM * OxxPyyPzz * (collFactorM - 6.0) + OxxPyyPzz * OxxPyyPzz * (collFactorM * (10.0 - 3.0 * collFactorM) - 4.0)) / ((collFactorM - OxxPyyPzz) * (OxxPyyPzz * (2.0 + 3.0 * collFactorM) - 8.0 * collFactorM));
					//	 BB = (4.0 * collFactorM * OxxPyyPzz * (9.0 * collFactorM - 16.0) - 4.0 * collFactorM * collFactorM - 2.0 * OxxPyyPzz * OxxPyyPzz * (2.0 + 9.0 * collFactorM * (collFactorM - 2.0))) / (3.0 * (collFactorM - OxxPyyPzz) * (OxxPyyPzz * (2.0 + 3.0 * collFactorM) - 8.0 * collFactorM));

					//}
					real mxxMyy = mfcaa - mfaca;
					real mxxMzz = mfcaa - mfaac;

					///
					// real mmfcaa = c1o3 * (mxxMyy + mxxMzz + mxxPyyPzz);
					// real mmfaca = c1o3 * (-2. * mxxMyy + mxxMzz + mxxPyyPzz);
					// real mmfaac = c1o3 * (mxxMyy - 2. * mxxMzz + mxxPyyPzz);
					// real mmfabb = mfabb;
					// real mmfbab = mfbab;
					// real mmfbba = mfbba;
					///

					real dxux = -c1o2 * collFactorM * (mxxMyy + mxxMzz) + c1o2 * OxxPyyPzz * (/*mfaaa*/ -mxxPyyPzz);// *0;
					//real dxux = -c1o2 * (mxxMyy + mxxMzz) * collFactorM - mfaaa * c1o3* omegaDRho;
					real dyuy =  dxux + collFactorM * c3o2 * mxxMyy;
					real dzuz =  dxux + collFactorM * c3o2 * mxxMzz;
					real Dxy = -c3o1 * collFactorM * mfbba;
					real Dxz = -c3o1 * collFactorM * mfbab;
					real Dyz = -c3o1 * collFactorM * mfabb;
<<<<<<< HEAD
                     //if ((phi[DIR_000] > phiLim) 
					//if (((phi[DIR_000] < 0.9) || (phi[DIR_000]>0.1))
						if (((phi[DIR_000] > phiLim) && ((phi[DIR_P00] <= phiLim) || (phi[DIR_M00] <= phiLim) || (phi[DIR_00P] <= phiLim) || (phi[DIR_00M] <= phiLim) || (phi[DIR_0M0] <= phiLim) || (phi[DIR_0P0] <= phiLim) || (phi[DIR_PP0] <= phiLim) || (phi[DIR_PM0] <= phiLim) || (phi[DIR_P0P] <= phiLim) ||
                                                  (phi[DIR_P0M] <= phiLim) || (phi[DIR_MP0] <= phiLim) || (phi[DIR_MM0] <= phiLim) || (phi[DIR_M0P] <= phiLim) || (phi[DIR_M0M] <= phiLim) || (phi[DIR_0PM] <= phiLim) || (phi[DIR_0MM] <= phiLim) || (phi[DIR_0PP] <= phiLim) || (phi[DIR_0MP] <= phiLim) ||
                                                  (phi[DIR_PPP] <= phiLim) || (phi[DIR_PMP] <= phiLim) || (phi[DIR_MPP] <= phiLim) || (phi[DIR_MMP] <= phiLim) ||
                         (phi[DIR_PPM] <= phiLim) || (phi[DIR_PMM] <= phiLim) || (phi[DIR_MPM] <= phiLim) || (phi[DIR_MMM] <= phiLim))) 
						
                        || ((phi[DIR_000] <= phiLim) && ((phi[DIR_P00] > phiLim) || (phi[DIR_M00] > phiLim) || (phi[DIR_00P] > phiLim) || (phi[DIR_00M] > phiLim) || (phi[DIR_0M0] > phiLim) || (phi[DIR_0P0] > phiLim) || (phi[DIR_PP0] > phiLim) ||
                                                                                 (phi[DIR_PM0] > phiLim) || (phi[DIR_P0P] > phiLim) || (phi[DIR_P0M] > phiLim) || (phi[DIR_MP0] > phiLim) || (phi[DIR_MM0] > phiLim) || (phi[DIR_M0P] > phiLim) || (phi[DIR_M0M] > phiLim) ||
                                                                                 (phi[DIR_0PM] > phiLim) || (phi[DIR_0MM] > phiLim) || (phi[DIR_0PP] > phiLim) || (phi[DIR_0MP] > phiLim) || (phi[DIR_PPP] > phiLim) || (phi[DIR_PMP] > phiLim) || (phi[DIR_MPP] > phiLim) ||
                                                                                 (phi[DIR_MMP] > phiLim) || (phi[DIR_PPM] > phiLim) || (phi[DIR_PMM] > phiLim) || (phi[DIR_MPM] > phiLim) || (phi[DIR_MMM] > phiLim))) 
						){
=======
                    // if (phi[d000] > phiLim) 
						if ((phi[d000] > phiLim) && ((phi[dP00] <= phiLim) || (phi[dM00] <= phiLim) || (phi[d00P] <= phiLim) || (phi[d00M] <= phiLim) || (phi[d0M0] <= phiLim) || (phi[d0P0] <= phiLim) || (phi[dPP0] <= phiLim) || (phi[dPM0] <= phiLim) || (phi[dP0P] <= phiLim) ||
                                                  (phi[dP0M] <= phiLim) || (phi[dMP0] <= phiLim) || (phi[dMM0] <= phiLim) || (phi[dM0P] <= phiLim) || (phi[dM0M] <= phiLim) || (phi[d0PM] <= phiLim) || (phi[d0MM] <= phiLim) || (phi[d0PP] <= phiLim) || (phi[d0MP] <= phiLim) ||
                                                  (phi[dPPP] <= phiLim) || (phi[dPMP] <= phiLim) || (phi[dMPP] <= phiLim) || (phi[dMMP] <= phiLim) ||
                         (phi[dPPM] <= phiLim) || (phi[dPMM] <= phiLim) || (phi[dMPM] <= phiLim) || (phi[dMMM] <= phiLim))) {
>>>>>>> d964b7e7

					// {
                        /// QR eddyviscosity:
                        real eddyR = -(Dxy * Dxy + Dxz * Dxz + c1o3 * dxux * dxux) * (dxux) - (Dxy * Dxy + Dyz * Dyz + c1o3 * dyuy * dyuy) * dyuy - (Dxz * Dxz + Dyz * Dyz + c1o3 * dzuz * dzuz) * dzuz - c2o1 * Dxy * Dxz * Dyz;
                        real eddyQ = Dxy * Dxz + Dxy * Dyz + Dxz * Dyz + c1o2 * (dxux * dxux + dyuy * dyuy + dzuz * dzuz);
                        //real nuEddy = 5.0e5 * (eddyR / (eddyQ + 1e-100)) * (dX1_phi * dX1_phi + dX2_phi * dX2_phi + dX3_phi * dX3_phi);
                        //real nuEddy = 5.0e3 * (eddyR / (eddyQ + 1e-100));
                        real nuEddy = 5.0e3 * (eddyR / (eddyQ + 1e-100));
                        nuEddy = (nuEddy < c1o1 / collFactorM) ? c1o1 / collFactorM : nuEddy;
                        collFactorM = c1o1 / nuEddy;
                        // collFactorM = c1o1 / (c1o1 / collFactorM +1.e2*nuEddy*(dX1_phi*dX1_phi+dX2_phi*dX2_phi+dX3_phi*dX3_phi));
                        collFactorM = (collFactorM < 1.8) ? 1.8 : collFactorM;
                        OxyyPxzz = 8.0 * (collFactorM - 2.0) * (OxxPyyPzz * (3.0 * collFactorM - 1.0) - 5.0 * collFactorM) / (8.0 * (5.0 - 2.0 * collFactorM) * collFactorM + OxxPyyPzz * (8.0 + collFactorM * (9.0 * collFactorM - 26.0)));
                        OxyyMxzz = 8.0 * (collFactorM - 2.0) * (collFactorM + OxxPyyPzz * (3.0 * collFactorM - 7.0)) / (OxxPyyPzz * (56.0 - 42.0 * collFactorM + 9.0 * collFactorM * collFactorM) - 8.0 * collFactorM);
                        Oxyz = 24.0 * (collFactorM - 2.0) * (4.0 * collFactorM * collFactorM + collFactorM * OxxPyyPzz * (18.0 - 13.0 * collFactorM) + OxxPyyPzz * OxxPyyPzz * (2.0 + collFactorM * (6.0 * collFactorM - 11.0))) / (16.0 * collFactorM * collFactorM * (collFactorM - 6.0) - 2.0 *
                        collFactorM * OxxPyyPzz * (216.0 + 5.0 * collFactorM * (9.0 * collFactorM - 46.0)) + OxxPyyPzz * OxxPyyPzz * (collFactorM * (3.0 * collFactorM - 10.0) * (15.0 * collFactorM - 28.0) - 48.0)); A = (4.0 * collFactorM * collFactorM + 2.0 * collFactorM * OxxPyyPzz * (collFactorM
                        - 6.0) + OxxPyyPzz * OxxPyyPzz * (collFactorM * (10.0 - 3.0 * collFactorM) - 4.0)) / ((collFactorM - OxxPyyPzz) * (OxxPyyPzz * (2.0 + 3.0 * collFactorM) - 8.0 * collFactorM)); BB = (4.0 * collFactorM * OxxPyyPzz * (9.0 * collFactorM - 16.0) - 4.0 * collFactorM * collFactorM
                        - 2.0 * OxxPyyPzz * OxxPyyPzz * (2.0 + 9.0 * collFactorM * (collFactorM - 2.0))) / (3.0 * (collFactorM - OxxPyyPzz) * (OxxPyyPzz * (2.0 + 3.0 * collFactorM) - 8.0 * collFactorM));
                    }

					//if ((phi[d000] > c1o2)&& (normX1 * vvx + normX2 * vvy + normX3 * vvz < 0)){//&& ((*phaseFieldOld)(x1, x2, x3) <= c1o2)) {
     //               if ((phi[d000] > 0.01) && (phi[d000]<0.99)){
					//	//std::cout << "new node\n";
					//	///QR eddyviscosity:
					//	real eddyR = -(Dxy * Dxy + Dxz * Dxz + c1o3 * dxux * dxux) * (dxux)-(Dxy * Dxy + Dyz * Dyz + c1o3 * dyuy * dyuy) * dyuy - (Dxz * Dxz + Dyz * Dyz + c1o3 * dzuz * dzuz) * dzuz - c2o1 * Dxy * Dxz * Dyz;
					//	real eddyQ = Dxy * Dxz + Dxy * Dyz + Dxz * Dyz + c1o2 * (dxux * dxux + dyuy * dyuy + dzuz * dzuz);
					//	real nuEddy = 10.0e4*(eddyR / (eddyQ + 1e-100)) * (dX1_phi * dX1_phi + dX2_phi * dX2_phi + dX3_phi * dX3_phi);
     //                   nuEddy = 1000*(dX1_phi * dX1_phi + dX2_phi * dX2_phi + dX3_phi * dX3_phi);
					//	//nuEddy=10.0e4*fabsf(dxux+dyuy+dzuz) * (dX1_phi * dX1_phi + dX2_phi * dX2_phi + dX3_phi * dX3_phi);
					//	//if (nuEddy > c1o1 / collFactorM) std::cout << nuEddy <<" "<< fabsf(dxux + dyuy + dzuz)<< "\n";
					//	nuEddy = (nuEddy < c1o1 / collFactorM) ? c1o1 / collFactorM : nuEddy;
					//	collFactorM = c1o1 / nuEddy;
					//	//collFactorM = 1.8;
					//	//collFactorM = c1o1 / (c1o1 / collFactorM +1.e2*nuEddy*(dX1_phi*dX1_phi+dX2_phi*dX2_phi+dX3_phi*dX3_phi));
					//	collFactorM = (collFactorM < 1.8) ? 1.8 : collFactorM;
					//	OxyyPxzz = 8.0 * (collFactorM - 2.0) * (OxxPyyPzz * (3.0 * collFactorM - 1.0) - 5.0 * collFactorM) / (8.0 * (5.0 - 2.0 * collFactorM) * collFactorM + OxxPyyPzz * (8.0 + collFactorM * (9.0 * collFactorM - 26.0)));
					//	OxyyMxzz = 8.0 * (collFactorM - 2.0) * (collFactorM + OxxPyyPzz * (3.0 * collFactorM - 7.0)) / (OxxPyyPzz * (56.0 - 42.0 * collFactorM + 9.0 * collFactorM * collFactorM) - 8.0 * collFactorM);
					//	Oxyz = 24.0 * (collFactorM - 2.0) * (4.0 * collFactorM * collFactorM + collFactorM * OxxPyyPzz * (18.0 - 13.0 * collFactorM) + OxxPyyPzz * OxxPyyPzz * (2.0 + collFactorM * (6.0 * collFactorM - 11.0))) / (16.0 * collFactorM * collFactorM * (collFactorM - 6.0) - 2.0 * collFactorM * OxxPyyPzz * (216.0 + 5.0 * collFactorM * (9.0 * collFactorM - 46.0)) + OxxPyyPzz * OxxPyyPzz * (collFactorM * (3.0 * collFactorM - 10.0) * (15.0 * collFactorM - 28.0) - 48.0));
					//	A = (4.0 * collFactorM * collFactorM + 2.0 * collFactorM * OxxPyyPzz * (collFactorM - 6.0) + OxxPyyPzz * OxxPyyPzz * (collFactorM * (10.0 - 3.0 * collFactorM) - 4.0)) / ((collFactorM - OxxPyyPzz) * (OxxPyyPzz * (2.0 + 3.0 * collFactorM) - 8.0 * collFactorM));
					//	BB = (4.0 * collFactorM * OxxPyyPzz * (9.0 * collFactorM - 16.0) - 4.0 * collFactorM * collFactorM - 2.0 * OxxPyyPzz * OxxPyyPzz * (2.0 + 9.0 * collFactorM * (collFactorM - 2.0))) / (3.0 * (collFactorM - OxxPyyPzz) * (OxxPyyPzz * (2.0 + 3.0 * collFactorM) - 8.0 * collFactorM));

					//}
					///////

                    // non Newtonian fluid collision factor
<<<<<<< HEAD
                    //if (phi[DIR_000] > phiLim /*- 0.3*/) {
                    //if (phi[DIR_000] > phiLim) {
=======
                    //if (phi[d000] > phiLim) {
>>>>>>> d964b7e7
                    //    real shearRate = sqrt(c2o1 * (dxux * dxux + dyuy * dyuy + dzuz * dzuz) + Dxy * Dxy + Dxz * Dxz + Dyz * Dyz);
                    //    collFactorM = Rheology::getBinghamCollFactor(collFactorM, shearRate, c1o1);
                    //    collFactorM = (collFactorM < c1o1) ? c1o1 : collFactorM;
                    //}

				//low viscouse non Newtonian fluid
                if (phi[d000] > phiLim) {
                        real shearRate = sqrt(c2o1 * (dxux * dxux + dyuy * dyuy + dzuz * dzuz) + Dxy * Dxy + Dxz * Dxz + Dyz * Dyz);
                        collFactorM = Rheology::getBinghamCollFactor(collFactorM, shearRate, c1o1);
                        collFactorM = (collFactorM < c1o54) ? c1o54 : collFactorM;
                        if (collFactorM < c1o1) {
                            OxyyPxzz = c1o1;
                            OxyyMxzz = c1o1;
                            Oxyz = c1o1;
                            A = 0.0;
                            BB = 0.0;
                        }
							//Mathematica output 31.07.23
      //                      if (collFactorM < c1o6) {
						//
						//		Oxyz = 24 * collFactorM * pow(-2 + collFactorM, 2) * (668 - 1738 * collFactorM + 1630 * pow(collFactorM, 2) - 523 * pow(collFactorM, 3) - 133 * pow(collFactorM, 4) + 122 * pow(collFactorM, 5) - 12 * pow(collFactorM, 6) - 6 * pow(collFactorM, 7) + pow(collFactorM, 8)) *
      //                             pow(-7424 + 57424 * collFactorM - 138736 * pow(collFactorM, 2) + 151892 * pow(collFactorM, 3) - 69704 * pow(collFactorM, 4) - 9888 * pow(collFactorM, 5) +
      //                                     pow(collFactorM, 11) * (19 + pow(pow(-2 + collFactorM, 2) * pow(collFactorM, -12) *
      //                                                                          (13456 - 43152 * collFactorM + 45684 * pow(collFactorM, 2) - 2240 * pow(collFactorM, 3) - 35008 * pow(collFactorM, 4) + 31108 * pow(collFactorM, 5) - 10835 * pow(collFactorM, 6) + 376 * pow(collFactorM, 7) +
      //                                                                           882 * pow(collFactorM, 8) - 260 * pow(collFactorM, 9) + 25 * pow(collFactorM, 10)),
      //                                                                      0.5)) -
      //                                     3 * pow(collFactorM, 10) *
      //                                         (77 + 3 * pow(pow(-2 + collFactorM, 2) * pow(collFactorM, -12) *
      //                                                           (13456 - 43152 * collFactorM + 45684 * pow(collFactorM, 2) - 2240 * pow(collFactorM, 3) - 35008 * pow(collFactorM, 4) + 31108 * pow(collFactorM, 5) - 10835 * pow(collFactorM, 6) + 376 * pow(collFactorM, 7) + 882 * pow(collFactorM, 8) -
      //                                                            260 * pow(collFactorM, 9) + 25 * pow(collFactorM, 10)),
      //                                                       0.5)) +
      //                                     pow(collFactorM, 8) * (251 + 4 * pow(pow(-2 + collFactorM, 2) * pow(collFactorM, -12) *
      //                                                                              (13456 - 43152 * collFactorM + 45684 * pow(collFactorM, 2) - 2240 * pow(collFactorM, 3) - 35008 * pow(collFactorM, 4) + 31108 * pow(collFactorM, 5) - 10835 * pow(collFactorM, 6) + 376 * pow(collFactorM, 7) +
      //                                                                               882 * pow(collFactorM, 8) - 260 * pow(collFactorM, 9) + 25 * pow(collFactorM, 10)),
      //                                                                          0.5)) -
      //                                     3 * pow(collFactorM, 7) *
      //                                         (3361 + 14 * pow(pow(-2 + collFactorM, 2) * pow(collFactorM, -12) *
      //                                                              (13456 - 43152 * collFactorM + 45684 * pow(collFactorM, 2) - 2240 * pow(collFactorM, 3) - 35008 * pow(collFactorM, 4) + 31108 * pow(collFactorM, 5) - 10835 * pow(collFactorM, 6) + 376 * pow(collFactorM, 7) +
      //                                                               882 * pow(collFactorM, 8) - 260 * pow(collFactorM, 9) + 25 * pow(collFactorM, 10)),
      //                                                          0.5)) +
      //                                     2 * pow(collFactorM, 6) *
      //                                         (12873 + 16 * pow(pow(-2 + collFactorM, 2) * pow(collFactorM, -12) *
      //                                                               (13456 - 43152 * collFactorM + 45684 * pow(collFactorM, 2) - 2240 * pow(collFactorM, 3) - 35008 * pow(collFactorM, 4) + 31108 * pow(collFactorM, 5) - 10835 * pow(collFactorM, 6) + 376 * pow(collFactorM, 7) +
      //                                                                882 * pow(collFactorM, 8) - 260 * pow(collFactorM, 9) + 25 * pow(collFactorM, 10)),
      //                                                           0.5)) +
      //                                     pow(collFactorM, 9) * (860 + 17 * pow(pow(-2 + collFactorM, 2) * pow(collFactorM, -12) *
      //                                                                               (13456 - 43152 * collFactorM + 45684 * pow(collFactorM, 2) - 2240 * pow(collFactorM, 3) - 35008 * pow(collFactorM, 4) + 31108 * pow(collFactorM, 5) - 10835 * pow(collFactorM, 6) + 376 * pow(collFactorM, 7) +
      //                                                                                882 * pow(collFactorM, 8) - 260 * pow(collFactorM, 9) + 25 * pow(collFactorM, 10)),
      //                                                                           0.5)),
      //                                 -1);
      //                      OxyyMxzz = -12 * collFactorM * pow(-2 + collFactorM, 2) * (10 - 2 * collFactorM - 9 * pow(collFactorM, 2) + 4 * pow(collFactorM, 3)) *
      //                                 pow(-232 + 248 * collFactorM - 6 * pow(collFactorM, 2) - 8 * pow(collFactorM, 3) - 63 * pow(collFactorM, 4) + 36 * pow(collFactorM, 5) +
      //                                         pow(collFactorM, 6) * (-5 + pow(pow(-2 + collFactorM, 2) * pow(collFactorM, -12) *
      //                                                                             (13456 - 43152 * collFactorM + 45684 * pow(collFactorM, 2) - 2240 * pow(collFactorM, 3) - 35008 * pow(collFactorM, 4) + 31108 * pow(collFactorM, 5) - 10835 * pow(collFactorM, 6) + 376 * pow(collFactorM, 7) +
      //                                                                              882 * pow(collFactorM, 8) - 260 * pow(collFactorM, 9) + 25 * pow(collFactorM, 10)),
      //                                                                         0.5)),
      //                                     -1);
						//	OxyyPxzz = 12 * collFactorM * pow(-2 + collFactorM, 2) * (-14 + 10 * collFactorM + pow(collFactorM, 2)) *
      //                                 pow(-232 + 152 * collFactorM + 138 * pow(collFactorM, 2) - 56 * pow(collFactorM, 3) - 63 * pow(collFactorM, 4) + 36 * pow(collFactorM, 5) +
      //                                         pow(collFactorM, 6) * (-5 + pow(pow(-2 + collFactorM, 2) * pow(collFactorM, -12) *
      //                                                                             (13456 - 43152 * collFactorM + 45684 * pow(collFactorM, 2) - 2240 * pow(collFactorM, 3) - 35008 * pow(collFactorM, 4) + 31108 * pow(collFactorM, 5) - 10835 * pow(collFactorM, 6) + 376 * pow(collFactorM, 7) +
      //                                                                              882 * pow(collFactorM, 8) - 260 * pow(collFactorM, 9) + 25 * pow(collFactorM, 10)),
      //                                                                         0.5)),
      //                                     -1);

						//	A = -(pow(-2 + collFactorM, -3) * pow(-1 + collFactorM, -1) * pow(collFactorM, -2) * pow(3 - 3 * collFactorM + pow(collFactorM, 2), -1) *
      //                            (464 - 1440 * collFactorM + 1652 * pow(collFactorM, 2) - 772 * pow(collFactorM, 3) + 20 * pow(collFactorM, 4) + 98 * pow(collFactorM, 5) +
      //                             pow(collFactorM, 8) * (1 + pow(pow(-2 + collFactorM, 2) * pow(collFactorM, -12) *
      //                                                                (13456 - 43152 * collFactorM + 45684 * pow(collFactorM, 2) - 2240 * pow(collFactorM, 3) - 35008 * pow(collFactorM, 4) + 31108 * pow(collFactorM, 5) - 10835 * pow(collFactorM, 6) + 376 * pow(collFactorM, 7) +
      //                                                                 882 * pow(collFactorM, 8) - 260 * pow(collFactorM, 9) + 25 * pow(collFactorM, 10)),
      //                                                            0.5)) -
      //                             2 * pow(collFactorM, 7) *
      //                                 (2 + pow(pow(-2 + collFactorM, 2) * pow(collFactorM, -12) *
      //                                              (13456 - 43152 * collFactorM + 45684 * pow(collFactorM, 2) - 2240 * pow(collFactorM, 3) - 35008 * pow(collFactorM, 4) + 31108 * pow(collFactorM, 5) - 10835 * pow(collFactorM, 6) + 376 * pow(collFactorM, 7) + 882 * pow(collFactorM, 8) -
      //                                               260 * pow(collFactorM, 9) + 25 * pow(collFactorM, 10)),
      //                                          0.5)) +
      //                             pow(collFactorM, 6) * (-19 + 2 * pow(pow(-2 + collFactorM, 2) * pow(collFactorM, -12) *
      //                                                                      (13456 - 43152 * collFactorM + 45684 * pow(collFactorM, 2) - 2240 * pow(collFactorM, 3) - 35008 * pow(collFactorM, 4) + 31108 * pow(collFactorM, 5) - 10835 * pow(collFactorM, 6) + 376 * pow(collFactorM, 7) +
      //                                                                       882 * pow(collFactorM, 8) - 260 * pow(collFactorM, 9) + 25 * pow(collFactorM, 10)),
      //                                                                  0.5)))) /
      //                          12.;
						//	BB = (pow(-2 + collFactorM, -3) * pow(-1 + collFactorM, -1) * pow(collFactorM, -2) * pow(3 - 3 * collFactorM + pow(collFactorM, 2), -1) *
      //                            (232 - 720 * collFactorM + 998 * pow(collFactorM, 2) - 718 * pow(collFactorM, 3) + 163 * pow(collFactorM, 4) + 141 * pow(collFactorM, 5) - 4 * pow(collFactorM, 8) +
      //                             pow(collFactorM, 6) * (-123 + pow(pow(-2 + collFactorM, 2) * pow(collFactorM, -12) *
      //                                                                   (13456 - 43152 * collFactorM + 45684 * pow(collFactorM, 2) - 2240 * pow(collFactorM, 3) - 35008 * pow(collFactorM, 4) + 31108 * pow(collFactorM, 5) - 10835 * pow(collFactorM, 6) + 376 * pow(collFactorM, 7) +
      //                                                                    882 * pow(collFactorM, 8) - 260 * pow(collFactorM, 9) + 25 * pow(collFactorM, 10)),
      //                                                               0.5)) -
      //                             pow(collFactorM, 7) * (-37 + pow(pow(-2 + collFactorM, 2) * pow(collFactorM, -12) *
      //                                                                  (13456 - 43152 * collFactorM + 45684 * pow(collFactorM, 2) - 2240 * pow(collFactorM, 3) - 35008 * pow(collFactorM, 4) + 31108 * pow(collFactorM, 5) - 10835 * pow(collFactorM, 6) + 376 * pow(collFactorM, 7) +
      //                                                                   882 * pow(collFactorM, 8) - 260 * pow(collFactorM, 9) + 25 * pow(collFactorM, 10)),
      //                                                              0.5)))) /
      //                           6.;
      //                      A = 0.;
      //                      BB = 0.;
						//}
                    }


					real mxxMyyh = -c2o1 * (dxux - dyuy) / collFactorMInv * c1o3;
					real mxxMzzh = -c2o1 * (dxux - dzuz) / collFactorMInv * c1o3;
//					mfhbba = -Dxy / collFactorMInv*c1o3;
//					mfhbab = -Dxz / collFactorMInv * c1o3;
//					mfhabb = -Dyz / collFactorMInv * c1o3;

//					// attempt to improve implicit  stress computation by fixed iteration
//					real dX2_rho = (rhoToPhi)*dX2_phi;
//					real dX1_rho = (rhoToPhi)*dX1_phi;
//					real dX3_rho = (rhoToPhi)*dX3_phi;
//
//						real dfx= c1o3 * (c1o1 / collFactorM - c1o2) *(2 * dxux * dX1_rho + Dxy * dX2_rho + Dxz * dX3_rho) / (rho);
//						real dfy = c1o3 * (c1o1 / collFactorM - c1o2) *(Dxy * dX1_rho + 2 * dyuy * dX2_rho + Dyz * dX3_rho) / (rho);
//						real dfz = c1o3 * (c1o1 / collFactorM - c1o2) *(Dxz * dX1_rho + Dyz * dX2_rho + 2 * dyuy * dX3_rho) / (rho);
//
//						for (int iteration = 0; iteration < 5; iteration++) {
//							mxxMyy = (mfcaa - dfx * dfx * c1o2) - (mfaca - dfy * dfy * c1o2);
//							mxxMzz = (mfcaa - dfx * dfx * c1o2) - (mfaac - dfz * dfz * c1o2);
//						}
/////end fixed iteration
//


					//relax
					mxxPyyPzz += OxxPyyPzz * (/*mfaaa*/ - mxxPyyPzz) - 3. * (1. - c1o2 * OxxPyyPzz) * (vx2 * dxux + vy2 * dyuy + vz2 * dzuz);
					mxxMyy += collFactorM * (-mxxMyy) - 3. * (1. - c1o2 * collFactorM) * (vx2 * dxux - vy2 * dyuy);
					mxxMzz += collFactorM * (-mxxMzz) - 3. * (1. - c1o2 * collFactorM) * (vx2 * dxux - vz2 * dzuz);

					mfabb += collFactorM * (-mfabb);
					mfbab += collFactorM * (-mfbab);
					mfbba += collFactorM * (-mfbba);

//					mfhaaa = (phi[d000] < c1o2) ? mfaaa * rhoL / rhoH : mfaaa * rhoL / rhoH;
					mxxMyyh += collFactorMInv * (-mxxMyyh) - 3. * (1. - c1o2 * collFactorMInv) * (vx2 * dxux - vy2 * dyuy);
					mxxMzzh += collFactorMInv * (-mxxMzzh) - 3. * (1. - c1o2 * collFactorMInv) * (vx2 * dxux - vz2 * dzuz);

					//mfhabb += collFactorMInv * (-mfhabb);
					//mfhbab += collFactorMInv * (-mfhbab);
					//mfhbba += collFactorMInv * (-mfhbba);

					//mfhcaa = c1o3 * (mxxMyyh + mxxMzzh + mfhaaa);
					//mfhaca = c1o3 * (-2. * mxxMyyh + mxxMzzh + mfhaaa);
					//mfhaac = c1o3 * (mxxMyyh - 2. * mxxMzzh + mfhaaa);


					//if (fabsf(mfaaa + (dxux + dyuy + dzuz) > 1e-9)){
					//	std::cout << mfaaa <<" "<< (dxux + dyuy + dzuz)<< std::endl;
					//}


					////updated pressure
					//mfaaa += (dX1_phi * vvx + dX2_phi * vvy + dX3_phi * vvz) * correctionScaling;
					//mfaaa *= (c1o1-omegaDRho);// (mfaaa + (dxux + dyuy + dzuz)) * .5; // Pressure elimination as in standard velocity model
								 //  mfaaa += (rho - c1o1) * (dxux + dyuy + dzuz);
				
					mxxPyyPzz += mfaaa; // 12.03.21 shifted by mfaaa

										// mxxPyyPzz += (mfaaa + mfaaaS) * c1o2;
										//mfaaa = mfaaaS;
										// linear combinations back
					mfcaa = c1o3 * (mxxMyy + mxxMzz + mxxPyyPzz);
					mfaca = c1o3 * (-2. * mxxMyy + mxxMzz + mxxPyyPzz);
					mfaac = c1o3 * (mxxMyy - 2. * mxxMzz + mxxPyyPzz);

					//3.
					// linear combinations
					real mxxyPyzz = mfcba + mfabc;
					real mxxyMyzz = mfcba - mfabc;

					real mxxzPyyz = mfcab + mfacb;
					real mxxzMyyz = mfcab - mfacb;

					real mxyyPxzz = mfbca + mfbac;
					real mxyyMxzz = mfbca - mfbac;

					//  mmfcaa += c1o3 * (mxxMyy + mxxMzz + mxxPyyPzz- mfaaa);
					//  mmfaca += c1o3 * (-2. * mxxMyy + mxxMzz + mxxPyyPzz- mfaaa);
					//  mmfaac += c1o3 * (mxxMyy - 2. * mxxMzz + mxxPyyPzz- mfaaa);
					//  mmfabb += mfabb;
					//  mmfbab += mfbab;
					//  mmfbba += mfbba;

					//relax
					wadjust = Oxyz + (1. - Oxyz) * fabs(mfbbb) / (fabs(mfbbb) + qudricLimit);
					mfbbb += wadjust * (-mfbbb);
					wadjust = OxyyPxzz + (1. - OxyyPxzz) * fabs(mxxyPyzz) / (fabs(mxxyPyzz) + qudricLimit);
					mxxyPyzz += wadjust * (-mxxyPyzz);
					wadjust = OxyyMxzz + (1. - OxyyMxzz) * fabs(mxxyMyzz) / (fabs(mxxyMyzz) + qudricLimit);
					mxxyMyzz += wadjust * (-mxxyMyzz);
					wadjust = OxyyPxzz + (1. - OxyyPxzz) * fabs(mxxzPyyz) / (fabs(mxxzPyyz) + qudricLimit);
					mxxzPyyz += wadjust * (-mxxzPyyz);
					wadjust = OxyyMxzz + (1. - OxyyMxzz) * fabs(mxxzMyyz) / (fabs(mxxzMyyz) + qudricLimit);
					mxxzMyyz += wadjust * (-mxxzMyyz);
					wadjust = OxyyPxzz + (1. - OxyyPxzz) * fabs(mxyyPxzz) / (fabs(mxyyPxzz) + qudricLimit);
					mxyyPxzz += wadjust * (-mxyyPxzz);
					wadjust = OxyyMxzz + (1. - OxyyMxzz) * fabs(mxyyMxzz) / (fabs(mxyyMxzz) + qudricLimit);
					mxyyMxzz += wadjust * (-mxyyMxzz);

					// linear combinations back
					mfcba = (mxxyMyzz + mxxyPyzz) * c1o2;
					mfabc = (-mxxyMyzz + mxxyPyzz) * c1o2;
					mfcab = (mxxzMyyz + mxxzPyyz) * c1o2;
					mfacb = (-mxxzMyyz + mxxzPyyz) * c1o2;
					mfbca = (mxyyMxzz + mxyyPxzz) * c1o2;
					mfbac = (-mxyyMxzz + mxyyPxzz) * c1o2;

					//4.
					CUMacc = -O4 * (c1o1 / collFactorM - c1o2) * (dyuy + dzuz) * c2o3 * A + (c1o1 - O4) * (CUMacc);
					CUMcac = -O4 * (c1o1 / collFactorM - c1o2) * (dxux + dzuz) * c2o3 * A + (c1o1 - O4) * (CUMcac);
					CUMcca = -O4 * (c1o1 / collFactorM - c1o2) * (dyuy + dxux) * c2o3 * A + (c1o1 - O4) * (CUMcca);
					CUMbbc = -O4 * (c1o1 / collFactorM - c1o2) * Dxy * c1o3 * BB + (c1o1 - O4) * (CUMbbc);
					CUMbcb = -O4 * (c1o1 / collFactorM - c1o2) * Dxz * c1o3 * BB + (c1o1 - O4) * (CUMbcb);
					CUMcbb = -O4 * (c1o1 / collFactorM - c1o2) * Dyz * c1o3 * BB + (c1o1 - O4) * (CUMcbb);

					//5.
					CUMbcc += O5 * (-CUMbcc);
					CUMcbc += O5 * (-CUMcbc);
					CUMccb += O5 * (-CUMccb);

					//6.
					CUMccc += O6 * (-CUMccc);

					//back cumulants to central moments
					//4.
					//mfcbb = CUMcbb + ((mfcaa + c1o3 * oMdrho) * mfabb + 2. * mfbba * mfbab); // till 18.05.2015
					//mfbcb = CUMbcb + ((mfaca + c1o3 * oMdrho) * mfbab + 2. * mfbba * mfabb); // till 18.05.2015
					//mfbbc = CUMbbc + ((mfaac + c1o3 * oMdrho) * mfbba + 2. * mfbab * mfabb); // till 18.05.2015

					mfcbb = CUMcbb + ((mfcaa + c1o3) * mfabb + 2. * mfbba * mfbab);
					mfbcb = CUMbcb + ((mfaca + c1o3) * mfbab + 2. * mfbba * mfabb);
					mfbbc = CUMbbc + ((mfaac + c1o3) * mfbba + 2. * mfbab * mfabb);

					mfcca = CUMcca + (mfcaa * mfaca + 2. * mfbba * mfbba) + c1o3 * (mfcaa + mfaca) * oMdrho + c1o9 * (oMdrho - c1o1) * oMdrho;
					mfcac = CUMcac + (mfcaa * mfaac + 2. * mfbab * mfbab) + c1o3 * (mfcaa + mfaac) * oMdrho + c1o9 * (oMdrho - c1o1) * oMdrho;
					mfacc = CUMacc + (mfaac * mfaca + 2. * mfabb * mfabb) + c1o3 * (mfaac + mfaca) * oMdrho + c1o9 * (oMdrho - c1o1) * oMdrho;

					//5.
					mfbcc = CUMbcc + (mfaac * mfbca + mfaca * mfbac + 4. * mfabb * mfbbb + 2. * (mfbab * mfacb + mfbba * mfabc)) + c1o3 * (mfbca + mfbac) * oMdrho;
					mfcbc = CUMcbc + (mfaac * mfcba + mfcaa * mfabc + 4. * mfbab * mfbbb + 2. * (mfabb * mfcab + mfbba * mfbac)) + c1o3 * (mfcba + mfabc) * oMdrho;
					mfccb = CUMccb + (mfcaa * mfacb + mfaca * mfcab + 4. * mfbba * mfbbb + 2. * (mfbab * mfbca + mfabb * mfcba)) + c1o3 * (mfacb + mfcab) * oMdrho;

					//6.
					mfccc = CUMccc - ((-4. * mfbbb * mfbbb
						- (mfcaa * mfacc + mfaca * mfcac + mfaac * mfcca)
						- 4. * (mfabb * mfcbb + mfbac * mfbca + mfbba * mfbbc)
						- 2. * (mfbca * mfbac + mfcba * mfabc + mfcab * mfacb))
						+ (4. * (mfbab * mfbab * mfaca + mfabb * mfabb * mfcaa + mfbba * mfbba * mfaac)
							+ 2. * (mfcaa * mfaca * mfaac)
							+ 16. * mfbba * mfbab * mfabb)
						- c1o3 * (mfacc + mfcac + mfcca) * oMdrho - c1o9 * oMdrho * oMdrho
						- c1o9 * (mfcaa + mfaca + mfaac) * oMdrho * (1. - 2. * oMdrho) - c1o27 * oMdrho * oMdrho * (-2. * oMdrho)
						+ (2. * (mfbab * mfbab + mfabb * mfabb + mfbba * mfbba)
							+ (mfaac * mfaca + mfaac * mfcaa + mfaca * mfcaa)) * c2o3 * oMdrho) - c1o27 * oMdrho;


					////////save central moments for the phase field
					//real MMxx = mfcaa - c1o3 * mfaaa;
					//real MMyy = mfaca - c1o3 * mfaaa;
					//real MMzz = mfaac - c1o3 * mfaaa;
					//real MMxy = mfbba;
					//real MMxz = mfbab;
					//real MMyz = mfabb;


					////////////////////////////////////////////////////////////////////////////////////
					//forcing
					mfbaa = -mfbaa;// *(c1o1 - forcingBIAS) / forcingBIAS;
					mfaba = -mfaba;// *(c1o1 - forcingBIAS) / forcingBIAS;
					mfaab = -mfaab;// *(c1o1 - forcingBIAS) / forcingBIAS;


					//mfhbaa = mfbaa;
					//mfhaba = mfaba;
					//mfhaab = mfaab;

					//mfhcba = 0.;
					//mfhabc = 0.;
					//mfhcab = 0.;
					//mfhacb = 0.;
					//mfhbca = 0.;
					//mfhbac = 0.;
					//mfhbbb = 0.;

					//real oMdrhoInv = (rhoRef - (mfhaaa )) / rhoRef;
					//mfhcbb =/* CUMcbb + */((mfhcaa + c1o3) * mfhabb + 2. * mfhbba * mfhbab);
					//mfhbcb =/* CUMbcb + */((mfhaca + c1o3) * mfhbab + 2. * mfhbba * mfhabb);
					//mfhbbc =/* CUMbbc + */((mfhaac + c1o3) * mfhbba + 2. * mfhbab * mfhabb);

					//mfhcca = /*CUMcca + */(mfhcaa * mfhaca + 2. * mfhbba * mfhbba) + c1o3 * (mfhcaa + mfhaca) * oMdrhoInv + c1o9 * (oMdrhoInv - c1o1) * oMdrhoInv;
					//mfhcac = /*CUMcac + */(mfhcaa * mfhaac + 2. * mfhbab * mfhbab) + c1o3 * (mfhcaa + mfhaac) * oMdrhoInv + c1o9 * (oMdrhoInv - c1o1) * oMdrhoInv;
					//mfhacc = /*CUMacc + */(mfhaac * mfhaca + 2. * mfhabb * mfhabb) + c1o3 * (mfhaac + mfhaca) * oMdrhoInv + c1o9 * (oMdrhoInv - c1o1) * oMdrhoInv;

					////5.
					//mfhbcc = /*CUMbcc +*/ (mfhaac * mfhbca + mfhaca * mfhbac + 4. * mfhabb * mfhbbb + 2. * (mfhbab * mfhacb + mfhbba * mfhabc)) + c1o3 * (mfhbca + mfhbac) * oMdrhoInv;
					//mfhcbc = /*CUMcbc +*/ (mfhaac * mfhcba + mfhcaa * mfhabc + 4. * mfhbab * mfhbbb + 2. * (mfhabb * mfhcab + mfhbba * mfhbac)) + c1o3 * (mfhcba + mfhabc) * oMdrhoInv;
					//mfhccb = /*CUMccb +*/ (mfhcaa * mfhacb + mfhaca * mfhcab + 4. * mfhbba * mfhbbb + 2. * (mfhbab * mfhbca + mfhabb * mfhcba)) + c1o3 * (mfhacb + mfhcab) * oMdrhoInv;

					////6.
					//mfhccc = /*CUMccc */- ((-4. * mfhbbb * mfhbbb
					//	- (mfhcaa * mfhacc + mfhaca * mfhcac + mfhaac * mfhcca)
					//	- 4. * (mfhabb * mfhcbb + mfhbac * mfhbca + mfhbba * mfhbbc)
					//	- 2. * (mfhbca * mfhbac + mfhcba * mfhabc + mfhcab * mfhacb))
					//	+ (4. * (mfhbab * mfhbab * mfhaca + mfhabb * mfhabb * mfhcaa + mfhbba * mfhbba * mfhaac)
					//		+ 2. * (mfhcaa * mfhaca * mfhaac)
					//		+ 16. * mfhbba * mfhbab * mfhabb)
					//	- c1o3 * (mfhacc + mfhcac + mfhcca) * oMdrhoInv - c1o9 * oMdrhoInv * oMdrhoInv
					//	- c1o9 * (mfhcaa + mfhaca + mfhaac) * oMdrhoInv * (1. - 2. * oMdrhoInv) - c1o27 * oMdrhoInv * oMdrhoInv * (-2. * oMdrhoInv)
					//	+ (2. * (mfhbab * mfhbab + mfhabb * mfhabb + mfhbba * mfhbba)
					//		+ (mfhaac * mfhaca + mfhaac * mfhcaa + mfhaca * mfhcaa)) * c2o3 * oMdrhoInv) - c1o27 * oMdrhoInv;





					backwardInverseChimeraWithKincompressible(mfaaa, mfbaa, mfcaa, vvx, vx2, c1o1, c1o1, oMdrho);
					backwardChimera(mfaba, mfbba, mfcba, vvx, vx2);
					backwardInverseChimeraWithKincompressible(mfaca, mfbca, mfcca, vvx, vx2, c3o1, c1o3, oMdrho);
					backwardChimera(mfaab, mfbab, mfcab, vvx, vx2);
					backwardChimera(mfabb, mfbbb, mfcbb, vvx, vx2);
					backwardChimera(mfacb, mfbcb, mfccb, vvx, vx2);
					backwardInverseChimeraWithKincompressible(mfaac, mfbac, mfcac, vvx, vx2, c3o1, c1o3, oMdrho);
					backwardChimera(mfabc, mfbbc, mfcbc, vvx, vx2);
					backwardInverseChimeraWithKincompressible(mfacc, mfbcc, mfccc, vvx, vx2, c9o1, c1o9, oMdrho);

					////////////////////////////////////////////////////////////////////////////////////
					// Y - Dir
					backwardInverseChimeraWithKincompressible(mfaaa, mfaba, mfaca, vvy, vy2, c6o1, c1o6, oMdrho);
					backwardChimera(mfaab, mfabb, mfacb, vvy, vy2);
					backwardInverseChimeraWithKincompressible(mfaac, mfabc, mfacc, vvy, vy2, c18o1, c1o18, oMdrho);
					backwardInverseChimeraWithKincompressible(mfbaa, mfbba, mfbca, vvy, vy2, c3o2, c2o3, oMdrho);
					backwardChimera(mfbab, mfbbb, mfbcb, vvy, vy2);
					backwardInverseChimeraWithKincompressible(mfbac, mfbbc, mfbcc, vvy, vy2, c9o2, c2o9, oMdrho);
					backwardInverseChimeraWithKincompressible(mfcaa, mfcba, mfcca, vvy, vy2, c6o1, c1o6, oMdrho);
					backwardChimera(mfcab, mfcbb, mfccb, vvy, vy2);
					backwardInverseChimeraWithKincompressible(mfcac, mfcbc, mfccc, vvy, vy2, c18o1, c1o18, oMdrho);

					////////////////////////////////////////////////////////////////////////////////////
					// Z - Dir
					backwardInverseChimeraWithKincompressible(mfaaa, mfaab, mfaac, vvz, vz2, c36o1, c1o36, oMdrho);
					backwardInverseChimeraWithKincompressible(mfaba, mfabb, mfabc, vvz, vz2, c9o1, c1o9, oMdrho);
					backwardInverseChimeraWithKincompressible(mfaca, mfacb, mfacc, vvz, vz2, c36o1, c1o36, oMdrho);
					backwardInverseChimeraWithKincompressible(mfbaa, mfbab, mfbac, vvz, vz2, c9o1, c1o9, oMdrho);
					backwardInverseChimeraWithKincompressible(mfbba, mfbbb, mfbbc, vvz, vz2, c9o4, c4o9, oMdrho);
					backwardInverseChimeraWithKincompressible(mfbca, mfbcb, mfbcc, vvz, vz2, c9o1, c1o9, oMdrho);
					backwardInverseChimeraWithKincompressible(mfcaa, mfcab, mfcac, vvz, vz2, c36o1, c1o36, oMdrho);
					backwardInverseChimeraWithKincompressible(mfcba, mfcbb, mfcbc, vvz, vz2, c9o1, c1o9, oMdrho);
					backwardInverseChimeraWithKincompressible(mfcca, mfccb, mfccc, vvz, vz2, c36o1, c1o36, oMdrho);





					//backwardInverseChimeraWithKincompressible(mfhaaa, mfhbaa, mfhcaa, vvx, vx2, c1o1, c1o1, oMdrhoInv);
					//backwardChimera(mfhaba, mfhbba, mfhcba, vvx, vx2);
					//backwardInverseChimeraWithKincompressible(mfhaca, mfhbca, mfhcca, vvx, vx2, c3o1, c1o3, oMdrhoInv);
					//backwardChimera(mfhaab, mfhbab, mfhcab, vvx, vx2);
					//backwardChimera(mfhabb, mfhbbb, mfhcbb, vvx, vx2);
					//backwardChimera(mfhacb, mfhbcb, mfhccb, vvx, vx2);
					//backwardInverseChimeraWithKincompressible(mfhaac, mfhbac, mfhcac, vvx, vx2, c3o1, c1o3, oMdrhoInv);
					//backwardChimera(mfhabc, mfhbbc, mfhcbc, vvx, vx2);
					//backwardInverseChimeraWithKincompressible(mfhacc, mfhbcc, mfhccc, vvx, vx2, c9o1, c1o9, oMdrhoInv);

					//////////////////////////////////////////////////////////////////////////////////////
					//// Y - Dir
					//backwardInverseChimeraWithKincompressible(mfhaaa, mfhaba, mfhaca, vvy, vy2, c6o1, c1o6, oMdrhoInv);
					//backwardChimera(mfhaab, mfhabb, mfhacb, vvy, vy2);
					//backwardInverseChimeraWithKincompressible(mfhaac, mfhabc, mfhacc, vvy, vy2, c18o1, c1o18, oMdrhoInv);
					//backwardInverseChimeraWithKincompressible(mfhbaa, mfhbba, mfhbca, vvy, vy2, c3o2, c2o3, oMdrhoInv);
					//backwardChimera(mfhbab, mfhbbb, mfhbcb, vvy, vy2);
					//backwardInverseChimeraWithKincompressible(mfhbac, mfhbbc, mfhbcc, vvy, vy2, c9o2, c2o9, oMdrhoInv);
					//backwardInverseChimeraWithKincompressible(mfhcaa, mfhcba, mfhcca, vvy, vy2, c6o1, c1o6, oMdrhoInv);
					//backwardChimera(mfhcab, mfhcbb, mfhccb, vvy, vy2);
					//backwardInverseChimeraWithKincompressible(mfhcac, mfhcbc, mfhccc, vvy, vy2, c18o1, c1o18, oMdrhoInv);

					//////////////////////////////////////////////////////////////////////////////////////
					//// Z - Dir
					//backwardInverseChimeraWithKincompressible(mfhaaa, mfhaab, mfhaac, vvz, vz2, c36o1, c1o36, oMdrhoInv);
					//backwardInverseChimeraWithKincompressible(mfhaba, mfhabb, mfhabc, vvz, vz2, c9o1, c1o9, oMdrhoInv);
					//backwardInverseChimeraWithKincompressible(mfhaca, mfhacb, mfhacc, vvz, vz2, c36o1, c1o36, oMdrhoInv);
					//backwardInverseChimeraWithKincompressible(mfhbaa, mfhbab, mfhbac, vvz, vz2, c9o1, c1o9, oMdrhoInv);
					//backwardInverseChimeraWithKincompressible(mfhbba, mfhbbb, mfhbbc, vvz, vz2, c9o4, c4o9, oMdrhoInv);
					//backwardInverseChimeraWithKincompressible(mfhbca, mfhbcb, mfhbcc, vvz, vz2, c9o1, c1o9, oMdrhoInv);
					//backwardInverseChimeraWithKincompressible(mfhcaa, mfhcab, mfhcac, vvz, vz2, c36o1, c1o36, oMdrhoInv);
					//backwardInverseChimeraWithKincompressible(mfhcba, mfhcbb, mfhcbc, vvz, vz2, c9o1, c1o9, oMdrhoInv);
					//backwardInverseChimeraWithKincompressible(mfhcca, mfhccb, mfhccc, vvz, vz2, c36o1, c1o36, oMdrhoInv);

					/////////////////////

					//////////////////////////////////////////////////////////////////////////
					//proof correctness
					//////////////////////////////////////////////////////////////////////////
					//#ifdef  PROOF_CORRECTNESS
					real rho_post = (mfaaa + mfaac + mfaca + mfcaa + mfacc + mfcac + mfccc + mfcca)
						+ (mfaab + mfacb + mfcab + mfccb) + (mfaba + mfabc + mfcba + mfcbc) + (mfbaa + mfbac + mfbca + mfbcc)
						+ (mfabb + mfcbb) + (mfbab + mfbcb) + (mfbba + mfbbc) + mfbbb;
					//			   //real dif = fabs(drho - rho_post);
					//               real dif = drho + (dX1_phi * vvx + dX2_phi * vvy + dX3_phi * vvz) * correctionScaling - rho_post;
					//#ifdef SINGLEPRECISION
					//			   if (dif > 10.0E-7 || dif < -10.0E-7)
					//#else
					//			   if (dif > 10.0E-15 || dif < -10.0E-15)
					//#endif
					//			   {
					//				   UB_THROW(UbException(UB_EXARGS, "drho=" + UbSystem::toString(drho) + ", rho_post=" + UbSystem::toString(rho_post)
					//					   + " dif=" + UbSystem::toString(dif)
					//					   + " drho is not correct for node " + UbSystem::toString(x1) + "," + UbSystem::toString(x2) + "," + UbSystem::toString(x3)));
					//				   //UBLOG(logERROR,"LBMKernelETD3Q27CCLB::collideAll(): drho is not correct for node "+UbSystem::toString(x1)+","+UbSystem::toString(x2)+","+UbSystem::toString(x3));
					//				   //exit(EXIT_FAILURE);
					//			   }
					//#endif

					if (UbMath::isNaN(rho_post) || UbMath::isInfinity(rho_post))
						UB_THROW(UbException(UB_EXARGS, "rho_post is not a number (nan or -1.#IND) or infinity number -1.#INF, node=" + UbSystem::toString(x1) + "," + UbSystem::toString(x2) + "," + UbSystem::toString(x3) + ",phi=" + UbSystem::toString(phi[d000])));

					//////////////////////////////////////////////////////////////////////////
					//write distribution
					//////////////////////////////////////////////////////////////////////////
				//	if (phi[d000] < c1o2) {
						(*this->localDistributionsF)(D3Q27System::ET_E, x1, x2, x3) = mfabb;//* rho * c1o3;
						(*this->localDistributionsF)(D3Q27System::ET_N, x1, x2, x3) = mfbab;//* rho * c1o3;
						(*this->localDistributionsF)(D3Q27System::ET_T, x1, x2, x3) = mfbba;//* rho * c1o3;
						(*this->localDistributionsF)(D3Q27System::ET_NE, x1, x2, x3) = mfaab;//* rho * c1o3;
						(*this->localDistributionsF)(D3Q27System::ET_NW, x1p, x2, x3) = mfcab;//* rho * c1o3;
						(*this->localDistributionsF)(D3Q27System::ET_TE, x1, x2, x3) = mfaba;//* rho * c1o3;
						(*this->localDistributionsF)(D3Q27System::ET_TW, x1p, x2, x3) = mfcba;//* rho * c1o3;
						(*this->localDistributionsF)(D3Q27System::ET_TN, x1, x2, x3) = mfbaa;//* rho * c1o3;
						(*this->localDistributionsF)(D3Q27System::ET_TS, x1, x2p, x3) = mfbca;//* rho * c1o3;
						(*this->localDistributionsF)(D3Q27System::ET_TNE, x1, x2, x3) = mfaaa;//* rho * c1o3;
						(*this->localDistributionsF)(D3Q27System::ET_TNW, x1p, x2, x3) = mfcaa;//* rho * c1o3;
						(*this->localDistributionsF)(D3Q27System::ET_TSE, x1, x2p, x3) = mfaca;//* rho * c1o3;
						(*this->localDistributionsF)(D3Q27System::ET_TSW, x1p, x2p, x3) = mfcca;//* rho * c1o3;
						(*this->nonLocalDistributionsF)(D3Q27System::ET_W, x1p, x2, x3) = mfcbb;//* rho * c1o3;
						(*this->nonLocalDistributionsF)(D3Q27System::ET_S, x1, x2p, x3) = mfbcb;//* rho * c1o3;
						(*this->nonLocalDistributionsF)(D3Q27System::ET_B, x1, x2, x3p) = mfbbc;//* rho * c1o3;
						(*this->nonLocalDistributionsF)(D3Q27System::ET_SW, x1p, x2p, x3) = mfccb;//* rho * c1o3;
						(*this->nonLocalDistributionsF)(D3Q27System::ET_SE, x1, x2p, x3) = mfacb;//* rho * c1o3;
						(*this->nonLocalDistributionsF)(D3Q27System::ET_BW, x1p, x2, x3p) = mfcbc;//* rho * c1o3;
						(*this->nonLocalDistributionsF)(D3Q27System::ET_BE, x1, x2, x3p) = mfabc;//* rho * c1o3;
						(*this->nonLocalDistributionsF)(D3Q27System::ET_BS, x1, x2p, x3p) = mfbcc;//* rho * c1o3;
						(*this->nonLocalDistributionsF)(D3Q27System::ET_BN, x1, x2, x3p) = mfbac;//* rho * c1o3;
						(*this->nonLocalDistributionsF)(D3Q27System::ET_BSW, x1p, x2p, x3p) = mfccc;//* rho * c1o3;
						(*this->nonLocalDistributionsF)(D3Q27System::ET_BSE, x1, x2p, x3p) = mfacc;//* rho * c1o3;
						(*this->nonLocalDistributionsF)(D3Q27System::ET_BNW, x1p, x2, x3p) = mfcac;//* rho * c1o3;
						(*this->nonLocalDistributionsF)(D3Q27System::ET_BNE, x1, x2, x3p) = mfaac;//* rho * c1o3;

						(*this->zeroDistributionsF)(x1, x2, x3) = mfbbb;// *rho* c1o3;

						//11.11.2023
                        (*vxNode)(x1, x2, x3) = vvx;
                        (*vyNode)(x1, x2, x3) = vvy;
                        (*vzNode)(x1, x2, x3) = vvz;



						//(*this->localDistributionsH2)(D3Q27System::ET_E, x1, x2, x3) = mfhabb;//* rho * c1o3;
						//(*this->localDistributionsH2)(D3Q27System::ET_N, x1, x2, x3) = mfhbab;//* rho * c1o3;
						//(*this->localDistributionsH2)(D3Q27System::ET_T, x1, x2, x3) = mfhbba;//* rho * c1o3;
						//(*this->localDistributionsH2)(D3Q27System::ET_NE, x1, x2, x3) = mfhaab;//* rho * c1o3;
						//(*this->localDistributionsH2)(D3Q27System::ET_NW, x1p, x2, x3) = mfhcab;//* rho * c1o3;
						//(*this->localDistributionsH2)(D3Q27System::ET_TE, x1, x2, x3) = mfhaba;//* rho * c1o3;
						//(*this->localDistributionsH2)(D3Q27System::ET_TW, x1p, x2, x3) = mfhcba;//* rho * c1o3;
						//(*this->localDistributionsH2)(D3Q27System::ET_TN, x1, x2, x3) = mfhbaa;//* rho * c1o3;
						//(*this->localDistributionsH2)(D3Q27System::ET_TS, x1, x2p, x3) = mfhbca;//* rho * c1o3;
						//(*this->localDistributionsH2)(D3Q27System::ET_TNE, x1, x2, x3) = mfhaaa;//* rho * c1o3;
						//(*this->localDistributionsH2)(D3Q27System::ET_TNW, x1p, x2, x3) = mfhcaa;//* rho * c1o3;
						//(*this->localDistributionsH2)(D3Q27System::ET_TSE, x1, x2p, x3) = mfhaca;//* rho * c1o3;
						//(*this->localDistributionsH2)(D3Q27System::ET_TSW, x1p, x2p, x3) = mfhcca;//* rho * c1o3;
						//(*this->nonLocalDistributionsH2)(D3Q27System::ET_W, x1p, x2, x3) = mfhcbb;//* rho * c1o3;
						//(*this->nonLocalDistributionsH2)(D3Q27System::ET_S, x1, x2p, x3) = mfhbcb;//* rho * c1o3;
						//(*this->nonLocalDistributionsH2)(D3Q27System::ET_B, x1, x2, x3p) = mfhbbc;//* rho * c1o3;
						//(*this->nonLocalDistributionsH2)(D3Q27System::ET_SW, x1p, x2p, x3) = mfhccb;//* rho * c1o3;
						//(*this->nonLocalDistributionsH2)(D3Q27System::ET_SE, x1, x2p, x3) = mfhacb;//* rho * c1o3;
						//(*this->nonLocalDistributionsH2)(D3Q27System::ET_BW, x1p, x2, x3p) = mfhcbc;//* rho * c1o3;
						//(*this->nonLocalDistributionsH2)(D3Q27System::ET_BE, x1, x2, x3p) = mfhabc;//* rho * c1o3;
						//(*this->nonLocalDistributionsH2)(D3Q27System::ET_BS, x1, x2p, x3p) = mfhbcc;//* rho * c1o3;
						//(*this->nonLocalDistributionsH2)(D3Q27System::ET_BN, x1, x2, x3p) = mfhbac;//* rho * c1o3;
						//(*this->nonLocalDistributionsH2)(D3Q27System::ET_BSW, x1p, x2p, x3p) = mfhccc;//* rho * c1o3;
						//(*this->nonLocalDistributionsH2)(D3Q27System::ET_BSE, x1, x2p, x3p) = mfhacc;//* rho * c1o3;
						//(*this->nonLocalDistributionsH2)(D3Q27System::ET_BNW, x1p, x2, x3p) = mfhcac;//* rho * c1o3;
						//(*this->nonLocalDistributionsH2)(D3Q27System::ET_BNE, x1, x2, x3p) = mfhaac;//* rho * c1o3;

						//(*this->zeroDistributionsH2)(x1, x2, x3) = mfhbbb;// *rho* c1o3;
				//	}


				//	else {
					//	(*this->localDistributionsF)(D3Q27System::ET_E, x1, x2, x3)         = mfhabb;//* rho * c1o3;
					//	(*this->localDistributionsF)(D3Q27System::ET_N, x1, x2, x3)         = mfhbab;//* rho * c1o3;
					//	(*this->localDistributionsF)(D3Q27System::ET_T, x1, x2, x3)         = mfhbba;//* rho * c1o3;
					//	(*this->localDistributionsF)(D3Q27System::ET_NE, x1, x2, x3)        = mfhaab;//* rho * c1o3;
					//	(*this->localDistributionsF)(D3Q27System::ET_NW, x1p, x2, x3)       = mfhcab;//* rho * c1o3;
					//	(*this->localDistributionsF)(D3Q27System::ET_TE, x1, x2, x3)        = mfhaba;//* rho * c1o3;
					//	(*this->localDistributionsF)(D3Q27System::ET_TW, x1p, x2, x3)       = mfhcba;//* rho * c1o3;
					//	(*this->localDistributionsF)(D3Q27System::ET_TN, x1, x2, x3)        = mfhbaa;//* rho * c1o3;
					//	(*this->localDistributionsF)(D3Q27System::ET_TS, x1, x2p, x3)       = mfhbca;//* rho * c1o3;
					//	(*this->localDistributionsF)(D3Q27System::ET_TNE, x1, x2, x3)       = mfhaaa;//* rho * c1o3;
					//	(*this->localDistributionsF)(D3Q27System::ET_TNW, x1p, x2, x3)      = mfhcaa;//* rho * c1o3;
					//	(*this->localDistributionsF)(D3Q27System::ET_TSE, x1, x2p, x3)      = mfhaca;//* rho * c1o3;
					//	(*this->localDistributionsF)(D3Q27System::ET_TSW, x1p, x2p, x3)     = mfhcca;//* rho * c1o3;
					//	(*this->nonLocalDistributionsF)(D3Q27System::ET_W, x1p, x2, x3)     = mfhcbb;//* rho * c1o3;
					//	(*this->nonLocalDistributionsF)(D3Q27System::ET_S, x1, x2p, x3)     = mfhbcb;//* rho * c1o3;
					//	(*this->nonLocalDistributionsF)(D3Q27System::ET_B, x1, x2, x3p)     = mfhbbc;//* rho * c1o3;
					//	(*this->nonLocalDistributionsF)(D3Q27System::ET_SW, x1p, x2p, x3)   = mfhccb;//* rho * c1o3;
					//	(*this->nonLocalDistributionsF)(D3Q27System::ET_SE, x1, x2p, x3)    = mfhacb;//* rho * c1o3;
					//	(*this->nonLocalDistributionsF)(D3Q27System::ET_BW, x1p, x2, x3p)   = mfhcbc;//* rho * c1o3;
					//	(*this->nonLocalDistributionsF)(D3Q27System::ET_BE, x1, x2, x3p)    = mfhabc;//* rho * c1o3;
					//	(*this->nonLocalDistributionsF)(D3Q27System::ET_BS, x1, x2p, x3p)   = mfhbcc;//* rho * c1o3;
					//	(*this->nonLocalDistributionsF)(D3Q27System::ET_BN, x1, x2, x3p)    = mfhbac;//* rho * c1o3;
					//	(*this->nonLocalDistributionsF)(D3Q27System::ET_BSW, x1p, x2p, x3p) = mfhccc;//* rho * c1o3;
					//	(*this->nonLocalDistributionsF)(D3Q27System::ET_BSE, x1, x2p, x3p)  = mfhacc;//* rho * c1o3;
					//	(*this->nonLocalDistributionsF)(D3Q27System::ET_BNW, x1p, x2, x3p)  = mfhcac;//* rho * c1o3;
					//	(*this->nonLocalDistributionsF)(D3Q27System::ET_BNE, x1, x2, x3p)   = mfhaac;//* rho * c1o3;

					//	(*this->zeroDistributionsF)(x1, x2, x3) = mfhbbb;// *rho* c1o3;


					//	(*this->localDistributionsH2)(D3Q27System::ET_E, x1, x2, x3)         = mfabb;//* rho * c1o3;
					//	(*this->localDistributionsH2)(D3Q27System::ET_N, x1, x2, x3)         = mfbab;//* rho * c1o3;
					//	(*this->localDistributionsH2)(D3Q27System::ET_T, x1, x2, x3)         = mfbba;//* rho * c1o3;
					//	(*this->localDistributionsH2)(D3Q27System::ET_NE, x1, x2, x3)        = mfaab;//* rho * c1o3;
					//	(*this->localDistributionsH2)(D3Q27System::ET_NW, x1p, x2, x3)       = mfcab;//* rho * c1o3;
					//	(*this->localDistributionsH2)(D3Q27System::ET_TE, x1, x2, x3)        = mfaba;//* rho * c1o3;
					//	(*this->localDistributionsH2)(D3Q27System::ET_TW, x1p, x2, x3)       = mfcba;//* rho * c1o3;
					//	(*this->localDistributionsH2)(D3Q27System::ET_TN, x1, x2, x3)        = mfbaa;//* rho * c1o3;
					//	(*this->localDistributionsH2)(D3Q27System::ET_TS, x1, x2p, x3)       = mfbca;//* rho * c1o3;
					//	(*this->localDistributionsH2)(D3Q27System::ET_TNE, x1, x2, x3)       = mfaaa;//* rho * c1o3;
					//	(*this->localDistributionsH2)(D3Q27System::ET_TNW, x1p, x2, x3)      = mfcaa;//* rho * c1o3;
					//	(*this->localDistributionsH2)(D3Q27System::ET_TSE, x1, x2p, x3)      = mfaca;//* rho * c1o3;
					//	(*this->localDistributionsH2)(D3Q27System::ET_TSW, x1p, x2p, x3)     = mfcca;//* rho * c1o3;
					//	(*this->nonLocalDistributionsH2)(D3Q27System::ET_W, x1p, x2, x3)     = mfcbb;//* rho * c1o3;
					//	(*this->nonLocalDistributionsH2)(D3Q27System::ET_S, x1, x2p, x3)     = mfbcb;//* rho * c1o3;
					//	(*this->nonLocalDistributionsH2)(D3Q27System::ET_B, x1, x2, x3p)     = mfbbc;//* rho * c1o3;
					//	(*this->nonLocalDistributionsH2)(D3Q27System::ET_SW, x1p, x2p, x3)   = mfccb;//* rho * c1o3;
					//	(*this->nonLocalDistributionsH2)(D3Q27System::ET_SE, x1, x2p, x3)    = mfacb;//* rho * c1o3;
					//	(*this->nonLocalDistributionsH2)(D3Q27System::ET_BW, x1p, x2, x3p)   = mfcbc;//* rho * c1o3;
					//	(*this->nonLocalDistributionsH2)(D3Q27System::ET_BE, x1, x2, x3p)    = mfabc;//* rho * c1o3;
					//	(*this->nonLocalDistributionsH2)(D3Q27System::ET_BS, x1, x2p, x3p)   = mfbcc;//* rho * c1o3;
					//	(*this->nonLocalDistributionsH2)(D3Q27System::ET_BN, x1, x2, x3p)    = mfbac;//* rho * c1o3;
					//	(*this->nonLocalDistributionsH2)(D3Q27System::ET_BSW, x1p, x2p, x3p) = mfccc;//* rho * c1o3;
					//	(*this->nonLocalDistributionsH2)(D3Q27System::ET_BSE, x1, x2p, x3p)  = mfacc;//* rho * c1o3;
					//	(*this->nonLocalDistributionsH2)(D3Q27System::ET_BNW, x1p, x2, x3p)  = mfcac;//* rho * c1o3;
					//	(*this->nonLocalDistributionsH2)(D3Q27System::ET_BNE, x1, x2, x3p)   = mfaac;//* rho * c1o3;

					//	(*this->zeroDistributionsH2)(x1, x2, x3) = mfbbb;// *rho* c1o3;
					//}
																	// !Old Kernel
}}}}
/////////////////////  P H A S E - F I E L D   S O L V E R
////////////////////////////////////////////
/////CUMULANT PHASE-FIELD

	for (int x3 = minX3; x3 < maxX3; x3++) {
		for (int x2 = minX2; x2 < maxX2; x2++) {
			for (int x1 = minX1; x1 < maxX1; x1++) {
				if (!bcArray->isSolid(x1, x2, x3) && !bcArray->isUndefined(x1, x2, x3)) {
					int x1p = x1 + 1;
					int x2p = x2 + 1;
					int x3p = x3 + 1;
                    real vvx = (*vxNode)(x1, x2, x3);
                    real vvy = (*vyNode)(x1, x2, x3);
                    real vvz = (*vzNode)(x1, x2, x3);
                    findNeighbors(phaseField, x1, x2, x3);
                    real dX1_phi = gradX1_phi();
                    real dX2_phi = gradX2_phi();
                    real dX3_phi = gradX3_phi();

					if (isGasBoundaryNow(phiLim, phi)) {
                        real sumVx = 0;
                        real sumVy = 0;
                        real sumVz = 0;
                        real sumWeight = 1.e-100;
                        for (int fdir = D3Q27System::FSTARTDIR; fdir <= D3Q27System::FENDDIR; fdir++) {
                            if ((phi[fdir] > phiLim) &&
                                !bcArray->isSolid(x1 + D3Q27System::DX1[fdir], x2 + D3Q27System::DX2[fdir],
                                                  x3 + D3Q27System::DX3[fdir]) 
								&& (x1 + D3Q27System::DX1[fdir]>=minX1) && (x1 + D3Q27System::DX1[fdir]<maxX1)
								&& (x2 + D3Q27System::DX2[fdir]>=minX2) && (x2 + D3Q27System::DX2[fdir]<maxX2)
								&& (x3 + D3Q27System::DX3[fdir]>=minX3) && (x3 + D3Q27System::DX3[fdir]<maxX3)
								) {
                                sumVx += WEIGTH[fdir] * (*vxNode)(x1 + D3Q27System::DX1[fdir], x2 + D3Q27System::DX2[fdir],
                                                                    x3 + D3Q27System::DX3[fdir]);
                                sumVy += WEIGTH[fdir] * (*vyNode)(x1 + D3Q27System::DX1[fdir], x2 + D3Q27System::DX2[fdir],
                                                                  x3 + D3Q27System::DX3[fdir]);
                                sumVz += WEIGTH[fdir] * (*vzNode)(x1 + D3Q27System::DX1[fdir], x2 + D3Q27System::DX2[fdir],
                                                                  x3 + D3Q27System::DX3[fdir]);
                                sumWeight += WEIGTH[fdir];
                            }
                        }
                        vvx = sumVx / sumWeight;
                        vvy = sumVy / sumWeight;
                        vvz = sumVz / sumWeight;

                    
					}


                    real denom = sqrt(dX1_phi * dX1_phi + dX2_phi * dX2_phi + dX3_phi * dX3_phi) + 1.0e-20; //+ 1e-9+1e-3;
                    // 01.09.2022: unclear what value we have to add to the normal: lager values better cut of in gas phase?
                    real normX1 = dX1_phi / denom;
                    real normX2 = dX2_phi / denom;
                    real normX3 = dX3_phi / denom;


					real omegaD =1.0/( 3.0 * mob + 0.5);
                        {
                 real       mfcbb = (*this->localDistributionsH1)(D3Q27System::ET_E, x1, x2, x3);
                 real       mfbcb = (*this->localDistributionsH1)(D3Q27System::ET_N, x1, x2, x3);
                 real       mfbbc = (*this->localDistributionsH1)(D3Q27System::ET_T, x1, x2, x3);
                 real       mfccb = (*this->localDistributionsH1)(D3Q27System::ET_NE, x1, x2, x3);
                 real       mfacb = (*this->localDistributionsH1)(D3Q27System::ET_NW, x1p, x2, x3);
                 real       mfcbc = (*this->localDistributionsH1)(D3Q27System::ET_TE, x1, x2, x3);
                 real       mfabc = (*this->localDistributionsH1)(D3Q27System::ET_TW, x1p, x2, x3);
                 real       mfbcc = (*this->localDistributionsH1)(D3Q27System::ET_TN, x1, x2, x3);
                 real       mfbac = (*this->localDistributionsH1)(D3Q27System::ET_TS, x1, x2p, x3);
                 real       mfccc = (*this->localDistributionsH1)(D3Q27System::ET_TNE, x1, x2, x3);
                 real       mfacc = (*this->localDistributionsH1)(D3Q27System::ET_TNW, x1p, x2, x3);
                 real       mfcac = (*this->localDistributionsH1)(D3Q27System::ET_TSE, x1, x2p, x3);
                 real       mfaac = (*this->localDistributionsH1)(D3Q27System::ET_TSW, x1p, x2p, x3);
                 real       mfabb = (*this->nonLocalDistributionsH1)(D3Q27System::ET_W, x1p, x2, x3);
                 real       mfbab = (*this->nonLocalDistributionsH1)(D3Q27System::ET_S, x1, x2p, x3);
                 real       mfbba = (*this->nonLocalDistributionsH1)(D3Q27System::ET_B, x1, x2, x3p);
                 real       mfaab = (*this->nonLocalDistributionsH1)(D3Q27System::ET_SW, x1p, x2p, x3);
                 real       mfcab = (*this->nonLocalDistributionsH1)(D3Q27System::ET_SE, x1, x2p, x3);
                 real       mfaba = (*this->nonLocalDistributionsH1)(D3Q27System::ET_BW, x1p, x2, x3p);
                 real       mfcba = (*this->nonLocalDistributionsH1)(D3Q27System::ET_BE, x1, x2, x3p);
                 real       mfbaa = (*this->nonLocalDistributionsH1)(D3Q27System::ET_BS, x1, x2p, x3p);
                 real       mfbca = (*this->nonLocalDistributionsH1)(D3Q27System::ET_BN, x1, x2, x3p);
                 real       mfaaa = (*this->nonLocalDistributionsH1)(D3Q27System::ET_BSW, x1p, x2p, x3p);
                 real       mfcaa = (*this->nonLocalDistributionsH1)(D3Q27System::ET_BSE, x1, x2p, x3p);
                 real       mfaca = (*this->nonLocalDistributionsH1)(D3Q27System::ET_BNW, x1p, x2, x3p);
                 real       mfcca = (*this->nonLocalDistributionsH1)(D3Q27System::ET_BNE, x1, x2, x3p);
                 real       mfbbb = (*this->zeroDistributionsH1)(x1, x2, x3);

                        ////////////////////////////////////////////////////////////////////////////////////
                        //! - Calculate density and velocity using pyramid summation for low round-off errors as in Eq. (J1)-(J3) \ref
                        //! <a href="https://doi.org/10.1016/j.camwa.2015.05.001"><b>[ M. Geier et al. (2015), DOI:10.1016/j.camwa.2015.05.001 ]</b></a>
                        //!
                        ////////////////////////////////////////////////////////////////////////////////////
                        // second component
                       // real concentration =
                       //     ((((mfccc + mfaaa) + (mfaca + mfcac)) + ((mfacc + mfcaa) + (mfaac + mfcca))) + (((mfbac + mfbca) + (mfbaa + mfbcc)) + ((mfabc + mfcba) + (mfaba + mfcbc)) + ((mfacb + mfcab) + (mfaab + mfccb))) + ((mfabb + mfcbb) + (mfbab + mfbcb) + (mfbba + mfbbc))) + mfbbb;
                        // 06.10.2023 filtered phi
                        real concentration = phi[DIR_000];
                        //for (int dir = 0; dir <= 26; dir++) {concentration += WEIGTH[dir] * phi[dir];} 
						
						////////////////////////////////////////////////////////////////////////////////////
                        //bool inverseConcentration = false;
                        //if (true) //(concentration <= phiLim)
                        //{
                        //    inverseConcentration = true;
                        //    mfcbb = D3Q27System::getIncompFeqForDirection(DIR_PMM, c1o1, vvx, vvy, vvz) - mfcbb;
                        //    mfbcb = D3Q27System::getIncompFeqForDirection(DIR_MPM, c1o1, vvx, vvy, vvz) - mfbcb;
                        //    mfbbc = D3Q27System::getIncompFeqForDirection(DIR_MMP, c1o1, vvx, vvy, vvz) - mfbbc;
                        //    mfccb = D3Q27System::getIncompFeqForDirection(DIR_PPM, c1o1, vvx, vvy, vvz) - mfccb;
                        //    mfacb = D3Q27System::getIncompFeqForDirection(DIR_0PM, c1o1, vvx, vvy, vvz) - mfacb;
                        //    mfcbc = D3Q27System::getIncompFeqForDirection(DIR_PMP, c1o1, vvx, vvy, vvz) - mfcbc;
                        //    mfabc = D3Q27System::getIncompFeqForDirection(DIR_0MP, c1o1, vvx, vvy, vvz) - mfabc;
                        //    mfbcc = D3Q27System::getIncompFeqForDirection(DIR_MPP, c1o1, vvx, vvy, vvz) - mfbcc;
                        //    mfbac = D3Q27System::getIncompFeqForDirection(DIR_M0P, c1o1, vvx, vvy, vvz) - mfbac;
                        //    mfccc = D3Q27System::getIncompFeqForDirection(DIR_PPP, c1o1, vvx, vvy, vvz) - mfccc;
                        //    mfacc = D3Q27System::getIncompFeqForDirection(DIR_0PP, c1o1, vvx, vvy, vvz) - mfacc;
                        //    mfcac = D3Q27System::getIncompFeqForDirection(DIR_P0P, c1o1, vvx, vvy, vvz) - mfcac;
                        //    mfaac = D3Q27System::getIncompFeqForDirection(DIR_00P, c1o1, vvx, vvy, vvz) - mfaac;
                        //    mfabb = D3Q27System::getIncompFeqForDirection(DIR_0MM, c1o1, vvx, vvy, vvz) - mfabb;
                        //    mfbab = D3Q27System::getIncompFeqForDirection(DIR_M0M, c1o1, vvx, vvy, vvz) - mfbab;
                        //    mfbba = D3Q27System::getIncompFeqForDirection(DIR_MM0, c1o1, vvx, vvy, vvz) - mfbba;
                        //    mfaab = D3Q27System::getIncompFeqForDirection(DIR_00M, c1o1, vvx, vvy, vvz) - mfaab;
                        //    mfcab = D3Q27System::getIncompFeqForDirection(DIR_P0M, c1o1, vvx, vvy, vvz) - mfcab;
                        //    mfaba = D3Q27System::getIncompFeqForDirection(DIR_0M0, c1o1, vvx, vvy, vvz) - mfaba;
                        //    mfcba = D3Q27System::getIncompFeqForDirection(DIR_PM0, c1o1, vvx, vvy, vvz) - mfcba;
                        //    mfbaa = D3Q27System::getIncompFeqForDirection(DIR_M00, c1o1, vvx, vvy, vvz) - mfbaa;
                        //    mfbca = D3Q27System::getIncompFeqForDirection(DIR_MP0, c1o1, vvx, vvy, vvz) - mfbca;
                        //    mfaaa = D3Q27System::getIncompFeqForDirection(DIR_000, c1o1, vvx, vvy, vvz) - mfaaa;
                        //    mfcaa = D3Q27System::getIncompFeqForDirection(DIR_P00, c1o1, vvx, vvy, vvz) - mfcaa;
                        //    mfaca = D3Q27System::getIncompFeqForDirection(DIR_0P0, c1o1, vvx, vvy, vvz) - mfaca;
                        //    mfcca = D3Q27System::getIncompFeqForDirection(DIR_PP0, c1o1, vvx, vvy, vvz) - mfcca;
                        //    mfbbb = D3Q27System::getIncompFeqForDirection(DIR_MMM, c1o1, vvx, vvy, vvz) - mfbbb;
                        //    normX1 *= -c1o1;
                        //    normX2 *= -c1o1;
                        //    normX3 *= -c1o1;
                        //    concentration = c1o1 - concentration;
                        //}

                        real oneMinusRho = c1o1 - concentration;

                        real cx = ((((mfccc - mfaaa) + (mfcac - mfaca)) + ((mfcaa - mfacc) + (mfcca - mfaac))) + (((mfcba - mfabc) + (mfcbc - mfaba)) + ((mfcab - mfacb) + (mfccb - mfaab))) + (mfcbb - mfabb));
                        real cy = ((((mfccc - mfaaa) + (mfaca - mfcac)) + ((mfacc - mfcaa) + (mfcca - mfaac))) + (((mfbca - mfbac) + (mfbcc - mfbaa)) + ((mfacb - mfcab) + (mfccb - mfaab))) + (mfbcb - mfbab));
                        real cz = ((((mfccc - mfaaa) + (mfcac - mfaca)) + ((mfacc - mfcaa) + (mfaac - mfcca))) + (((mfbac - mfbca) + (mfbcc - mfbaa)) + ((mfabc - mfcba) + (mfcbc - mfaba))) + (mfbbc - mfbba));

                        ////////////////////////////////////////////////////////////////////////////////////
                        // calculate the square of velocities for this lattice node
                        real cx2 = cx * cx;
                        real cy2 = cy * cy;
                        real cz2 = cz * cz;
                        ////////////////////////////////////////////////////////////////////////////////////
                        //! - Chimera transform from well conditioned distributions to central moments as defined in Appendix J in \ref
                        //! <a href="https://doi.org/10.1016/j.camwa.2015.05.001"><b>[ M. Geier et al. (2015), DOI:10.1016/j.camwa.2015.05.001 ]</b></a>
                        //! see also Eq. (6)-(14) in \ref
                        //! <a href="https://doi.org/10.1016/j.jcp.2017.05.040"><b>[ M. Geier et al. (2017), DOI:10.1016/j.jcp.2017.05.040 ]</b></a>
                        //!
                        ////////////////////////////////////////////////////////////////////////////////////
                        // Z - Dir
                        forwardInverseChimeraWithKincompressible(mfaaa, mfaab, mfaac, cz, cz2, c36o1, c1o36, oneMinusRho);
                        forwardInverseChimeraWithKincompressible(mfaba, mfabb, mfabc, cz, cz2, c9o1, c1o9, oneMinusRho);
                        forwardInverseChimeraWithKincompressible(mfaca, mfacb, mfacc, cz, cz2, c36o1, c1o36, oneMinusRho);
                        forwardInverseChimeraWithKincompressible(mfbaa, mfbab, mfbac, cz, cz2, c9o1, c1o9, oneMinusRho);
                        forwardInverseChimeraWithKincompressible(mfbba, mfbbb, mfbbc, cz, cz2, c9o4, c4o9, oneMinusRho);
                        forwardInverseChimeraWithKincompressible(mfbca, mfbcb, mfbcc, cz, cz2, c9o1, c1o9, oneMinusRho);
                        forwardInverseChimeraWithKincompressible(mfcaa, mfcab, mfcac, cz, cz2, c36o1, c1o36, oneMinusRho);
                        forwardInverseChimeraWithKincompressible(mfcba, mfcbb, mfcbc, cz, cz2, c9o1, c1o9, oneMinusRho);
                        forwardInverseChimeraWithKincompressible(mfcca, mfccb, mfccc, cz, cz2, c36o1, c1o36, oneMinusRho);

                        ////////////////////////////////////////////////////////////////////////////////////
                        // Y - Dir
                        forwardInverseChimeraWithKincompressible(mfaaa, mfaba, mfaca, cy, cy2, c6o1, c1o6, oneMinusRho);
                        forwardChimera(mfaab, mfabb, mfacb, cy, cy2);
                        forwardInverseChimeraWithKincompressible(mfaac, mfabc, mfacc, cy, cy2, c18o1, c1o18, oneMinusRho);
                        forwardInverseChimeraWithKincompressible(mfbaa, mfbba, mfbca, cy, cy2, c3o2, c2o3, oneMinusRho);
                        forwardChimera(mfbab, mfbbb, mfbcb, cy, cy2);
                        forwardInverseChimeraWithKincompressible(mfbac, mfbbc, mfbcc, cy, cy2, c9o2, c2o9, oneMinusRho);
                        forwardInverseChimeraWithKincompressible(mfcaa, mfcba, mfcca, cy, cy2, c6o1, c1o6, oneMinusRho);
                        forwardChimera(mfcab, mfcbb, mfccb, cy, cy2);
                        forwardInverseChimeraWithKincompressible(mfcac, mfcbc, mfccc, cy, cy2, c18o1, c1o18, oneMinusRho);

                        ////////////////////////////////////////////////////////////////////////////////////
                        // X - Dir
                        forwardInverseChimeraWithKincompressible(mfaaa, mfbaa, mfcaa, cx, cx2, c1o1, c1o1, oneMinusRho);
                        forwardChimera(mfaba, mfbba, mfcba, cx, cx2);
                        forwardInverseChimeraWithKincompressible(mfaca, mfbca, mfcca, cx, cx2, c3o1, c1o3, oneMinusRho);
                        forwardChimera(mfaab, mfbab, mfcab, cx, cx2);
                        forwardChimera(mfabb, mfbbb, mfcbb, cx, cx2);
                        forwardChimera(mfacb, mfbcb, mfccb, cx, cx2);
                        forwardInverseChimeraWithKincompressible(mfaac, mfbac, mfcac, cx, cx2, c3o1, c1o3, oneMinusRho);
                        forwardChimera(mfabc, mfbbc, mfcbc, cx, cx2);
                        forwardInverseChimeraWithKincompressible(mfacc, mfbcc, mfccc, cx, cx2, c3o1, c1o9, oneMinusRho);

                        ////////////////////////////////////////////////////////////////////////////////////
                        //! - experimental Cumulant ... to be published ... hopefully
                        //!

                        // linearized orthogonalization of 3rd order central moments
                        real Mabc = mfabc - mfaba * c1o3;
                        real Mbca = mfbca - mfbaa * c1o3;
                        real Macb = mfacb - mfaab * c1o3;
                        real Mcba = mfcba - mfaba * c1o3;
                        real Mcab = mfcab - mfaab * c1o3;
                        real Mbac = mfbac - mfbaa * c1o3;
                        // linearized orthogonalization of 5th order central moments
                        real Mcbc = mfcbc - mfaba * c1o9;
                        real Mbcc = mfbcc - mfbaa * c1o9;
                        real Mccb = mfccb - mfaab * c1o9;

                        // 25.03.2023 mixed normals
                        real MomX1 = vvx * concentration - cx;
                        real MomX2 = vvy * concentration - cy;
                        real MomX3 = vvz * concentration - cz;
                        real mixNormal = 0.5;
                        // 0.75;

                        real MomXDenom = sqrt(MomX1 * MomX1 + MomX2 * MomX2 + MomX3 * MomX3) + 1.0e-100;
                        real scaleNorm = (normX1 * MomX1 + normX2 * MomX2 + normX3 * MomX3) / MomXDenom;
                        //scaleNorm = scaleNorm * scaleNorm; //(c1o2 + c1o2 * scaleNorm) * scaleNorm; // scaleNorm * (c1o1+(c2o1*concentration - c1o1) * (c2o1*concentration - c1o1) * (scaleNorm-c1o1)); // *scaleNorm* scaleNorm;
                        //scaleNorm = scaleNorm * scaleNorm;
                        //scaleNorm = scaleNorm * scaleNorm;
                        //scaleNorm = scaleNorm * scaleNorm;
                        if (true)// (phi[DIR_000] > phiLim) //(true) // ((phi[DIR_000] > phiLim)||(normX1*vvx+normX2*vvy+normX3*vvz<0))
						{
                        
                        normX1 = (normX1 * (c1o1 - mixNormal) + mixNormal * MomX1 / MomXDenom) * scaleNorm;
                        normX2 = (normX2 * (c1o1 - mixNormal) + mixNormal * MomX2 / MomXDenom) * scaleNorm;
                        normX3 = (normX3 * (c1o1 - mixNormal) + mixNormal * MomX3 / MomXDenom) * scaleNorm;

                        // 31.05.2022 addaptive mobility
                        // omegaD = c1o1 + (sqrt((cx - vvx * concentration) * (cx - vvx * concentration) + (cy - vvy * concentration) * (cy - vvy * concentration) + (cz - vvz * concentration) * (cz - vvz * concentration))) / (sqrt((cx - vvx * concentration) * (cx - vvx * concentration) + (cy - vvy *
                        // concentration) * (cy - vvy * concentration) + (cz - vvz * concentration) * (cz - vvz * concentration)) + fabs((1.0 - concentration) * (concentration)) * c1o6 * oneOverInterfaceScale+1.0e-200); omegaD = c2o1 * (concentration * (concentration - c1o1)) / (-c6o1 * (sqrt((cx -
                        // vvx * concentration) * (cx - vvx * concentration) + (cy - vvy * concentration) * (cy - vvy * concentration) + (cz - vvz * concentration) * (cz - vvz * concentration))) + (concentration * (concentration - c1o1))+1.0e-200);
                        //  collision of 1st order moments
                        // 15.08.23 shifting of concentration
                        // real modConcentration = (concentration - phiL) / (phiH - phiL);
                        cx = cx * (c1o1 - omegaD) + omegaD * vvx * concentration + normX1 * (c1o1 - 0.5 * omegaD) * (phiH - concentration) * (concentration - phiL) * c1o3 * oneOverInterfaceScale / (phiH - phiL);
                        cy = cy * (c1o1 - omegaD) + omegaD * vvy * concentration + normX2 * (c1o1 - 0.5 * omegaD) * (phiH - concentration) * (concentration - phiL) * c1o3 * oneOverInterfaceScale / (phiH - phiL);
                        cz = cz * (c1o1 - omegaD) + omegaD * vvz * concentration + normX3 * (c1o1 - 0.5 * omegaD) * (phiH - concentration) * (concentration - phiL) * c1o3 * oneOverInterfaceScale / (phiH - phiL);
                        }
                        else
                        {
                        real normX1FD = normX1;
                        real normX2FD = normX2;
                        real normX3FD = normX3;
                        normX1 = (normX1 * (c1o1 - mixNormal) + mixNormal * MomX1 / MomXDenom) * scaleNorm;
                        normX2 = (normX2 * (c1o1 - mixNormal) + mixNormal * MomX2 / MomXDenom) * scaleNorm;
                        normX3 = (normX3 * (c1o1 - mixNormal) + mixNormal * MomX3 / MomXDenom) * scaleNorm;
                        real scaleAdvectionContribution = (c1o1 - (concentration - phiL) / (phiH - phiL) * c2o1) ;
                        scaleAdvectionContribution = scaleAdvectionContribution * scaleAdvectionContribution * scaleAdvectionContribution * scaleAdvectionContribution * scaleAdvectionContribution; 
						scaleAdvectionContribution = scaleAdvectionContribution * scaleAdvectionContribution *
                                                     scaleAdvectionContribution * scaleAdvectionContribution *
                                                     scaleAdvectionContribution; 
                     //   scaleAdvectionContribution = 0;
                       // scaleAdvectionContribution = (concentration > 0.001) ? 0 : 1;
						cx = scaleAdvectionContribution * (cx * (c1o1 - omegaD) + omegaD * vvx * concentration + normX1 * (c1o1 - 0.5 * omegaD) * (phiH - concentration) * (concentration - phiL) * c1o3 * oneOverInterfaceScale / (phiH - phiL))
							 +(c1o1-scaleAdvectionContribution)*(cx - normX1FD* (oneOverInterfaceScale * (concentration - phiH) * (concentration - phiL)) / ((phiH - phiL)) * c1o3);
                        cy = scaleAdvectionContribution * (cy * (c1o1 - omegaD) + omegaD * vvy * concentration + normX2 * (c1o1 - 0.5 * omegaD) * (phiH - concentration) * (concentration - phiL) * c1o3 * oneOverInterfaceScale / (phiH - phiL))
							+(c1o1 - scaleAdvectionContribution) *
                             (cy - normX2FD * (oneOverInterfaceScale * (concentration - phiH) * (concentration - phiL)) / ((phiH - phiL)) * c1o3);
                        cz = scaleAdvectionContribution * (cz * (c1o1 - omegaD) + omegaD * vvz * concentration + normX3 * (c1o1 - 0.5 * omegaD) * (phiH - concentration) * (concentration - phiL) * c1o3 * oneOverInterfaceScale / (phiH - phiL))
							+(c1o1 - scaleAdvectionContribution) *
                             (cz - normX3FD * (oneOverInterfaceScale * (concentration - phiH) * (concentration - phiL)) / ((phiH - phiL)) * c1o3);
                      //  cy = cy - normX2FD * (oneOverInterfaceScale * (concentration - phiH) * (concentration - phiL)) / ((phiH - phiL)) * c1o3;
                      //  cz = cz - normX3FD * (oneOverInterfaceScale * (concentration - phiH) * (concentration - phiL)) / ((phiH - phiL)) * c1o3;
                        }
						//cx = cx * (c1o1 - omegaD) + omegaD * vvx * concentration + normX1 * (c1o1 - 0.5 * omegaD) * (1.0 - concentration) * (concentration)*c1o3 * oneOverInterfaceScale;
                        //cy = cy * (c1o1 - omegaD) + omegaD * vvy * concentration + normX2 * (c1o1 - 0.5 * omegaD) * (1.0 - concentration) * (concentration)*c1o3 * oneOverInterfaceScale;
                        //cz = cz * (c1o1 - omegaD) + omegaD * vvz * concentration + normX3 * (c1o1 - 0.5 * omegaD) * (1.0 - concentration) * (concentration)*c1o3 * oneOverInterfaceScale;

						//cx = cx * (c1o1 - omegaD) + omegaD * vvx * concentration + normX1 * (c1o1 - 0.5 * omegaD) * (1.0 - concentration) * (concentration) * (c1o1-(1.0 - concentration) * (concentration)) * c1o3 * oneOverInterfaceScale;
      //                  cy = cy * (c1o1 - omegaD) + omegaD * vvy * concentration + normX2 * (c1o1 - 0.5 * omegaD) * (1.0 - concentration) * (concentration) * (c1o1 - (1.0 - concentration) * (concentration)) * c1o3 * oneOverInterfaceScale;
      //                  cz = cz * (c1o1 - omegaD) + omegaD * vvz * concentration + normX3 * (c1o1 - 0.5 * omegaD) * (1.0 - concentration) * (concentration) * (c1o1 - (1.0 - concentration) * (concentration)) * c1o3 * oneOverInterfaceScale;

						cx2 = cx * cx;
						cy2 = cy * cy;
						cz2 = cz * cz;

						//// equilibration of 2nd order moments
                        mfbba = c0o1;
						mfbab = c0o1;
						mfabb = c0o1;

						mfcaa = c1o3 * concentration;
						mfaca = c1o3 * concentration;
						mfaac = c1o3 * concentration;

						//take second moment from fluid
						//mfbba = concentration*MMxy;
						//mfbab = concentration*MMxz;
						//mfabb = concentration*MMyz;

						//mfcaa = (c1o3+MMxx) * concentration;
						//mfaca = (c1o3+MMyy) * concentration;
						//mfaac = (c1o3+MMzz) * concentration;



						// equilibration of 3rd order moments
						//Mabc = c0o1;
						//Mbca = c0o1;
						//Macb = c0o1;
						//Mcba = c0o1;
						//Mcab = c0o1;
						//Mbac = c0o1;
						//mfbbb = c0o1;

						///Overrelaxaton third moments
                        real omePhiThird = 1.0;
                        Mabc -= omePhiThird * Mabc;
                        Mbca -= omePhiThird * Mbca;
                        Macb -= omePhiThird * Macb;
                        Mcba -= omePhiThird * Mcba;
                        Mcab -= omePhiThird * Mcab;
                        Mbac -= omePhiThird * Mbac;
                        mfbbb -= omePhiThird *mfbbb;						

						// from linearized orthogonalization 3rd order central moments to central moments
						mfabc = Mabc + mfaba * c1o3;
						mfbca = Mbca + mfbaa * c1o3;
						mfacb = Macb + mfaab * c1o3;
						mfcba = Mcba + mfaba * c1o3;
						mfcab = Mcab + mfaab * c1o3;
						mfbac = Mbac + mfbaa * c1o3;

						// equilibration of 4th order moments
						mfacc = c1o9 * concentration;
						mfcac = c1o9 * concentration;
						mfcca = c1o9 * concentration;

						mfcbb = c0o1;
						mfbcb = c0o1;
						mfbbc = c0o1;

						// equilibration of 5th order moments
						Mcbc = c0o1;
						Mbcc = c0o1;
						Mccb = c0o1;

						// from linearized orthogonalization 5th order central moments to central moments
						mfcbc = Mcbc + mfaba * c1o9;
						mfbcc = Mbcc + mfbaa * c1o9;
						mfccb = Mccb + mfaab * c1o9;

						// equilibration of 6th order moment
						mfccc = c1o27 * concentration;

						////////////////////////////////////////////////////////////////////////////////////
						//! - Chimera transform from central moments to well conditioned distributions as defined in Appendix J in
						//! <a href="https://doi.org/10.1016/j.camwa.2015.05.001"><b>[ M. Geier et al. (2015), DOI:10.1016/j.camwa.2015.05.001 ]</b></a>
						//! see also Eq. (88)-(96) in
						//! <a href="https://doi.org/10.1016/j.jcp.2017.05.040"><b>[ M. Geier et al. (2017), DOI:10.1016/j.jcp.2017.05.040 ]</b></a>
						//!
						////////////////////////////////////////////////////////////////////////////////////
						// X - Dir
						backwardInverseChimeraWithKincompressible(mfaaa, mfbaa, mfcaa, cx, cx2, c1o1, c1o1, oneMinusRho);
						backwardChimera(mfaba, mfbba, mfcba, cx, cx2);
						backwardInverseChimeraWithKincompressible(mfaca, mfbca, mfcca, cx, cx2, c3o1, c1o3, oneMinusRho);
						backwardChimera(mfaab, mfbab, mfcab, cx, cx2);
						backwardChimera(mfabb, mfbbb, mfcbb, cx, cx2);
						backwardChimera(mfacb, mfbcb, mfccb, cx, cx2);
						backwardInverseChimeraWithKincompressible(mfaac, mfbac, mfcac, cx, cx2, c3o1, c1o3, oneMinusRho);
						backwardChimera(mfabc, mfbbc, mfcbc, cx, cx2);
						backwardInverseChimeraWithKincompressible(mfacc, mfbcc, mfccc, cx, cx2, c9o1, c1o9, oneMinusRho);

						////////////////////////////////////////////////////////////////////////////////////
						// Y - Dir
						backwardInverseChimeraWithKincompressible(mfaaa, mfaba, mfaca, cy, cy2, c6o1, c1o6, oneMinusRho);
						backwardChimera(mfaab, mfabb, mfacb, cy, cy2);
						backwardInverseChimeraWithKincompressible(mfaac, mfabc, mfacc, cy, cy2, c18o1, c1o18, oneMinusRho);
						backwardInverseChimeraWithKincompressible(mfbaa, mfbba, mfbca, cy, cy2, c3o2, c2o3, oneMinusRho);
						backwardChimera(mfbab, mfbbb, mfbcb, cy, cy2);
						backwardInverseChimeraWithKincompressible(mfbac, mfbbc, mfbcc, cy, cy2, c9o2, c2o9, oneMinusRho);
						backwardInverseChimeraWithKincompressible(mfcaa, mfcba, mfcca, cy, cy2, c6o1, c1o6, oneMinusRho);
						backwardChimera(mfcab, mfcbb, mfccb, cy, cy2);
						backwardInverseChimeraWithKincompressible(mfcac, mfcbc, mfccc, cy, cy2, c18o1, c1o18, oneMinusRho);

						////////////////////////////////////////////////////////////////////////////////////
						// Z - Dir
						backwardInverseChimeraWithKincompressible(mfaaa, mfaab, mfaac, cz, cz2, c36o1, c1o36, oneMinusRho);
						backwardInverseChimeraWithKincompressible(mfaba, mfabb, mfabc, cz, cz2, c9o1, c1o9, oneMinusRho);
						backwardInverseChimeraWithKincompressible(mfaca, mfacb, mfacc, cz, cz2, c36o1, c1o36, oneMinusRho);
						backwardInverseChimeraWithKincompressible(mfbaa, mfbab, mfbac, cz, cz2, c9o1, c1o9, oneMinusRho);
						backwardInverseChimeraWithKincompressible(mfbba, mfbbb, mfbbc, cz, cz2, c9o4, c4o9, oneMinusRho);
						backwardInverseChimeraWithKincompressible(mfbca, mfbcb, mfbcc, cz, cz2, c9o1, c1o9, oneMinusRho);
						backwardInverseChimeraWithKincompressible(mfcaa, mfcab, mfcac, cz, cz2, c36o1, c1o36, oneMinusRho);
						backwardInverseChimeraWithKincompressible(mfcba, mfcbb, mfcbc, cz, cz2, c9o1, c1o9, oneMinusRho);
						backwardInverseChimeraWithKincompressible(mfcca, mfccb, mfccc, cz, cz2, c36o1, c1o36, oneMinusRho);


						//if (inverseConcentration) {
      //                      mfcbb = D3Q27System::getIncompFeqForDirection(DIR_PMM, c1o1, vvx, vvy, vvz) - mfcbb;
      //                      mfbcb = D3Q27System::getIncompFeqForDirection(DIR_MPM, c1o1, vvx, vvy, vvz) - mfbcb;
      //                      mfbbc = D3Q27System::getIncompFeqForDirection(DIR_MMP, c1o1, vvx, vvy, vvz) - mfbbc;
      //                      mfccb = D3Q27System::getIncompFeqForDirection(DIR_PPM, c1o1, vvx, vvy, vvz) - mfccb;
      //                      mfacb = D3Q27System::getIncompFeqForDirection(DIR_0PM, c1o1, vvx, vvy, vvz) - mfacb;
      //                      mfcbc = D3Q27System::getIncompFeqForDirection(DIR_PMP, c1o1, vvx, vvy, vvz) - mfcbc;
      //                      mfabc = D3Q27System::getIncompFeqForDirection(DIR_0MP, c1o1, vvx, vvy, vvz) - mfabc;
      //                      mfbcc = D3Q27System::getIncompFeqForDirection(DIR_MPP, c1o1, vvx, vvy, vvz) - mfbcc;
      //                      mfbac = D3Q27System::getIncompFeqForDirection(DIR_M0P, c1o1, vvx, vvy, vvz) - mfbac;
      //                      mfccc = D3Q27System::getIncompFeqForDirection(DIR_PPP, c1o1, vvx, vvy, vvz) - mfccc;
      //                      mfacc = D3Q27System::getIncompFeqForDirection(DIR_0PP, c1o1, vvx, vvy, vvz) - mfacc;
      //                      mfcac = D3Q27System::getIncompFeqForDirection(DIR_P0P, c1o1, vvx, vvy, vvz) - mfcac;
      //                      mfaac = D3Q27System::getIncompFeqForDirection(DIR_00P, c1o1, vvx, vvy, vvz) - mfaac;
      //                      mfabb = D3Q27System::getIncompFeqForDirection(DIR_0MM, c1o1, vvx, vvy, vvz) - mfabb;
      //                      mfbab = D3Q27System::getIncompFeqForDirection(DIR_M0M, c1o1, vvx, vvy, vvz) - mfbab;
      //                      mfbba = D3Q27System::getIncompFeqForDirection(DIR_MM0, c1o1, vvx, vvy, vvz) - mfbba;
      //                      mfaab = D3Q27System::getIncompFeqForDirection(DIR_00M, c1o1, vvx, vvy, vvz) - mfaab;
      //                      mfcab = D3Q27System::getIncompFeqForDirection(DIR_P0M, c1o1, vvx, vvy, vvz) - mfcab;
      //                      mfaba = D3Q27System::getIncompFeqForDirection(DIR_0M0, c1o1, vvx, vvy, vvz) - mfaba;
      //                      mfcba = D3Q27System::getIncompFeqForDirection(DIR_PM0, c1o1, vvx, vvy, vvz) - mfcba;
      //                      mfbaa = D3Q27System::getIncompFeqForDirection(DIR_M00, c1o1, vvx, vvy, vvz) - mfbaa;
      //                      mfbca = D3Q27System::getIncompFeqForDirection(DIR_MP0, c1o1, vvx, vvy, vvz) - mfbca;
      //                      mfaaa = D3Q27System::getIncompFeqForDirection(DIR_000, c1o1, vvx, vvy, vvz) - mfaaa;
      //                      mfcaa = D3Q27System::getIncompFeqForDirection(DIR_P00, c1o1, vvx, vvy, vvz) - mfcaa;
      //                      mfaca = D3Q27System::getIncompFeqForDirection(DIR_0P0, c1o1, vvx, vvy, vvz) - mfaca;
      //                      mfcca = D3Q27System::getIncompFeqForDirection(DIR_PP0, c1o1, vvx, vvy, vvz) - mfcca;
      //                      mfbbb = D3Q27System::getIncompFeqForDirection(DIR_MMM, c1o1, vvx, vvy, vvz) - mfbbb;

      //                  }
						

						(*this->localDistributionsH1)(D3Q27System::ET_E,   x1,  x2,  x3) = mfabb;
						(*this->localDistributionsH1)(D3Q27System::ET_N,   x1,  x2,  x3) = mfbab;
						(*this->localDistributionsH1)(D3Q27System::ET_T,   x1,  x2,  x3) = mfbba;
						(*this->localDistributionsH1)(D3Q27System::ET_NE,  x1,  x2,  x3) = mfaab;
						(*this->localDistributionsH1)(D3Q27System::ET_NW,  x1p, x2,  x3) = mfcab;
						(*this->localDistributionsH1)(D3Q27System::ET_TE,  x1,  x2,  x3) = mfaba;
						(*this->localDistributionsH1)(D3Q27System::ET_TW,  x1p, x2,  x3) = mfcba;
						(*this->localDistributionsH1)(D3Q27System::ET_TN,  x1,  x2,  x3) = mfbaa;
						(*this->localDistributionsH1)(D3Q27System::ET_TS,  x1,  x2p, x3) = mfbca;
						(*this->localDistributionsH1)(D3Q27System::ET_TNE, x1,  x2,  x3) = mfaaa;
						(*this->localDistributionsH1)(D3Q27System::ET_TNW, x1p, x2,  x3) = mfcaa;
						(*this->localDistributionsH1)(D3Q27System::ET_TSE, x1,  x2p, x3) = mfaca;
						(*this->localDistributionsH1)(D3Q27System::ET_TSW, x1p, x2p, x3) = mfcca;

						(*this->nonLocalDistributionsH1)(D3Q27System::ET_W,   x1p, x2,  x3 ) = mfcbb;
						(*this->nonLocalDistributionsH1)(D3Q27System::ET_S,   x1,  x2p, x3 ) = mfbcb;
						(*this->nonLocalDistributionsH1)(D3Q27System::ET_B,   x1,  x2,  x3p) = mfbbc;
						(*this->nonLocalDistributionsH1)(D3Q27System::ET_SW,  x1p, x2p, x3 ) = mfccb;
						(*this->nonLocalDistributionsH1)(D3Q27System::ET_SE,  x1,  x2p, x3 ) = mfacb;
						(*this->nonLocalDistributionsH1)(D3Q27System::ET_BW,  x1p, x2,  x3p) = mfcbc;
						(*this->nonLocalDistributionsH1)(D3Q27System::ET_BE,  x1,  x2,  x3p) = mfabc;
						(*this->nonLocalDistributionsH1)(D3Q27System::ET_BS,  x1,  x2p, x3p) = mfbcc;
						(*this->nonLocalDistributionsH1)(D3Q27System::ET_BN,  x1,  x2,  x3p) = mfbac;
						(*this->nonLocalDistributionsH1)(D3Q27System::ET_BSW, x1p, x2p, x3p) = mfccc;
						(*this->nonLocalDistributionsH1)(D3Q27System::ET_BSE, x1,  x2p, x3p) = mfacc;
						(*this->nonLocalDistributionsH1)(D3Q27System::ET_BNW, x1p, x2,  x3p) = mfcac;
						(*this->nonLocalDistributionsH1)(D3Q27System::ET_BNE, x1,  x2,  x3p) = mfaac;

						(*this->zeroDistributionsH1)(x1,x2,x3) = mfbbb;




					}
				}
			}
		}
	}
	//Set multiphase BCs
	//for (int x3 = minX3; x3 < maxX3; x3++) {
	//	for (int x2 = minX2; x2 < maxX2; x2++) {
	//		for (int x1 = minX1; x1 < maxX1; x1++) {
	//			if (!bcArray->isSolid(x1, x2, x3) && !bcArray->isUndefined(x1, x2, x3)) {
	//				int x1p = x1 + 1;
	//				int x2p = x2 + 1;
	//				int x3p = x3 + 1;
	//				findNeighbors(phaseField, x1, x2, x3);
	//				if ((phi[d000] > c1o2) && (
	//					(phi[dP00] <= c1o2) ||
	//					(phi[dM00] <= c1o2) ||
	//					(phi[d00P] <= c1o2) ||
	//					(phi[d00M] <= c1o2) ||
	//					(phi[d0M0] <= c1o2) ||
	//					(phi[d0P0] <= c1o2) ||
	//					(phi[dPP0] <= c1o2) ||
	//					(phi[dPM0] <= c1o2) ||
	//					(phi[dP0P] <= c1o2) ||
	//					(phi[dP0M] <= c1o2) ||
	//					(phi[dMP0] <= c1o2) ||
	//					(phi[dMM0] <= c1o2) ||
	//					(phi[dM0P] <= c1o2) ||
	//					(phi[dM0M] <= c1o2) ||
	//					(phi[d0PM] <= c1o2) ||
	//					(phi[d0MM] <= c1o2) ||
	//					(phi[d0PP] <= c1o2) ||
	//					(phi[d0MP] <= c1o2) ||
	//					(phi[dPPP] <= c1o2) ||
	//					(phi[dPMP] <= c1o2) ||
	//					(phi[dMPP] <= c1o2) ||
	//					(phi[dMMP] <= c1o2) ||
	//					(phi[dPPM] <= c1o2) ||
	//					(phi[dPMM] <= c1o2) ||
	//					(phi[dMPM] <= c1o2) ||
	//					(phi[dMMM] <= c1o2)
	//					)) {
	//					//real mfabb = (*this->localDistributionsF)(D3Q27System::ET_E, x1, x2, x3);//* rho * c1o3;
	//					//real mfbab = (*this->localDistributionsF)(D3Q27System::ET_N, x1, x2, x3);//* rho * c1o3;
	//					//real mfbba = (*this->localDistributionsF)(D3Q27System::ET_T, x1, x2, x3);//* rho * c1o3;
	//					//real mfaab = (*this->localDistributionsF)(D3Q27System::ET_NE, x1, x2, x3);//* rho * c1o3;
	//					//real mfcab = (*this->localDistributionsF)(D3Q27System::ET_NW, x1p, x2, x3);//* rho * c1o3;
	//					//real mfaba = (*this->localDistributionsF)(D3Q27System::ET_TE, x1, x2, x3);//* rho * c1o3;
	//					//real mfcba = (*this->localDistributionsF)(D3Q27System::ET_TW, x1p, x2, x3);//* rho * c1o3;
	//					//real mfbaa = (*this->localDistributionsF)(D3Q27System::ET_TN, x1, x2, x3);//* rho * c1o3;
	//					//real mfbca = (*this->localDistributionsF)(D3Q27System::ET_TS, x1, x2p, x3);//* rho * c1o3;
	//					//real mfaaa = (*this->localDistributionsF)(D3Q27System::ET_TNE, x1, x2, x3);//* rho * c1o3;
	//					//real mfcaa = (*this->localDistributionsF)(D3Q27System::ET_TNW, x1p, x2, x3);//* rho * c1o3;
	//					//real mfaca = (*this->localDistributionsF)(D3Q27System::ET_TSE, x1, x2p, x3);//* rho * c1o3;
	//					//real mfcca = (*this->localDistributionsF)(D3Q27System::ET_TSW, x1p, x2p, x3);//* rho * c1o3;
	//					//real mfcbb = (*this->nonLocalDistributionsF)(D3Q27System::ET_W, x1p, x2, x3);//* rho * c1o3;
	//					//real mfbcb = (*this->nonLocalDistributionsF)(D3Q27System::ET_S, x1, x2p, x3);//* rho * c1o3;
	//					//real mfbbc = (*this->nonLocalDistributionsF)(D3Q27System::ET_B, x1, x2, x3p);//* rho * c1o3;
	//					//real mfccb = (*this->nonLocalDistributionsF)(D3Q27System::ET_SW, x1p, x2p, x3);//* rho * c1o3;
	//					//real mfacb = (*this->nonLocalDistributionsF)(D3Q27System::ET_SE, x1, x2p, x3);//* rho * c1o3;
	//					//real mfcbc = (*this->nonLocalDistributionsF)(D3Q27System::ET_BW, x1p, x2, x3p);//* rho * c1o3;
	//					//real mfabc = (*this->nonLocalDistributionsF)(D3Q27System::ET_BE, x1, x2, x3p);//* rho * c1o3;
	//					//real mfbcc = (*this->nonLocalDistributionsF)(D3Q27System::ET_BS, x1, x2p, x3p);//* rho * c1o3;
	//					//real mfbac = (*this->nonLocalDistributionsF)(D3Q27System::ET_BN, x1, x2, x3p);//* rho * c1o3;
	//					//real mfccc = (*this->nonLocalDistributionsF)(D3Q27System::ET_BSW, x1p, x2p, x3p);//* rho * c1o3;
	//					//real mfacc = (*this->nonLocalDistributionsF)(D3Q27System::ET_BSE, x1, x2p, x3p);//* rho * c1o3;
	//					//real mfcac = (*this->nonLocalDistributionsF)(D3Q27System::ET_BNW, x1p, x2, x3p);//* rho * c1o3;
	//					//real mfaac = (*this->nonLocalDistributionsF)(D3Q27System::ET_BNE, x1, x2, x3p);//* rho * c1o3;
	//					//real mfbbb = (*this->zeroDistributionsF)(x1, x2, x3);
	//					
	//					real vx = (*vxNode)(x1, x2, x3);
	//					real vy = (*vyNode)(x1, x2, x3);
	//					real vz = (*vzNode)(x1, x2, x3);
	//					SPtr<DistributionArray3D> distribution = this->getDataSet()->getFdistributions();
	//					real ff[27];
	//					distribution->getDistributionInv(ff, x1, x2 , x3 );

	//					for (int fdir = D3Q27System::STARTF; fdir <= D3Q27System::ENDF; fdir++) {
	//						if ((phi[fdir] <= c1o2)) {
	//							real rhoG = (*rhoNode)(x1 + D3Q27System::DX1[fdir], x2 + D3Q27System::DX2[fdir], x3 + D3Q27System::DX3[fdir]);
	//							real ftemp= D3Q27System::getCompFeqForDirection(D3Q27System::INVDIR[fdir], rhoG, vx, vy, vz) + D3Q27System::getCompFeqForDirection(fdir, rhoG, vx, vy, vz);
	//							real fBB;
	//							fBB=distribution->getDistributionInvForDirection( x1 + D3Q27System::DX1[fdir], x2 + D3Q27System::DX2[fdir], x3 + D3Q27System::DX3[fdir],fdir);
	//							distribution->setPreCollisionDistributionForDirection(ftemp - ff[fdir], x1 + D3Q27System::DX1[fdir], x2 + D3Q27System::DX2[fdir], x3 + D3Q27System::DX3[fdir], fdir);
	//							distribution->setPostCollisionDistributionForDirection(fBB-c6o1*D3Q27System::WEIGTH[fdir] * (-vx * D3Q27System::DX1[fdir] - vy * D3Q27System::DX2[fdir] - vz * D3Q27System::DX3[fdir]), x1, x2, x3, fdir);
	//						}
	//					}

	//					//if ((phi[dP00] <= c1o2)) {
	//					//	real rhoG = (*rhoNode)(x1 + 1, x2, x3);
	//					//	real ftemp = D3Q27System::getCompFeqForDirection(W, rhoG, vx,vy,vz )+ D3Q27System::getCompFeqForDirection(E, rhoG, vx, vy, vz);
	//					//	real fBB = (*this->localDistributionsF)(D3Q27System::ET_E, x1 + 1, x2, x3);
	//					//	(*this->localDistributionsF)(D3Q27System::ET_E, x1+1, x2, x3)=ftemp-mfcbb;
	//					//	(*this->nonLocalDistributionsF)(D3Q27System::ET_W, x1p, x2, x3)=fBB-c6o1*c2o27*(-vx);
	//					//}
	//					//if ((phi[dM00] <= c1o2)) {
	//					//	real rhoG = (*rhoNode)(x1 - 1, x2, x3);
	//					//	real ftemp = D3Q27System::getCompFeqForDirection(E, rhoG, vx, vy, vz)+ D3Q27System::getCompFeqForDirection(W, rhoG, vx, vy, vz);
	//					//	real fBB = (*this->nonLocalDistributionsF)(D3Q27System::ET_W, x1p-1, x2, x3);
	//					//	(*this->nonLocalDistributionsF)(D3Q27System::ET_W, x1p - 1, x2, x3) = ftemp - mfabb;
	//					//	(*this->localDistributionsF)(D3Q27System::ET_E, x1, x2, x3) = fBB - c6o1 * c2o27 * ( vx);
	//					//}
	//					//if ((phi[d0P0] <= c1o2)) {
	//					//	real rhoG = (*rhoNode)(x1, x2+1, x3);
	//					//	real ftemp = D3Q27System::getCompFeqForDirection(S, rhoG, vx, vy, vz)+ D3Q27System::getCompFeqForDirection(N, rhoG, vx, vy, vz);
	//					//	real fBB = (*this->localDistributionsF)(D3Q27System::ET_N, x1, x2+1, x3);
	//					//	(*this->localDistributionsF)(D3Q27System::ET_N, x1, x2+1, x3) = ftemp - mfbcb;
	//					//	(*this->nonLocalDistributionsF)(D3Q27System::ET_S, x1, x2p, x3) = fBB - c6o1 * c2o27 * (-vy);
	//					//}
	//					//if ((phi[d0M0] <= c1o2)) {
	//					//	real rhoG = (*rhoNode)(x1, x2 - 1, x3);
	//					//	real ftemp = D3Q27System::getCompFeqForDirection(N, rhoG, vx, vy, vz)+ D3Q27System::getCompFeqForDirection(S, rhoG, vx, vy, vz);
	//					//	real fBB = (*this->nonLocalDistributionsF)(D3Q27System::ET_S, x1, x2p-1, x3);
	//					//	(*this->nonLocalDistributionsF)(D3Q27System::ET_S, x1, x2p - 1, x3) = ftemp - mfbab;
	//					//	(*this->localDistributionsF)(D3Q27System::ET_N, x1, x2, x3) = fBB - c6o1 * c2o27 * ( vy);
	//					//}
	//					//if ((phi[d00P] <= c1o2)) {
	//					//	real rhoG = (*rhoNode)(x1, x2 , x3+1);
	//					//	real ftemp = D3Q27System::getCompFeqForDirection(B, rhoG, vx, vy, vz)+ D3Q27System::getCompFeqForDirection(T, rhoG, vx, vy, vz);
	//					//	real fBB = (*this->localDistributionsF)(D3Q27System::ET_T, x1, x2, x3+1);
	//					//	(*this->localDistributionsF)(D3Q27System::ET_T, x1, x2, x3+1) = ftemp - mfbbc;
	//					//	(*this->nonLocalDistributionsF)(D3Q27System::ET_B, x1, x2, x3p) = fBB - c6o1 * c2o27 * (-vz);
	//					//}
	//					//if ((phi[d00M] <= c1o2)) {
	//					//	real rhoG = (*rhoNode)(x1, x2, x3 - 1);
	//					//	real ftemp = D3Q27System::getCompFeqForDirection(T, rhoG, vx, vy, vz)+ D3Q27System::getCompFeqForDirection(B, rhoG, vx, vy, vz);
	//					//	real fBB = (*this->nonLocalDistributionsF)(D3Q27System::ET_B, x1, x2, x3p-1);
	//					//	(*this->nonLocalDistributionsF)(D3Q27System::ET_B, x1, x2, x3p-1) = ftemp - mfbba;
	//					//	(*this->localDistributionsF)(D3Q27System::ET_T, x1, x2, x3) = fBB - c6o1 * c2o27 * ( vz);
	//					//}
	//					//
	//					//if ((phi[dPP0] <= c1o2)) {
	//					//	real rhoG = (*rhoNode)(x1 + 1, x2+1, x3);
	//					//	real ftemp = D3Q27System::getCompFeqForDirection(SW, rhoG, vx, vy, vz)+ D3Q27System::getCompFeqForDirection(NE, rhoG, vx, vy, vz);
	//					//	real fBB = (*this->localDistributionsF)(D3Q27System::ET_NE, x1+1, x2+1, x3);
	//					//	(*this->localDistributionsF)(D3Q27System::ET_NE, x1 + 1, x2 + 1, x3) = ftemp - mfccb;
	//					//	(*this->nonLocalDistributionsF)(D3Q27System::ET_SW, x1p, x2p, x3) = fBB - c6o1 * c1o54 * (-vx-vy);
	//					//}
	//					//if ((phi[dMM0] <= c1o2)) {
	//					//	real rhoG = (*rhoNode)(x1 - 1, x2 - 1, x3);
	//					//	real ftemp = D3Q27System::getCompFeqForDirection(NE, rhoG, vx, vy, vz)+ D3Q27System::getCompFeqForDirection(SW, rhoG, vx, vy, vz);
	//					//	real fBB = (*this->nonLocalDistributionsF)(D3Q27System::ET_SW, x1p-1, x2p-1, x3);
	//					//	(*this->nonLocalDistributionsF)(D3Q27System::ET_SW, x1p - 1, x2p - 1, x3) = ftemp - mfaab;
	//					//	(*this->localDistributionsF)(D3Q27System::ET_NE, x1, x2, x3) = fBB - c6o1 * c1o54 * ( vx + vy);
	//					//}
	//					//if ((phi[dMP0] <= c1o2)) {
	//					//	real rhoG = (*rhoNode)(x1 - 1, x2 + 1, x3);
	//					//	real ftemp = D3Q27System::getCompFeqForDirection(SE, rhoG, vx, vy, vz)+ D3Q27System::getCompFeqForDirection(NW, rhoG, vx, vy, vz);
	//					//	real fBB = (*this->localDistributionsF)(D3Q27System::ET_NW, x1p-1, x2+1, x3);
	//					//	(*this->localDistributionsF)(D3Q27System::ET_NW, x1p - 1, x2 + 1, x3) = ftemp - mfacb;
	//					//	(*this->nonLocalDistributionsF)(D3Q27System::ET_SE, x1, x2p, x3) = fBB - c6o1 * c1o54 * ( vx - vy);
	//					//}
	//					//if ((phi[dPM0] <= c1o2)) {
	//					//	real rhoG = (*rhoNode)(x1 + 1, x2 - 1, x3);
	//					//	real ftemp = D3Q27System::getCompFeqForDirection(NW, rhoG, vx, vy, vz)+ D3Q27System::getCompFeqForDirection(SE, rhoG, vx, vy, vz);
	//					//	real fBB = (*this->nonLocalDistributionsF)(D3Q27System::ET_SE, x1+1, x2p-1, x3);
	//					//	(*this->nonLocalDistributionsF)(D3Q27System::ET_SE, x1 + 1, x2p - 1, x3) = ftemp - mfcab;
	//					//	(*this->localDistributionsF)(D3Q27System::ET_NW, x1p, x2, x3) = fBB - c6o1 * c1o54 * (-vx + vy);
	//					//}
	//					//if ((phi[dP0P] <= c1o2)) {
	//					//	real rhoG = (*rhoNode)(x1 + 1, x2 , x3+1);
	//					//	real ftemp = D3Q27System::getCompFeqForDirection(BW, rhoG, vx, vy, vz)+ D3Q27System::getCompFeqForDirection(TE, rhoG, vx, vy, vz);
	//					//	real fBB = (*this->localDistributionsF)(D3Q27System::ET_TE, x1+1, x2, x3+1);
	//					//	(*this->localDistributionsF)(D3Q27System::ET_TE, x1 + 1, x2, x3 + 1) = ftemp - mfcbc;
	//					//	(*this->nonLocalDistributionsF)(D3Q27System::ET_BW, x1p, x2, x3p) = fBB - c6o1 * c1o54 * (-vx - vz);
	//					//}
	//					//if ((phi[dM0P] <= c1o2)) {
	//					//	real rhoG = (*rhoNode)(x1 - 1, x2, x3 + 1);
	//					//	real ftemp = D3Q27System::getCompFeqForDirection(BE, rhoG, vx, vy, vz)+ D3Q27System::getCompFeqForDirection(TW, rhoG, vx, vy, vz);
	//					//	real fBB = (*this->localDistributionsF)(D3Q27System::ET_TW, x1p-1, x2, x3+1);
	//					//	(*this->localDistributionsF)(D3Q27System::ET_TW, x1p - 1, x2, x3 + 1) = ftemp - mfabc;
	//					//	(*this->nonLocalDistributionsF)(D3Q27System::ET_BE, x1, x2, x3p) = fBB - c6o1 * c1o54 * ( vx - vz);
	//					//}
	//					//if ((phi[dP0M] <= c1o2)) {
	//					//	real rhoG = (*rhoNode)(x1 + 1, x2, x3 - 1);
	//					//	real ftemp = D3Q27System::getCompFeqForDirection(TW, rhoG, vx, vy, vz)+ D3Q27System::getCompFeqForDirection(BE, rhoG, vx, vy, vz);
	//					//	real fBB = (*this->nonLocalDistributionsF)(D3Q27System::ET_BE, x1+1, x2, x3p-1);
	//					//	(*this->nonLocalDistributionsF)(D3Q27System::ET_BE, x1 + 1, x2, x3p - 1) = ftemp - mfcba;
	//					//	(*this->localDistributionsF)(D3Q27System::ET_TW, x1p, x2, x3) = fBB - c6o1 * c1o54 * (-vx + vz);
	//					//}
	//					//if ((phi[dM0M] <= c1o2)) {
	//					//	real rhoG = (*rhoNode)(x1 - 1, x2, x3 - 1);
	//					//	real ftemp = D3Q27System::getCompFeqForDirection(TE, rhoG, vx, vy, vz)+ D3Q27System::getCompFeqForDirection(BW, rhoG, vx, vy, vz);
	//					//	real fBB = (*this->nonLocalDistributionsF)(D3Q27System::ET_BW, x1p-1, x2, x3p-1);
	//					//	(*this->nonLocalDistributionsF)(D3Q27System::ET_BW, x1p - 1, x2, x3p - 1) = ftemp - mfaba;
	//					//	(*this->localDistributionsF)(D3Q27System::ET_TE, x1, x2, x3) = fBB - c6o1 * c1o54 * ( vx + vz);
	//					//}
	//					//if ((phi[d0PP] <= c1o2)) {
	//					//	real rhoG = (*rhoNode)(x1, x2+1, x3 + 1);
	//					//	real ftemp = D3Q27System::getCompFeqForDirection(BS, rhoG, vx, vy, vz)+ D3Q27System::getCompFeqForDirection(TN, rhoG, vx, vy, vz);
	//					//	real fBB = (*this->localDistributionsF)(D3Q27System::ET_TN, x1, x2+1, x3+1);
	//					//	(*this->localDistributionsF)(D3Q27System::ET_TN, x1, x2 + 1, x3 + 1) = ftemp - mfbcc;
	//					//	(*this->nonLocalDistributionsF)(D3Q27System::ET_BS, x1, x2p, x3p) = fBB - c6o1 * c1o54 * (-vy - vz);
	//					//}
	//					//if ((phi[d0MP] <= c1o2)) {
	//					//	real rhoG = (*rhoNode)(x1, x2 - 1, x3 + 1);
	//					//	real ftemp = D3Q27System::getCompFeqForDirection(BN, rhoG, vx, vy, vz)+ D3Q27System::getCompFeqForDirection(TS, rhoG, vx, vy, vz);
	//					//	real fBB = (*this->localDistributionsF)(D3Q27System::ET_TS, x1, x2p-1, x3+1);
	//					//	(*this->localDistributionsF)(D3Q27System::ET_TS, x1, x2p - 1, x3 + 1) = ftemp - mfbac;
	//					//	(*this->nonLocalDistributionsF)(D3Q27System::ET_BN, x1, x2, x3p) = fBB - c6o1 * c1o54 * ( vy - vz);
	//					//}
	//					//if ((phi[d0PM] <= c1o2)) {
	//					//	real rhoG = (*rhoNode)(x1, x2 + 1, x3 - 1);
	//					//	real ftemp = D3Q27System::getCompFeqForDirection(TS, rhoG, vx, vy, vz)+ D3Q27System::getCompFeqForDirection(BN, rhoG, vx, vy, vz);
	//					//	real fBB = (*this->nonLocalDistributionsF)(D3Q27System::ET_BN, x1, x2+1, x3p-1);
	//					//	(*this->nonLocalDistributionsF)(D3Q27System::ET_BN, x1, x2 + 1, x3p - 1) = ftemp - mfbca;
	//					//	(*this->localDistributionsF)(D3Q27System::ET_TS, x1, x2p, x3) = fBB - c6o1 * c1o54 * (-vy + vz);
	//					//}
	//					//if ((phi[d0MM] <= c1o2)) {
	//					//	real rhoG = (*rhoNode)(x1, x2 - 1, x3 - 1);
	//					//	real ftemp = D3Q27System::getCompFeqForDirection(TN, rhoG, vx, vy, vz)+ D3Q27System::getCompFeqForDirection(BS, rhoG, vx, vy, vz);
	//					//	real fBB = (*this->nonLocalDistributionsF)(D3Q27System::ET_BS, x1, x2p-1, x3p-1);
	//					//	(*this->nonLocalDistributionsF)(D3Q27System::ET_BS, x1, x2p - 1, x3p - 1) = ftemp - mfbaa;
	//					//	(*this->localDistributionsF)(D3Q27System::ET_TN, x1, x2, x3) = fBB - c6o1 * c1o54 * (-vy - vz);
	//					//}

	//					//if ((phi[dPPP] <= c1o2)) {
	//					//	real rhoG = (*rhoNode)(x1+1, x2 + 1, x3 + 1);
	//					//	real ftemp = D3Q27System::getCompFeqForDirection(BSW, rhoG, vx, vy, vz)+ D3Q27System::getCompFeqForDirection(TNE, rhoG, vx, vy, vz);
	//					//	real fBB = (*this->localDistributionsF)(D3Q27System::ET_TNE, x1+1, x2+1, x3+1);
	//					//	(*this->localDistributionsF)(D3Q27System::ET_TNE, x1 + 1, x2 + 1, x3 + 1) = ftemp - mfccc;
	//					//	(*this->nonLocalDistributionsF)(D3Q27System::ET_BSW, x1p, x2p, x3p) = fBB - c6o1 * c1o216 * (-vx -vy - vz);
	//					//}
	//					//if ((phi[dMPP] <= c1o2)) {
	//					//	real rhoG = (*rhoNode)(x1 - 1, x2 + 1, x3 + 1);
	//					//	real ftemp = D3Q27System::getCompFeqForDirection(BSE, rhoG, vx, vy, vz)+ D3Q27System::getCompFeqForDirection(TNW, rhoG, vx, vy, vz);
	//					//	real fBB = (*this->localDistributionsF)(D3Q27System::ET_TNW, x1p-1, x2+1, x3+1);
	//					//	(*this->localDistributionsF)(D3Q27System::ET_TNW, x1p - 1, x2 + 1, x3 + 1) = ftemp - mfacc;
	//					//	(*this->nonLocalDistributionsF)(D3Q27System::ET_BSE, x1, x2p, x3p) = fBB - c6o1 * c1o216 * ( vx - vy - vz);
	//					//}
	//					//if ((phi[dMMP] <= c1o2)) {
	//					//	real rhoG = (*rhoNode)(x1 - 1, x2 - 1, x3 + 1);
	//					//	real ftemp = D3Q27System::getCompFeqForDirection(BNE, rhoG, vx, vy, vz)+ D3Q27System::getCompFeqForDirection(TSW, rhoG, vx, vy, vz);
	//					//	real fBB = (*this->localDistributionsF)(D3Q27System::ET_TSW, x1p-1, x2p-1, x3+1);
	//					//	(*this->localDistributionsF)(D3Q27System::ET_TSW, x1p - 1, x2p - 1, x3 + 1) = ftemp - mfaac;
	//					//	(*this->nonLocalDistributionsF)(D3Q27System::ET_BNE, x1, x2, x3p) = fBB - c6o1 * c1o216 * (vx + vy - vz);
	//					//}
	//					//if ((phi[dPMP] <= c1o2)) {
	//					//	real rhoG = (*rhoNode)(x1 + 1, x2 - 1, x3 + 1);
	//					//	real ftemp = D3Q27System::getCompFeqForDirection(BNW, rhoG, vx, vy, vz)+ D3Q27System::getCompFeqForDirection(TSE, rhoG, vx, vy, vz);
	//					//	real fBB = (*this->localDistributionsF)(D3Q27System::ET_TSE, x1+1, x2p-1, x3+1);
	//					//	(*this->localDistributionsF)(D3Q27System::ET_TSE, x1 + 1, x2p - 1, x3 + 1) = ftemp - mfcac;
	//					//	(*this->nonLocalDistributionsF)(D3Q27System::ET_BNW, x1p, x2, x3p) = fBB - c6o1 * c1o216 * (-vx + vy - vz);
	//					//}
	//					//if ((phi[dPMM] <= c1o2)) {
	//					//	real rhoG = (*rhoNode)(x1 + 1, x2 - 1, x3 - 1);
	//					//	real ftemp = D3Q27System::getCompFeqForDirection(TNW, rhoG, vx, vy, vz)+ D3Q27System::getCompFeqForDirection(BSE, rhoG, vx, vy, vz);
	//					//	real fBB = (*this->nonLocalDistributionsF)(D3Q27System::ET_BSE, x1+1, x2p-1, x3p-1);
	//					//	(*this->nonLocalDistributionsF)(D3Q27System::ET_BSE, x1+1, x2p-1, x3p-1) = ftemp - mfcaa;
	//					//	(*this->localDistributionsF)(D3Q27System::ET_TNW, x1p, x2, x3) = fBB - c6o1 * c1o216 * (-vx + vy + vz);
	//					//}
	//					//if ((phi[dMMM] <= c1o2)) {
	//					//	real rhoG = (*rhoNode)(x1 - 1, x2 - 1, x3 - 1);
	//					//	real ftemp = D3Q27System::getCompFeqForDirection(TNE, rhoG, vx, vy, vz)+ D3Q27System::getCompFeqForDirection(BSW, rhoG, vx, vy, vz);
	//					//	real fBB = (*this->nonLocalDistributionsF)(D3Q27System::ET_BSW, x1p-1, x2p-1, x3p-1);
	//					//	(*this->nonLocalDistributionsF)(D3Q27System::ET_BSW, x1p - 1, x2p - 1, x3p - 1) = ftemp - mfaaa;
	//					//	(*this->localDistributionsF)(D3Q27System::ET_TNE, x1, x2, x3) = fBB - c6o1 * c1o216 * ( vx + vy + vz);
	//					//}
	//					//if ((phi[dMPM] <= c1o2)) {
	//					//	real rhoG = (*rhoNode)(x1 - 1, x2 + 1, x3 - 1);
	//					//	real ftemp = D3Q27System::getCompFeqForDirection(TSE, rhoG, vx, vy, vz)+ D3Q27System::getCompFeqForDirection(BNW, rhoG, vx, vy, vz);
	//					//	real fBB = (*this->nonLocalDistributionsF)(D3Q27System::ET_BNW, x1p-1, x2+1, x3p-1);
	//					//	(*this->nonLocalDistributionsF)(D3Q27System::ET_BNW, x1p - 1, x2 + 1, x3p - 1) = ftemp - mfaca;
	//					//	(*this->localDistributionsF)(D3Q27System::ET_TSE, x1, x2p, x3) = fBB - c6o1 * c1o216 * (vx - vy + vz);
	//					//}
	//					//if ((phi[dPPM] <= c1o2)) {
	//					//	real rhoG = (*rhoNode)(x1 + 1, x2 + 1, x3 - 1);
	//					//	real ftemp = D3Q27System::getCompFeqForDirection(TSW, rhoG, vx, vy, vz)+ D3Q27System::getCompFeqForDirection(BNE, rhoG, vx, vy, vz);
	//					//	real fBB = (*this->nonLocalDistributionsF)(D3Q27System::ET_BNE, x1+1, x2+1, x3p-1);
	//					//	(*this->nonLocalDistributionsF)(D3Q27System::ET_BNE, x1 + 1, x2 + 1, x3p - 1) = ftemp - mfcca;
	//					//	(*this->localDistributionsF)(D3Q27System::ET_TSW, x1p, x2p, x3) = fBB - c6o1 * c1o216 * (-vx - vy + vz);
	//					//}




	//				}
	//			}
	//		}
	//	}
	//}

//{
//        real fff[27];
//        SPtr<DistributionArray3D> distributionC = this->getDataSet()->getFdistributions();
//        // for (int x3 = minX3 - 1; x3 < maxX3 + 1; x3++) {
//        //     for (int x2 = minX2 - 1; x2 < maxX2 + 1; x2++) {
//        //         for (int x1 = minX1 - 1; x1 < maxX1 + 1; x1++) {
//        //             if (!bcArray->isSolid(x1, x2, x3) && !bcArray->isUndefined(x1, x2, x3))
//        for (int x3 = minX3 - ghostLayerWidth + 1; x3 < maxX3 + ghostLayerWidth - 1; x3++) {
//            for (int x2 = minX2 - ghostLayerWidth + 1; x2 < maxX2 + ghostLayerWidth - 1; x2++) {
//                for (int x1 = minX1 - ghostLayerWidth + 1; x1 < maxX1 + ghostLayerWidth - 1; x1++) {
//                    if (!bcArray->isSolid(x1, x2, x3) /* && !bcArray->isUndefined(x1, x2, x3)*/)
//
//                    {
//
//                        findNeighbors(phaseFieldOld, x1, x2, x3);
//                        findNeighbors2(phaseField, x1, x2, x3);
//                        if ((phi[DIR_000] <= phiLim) && (phi2[DIR_000] > phiLim)) {
//                        for (int fdir = D3Q27System::FSTARTDIR; fdir <= D3Q27System::FENDDIR; fdir++) {
//                                if ((phi2[fdir] > phiLim) &&
//                                    (!bcArray->isSolid(x1 + D3Q27System::DX1[fdir], x2 + D3Q27System::DX2[fdir],
//                                                       x3 + D3Q27System::DX3[fdir]) &&
//                                     !bcArray->isUndefined(x1 + D3Q27System::DX1[fdir], x2 + D3Q27System::DX2[fdir],
//                                                           x3 + D3Q27System::DX3[fdir]))) {
//                                    distributionC->getDistributionInv(fff, x1 + D3Q27System::DX1[fdir],
//                                                                      x2 + D3Q27System::DX2[fdir],
//                                                                      x3 + D3Q27System::DX3[fdir]);
//                                    real vx, vy, vz, rho;
//                                    D3Q27System::calcIncompMacroscopicValues(fff, rho, vx, vy, vz);
//                                    real feq = D3Q27System::getIncompFeqForDirection(fdir, rho, vx, vy, vz);
//                                    // real feqZero=D3Q27System::getIncompFeqForDirection(fdir, 0.0,vx,vy,vz);
//                                    // real feqZeroI = D3Q27System::getIncompFeqForDirection(D3Q27System::INVDIR[fdir], 0.0,
//                                    // vx, vy, vz); distribution->setDistributionForDirection(
//                                    //     c1o2 * (feqZero+feqZeroI-feq+
//                                    //     distribution->getDistributionInvForDirection(
//                                    //         x1 + D3Q27System::DX1[fdir], x2 + D3Q27System::DX2[fdir], x3 +
//                                    //         D3Q27System::DX3[fdir],fdir)),
//                                    //     x1, x2, x3,
//                                    //                                           fdir);
//                                    distributionC->setDistributionForDirection(feq, x1, x2, x3, fdir);
//                                }
//                        }
//                        }
//                    }
//                }
//            }
//        }
//    }

	}







//////////////////////////////////////////////////////////////////////////

real MultiphaseScaleDistributionLBMKernel::gradX1_phi()
{
	using namespace D3Q27System;
	return 3.0* ((WEIGTH[dPPP] * (((phi[dPPP] - phi[dMMM]) + (phi[dPMM] - phi[dMPP])) + ((phi[dPMP] - phi[dMPM]) + (phi[dPPM] - phi[dMMP])))
		+ WEIGTH[dPP0] * (((phi[dP0P] - phi[dM0M]) + (phi[dP0M] - phi[dM0P])) + ((phi[dPM0] - phi[dMP0]) + (phi[dPP0] - phi[dMM0])))) +
		+WEIGTH[d0P0] * (phi[dP00] - phi[dM00]));
}

real MultiphaseScaleDistributionLBMKernel::gradX2_phi()
{
	using namespace D3Q27System;
	return 3.0 * ((WEIGTH[dPPP] * (((phi[dPPP] - phi[dMMM]) - (phi[dPMM] - phi[dMPP])) + ((phi[dPPM] - phi[dMMP])- (phi[dPMP] - phi[dMPM])))
		+ WEIGTH[dPP0] * (((phi[d0PP] - phi[d0MM]) + (phi[d0PM] - phi[d0MP])) + ((phi[dPP0] - phi[dMM0])- (phi[dPM0] - phi[dMP0])))) +
		+WEIGTH[d0P0] * (phi[d0P0] - phi[d0M0]));
}

real MultiphaseScaleDistributionLBMKernel::gradX3_phi()
{
	using namespace D3Q27System;
	return 3.0 * ((WEIGTH[dPPP] * (((phi[dPPP] - phi[dMMM]) - (phi[dPMM] - phi[dMPP])) + ((phi[dPMP] - phi[dMPM]) - (phi[dPPM] - phi[dMMP])))
		+ WEIGTH[dPP0] * (((phi[dP0P] - phi[dM0M]) - (phi[dP0M] - phi[dM0P])) + ((phi[d0MP] - phi[d0PM]) + (phi[d0PP] - phi[d0MM])))) +
		+WEIGTH[d0P0] * (phi[d00P] - phi[d00M]));
}

real MultiphaseScaleDistributionLBMKernel::gradX1_rhoInv(real rhoL,real rhoDIV)
{
	using namespace D3Q27System;
	return 3.0 * ((WEIGTH[dPPP] * (((1.0/(rhoL+rhoDIV*phi[dPPP]) - 1.0 / (rhoL + rhoDIV * phi[dMMM])) + (1.0 / (rhoL + rhoDIV * phi[dPMM]) - 1.0 / (rhoL + rhoDIV * phi[dMPP]))) + ((1.0 / (rhoL + rhoDIV * phi[dPMP]) - 1.0 / (rhoL + rhoDIV * phi[dMPM])) + (1.0 / (rhoL + rhoDIV * phi[dPPM]) - 1.0 / (rhoL + rhoDIV * phi[dMMP]))))
		+ WEIGTH[dPP0] * (((1.0 / (rhoL + rhoDIV * phi[dP0P]) - 1.0 / (rhoL + rhoDIV * phi[dM0M])) + (1.0 / (rhoL + rhoDIV * phi[dP0M]) - 1.0 / (rhoL + rhoDIV * phi[dM0P]))) + ((1.0 / (rhoL + rhoDIV * phi[dPM0]) - 1.0 / (rhoL + rhoDIV * phi[dMP0])) + (1.0 / (rhoL + rhoDIV * phi[dPP0]) - 1.0 / (rhoL + rhoDIV * phi[dMM0]))))) +
		+WEIGTH[d0P0] * (1.0 / (rhoL + rhoDIV * phi[dP00]) - 1.0 / (rhoL + rhoDIV * phi[dM00])));
}

real MultiphaseScaleDistributionLBMKernel::gradX2_rhoInv(real rhoL,real rhoDIV)
{
	using namespace D3Q27System;
	return 3.0 * ((WEIGTH[dPPP] * (((1.0 / (rhoL + rhoDIV * phi[dPPP]) - 1.0 / (rhoL + rhoDIV * phi[dMMM])) - (1.0 / (rhoL + rhoDIV * phi[dPMM]) - 1.0 / (rhoL + rhoDIV * phi[dMPP]))) + ((1.0 / (rhoL + rhoDIV * phi[dPPM]) - 1.0 / (rhoL + rhoDIV * phi[dMMP])) - (1.0 / (rhoL + rhoDIV * phi[dPMP]) - 1.0 / (rhoL + rhoDIV * phi[dMPM]))))
		+ WEIGTH[dPP0] * (((1.0 / (rhoL + rhoDIV * phi[d0PP]) - 1.0 / (rhoL + rhoDIV * phi[d0MM])) + (1.0 / (rhoL + rhoDIV * phi[d0PM]) - 1.0 / (rhoL + rhoDIV * phi[d0MP]))) + ((1.0 / (rhoL + rhoDIV * phi[dPP0]) - 1.0 / (rhoL + rhoDIV * phi[dMM0])) - (1.0 / (rhoL + rhoDIV * phi[dPM0]) - 1.0 / (rhoL + rhoDIV * phi[dMP0]))))) +
		+WEIGTH[d0P0] * (1.0 / (rhoL + rhoDIV * phi[d0P0]) - 1.0 / (rhoL + rhoDIV * phi[d0M0])));
}

real MultiphaseScaleDistributionLBMKernel::gradX3_rhoInv(real rhoL, real rhoDIV)
{
	using namespace D3Q27System;
	return 3.0 * ((WEIGTH[dPPP] * (((1.0 / (rhoL + rhoDIV * phi[dPPP]) - 1.0 / (rhoL + rhoDIV * phi[dMMM])) - (1.0 / (rhoL + rhoDIV * phi[dPMM]) - 1.0 / (rhoL + rhoDIV * phi[dMPP]))) + ((1.0 / (rhoL + rhoDIV * phi[dPMP]) - 1.0 / (rhoL + rhoDIV * phi[dMPM])) - (1.0 / (rhoL + rhoDIV * phi[dPPM]) - 1.0 / (rhoL + rhoDIV * phi[dMMP]))))
		+ WEIGTH[dPP0] * (((1.0 / (rhoL + rhoDIV * phi[dP0P]) - 1.0 / (rhoL + rhoDIV * phi[dM0M])) - (1.0 / (rhoL + rhoDIV * phi[dP0M]) - 1.0 / (rhoL + rhoDIV * phi[dM0P]))) + ((1.0 / (rhoL + rhoDIV * phi[d0MP]) - 1.0 / (rhoL + rhoDIV * phi[d0PM])) + (1.0 / (rhoL + rhoDIV * phi[d0PP]) - 1.0 / (rhoL + rhoDIV * phi[d0MM]))))) +
		+WEIGTH[d0P0] * (1.0 / (rhoL + rhoDIV * phi[d00P]) - 1.0 / (rhoL + rhoDIV * phi[d00M])));
}

real MultiphaseScaleDistributionLBMKernel::gradX1_phi2()
{
	using namespace D3Q27System;
	return 3.0 * ((WEIGTH[dPPP] * (((phi2[dPPP] - phi2[dMMM]) + (phi2[dPMM] - phi2[dMPP])) + ((phi2[dPMP] - phi2[dMPM]) + (phi2[dPPM] - phi2[dMMP])))
		+ WEIGTH[dPP0] * (((phi2[dP0P] - phi2[dM0M]) + (phi2[dP0M] - phi2[dM0P])) + ((phi2[dPM0] - phi2[dMP0]) + (phi2[dPP0] - phi2[dMM0])))) +
		+WEIGTH[d0P0] * (phi2[dP00] - phi2[dM00]));
}

real MultiphaseScaleDistributionLBMKernel::gradX2_phi2()
{
	using namespace D3Q27System;
	return 3.0 * ((WEIGTH[dPPP] * (((phi2[dPPP] - phi2[dMMM]) - (phi2[dPMM] - phi2[dMPP])) + ((phi2[dPPM] - phi2[dMMP]) - (phi2[dPMP] - phi2[dMPM])))
		+ WEIGTH[dPP0] * (((phi2[d0PP] - phi2[d0MM]) + (phi2[d0PM] - phi2[d0MP])) + ((phi2[dPP0] - phi2[dMM0]) - (phi2[dPM0] - phi2[dMP0])))) +
		+WEIGTH[d0P0] * (phi2[d0P0] - phi2[d0M0]));
}

real MultiphaseScaleDistributionLBMKernel::gradX3_phi2()
{
	using namespace D3Q27System;
	return 3.0 * ((WEIGTH[dPPP] * (((phi2[dPPP] - phi2[dMMM]) - (phi2[dPMM] - phi2[dMPP])) + ((phi2[dPMP] - phi2[dMPM]) - (phi2[dPPM] - phi2[dMMP])))
		+ WEIGTH[dPP0] * (((phi2[dP0P] - phi2[dM0M]) - (phi2[dP0M] - phi2[dM0P])) + ((phi2[d0MP] - phi2[d0PM]) + (phi2[d0PP] - phi2[d0MM])))) +
		+WEIGTH[d0P0] * (phi2[d00P] - phi2[d00M]));
}

real MultiphaseScaleDistributionLBMKernel::nabla2_phi()
{
	using namespace D3Q27System;
	real sum = 0.0;
	sum += WEIGTH[dPPP] * ((((phi[dPPP] - phi[d000]) + (phi[dMMM] - phi[d000])) + ((phi[dMMP] - phi[d000]) + (phi[dPPM] - phi[d000])))
		+ (((phi[dMPP] - phi[d000]) + (phi[dPMM] - phi[d000])) + ((phi[dPMP] - phi[d000]) + (phi[dMPM] - phi[d000]))));
	sum += WEIGTH[d0PP] * (
		(((phi[d0PP] - phi[d000]) + (phi[d0MM] - phi[d000])) + ((phi[d0MP] - phi[d000]) + (phi[d0PM] - phi[d000])))
		+	(((phi[dP0P] - phi[d000]) + (phi[dM0M] - phi[d000])) + ((phi[dM0P] - phi[d000]) + (phi[dP0M] - phi[d000])))
		+	(((phi[dPP0] - phi[d000]) + (phi[dMM0] - phi[d000])) + ((phi[dMP0] - phi[d000]) + (phi[dPM0] - phi[d000])))
		);
	sum += WEIGTH[d00P] * (
		((phi[d00P] - phi[d000]) + (phi[d00M] - phi[d000]))
		+	((phi[d0P0] - phi[d000]) + (phi[d0M0] - phi[d000]))
		+	((phi[dP00] - phi[d000]) + (phi[dM00] - phi[d000]))
		);

	return 6.0 * sum;
}

real MultiphaseScaleDistributionLBMKernel::computeCurvature_phi()
{
    using namespace D3Q27System;
    using namespace UbMath;

    real phiX = gradX1_phi();
    real phiY = gradX2_phi();
    real phiZ = gradX3_phi();
    real phiXX =
        c4o9 * (phi[dP00] - c2o1 * phi[d000] + phi[dM00]) + (c1o9 * (((phi[dPP0] - c2o1 * phi[d0P0] + phi[dMP0]) + (phi[dPM0] - c2o1 * phi[d0M0] + phi[dMM0])) + ((phi[dP0P] - c2o1 * phi[d00P] + phi[dM0P]) + (phi[dP0M] - c2o1 * phi[d00M] + phi[dM0M]))) +
                                                                      c1o36 * (((phi[dPPP] - c2o1 * phi[d0PP] + phi[dMPP]) + (phi[dPMP] - c2o1 * phi[d0MP] + phi[dMMP])) + ((phi[dPPM] - c2o1 * phi[d0PM] + phi[dMPM]) + (phi[dPMM] - c2o1 * phi[d0MM] + phi[dMMM]))));
    real phiYY =
        c4o9 * (phi[d0P0] - c2o1 * phi[d000] + phi[d0M0]) + (c1o9 * (((phi[dPP0] - c2o1 * phi[dP00] + phi[dPM0]) + (phi[dMP0] - c2o1 * phi[dM00] + phi[dMM0])) + ((phi[d0PP] - c2o1 * phi[d00P] + phi[d0MP]) + (phi[d0PM] - c2o1 * phi[d00M] + phi[d0MM]))) +
                                                                      c1o36 * (((phi[dPPP] - c2o1 * phi[dP0P] + phi[dPMP]) + (phi[dMPM] - c2o1 * phi[dM0M] + phi[dMMM])) + ((phi[dMPP] - c2o1 * phi[dM0P] + phi[dMMP]) + (phi[dPPM] - c2o1 * phi[dP0M] + phi[dPMM]))));
    real phiZZ =
        c4o9 * (phi[d00P] - c2o1 * phi[d000] + phi[d00M]) + (c1o9 * (((phi[dM0P] - c2o1 * phi[dM00] + phi[dM0M]) + (phi[dP0P] - c2o1 * phi[dP00] + phi[dP0M])) + ((phi[d0MP] - c2o1 * phi[d0M0] + phi[d0MM]) + (phi[d0PP] - c2o1 * phi[d0P0] + phi[d0PM]))) +
                                                                      c1o36 * (((phi[dMPP] - c2o1 * phi[dMP0] + phi[dMPM]) + (phi[dPMP] - c2o1 * phi[dPM0] + phi[dPMM])) + ((phi[dMMP] - c2o1 * phi[dMM0] + phi[dMMM]) + (phi[dPPP] - c2o1 * phi[dPP0] + phi[dPPM]))));
    real phiXY = c1o4 * (c2o3 * (phi[dMM0] - phi[dPM0] + phi[dPP0] - phi[dMP0]) + c1o6 * ((phi[dMMP] - phi[dPMP] + phi[dPPP] - phi[dMPP]) + (phi[dMMM] - phi[dPMM] + phi[dPPM] - phi[dMPM])));
    real phiXZ = c1o4 * (c2o3 * (phi[dM0M] - phi[dP0M] + phi[dP0P] - phi[dM0P]) + c1o6 * ((phi[dMPM] - phi[dPPM] + phi[dPPP] - phi[dMPP]) + (phi[dMMM] - phi[dPMM] + phi[dPMP] - phi[dMMP])));
    real phiYZ = c1o4 * (c2o3 * (phi[d0MM] - phi[d0MP] + phi[d0PP] - phi[d0PM]) + c1o6 * ((phi[dMMM] - phi[dMMP] + phi[dMPP] - phi[dMPM]) + (phi[dPMM] - phi[dPMP] + phi[dPPP] - phi[dPPM])));

    // non isotropic FD (to be improved):
    // real phiX = (phi[dP00] - phi[dM00]) * c1o2; //gradX1_phi();
    // real phiY = (phi[d0P0] - phi[d0M0]) * c1o2; //gradX2_phi();
    // real phiZ = (phi[d00P] - phi[d00M]) * c1o2; //gradX3_phi();

    // real phiXX = phi[dP00] - c2o1 * phi[d000] + phi[dM00];
    // real phiYY = phi[d0P0] - c2o1 * phi[d000] + phi[d0M0];
    // real phiZZ =( phi[d00P] - c2o1 * phi[d000] + phi[d00M]);
    // real phiXY = c1o4 * (phi[dMM0] - phi[dPM0] + phi[dPP0] - phi[dMP0]);
    // real phiXZ = c1o4 * (phi[dM0M] - phi[dP0M] + phi[dP0P] - phi[dM0P]);
    // real phiYZ = c1o4 * (phi[d0MM] - phi[d0MP] + phi[d0PP] - phi[d0PM]);
    // real back= (c2o1 * (phiX * phiY * phiXY + phiX * phiZ * phiXZ + phiY * phiZ * phiYZ) - phiXX * (phiY * phiY + phiZ * phiZ) - phiYY * (phiX * phiX + phiZ * phiZ) - phiZZ * (phiX * phiX + phiY * phiY)) / (c2o1 * pow(phiX * phiX + phiY * phiY + phiZ * phiZ, c3o2));

	return (c2o1 * (phiX * phiY * phiXY + phiX * phiZ * phiXZ + phiY * phiZ * phiYZ) - phiXX * (phiY * phiY + phiZ * phiZ) - phiYY * (phiX * phiX + phiZ * phiZ) - phiZZ * (phiX * phiX + phiY * phiY)) / (c2o1 * pow(phiX * phiX + phiY * phiY + phiZ * phiZ, c3o2)+1e-200);
}
void MultiphaseScaleDistributionLBMKernel::computePhasefield()
{
	using namespace D3Q27System;
	SPtr<DistributionArray3D> distributionsH = dataSet->getHdistributions();

	int minX1 = ghostLayerWidth;
	int minX2 = ghostLayerWidth;
	int minX3 = ghostLayerWidth;
	int maxX1 = (int)distributionsH->getNX1() - ghostLayerWidth;
	int maxX2 = (int)distributionsH->getNX2() - ghostLayerWidth;
	int maxX3 = (int)distributionsH->getNX3() - ghostLayerWidth;

	//------------- Computing the phase-field ------------------
	for (int x3 = minX3; x3 < maxX3; x3++) {
		for (int x2 = minX2; x2 < maxX2; x2++) {
			for (int x1 = minX1; x1 < maxX1; x1++) {
				// if(!bcArray->isSolid(x1,x2,x3) && !bcArray->isUndefined(x1,x2,x3))
				{
					int x1p = x1 + 1;
					int x2p = x2 + 1;
					int x3p = x3 + 1;

					h[dP00]   = (*this->localDistributionsH1)(D3Q27System::ET_E, x1, x2, x3);
					h[d0P0]   = (*this->localDistributionsH1)(D3Q27System::ET_N, x1, x2, x3);
					h[d00P]   = (*this->localDistributionsH1)(D3Q27System::ET_T, x1, x2, x3);
					h[dPP0]  = (*this->localDistributionsH1)(D3Q27System::ET_NE, x1, x2, x3);
					h[dMP0]  = (*this->localDistributionsH1)(D3Q27System::ET_NW, x1p, x2, x3);
					h[dP0P]  = (*this->localDistributionsH1)(D3Q27System::ET_TE, x1, x2, x3);
					h[dM0P]  = (*this->localDistributionsH1)(D3Q27System::ET_TW, x1p, x2, x3);
					h[d0PP]  = (*this->localDistributionsH1)(D3Q27System::ET_TN, x1, x2, x3);
					h[d0MP]  = (*this->localDistributionsH1)(D3Q27System::ET_TS, x1, x2p, x3);
					h[dPPP] = (*this->localDistributionsH1)(D3Q27System::ET_TNE, x1, x2, x3);
					h[dMPP] = (*this->localDistributionsH1)(D3Q27System::ET_TNW, x1p, x2, x3);
					h[dPMP] = (*this->localDistributionsH1)(D3Q27System::ET_TSE, x1, x2p, x3);
					h[dMMP] = (*this->localDistributionsH1)(D3Q27System::ET_TSW, x1p, x2p, x3);

					h[dM00]   = (*this->nonLocalDistributionsH1)(D3Q27System::ET_W, x1p, x2, x3);
					h[d0M0]   = (*this->nonLocalDistributionsH1)(D3Q27System::ET_S, x1, x2p, x3);
					h[d00M]   = (*this->nonLocalDistributionsH1)(D3Q27System::ET_B, x1, x2, x3p);
					h[dMM0]  = (*this->nonLocalDistributionsH1)(D3Q27System::ET_SW, x1p, x2p, x3);
					h[dPM0]  = (*this->nonLocalDistributionsH1)(D3Q27System::ET_SE, x1, x2p, x3);
					h[dM0M]  = (*this->nonLocalDistributionsH1)(D3Q27System::ET_BW, x1p, x2, x3p);
					h[dP0M]  = (*this->nonLocalDistributionsH1)(D3Q27System::ET_BE, x1, x2, x3p);
					h[d0MM]  = (*this->nonLocalDistributionsH1)(D3Q27System::ET_BS, x1, x2p, x3p);
					h[d0PM]  = (*this->nonLocalDistributionsH1)(D3Q27System::ET_BN, x1, x2, x3p);
					h[dMMM] = (*this->nonLocalDistributionsH1)(D3Q27System::ET_BSW, x1p, x2p, x3p);
					h[dPMM] = (*this->nonLocalDistributionsH1)(D3Q27System::ET_BSE, x1, x2p, x3p);
					h[dMPM] = (*this->nonLocalDistributionsH1)(D3Q27System::ET_BNW, x1p, x2, x3p);
					h[dPPM] = (*this->nonLocalDistributionsH1)(D3Q27System::ET_BNE, x1, x2, x3p);

					h[d000] = (*this->zeroDistributionsH1)(x1, x2, x3);
				}
			}
		}
	}
}

void MultiphaseScaleDistributionLBMKernel::findNeighbors(CbArray3D<real, IndexerX3X2X1>::CbArray3DPtr ph, int x1, int x2,
	int x3)
{
	using namespace D3Q27System;

	SPtr<BCArray3D> bcArray = this->getBCSet()->getBCArray();

	phi[d000] = (*ph)(x1, x2, x3);


	for (int k = FSTARTDIR; k <= FENDDIR; k++) {

		if (!bcArray->isSolid(x1 + DX1[k], x2 + DX2[k], x3 + DX3[k])) {
			phi[k] = (*ph)(x1 + DX1[k], x2 + DX2[k], x3 + DX3[k]);
		} else {
            //if (bcArray->getBC(x1, x2, x3)->hasVelocityBoundaryFlag(D3Q27System::INVDIR[k]))
            //    phi[k] = (*ph)(x1, x2, x3); // neutral wetting
            //else
            //    phi[k] = 0.0; // unwetting
            //phi[k] = (*ph)(x1, x2, x3) * 0.7;
            SPtr<BoundaryConditions> bcPtr = bcArray->getBC(x1, x2, x3);
            if (bcPtr)
			{
                if (bcPtr->hasNoSlipBoundaryFlag(D3Q27System::INVDIR[k])) {
                    if (bcPtr->getNoSlipSecondaryOption(D3Q27System::INVDIR[k]) == 0)
                        phi[k] = (*ph)(x1, x2, x3); // neutral wetting
                    else
                        phi[k] = 0.0; // unwetting
                }
		    }

		}
	}
}

void MultiphaseScaleDistributionLBMKernel::findNeighbors2(CbArray3D<real, IndexerX3X2X1>::CbArray3DPtr ph, int x1, int x2,
	int x3)
{
	using namespace D3Q27System;

	SPtr<BCArray3D> bcArray = this->getBCSet()->getBCArray();

	phi2[d000] = (*ph)(x1, x2, x3);


	for (int k = FSTARTDIR; k <= FENDDIR; k++) {
        if (!bcArray->isSolid(x1 + DX1[k], x2 + DX2[k], x3 + DX3[k])) {
            phi2[k] = (*ph)(x1 + DX1[k], x2 + DX2[k], x3 + DX3[k]);
        } else {
            // if (bcArray->getBC(x1, x2, x3)->hasVelocityBoundaryFlag(D3Q27System::INVDIR[k]))
            //     phi[k] = (*ph)(x1, x2, x3); // neutral wetting
            // else
            //     phi[k] = 0.0; // unwetting
            // phi[k] = (*ph)(x1, x2, x3) * 0.7;
            SPtr<BoundaryConditions> bcPtr = bcArray->getBC(x1, x2, x3);
            if (bcPtr) {
                if (bcPtr->hasNoSlipBoundaryFlag(D3Q27System::INVDIR[k])) {
                    if (bcPtr->getNoSlipSecondaryOption(D3Q27System::INVDIR[k]) == 0)
                        phi[k] = (*ph)(x1, x2, x3); // neutral wetting
                    else
                        phi[k] = 0.0; // unwetting
                }
            }
        }
    }

	//	if (!bcArray->isSolid(x1 + DX1[k], x2 + DX2[k], x3 + DX3[k])) {
	//		phi2[k] = (*ph)(x1 + DX1[k], x2 + DX2[k], x3 + DX3[k]);
	//	}
	//	else {
 //           //if (bcArray->getBC(x1, x2, x3)->hasVelocityBoundaryFlag(D3Q27System::INVDIR[k]))
 //           //    phi2[k] = (*ph)(x1, x2, x3); // neutral wetting
 //           //else
 //               phi2[k] = 0.0; // unwetting
 //          // phi2[k] = (*ph)(x1, x2, x3) * 0.7;
	//	}
	//}
}

void MultiphaseScaleDistributionLBMKernel::swapDistributions()
{
	LBMKernel::swapDistributions();
	dataSet->getHdistributions()->swap();
	dataSet->getH2distributions()->swap();
}

void MultiphaseScaleDistributionLBMKernel::initForcing()
{
	muForcingX1.DefineVar("x1", &muX1); muForcingX1.DefineVar("x2", &muX2); muForcingX1.DefineVar("x3", &muX3);
	muForcingX2.DefineVar("x1", &muX1); muForcingX2.DefineVar("x2", &muX2); muForcingX2.DefineVar("x3", &muX3);
	muForcingX3.DefineVar("x1", &muX1); muForcingX3.DefineVar("x2", &muX2); muForcingX3.DefineVar("x3", &muX3);

	muDeltaT = deltaT;

	muForcingX1.DefineVar("dt", &muDeltaT);
	muForcingX2.DefineVar("dt", &muDeltaT);
	muForcingX3.DefineVar("dt", &muDeltaT);

	muNu = (1.0 / 3.0) * (1.0 / collFactor - 1.0 / 2.0);

	muForcingX1.DefineVar("nu", &muNu);
	muForcingX2.DefineVar("nu", &muNu);
	muForcingX3.DefineVar("nu", &muNu);

	muForcingX1.DefineVar("rho",&muRho); 
	muForcingX2.DefineVar("rho",&muRho); 
	muForcingX3.DefineVar("rho",&muRho); 

}<|MERGE_RESOLUTION|>--- conflicted
+++ resolved
@@ -724,7 +724,6 @@
 									}
 								}
 							}
-<<<<<<< HEAD
 							//distribution->setDistributionForDirection(D3Q27System::getIncompFeqForDirection(DIR_000, rhoG, vx, vy, vz), x1, x2, x3, DIR_000);
 							//{
 							//	real fL = distribution->getDistributionInvForDirection(x1, x2, x3, DIR_000);
@@ -737,33 +736,15 @@
                                           (((ff[DIR_MM0] + ff[DIR_PP0]) + (ff[DIR_MP0] + ff[DIR_PM0])) + ((ff[DIR_0MM] + ff[DIR_0PP]) + (ff[DIR_0MP] + ff[DIR_0PM])) + ((ff[DIR_M0M] + ff[DIR_P0P]) + (ff[DIR_M0P] + ff[DIR_P0M])) +
                                            c2o1 * ((((ff[DIR_MMM] + ff[DIR_PPP]) + (ff[DIR_MMP] + ff[DIR_PPM]))) + (((ff[DIR_MPM] + ff[DIR_PMP]) + (ff[DIR_MPP] + ff[DIR_PMM])))));
                             distribution->setDistributionForDirection(ff[DIR_000], x1, x2, x3, DIR_000);
-=======
-							//distribution->setPostCollisionDistributionForDirection(D3Q27System::getIncompFeqForDirection(d000, rhoG, vx, vy, vz), x1, x2, x3, d000);
-							{
-								real fL = distribution->getDistributionInvForDirection(x1, x2, x3, d000);
-								real feqOLD = D3Q27System::getIncompFeqForDirection(d000, (*rhoNode)(x1, x2, x3), vx,vy,vz);
-								real feqNew = D3Q27System::getIncompFeqForDirection(d000, rhoG,vx,vy,vz);
-								distribution->setPostCollisionDistributionForDirection(fL-feqOLD+feqNew, x1, x2, x3, d000);
-							}
-                            D3Q27System::calcIncompMacroscopicValues(ff, rhoG, vx, vy, vz);
-                            ff[d000] = vx * vx + vy * vy + vz * vz +
-                                          (((ff[dMM0] + ff[dPP0]) + (ff[dMP0] + ff[dPM0])) + ((ff[d0MM] + ff[d0PP]) + (ff[d0MP] + ff[d0PM])) + ((ff[dM0M] + ff[dP0P]) + (ff[dM0P] + ff[dP0M])) +
-                                           c2o1 * ((((ff[dMMM] + ff[dPPP]) + (ff[dMMP] + ff[dPPM]))) + (((ff[dMPM] + ff[dPMP]) + (ff[dMPP] + ff[dPMM])))));
-                            distribution->setPostCollisionDistributionForDirection(ff[d000], x1, x2, x3, d000);
->>>>>>> d964b7e7
 
 						}
 
 						else {//no refill of gas required
 							rhoG = (*rhoNode)(x1, x2, x3);
-<<<<<<< HEAD
                             if (phi2[DIR_000] <= phiLim) { // no refill liquid
                                // real ffRecover[27];
                                //  distribution->getDistributionInv(ffRecover, x1, x2, x3);//only needed for BB (03.10.2023)
 
-=======
-                            if (phi2[d000] <= phiLim) { // no refill liquid
->>>>>>> d964b7e7
 								for (int fdir = D3Q27System::FSTARTDIR; fdir <= D3Q27System::FENDDIR; fdir++) {
                                     if ((phi[fdir] > phiLim)) {
 										// real vxBC = ((*vxNode)(x1 + D3Q27System::DX1[fdir], x2 + D3Q27System::DX2[fdir], x3 + D3Q27System::DX3[fdir]));
@@ -874,12 +855,8 @@
 										//real fBC = (fL - feqOLD) * (c1o1 / collFactorG - c1o1) / (c1o1 / collFactorL - c1o1) + feqNew;
 
 										//if ((*phaseField)(x1, x2, x3) <= c1o2) 
-<<<<<<< HEAD
 										//17.10.2023 Beware!!! will be overwritten!
 										distribution->setDistributionForDirection(fBC, x1 + D3Q27System::DX1[fdir], x2 + D3Q27System::DX2[fdir], x3 + D3Q27System::DX3[fdir], D3Q27System::INVDIR[fdir]);
-=======
-										distribution->setPostCollisionDistributionForDirection(fBC, x1 + D3Q27System::DX1[fdir], x2 + D3Q27System::DX2[fdir], x3 + D3Q27System::DX3[fdir], D3Q27System::INVDIR[fdir]);
->>>>>>> d964b7e7
                                         //if (((*phaseField)(x1 + D3Q27System::DX1[fdir], x2 + D3Q27System::DX2[fdir], x3 + D3Q27System::DX3[fdir])) > phiLim)
                                         if (phi2[fdir] > phiLim)
 										{
@@ -935,7 +912,6 @@
                                             // eqBCN = eqBC;
                                             // distribution->setPostCollisionDistributionForDirection(LaplacePressure* WEIGTH[fdir] + (fBC + fG - eqBC - eqG) / densityRatio + (eqBCN + eqGN) * (c1o1 - c1o1 / densityRatio*0) - fL - 0*(feqG - feqL - 2 * fL + 2 * feqL) * (c1o1 / densityRatio - c1o1) * vBC, x1, x2,
                                             // x3, fdir);// (vxBC * D3Q27System::DX1[fdir] + vyBC * D3Q27System::DX2[fdir] + vzBC * D3Q27System::DX3[fdir]), x1, x2, x3, fdir);
-<<<<<<< HEAD
                                                 ////13.10.2023 switch BC according to flow direction
                                                // if (gradX1_phi() * vx + gradX2_phi() * vy + gradX3_phi() * vz < 0) {
                                                 //real feqReplace = D3Q27System::getIncompFeqForDirection(
@@ -1006,10 +982,6 @@
                                                         << " "<<(*vzNode)(x1 + D3Q27System::DX1[fdir],
                                                                        x2 + D3Q27System::DX2[fdir],
                                                                        x3 + D3Q27System::DX3[fdir])<< "\n";*/
-=======
-                                            distribution->setPostCollisionDistributionForDirection(laplacePressureBC * WEIGTH[fdir] + (fBC + fG) / densityRatio + (eqBCN + eqGN) * (c1o1 - c1o1 / densityRatio) - fL, x1, x2, x3, fdir);
-
->>>>>>> d964b7e7
 
 
 
@@ -1210,7 +1182,6 @@
 											//distribution->setPostCollisionDistributionForDirection(LaplacePressure* WEIGTH[fdir] + (fBC + fG - eqBC - eqG) / densityRatio + (eqBCN + eqGN) * (c1o1 - c1o1 / densityRatio*0) - fL - 0*(feqG - feqL - 2 * fL + 2 * feqL) * (c1o1 / densityRatio - c1o1) * vBC, x1, x2, x3, fdir);// (vxBC * D3Q27System::DX1[fdir] + vyBC * D3Q27System::DX2[fdir] + vzBC * D3Q27System::DX3[fdir]), x1, x2, x3, fdir);
                                            // fBC = (fG) / (densityRatio - c1o1) +
                                            //       ((densityRatio) / (densityRatio - c1o1)) * ((eqBCN + eqGN) * (c1o1 - c1o1 / densityRatio) - c2o1 * fL + (fGEQ - WEIGTH[fdir] * dvDir * (c1o1 / collFactorG - c1o1)) + laplacePressureBC * WEIGTH[fdir]);
-<<<<<<< HEAD
                                             //// 13.07.2023
                                             //real feqOLD = D3Q27System::getIncompFeqForDirection(D3Q27System::INVDIR[fdir], (*rhoNode)(x1 + D3Q27System::DX1[fdir], x2 + D3Q27System::DX2[fdir], x3 + D3Q27System::DX3[fdir]),
                                             //                                                    (*vxNode)(x1 + D3Q27System::DX1[fdir], x2 + D3Q27System::DX2[fdir], x3 + D3Q27System::DX3[fdir]), (*vyNode)(x1 + D3Q27System::DX1[fdir], x2 + D3Q27System::DX2[fdir], x3 + D3Q27System::DX3[fdir]),
@@ -1286,19 +1257,6 @@
                                             //        x1, x2, x3, fdir);
  
                                             //}
-=======
-                                            // 13.07.2023
-                                            real feqOLD = D3Q27System::getIncompFeqForDirection(D3Q27System::INVDIR[fdir], (*rhoNode)(x1 + D3Q27System::DX1[fdir], x2 + D3Q27System::DX2[fdir], x3 + D3Q27System::DX3[fdir]),
-                                                                                                (*vxNode)(x1 + D3Q27System::DX1[fdir], x2 + D3Q27System::DX2[fdir], x3 + D3Q27System::DX3[fdir]), (*vyNode)(x1 + D3Q27System::DX1[fdir], x2 + D3Q27System::DX2[fdir], x3 + D3Q27System::DX3[fdir]),
-                                                                                                (*vzNode)(x1 + D3Q27System::DX1[fdir], x2 + D3Q27System::DX2[fdir], x3 + D3Q27System::DX3[fdir]));
-                                            real feqNew = D3Q27System::getIncompFeqForDirection(D3Q27System::INVDIR[fdir], rhoG, (*vxNode)(x1 + D3Q27System::DX1[fdir], x2 + D3Q27System::DX2[fdir], x3 + D3Q27System::DX3[fdir]),
-                                                                                                (*vyNode)(x1 + D3Q27System::DX1[fdir], x2 + D3Q27System::DX2[fdir], x3 + D3Q27System::DX3[fdir]), (*vzNode)(x1 + D3Q27System::DX1[fdir], x2 + D3Q27System::DX2[fdir], x3 + D3Q27System::DX3[fdir]));
-
-                                            real fBC = feqNew + (fL - feqOLD) * (c1o1 / collFactorG - c1o1) / (c1o1 / collFactorL - c1o1);
-
-											
-											distribution->setPostCollisionDistributionForDirection(laplacePressureBC* WEIGTH[fdir] + (fBC + fG) / densityRatio + (eqBCN + eqGN) * (c1o1 - c1o1 / densityRatio)  - fL , x1, x2, x3, fdir);
->>>>>>> d964b7e7
 										//	real number = 666;
 
 
@@ -3858,12 +3816,8 @@
 					//real mu = 2 * beta * phi[d000] * (phi[d000] - 1) * (2 * phi[d000] - 1) - kappa * nabla2_phi();
 
 					//----------- Calculating Macroscopic Values -------------
-<<<<<<< HEAD
 					//real rho = phi[DIR_000] > phiLim ? rhoH : rhoL;//rhoH + rhoToPhi * (phi[DIR_000] - phiH); //Incompressible
                     real rho =rhoL+ (rhoH-rhoL) * (phi[DIR_000] - phiL)/(phiH-phiL);
-=======
-					real rho = phi[d000] > phiLim ? rhoH : rhoL;//rhoH + rhoToPhi * (phi[d000] - phiH); //Incompressible
->>>>>>> d964b7e7
 
 					//real rho = rhoH + rhoToPhi * (tanh(pushInterface*(c2o1*phi[d000]-c1o1))/tanh(pushInterface)*c1o2 +c1o2 - phiH); //Incompressible
 																		///scaled phase field
@@ -4439,7 +4393,6 @@
 					real Dxy = -c3o1 * collFactorM * mfbba;
 					real Dxz = -c3o1 * collFactorM * mfbab;
 					real Dyz = -c3o1 * collFactorM * mfabb;
-<<<<<<< HEAD
                      //if ((phi[DIR_000] > phiLim) 
 					//if (((phi[DIR_000] < 0.9) || (phi[DIR_000]>0.1))
 						if (((phi[DIR_000] > phiLim) && ((phi[DIR_P00] <= phiLim) || (phi[DIR_M00] <= phiLim) || (phi[DIR_00P] <= phiLim) || (phi[DIR_00M] <= phiLim) || (phi[DIR_0M0] <= phiLim) || (phi[DIR_0P0] <= phiLim) || (phi[DIR_PP0] <= phiLim) || (phi[DIR_PM0] <= phiLim) || (phi[DIR_P0P] <= phiLim) ||
@@ -4452,13 +4405,6 @@
                                                                                  (phi[DIR_0PM] > phiLim) || (phi[DIR_0MM] > phiLim) || (phi[DIR_0PP] > phiLim) || (phi[DIR_0MP] > phiLim) || (phi[DIR_PPP] > phiLim) || (phi[DIR_PMP] > phiLim) || (phi[DIR_MPP] > phiLim) ||
                                                                                  (phi[DIR_MMP] > phiLim) || (phi[DIR_PPM] > phiLim) || (phi[DIR_PMM] > phiLim) || (phi[DIR_MPM] > phiLim) || (phi[DIR_MMM] > phiLim))) 
 						){
-=======
-                    // if (phi[d000] > phiLim) 
-						if ((phi[d000] > phiLim) && ((phi[dP00] <= phiLim) || (phi[dM00] <= phiLim) || (phi[d00P] <= phiLim) || (phi[d00M] <= phiLim) || (phi[d0M0] <= phiLim) || (phi[d0P0] <= phiLim) || (phi[dPP0] <= phiLim) || (phi[dPM0] <= phiLim) || (phi[dP0P] <= phiLim) ||
-                                                  (phi[dP0M] <= phiLim) || (phi[dMP0] <= phiLim) || (phi[dMM0] <= phiLim) || (phi[dM0P] <= phiLim) || (phi[dM0M] <= phiLim) || (phi[d0PM] <= phiLim) || (phi[d0MM] <= phiLim) || (phi[d0PP] <= phiLim) || (phi[d0MP] <= phiLim) ||
-                                                  (phi[dPPP] <= phiLim) || (phi[dPMP] <= phiLim) || (phi[dMPP] <= phiLim) || (phi[dMMP] <= phiLim) ||
-                         (phi[dPPM] <= phiLim) || (phi[dPMM] <= phiLim) || (phi[dMPM] <= phiLim) || (phi[dMMM] <= phiLim))) {
->>>>>>> d964b7e7
 
 					// {
                         /// QR eddyviscosity:
@@ -4504,12 +4450,8 @@
 					///////
 
                     // non Newtonian fluid collision factor
-<<<<<<< HEAD
                     //if (phi[DIR_000] > phiLim /*- 0.3*/) {
                     //if (phi[DIR_000] > phiLim) {
-=======
-                    //if (phi[d000] > phiLim) {
->>>>>>> d964b7e7
                     //    real shearRate = sqrt(c2o1 * (dxux * dxux + dyuy * dyuy + dzuz * dzuz) + Dxy * Dxy + Dxz * Dxz + Dyz * Dyz);
                     //    collFactorM = Rheology::getBinghamCollFactor(collFactorM, shearRate, c1o1);
                     //    collFactorM = (collFactorM < c1o1) ? c1o1 : collFactorM;
