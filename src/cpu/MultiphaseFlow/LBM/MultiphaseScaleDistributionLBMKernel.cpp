//=======================================================================================
// ____          ____    __    ______     __________   __      __       __        __
// \    \       |    |  |  |  |   _   \  |___    ___| |  |    |  |     /  \      |  |
//  \    \      |    |  |  |  |  |_)   |     |  |     |  |    |  |    /    \     |  |
//   \    \     |    |  |  |  |   _   /      |  |     |  |    |  |   /  /\  \    |  |
//    \    \    |    |  |  |  |  | \  \      |  |     |   \__/   |  /  ____  \   |  |____
//     \    \   |    |  |__|  |__|  \__\     |__|      \________/  /__/    \__\  |_______|
//      \    \  |    |   ________________________________________________________________
//       \    \ |    |  |  ______________________________________________________________|
//        \    \|    |  |  |         __          __     __     __     ______      _______
//         \         |  |  |_____   |  |        |  |   |  |   |  |   |   _  \    /  _____)
//          \        |  |   _____|  |  |        |  |   |  |   |  |   |  | \  \   \_______
//           \       |  |  |        |  |_____   |   \_/   |   |  |   |  |_/  /    _____  |
//            \ _____|  |__|        |________|   \_______/    |__|   |______/    (_______/
//
//  This file is part of VirtualFluids. VirtualFluids is free software: you can
//  redistribute it and/or modify it under the terms of the GNU General Public
//  License as published by the Free Software Foundation, either version 3 of
//  the License, or (at your option) any later version.
//
//  VirtualFluids is distributed in the hope that it will be useful, but WITHOUT
//  ANY WARRANTY; without even the implied warranty of MERCHANTABILITY or
//  FITNESS FOR A PARTICULAR PURPOSE.  See the GNU General Public License
//  for more details.
//
//  You should have received a copy of the GNU General Public License along
//  with VirtualFluids (see COPYING.txt). If not, see <http://www.gnu.org/licenses/>.
//
//! \file MultiphaseScaleDistributionLBMKernel.cpp
//! \ingroup LBMKernel
//! \author M. Geier, K. Kutscher, Hesameddin Safari
//=======================================================================================

#include "MultiphaseScaleDistributionLBMKernel.h"
#include "BCArray3D.h"
#include "Block3D.h"
#include "D3Q27EsoTwist3DSplittedVector.h"
#include "D3Q27System.h"
#include "DataSet3D.h"
#include "LBMKernel.h"
#include <cmath>
#include <iostream>
#include <string>
#include "NonNewtonianFluids/LBM/Rheology.h"

using namespace vf::lbm::dir;
using namespace vf::basics::constant;

#define PROOF_CORRECTNESS

//////////////////////////////////////////////////////////////////////////
MultiphaseScaleDistributionLBMKernel::MultiphaseScaleDistributionLBMKernel() { this->compressible = false; }
//////////////////////////////////////////////////////////////////////////
void MultiphaseScaleDistributionLBMKernel::initDataSet()
{
	SPtr<DistributionArray3D> f(new D3Q27EsoTwist3DSplittedVector( nx[0] + 4, nx[1] + 4, nx[2] + 4, -999.9));
	SPtr<DistributionArray3D> h(new D3Q27EsoTwist3DSplittedVector( nx[0] + 4, nx[1] + 4, nx[2] + 4, -999.9)); // For phase-field
	SPtr<DistributionArray3D> h2(new D3Q27EsoTwist3DSplittedVector(nx[0] + 4, nx[1] + 4, nx[2] + 4, -999.9));
	SPtr<PhaseFieldArray3D> divU1(new PhaseFieldArray3D(            nx[0] + 4, nx[1] + 4, nx[2] + 4, 0.0));
	CbArray3D<real, IndexerX3X2X1>::CbArray3DPtr pressure(new  CbArray3D<real, IndexerX3X2X1>(    nx[0] + 4, nx[1] + 4, nx[2] + 4, 0.0));
	pressureOld = CbArray3D<real, IndexerX3X2X1>::CbArray3DPtr(new  CbArray3D<real, IndexerX3X2X1>(nx[0] + 4, nx[1] + 4, nx[2] + 4, 0.0));
	p1Old = CbArray3D<real, IndexerX3X2X1>::CbArray3DPtr(new  CbArray3D<real, IndexerX3X2X1>(nx[0] + 4, nx[1] + 4, nx[2] + 4, 0.0));

	rhoNode = CbArray3D<real, IndexerX3X2X1>::CbArray3DPtr(new  CbArray3D<real, IndexerX3X2X1>(nx[0] + 4, nx[1] + 4, nx[2] + 4, 0.0));
	vxNode = CbArray3D<real, IndexerX3X2X1>::CbArray3DPtr(new  CbArray3D<real, IndexerX3X2X1>(nx[0] + 4, nx[1] + 4, nx[2] + 4, 0.0));
	vyNode = CbArray3D<real, IndexerX3X2X1>::CbArray3DPtr(new  CbArray3D<real, IndexerX3X2X1>(nx[0] + 4, nx[1] + 4, nx[2] + 4, 0.0));
	vzNode = CbArray3D<real, IndexerX3X2X1>::CbArray3DPtr(new  CbArray3D<real, IndexerX3X2X1>(nx[0] + 4, nx[1] + 4, nx[2] + 4, 0.0));
	dataSet->setFdistributions(f);
	dataSet->setHdistributions(h); // For phase-field
	dataSet->setH2distributions(h2);
	dataSet->setPhaseField(divU1);
	dataSet->setPressureField(pressure);

	phaseField = CbArray3D<real, IndexerX3X2X1>::CbArray3DPtr(new CbArray3D<real, IndexerX3X2X1>(nx[0] + 4, nx[1] + 4, nx[2] + 4, -999.0));
	phaseFieldOld = CbArray3D<real, IndexerX3X2X1>::CbArray3DPtr(new CbArray3D<real, IndexerX3X2X1>(nx[0] + 4, nx[1] + 4, nx[2] + 4, 999.0));

	divU = CbArray3D<real, IndexerX3X2X1>::CbArray3DPtr(new CbArray3D<real, IndexerX3X2X1>(nx[0] + 4, nx[1] + 4, nx[2] + 4, 0.0));
}
//////////////////////////////////////////////////////////////////////////
SPtr<LBMKernel> MultiphaseScaleDistributionLBMKernel::clone()
{
	SPtr<LBMKernel> kernel(new MultiphaseScaleDistributionLBMKernel());
	kernel->setNX(nx);
	dynamicPointerCast<MultiphaseScaleDistributionLBMKernel>(kernel)->initDataSet();
	kernel->setCollisionFactorMultiphase(this->collFactorL, this->collFactorG);
	kernel->setDensityRatio(this->densityRatio);
	kernel->setMultiphaseModelParameters(this->beta, this->kappa);
	kernel->setContactAngle(this->contactAngle);
	kernel->setPhiL(this->phiL);
	kernel->setPhiH(this->phiH);
	kernel->setPhaseFieldRelaxation(this->tauH);
	kernel->setMobility(this->mob);
	kernel->setInterfaceWidth(this->interfaceWidth);
    kernel->setSigma(this->sigma);

	kernel->setBCSet(bcSet->clone(kernel));
	kernel->setWithForcing(withForcing);
	kernel->setForcingX1(muForcingX1);
	kernel->setForcingX2(muForcingX2);
	kernel->setForcingX3(muForcingX3);
	kernel->setIndex(ix1, ix2, ix3);
	kernel->setDeltaT(deltaT);
	kernel->setGhostLayerWidth(2);
	dynamicPointerCast<MultiphaseScaleDistributionLBMKernel>(kernel)->initForcing();

	return kernel;
}
//////////////////////////////////////////////////////////////////////////
void  MultiphaseScaleDistributionLBMKernel::forwardInverseChimeraWithKincompressible(real& mfa, real& mfb, real& mfc, real vv, real v2, real Kinverse, real K, real oneMinusRho) {
	//using namespace UbMath;
	real m2 = mfa + mfc;
	real m1 = mfc - mfa;
	real m0 = m2 + mfb;
	mfa = m0;
	m0 *= Kinverse;
	m0 += oneMinusRho;
	mfb = (m1 * Kinverse - m0 * vv) * K;
	mfc = ((m2 - c2o1 * m1 * vv) * Kinverse + v2 * m0) * K;
}

////////////////////////////////////////////////////////////////////////////////
void  MultiphaseScaleDistributionLBMKernel::backwardInverseChimeraWithKincompressible(real& mfa, real& mfb, real& mfc, real vv, real v2, real Kinverse, real K, real oneMinusRho) {
	//using namespace UbMath;
	real m0 = (((mfc - mfb) * c1o2 + mfb * vv) * Kinverse + (mfa * Kinverse + oneMinusRho) * (v2 - vv) * c1o2) * K;
	real m1 = (((mfa - mfc) - c2o1 * mfb * vv) * Kinverse + (mfa * Kinverse + oneMinusRho) * (-v2)) * K;
	mfc = (((mfc + mfb) * c1o2 + mfb * vv) * Kinverse + (mfa * Kinverse + oneMinusRho) * (v2 + vv) * c1o2) * K;
	mfa = m0;
	mfb = m1;
}


////////////////////////////////////////////////////////////////////////////////
void  MultiphaseScaleDistributionLBMKernel::forwardChimera(real& mfa, real& mfb, real& mfc, real vv, real v2) {
	//using namespace UbMath;
	real m1 = (mfa + mfc) + mfb;
	real m2 = mfc - mfa;
	mfc = (mfc + mfa) + (v2 * m1 - c2o1 * vv * m2);
	mfb = m2 - vv * m1;
	mfa = m1;
}


void  MultiphaseScaleDistributionLBMKernel::backwardChimera(real& mfa, real& mfb, real& mfc, real vv, real v2) {
	//using namespace UbMath;
	real ma = (mfc + mfa * (v2 - vv)) * c1o2 + mfb * (vv - c1o2);
	real mb = ((mfa - mfc) - mfa * v2) - c2o1 * mfb * vv;
	mfc = (mfc + mfa * (v2 + vv)) * c1o2 + mfb * (vv + c1o2);
	mfb = mb;
	mfa = ma;
}


void MultiphaseScaleDistributionLBMKernel::calculate(int step)
{
	using namespace D3Q27System;
	//using namespace UbMath;

	forcingX1 = 0.0;
	forcingX2 = 0.0;
	forcingX3 = 0.0;
    real phiLim = (phiH + phiL)*c1o2;

	real oneOverInterfaceScale = c4o1 / interfaceWidth; //1.0;//1.5;
														 /////////////////////////////////////

	localDistributionsF    = dynamicPointerCast<D3Q27EsoTwist3DSplittedVector>(dataSet->getFdistributions())->getLocalDistributions();
	nonLocalDistributionsF = dynamicPointerCast<D3Q27EsoTwist3DSplittedVector>(dataSet->getFdistributions())->getNonLocalDistributions();
	zeroDistributionsF     = dynamicPointerCast<D3Q27EsoTwist3DSplittedVector>(dataSet->getFdistributions())->getZeroDistributions();

	localDistributionsH1    = dynamicPointerCast<D3Q27EsoTwist3DSplittedVector>(dataSet->getHdistributions())->getLocalDistributions();
	nonLocalDistributionsH1 = dynamicPointerCast<D3Q27EsoTwist3DSplittedVector>(dataSet->getHdistributions())->getNonLocalDistributions();
	zeroDistributionsH1     = dynamicPointerCast<D3Q27EsoTwist3DSplittedVector>(dataSet->getHdistributions())->getZeroDistributions();

	localDistributionsH2    = dynamicPointerCast<D3Q27EsoTwist3DSplittedVector>(dataSet->getH2distributions())->getLocalDistributions();
	nonLocalDistributionsH2 = dynamicPointerCast<D3Q27EsoTwist3DSplittedVector>(dataSet->getH2distributions())->getNonLocalDistributions();
	zeroDistributionsH2     = dynamicPointerCast<D3Q27EsoTwist3DSplittedVector>(dataSet->getH2distributions())->getZeroDistributions();


	CbArray3D<real, IndexerX3X2X1>::CbArray3DPtr pressure = dataSet->getPressureField();

	SPtr<BCArray3D> bcArray = this->getBCSet()->getBCArray();

	const int bcArrayMaxX1 = (int)bcArray->getNX1();
	const int bcArrayMaxX2 = (int)bcArray->getNX2();
	const int bcArrayMaxX3 = (int)bcArray->getNX3();

	int minX1 = ghostLayerWidth;
	int minX2 = ghostLayerWidth;
	int minX3 = ghostLayerWidth;
	int maxX1 = bcArrayMaxX1 - ghostLayerWidth;
	int maxX2 = bcArrayMaxX2 - ghostLayerWidth;
	int maxX3 = bcArrayMaxX3 - ghostLayerWidth;

	
		//// 08.10.23 post collision BC from new liquid nodes
  //  this->swapDistributions();
  //  {
  //      real fff[27];
  //      SPtr<DistributionArray3D> distributionC = this->getDataSet()->getFdistributions();
  //      //for (int x3 = minX3 - 1; x3 < maxX3 + 1; x3++) {
  //      //    for (int x2 = minX2 - 1; x2 < maxX2 + 1; x2++) {
  //      //        for (int x1 = minX1 - 1; x1 < maxX1 + 1; x1++) {
  //      //            if (!bcArray->isSolid(x1, x2, x3) && !bcArray->isUndefined(x1, x2, x3))
  //      for (int x3 = minX3 - ghostLayerWidth + 1; x3 < maxX3 + ghostLayerWidth - 1; x3++) {
  //          for (int x2 = minX2 - ghostLayerWidth + 1; x2 < maxX2 + ghostLayerWidth - 1; x2++) {
  //              for (int x1 = minX1 - ghostLayerWidth + 1; x1 < maxX1 + ghostLayerWidth - 1; x1++) {
  //                  if (!bcArray->isSolid(x1, x2, x3) /* && !bcArray->isUndefined(x1, x2, x3)*/) 

		//			{

  //                      findNeighbors(phaseFieldOld, x1, x2, x3);
  //                      findNeighbors2(phaseField, x1, x2, x3);
  //                      if ((phi[DIR_000] <= phiLim) && (phi2[DIR_000] > phiLim)) {
  //                          for (int fdir = D3Q27System::FSTARTDIR; fdir <= D3Q27System::FENDDIR; fdir++) {
  //                              if ((phi2[fdir] > phiLim)  &&
  //                                  ( !bcArray->isSolid(x1 + D3Q27System::DX1[fdir], x2 + D3Q27System::DX2[fdir],
  //                                                     x3 + D3Q27System::DX3[fdir]) 
  //                                   &&
  //                                   !bcArray->isUndefined(x1 + D3Q27System::DX1[fdir], x2 + D3Q27System::DX2[fdir],
  //                                                         x3 + D3Q27System::DX3[fdir]))) {
  //                                  distributionC->getDistributionInv(fff, x1 + D3Q27System::DX1[fdir],
  //                                                                   x2 + D3Q27System::DX2[fdir],
  //                                                                   x3 + D3Q27System::DX3[fdir]);
  //                                  real vx, vy, vz, rho;
  //                                  D3Q27System::calcIncompMacroscopicValues(fff, rho, vx, vy, vz);
  //                                  real feq = D3Q27System::getIncompFeqForDirection(fdir, rho, vx, vy, vz);
  //                                  // real feqZero=D3Q27System::getIncompFeqForDirection(fdir, 0.0,vx,vy,vz);
  //                                  // real feqZeroI = D3Q27System::getIncompFeqForDirection(D3Q27System::INVDIR[fdir], 0.0,
  //                                  // vx, vy, vz); distribution->setDistributionForDirection(
  //                                  //     c1o2 * (feqZero+feqZeroI-feq+
  //                                  //     distribution->getDistributionInvForDirection(
  //                                  //         x1 + D3Q27System::DX1[fdir], x2 + D3Q27System::DX2[fdir], x3 +
  //                                  //         D3Q27System::DX3[fdir],fdir)),
  //                                  //     x1, x2, x3,
  //                                  //                                           fdir);
  //                                  distributionC->setDistributionForDirection(feq, x1, x2, x3, fdir);
  //                              }
  //                          }
  //                      }
  //                  }
  //              }
  //          }
  //      }
  //  }
  //  this->swapDistributions();
  //  //! 08.10.23

	//real omegaDRho = 1.0;// 1.25;// 1.3;
	for (int x3 = minX3 - ghostLayerWidth; x3 < maxX3 + ghostLayerWidth; x3++) {
		for (int x2 = minX2 - ghostLayerWidth; x2 < maxX2 + ghostLayerWidth; x2++) {
			for (int x1 = minX1 - ghostLayerWidth; x1 < maxX1 + ghostLayerWidth; x1++) {
				if (!bcArray->isSolid(x1, x2, x3) && !bcArray->isUndefined(x1, x2, x3)) {
					int x1p = x1 + 1;
					int x2p = x2 + 1;
					int x3p = x3 + 1;



					real mfcbb = (*this->localDistributionsH1)(D3Q27System::ET_E, x1, x2, x3);
					real mfbcb = (*this->localDistributionsH1)(D3Q27System::ET_N, x1, x2, x3);
					real mfbbc = (*this->localDistributionsH1)(D3Q27System::ET_T, x1, x2, x3);
					real mfccb = (*this->localDistributionsH1)(D3Q27System::ET_NE, x1, x2, x3);
					real mfacb = (*this->localDistributionsH1)(D3Q27System::ET_NW, x1p, x2, x3);
					real mfcbc = (*this->localDistributionsH1)(D3Q27System::ET_TE, x1, x2, x3);
					real mfabc = (*this->localDistributionsH1)(D3Q27System::ET_TW, x1p, x2, x3);
					real mfbcc = (*this->localDistributionsH1)(D3Q27System::ET_TN, x1, x2, x3);
					real mfbac = (*this->localDistributionsH1)(D3Q27System::ET_TS, x1, x2p, x3);
					real mfccc = (*this->localDistributionsH1)(D3Q27System::ET_TNE, x1, x2, x3);
					real mfacc = (*this->localDistributionsH1)(D3Q27System::ET_TNW, x1p, x2, x3);
					real mfcac = (*this->localDistributionsH1)(D3Q27System::ET_TSE, x1, x2p, x3);
					real mfaac = (*this->localDistributionsH1)(D3Q27System::ET_TSW, x1p, x2p, x3);
					real mfabb = (*this->nonLocalDistributionsH1)(D3Q27System::ET_W, x1p, x2, x3);
					real mfbab = (*this->nonLocalDistributionsH1)(D3Q27System::ET_S, x1, x2p, x3);
					real mfbba = (*this->nonLocalDistributionsH1)(D3Q27System::ET_B, x1, x2, x3p);
					real mfaab = (*this->nonLocalDistributionsH1)(D3Q27System::ET_SW, x1p, x2p, x3);
					real mfcab = (*this->nonLocalDistributionsH1)(D3Q27System::ET_SE, x1, x2p, x3);
					real mfaba = (*this->nonLocalDistributionsH1)(D3Q27System::ET_BW, x1p, x2, x3p);
					real mfcba = (*this->nonLocalDistributionsH1)(D3Q27System::ET_BE, x1, x2, x3p);
					real mfbaa = (*this->nonLocalDistributionsH1)(D3Q27System::ET_BS, x1, x2p, x3p);
					real mfbca = (*this->nonLocalDistributionsH1)(D3Q27System::ET_BN, x1, x2, x3p);
					real mfaaa = (*this->nonLocalDistributionsH1)(D3Q27System::ET_BSW, x1p, x2p, x3p);
					real mfcaa = (*this->nonLocalDistributionsH1)(D3Q27System::ET_BSE, x1, x2p, x3p);
					real mfaca = (*this->nonLocalDistributionsH1)(D3Q27System::ET_BNW, x1p, x2, x3p);
					real mfcca = (*this->nonLocalDistributionsH1)(D3Q27System::ET_BNE, x1, x2, x3p);
					real mfbbb = (*this->zeroDistributionsH1)(x1, x2, x3);

					//omegaDRho = 2.0;// 1.5;
					//real phiOld = (*phaseField)(x1, x2, x3);

					(*phaseField)(x1, x2, x3) = (((mfaaa + mfccc) + (mfaca + mfcac)) + ((mfaac + mfcca) + (mfcaa + mfacc))) +
						(((mfaab + mfacb) + (mfcab + mfccb)) + ((mfaba + mfabc) + (mfcba + mfcbc)) +
							((mfbaa + mfbac) + (mfbca + mfbcc))) + ((mfabb + mfcbb) +
								(mfbab + mfbcb) + (mfbba + mfbbc)) + mfbbb;


					if ((*phaseField)(x1, x2, x3) > 1) {
						(*phaseField)(x1, x2, x3) = c1o1;
					}

					if ((*phaseField)(x1, x2, x3) < 0) {
						(*phaseField)(x1, x2, x3) = 0;

					
				}
			}
		}
	}
	}

//	// 19.09.23 Velocity from Death Reckoning
//	for (int x3 = minX3 - ghostLayerWidth; x3 < maxX3 + ghostLayerWidth; x3++) {
//    for (int x2 = minX2 - ghostLayerWidth; x2 < maxX2 + ghostLayerWidth; x2++) {
//        for (int x1 = minX1 - ghostLayerWidth; x1 < maxX1 + ghostLayerWidth; x1++) {
//            if (!bcArray->isSolid(x1, x2, x3) && !bcArray->isUndefined(x1, x2, x3)) {
//                int x1p = x1 + 1;
//                int x2p = x2 + 1;
//                int x3p = x3 + 1;
//
//                real mfcbb = (*this->localDistributionsH1)(D3Q27System::ET_E, x1, x2, x3);
//                real mfbcb = (*this->localDistributionsH1)(D3Q27System::ET_N, x1, x2, x3);
//                real mfbbc = (*this->localDistributionsH1)(D3Q27System::ET_T, x1, x2, x3);
//                real mfccb = (*this->localDistributionsH1)(D3Q27System::ET_NE, x1, x2, x3);
//                real mfacb = (*this->localDistributionsH1)(D3Q27System::ET_NW, x1p, x2, x3);
//                real mfcbc = (*this->localDistributionsH1)(D3Q27System::ET_TE, x1, x2, x3);
//                real mfabc = (*this->localDistributionsH1)(D3Q27System::ET_TW, x1p, x2, x3);
//                real mfbcc = (*this->localDistributionsH1)(D3Q27System::ET_TN, x1, x2, x3);
//                real mfbac = (*this->localDistributionsH1)(D3Q27System::ET_TS, x1, x2p, x3);
//                real mfccc = (*this->localDistributionsH1)(D3Q27System::ET_TNE, x1, x2, x3);
//                real mfacc = (*this->localDistributionsH1)(D3Q27System::ET_TNW, x1p, x2, x3);
//                real mfcac = (*this->localDistributionsH1)(D3Q27System::ET_TSE, x1, x2p, x3);
//                real mfaac = (*this->localDistributionsH1)(D3Q27System::ET_TSW, x1p, x2p, x3);
//                real mfabb = (*this->nonLocalDistributionsH1)(D3Q27System::ET_W, x1p, x2, x3);
//                real mfbab = (*this->nonLocalDistributionsH1)(D3Q27System::ET_S, x1, x2p, x3);
//                real mfbba = (*this->nonLocalDistributionsH1)(D3Q27System::ET_B, x1, x2, x3p);
//                real mfaab = (*this->nonLocalDistributionsH1)(D3Q27System::ET_SW, x1p, x2p, x3);
//                real mfcab = (*this->nonLocalDistributionsH1)(D3Q27System::ET_SE, x1, x2p, x3);
//                real mfaba = (*this->nonLocalDistributionsH1)(D3Q27System::ET_BW, x1p, x2, x3p);
//                real mfcba = (*this->nonLocalDistributionsH1)(D3Q27System::ET_BE, x1, x2, x3p);
//                real mfbaa = (*this->nonLocalDistributionsH1)(D3Q27System::ET_BS, x1, x2p, x3p);
//                real mfbca = (*this->nonLocalDistributionsH1)(D3Q27System::ET_BN, x1, x2, x3p);
//                real mfaaa = (*this->nonLocalDistributionsH1)(D3Q27System::ET_BSW, x1p, x2p, x3p);
//                real mfcaa = (*this->nonLocalDistributionsH1)(D3Q27System::ET_BSE, x1, x2p, x3p);
//                real mfaca = (*this->nonLocalDistributionsH1)(D3Q27System::ET_BNW, x1p, x2, x3p);
//                real mfcca = (*this->nonLocalDistributionsH1)(D3Q27System::ET_BNE, x1, x2, x3p);
//                real mfbbb = (*this->zeroDistributionsH1)(x1, x2, x3);
//
//				findNeighbors(phaseField, x1, x2, x3);
//
//                real dX1_phi = gradX1_phi();
//                real dX2_phi = gradX2_phi();
//                real dX3_phi = gradX3_phi();
//
//                real denom = sqrt(dX1_phi * dX1_phi + dX2_phi * dX2_phi + dX3_phi * dX3_phi) + 1.0e-20; //+ 1e-9+1e-3;
//                real normX1 = dX1_phi / denom;
//                real normX2 = dX2_phi / denom;
//                real normX3 = dX3_phi / denom;
//                real cx = ((((mfccc - mfaaa) + (mfcac - mfaca)) + ((mfcaa - mfacc) + (mfcca - mfaac))) +
//                           (((mfcba - mfabc) + (mfcbc - mfaba)) + ((mfcab - mfacb) + (mfccb - mfaab))) + (mfcbb - mfabb));
//                real cy = ((((mfccc - mfaaa) + (mfaca - mfcac)) + ((mfacc - mfcaa) + (mfcca - mfaac))) +
//                           (((mfbca - mfbac) + (mfbcc - mfbaa)) + ((mfacb - mfcab) + (mfccb - mfaab))) + (mfbcb - mfbab));
//                real cz = ((((mfccc - mfaaa) + (mfcac - mfaca)) + ((mfacc - mfcaa) + (mfaac - mfcca))) +
//                           (((mfbac - mfbca) + (mfbcc - mfbaa)) + ((mfabc - mfcba) + (mfcbc - mfaba))) + (mfbbc - mfbba));
//			
//				(*vxNode)(x1, x2, x3) =(c6o1 * cx -(normX1 * oneOverInterfaceScale * (phi[DIR_000] - phiH) * (phi[DIR_000] - phiL)) / (phiH - phiL)) /(c6o1 * phi[DIR_000]);
//				(*vyNode)(x1, x2, x3) =(c6o1 * cy -(normX2 * oneOverInterfaceScale * (phi[DIR_000] - phiH) * (phi[DIR_000] - phiL)) / (phiH - phiL)) /(c6o1 * phi[DIR_000]);
//				(*vzNode)(x1, x2, x3) =(c6o1 * cz -(normX3 * oneOverInterfaceScale * (phi[DIR_000] - phiH) * (phi[DIR_000] - phiL)) / (phiH - phiL)) /(c6o1 * phi[DIR_000]);
//            }
//        }
//    }
//    }
////!19.09.23
	this->swapDistributions();
	for (int x3 = minX3 - ghostLayerWidth+1; x3 < maxX3 + ghostLayerWidth-1; x3++) {
		for (int x2 = minX2 - ghostLayerWidth+1; x2 < maxX2 + ghostLayerWidth-1; x2++) {
			for (int x1 = minX1 - ghostLayerWidth+1; x1 < maxX1 + ghostLayerWidth-1; x1++) {
				if (!bcArray->isSolid(x1, x2, x3) && !bcArray->isUndefined(x1, x2, x3)) {
					//int x1p = x1 + 1;
					//int x2p = x2 + 1;
					//int x3p = x3 + 1;

					//real mfabb = (*this->localDistributionsH1)(D3Q27System::ET_E, x1, x2, x3);//* rho * c1o3;
     //               real mfbab = (*this->localDistributionsH1)(D3Q27System::ET_N, x1, x2, x3);//* rho * c1o3;
     //               real mfbba = (*this->localDistributionsH1)(D3Q27System::ET_T, x1, x2, x3);//* rho * c1o3;
     //               real mfaab = (*this->localDistributionsH1)(D3Q27System::ET_NE, x1, x2, x3);//* rho * c1o3;
     //               real mfcab = (*this->localDistributionsH1)(D3Q27System::ET_NW, x1p, x2, x3);//* rho * c1o3;
     //               real mfaba = (*this->localDistributionsH1)(D3Q27System::ET_TE, x1, x2, x3);//* rho * c1o3;
     //               real mfcba = (*this->localDistributionsH1)(D3Q27System::ET_TW, x1p, x2, x3);//* rho * c1o3;
     //               real mfbaa = (*this->localDistributionsH1)(D3Q27System::ET_TN, x1, x2, x3);//* rho * c1o3;
     //               real mfbca = (*this->localDistributionsH1)(D3Q27System::ET_TS, x1, x2p, x3);//* rho * c1o3;
     //               real mfaaa = (*this->localDistributionsH1)(D3Q27System::ET_TNE, x1, x2, x3);//* rho * c1o3;
     //               real mfcaa = (*this->localDistributionsH1)(D3Q27System::ET_TNW, x1p, x2, x3);//* rho * c1o3;
     //               real mfaca = (*this->localDistributionsH1)(D3Q27System::ET_TSE, x1, x2p, x3);//* rho * c1o3;
     //               real mfcca = (*this->localDistributionsH1)(D3Q27System::ET_TSW, x1p, x2p, x3);//* rho * c1o3;
     //               real mfcbb = (*this->nonLocalDistributionsH1)(D3Q27System::ET_W, x1p, x2, x3);//* rho * c1o3;
     //               real mfbcb = (*this->nonLocalDistributionsH1)(D3Q27System::ET_S, x1, x2p, x3);//* rho * c1o3;
     //               real mfbbc = (*this->nonLocalDistributionsH1)(D3Q27System::ET_B, x1, x2, x3p);//* rho * c1o3;
     //               real mfccb = (*this->nonLocalDistributionsH1)(D3Q27System::ET_SW, x1p, x2p, x3);//* rho * c1o3;
     //               real mfacb = (*this->nonLocalDistributionsH1)(D3Q27System::ET_SE, x1, x2p, x3);//* rho * c1o3;
     //               real mfcbc = (*this->nonLocalDistributionsH1)(D3Q27System::ET_BW, x1p, x2, x3p);//* rho * c1o3;
     //               real mfabc = (*this->nonLocalDistributionsH1)(D3Q27System::ET_BE, x1, x2, x3p);//* rho * c1o3;
     //               real mfbcc = (*this->nonLocalDistributionsH1)(D3Q27System::ET_BS, x1, x2p, x3p);//* rho * c1o3;
     //               real mfbac = (*this->nonLocalDistributionsH1)(D3Q27System::ET_BN, x1, x2, x3p);//* rho * c1o3;
     //               real mfccc = (*this->nonLocalDistributionsH1)(D3Q27System::ET_BSW, x1p, x2p, x3p);//* rho * c1o3;
     //               real mfacc = (*this->nonLocalDistributionsH1)(D3Q27System::ET_BSE, x1, x2p, x3p);//* rho * c1o3;
     //               real mfcac = (*this->nonLocalDistributionsH1)(D3Q27System::ET_BNW, x1p, x2, x3p);//* rho * c1o3;
     //               real mfaac = (*this->nonLocalDistributionsH1)(D3Q27System::ET_BNE, x1, x2, x3p);//* rho * c1o3;
     //               real mfbbb = (*this->zeroDistributionsH1)(x1, x2, x3);
					
					SPtr<DistributionArray3D> distributionH = this->getDataSet()->getHdistributions();
					real hh[27];
					distributionH->getDistributionInv(hh, x1, x2, x3);
					real phiD, vxP, vyP, vzP;

					D3Q27System::calcIncompMacroscopicValues(hh, phiD, vxP, vyP, vzP);
					(*phaseFieldOld)(x1, x2, x3) = phiD;
					
					//real mfcbb = (*this->localDistributionsH1)(D3Q27System::ET_E, x1, x2, x3);
					//real mfbcb = (*this->localDistributionsH1)(D3Q27System::ET_N, x1, x2, x3);
					//real mfbbc = (*this->localDistributionsH1)(D3Q27System::ET_T, x1, x2, x3);
					//real mfccb = (*this->localDistributionsH1)(D3Q27System::ET_NE, x1, x2, x3);
					//real mfacb = (*this->localDistributionsH1)(D3Q27System::ET_NW, x1p, x2, x3);
					//real mfcbc = (*this->localDistributionsH1)(D3Q27System::ET_TE, x1, x2, x3);
					//real mfabc = (*this->localDistributionsH1)(D3Q27System::ET_TW, x1p, x2, x3);
					//real mfbcc = (*this->localDistributionsH1)(D3Q27System::ET_TN, x1, x2, x3);
					//real mfbac = (*this->localDistributionsH1)(D3Q27System::ET_TS, x1, x2p, x3);
					//real mfccc = (*this->localDistributionsH1)(D3Q27System::ET_TNE, x1, x2, x3);
					//real mfacc = (*this->localDistributionsH1)(D3Q27System::ET_TNW, x1p, x2, x3);
					//real mfcac = (*this->localDistributionsH1)(D3Q27System::ET_TSE, x1, x2p, x3);
					//real mfaac = (*this->localDistributionsH1)(D3Q27System::ET_TSW, x1p, x2p, x3);
					//real mfabb = (*this->nonLocalDistributionsH1)(D3Q27System::ET_W, x1p, x2, x3);
					//real mfbab = (*this->nonLocalDistributionsH1)(D3Q27System::ET_S, x1, x2p, x3);
					//real mfbba = (*this->nonLocalDistributionsH1)(D3Q27System::ET_B, x1, x2, x3p);
					//real mfaab = (*this->nonLocalDistributionsH1)(D3Q27System::ET_SW, x1p, x2p, x3);
					//real mfcab = (*this->nonLocalDistributionsH1)(D3Q27System::ET_SE, x1, x2p, x3);
					//real mfaba = (*this->nonLocalDistributionsH1)(D3Q27System::ET_BW, x1p, x2, x3p);
					//real mfcba = (*this->nonLocalDistributionsH1)(D3Q27System::ET_BE, x1, x2, x3p);
					//real mfbaa = (*this->nonLocalDistributionsH1)(D3Q27System::ET_BS, x1, x2p, x3p);
					//real mfbca = (*this->nonLocalDistributionsH1)(D3Q27System::ET_BN, x1, x2, x3p);
					//real mfaaa = (*this->nonLocalDistributionsH1)(D3Q27System::ET_BSW, x1p, x2p, x3p);
					//real mfcaa = (*this->nonLocalDistributionsH1)(D3Q27System::ET_BSE, x1, x2p, x3p);
					//real mfaca = (*this->nonLocalDistributionsH1)(D3Q27System::ET_BNW, x1p, x2, x3p);
					//real mfcca = (*this->nonLocalDistributionsH1)(D3Q27System::ET_BNE, x1, x2, x3p);

					//real mfbbb = (*this->zeroDistributionsH1)(x1, x2, x3);
					//(*phaseField)(x1, x2, x3) = (((mfaaa + mfccc) + (mfaca + mfcac)) + ((mfaac + mfcca) + (mfcaa + mfacc))) +
					//	(((mfaab + mfacb) + (mfcab + mfccb)) + ((mfaba + mfabc) + (mfcba + mfcbc)) +
					//		((mfbaa + mfbac) + (mfbca + mfbcc))) + ((mfabb + mfcbb) +
					//			(mfbab + mfbcb) + (mfbba + mfbbc)) + mfbbb;
					//if ((*phaseField)(x1, x2, x3) > 1) {
					//	(*phaseField)(x1, x2, x3) = c1o1;
					//}

					//if ((*phaseField)(x1, x2, x3) < 0) {
					//	(*phaseField)(x1, x2, x3) = 0;
					//}
					////// read F-distributions for velocity formalism
						 //mfabb = (*this->localDistributionsF)(D3Q27System::ET_E, x1, x2, x3);//* rho * c1o3;
						 //mfbab = (*this->localDistributionsF)(D3Q27System::ET_N, x1, x2, x3);//* rho * c1o3;
						 //mfbba = (*this->localDistributionsF)(D3Q27System::ET_T, x1, x2, x3);//* rho * c1o3;
						 //mfaab = (*this->localDistributionsF)(D3Q27System::ET_NE, x1, x2, x3);//* rho * c1o3;
						 //mfcab = (*this->localDistributionsF)(D3Q27System::ET_NW, x1p, x2, x3);//* rho * c1o3;
						 //mfaba = (*this->localDistributionsF)(D3Q27System::ET_TE, x1, x2, x3);//* rho * c1o3;
						 //mfcba = (*this->localDistributionsF)(D3Q27System::ET_TW, x1p, x2, x3);//* rho * c1o3;
						 //mfbaa = (*this->localDistributionsF)(D3Q27System::ET_TN, x1, x2, x3);//* rho * c1o3;
						 //mfbca = (*this->localDistributionsF)(D3Q27System::ET_TS, x1, x2p, x3);//* rho * c1o3;
						 //mfaaa = (*this->localDistributionsF)(D3Q27System::ET_TNE, x1, x2, x3);//* rho * c1o3;
						 //mfcaa = (*this->localDistributionsF)(D3Q27System::ET_TNW, x1p, x2, x3);//* rho * c1o3;
						 //mfaca = (*this->localDistributionsF)(D3Q27System::ET_TSE, x1, x2p, x3);//* rho * c1o3;
						 //mfcca = (*this->localDistributionsF)(D3Q27System::ET_TSW, x1p, x2p, x3);//* rho * c1o3;
						 //mfcbb = (*this->nonLocalDistributionsF)(D3Q27System::ET_W, x1p, x2, x3);//* rho * c1o3;
						 //mfbcb = (*this->nonLocalDistributionsF)(D3Q27System::ET_S, x1, x2p, x3);//* rho * c1o3;
						 //mfbbc = (*this->nonLocalDistributionsF)(D3Q27System::ET_B, x1, x2, x3p);//* rho * c1o3;
						 //mfccb = (*this->nonLocalDistributionsF)(D3Q27System::ET_SW, x1p, x2p, x3);//* rho * c1o3;
						 //mfacb = (*this->nonLocalDistributionsF)(D3Q27System::ET_SE, x1, x2p, x3);//* rho * c1o3;
						 //mfcbc = (*this->nonLocalDistributionsF)(D3Q27System::ET_BW, x1p, x2, x3p);//* rho * c1o3;
						 //mfabc = (*this->nonLocalDistributionsF)(D3Q27System::ET_BE, x1, x2, x3p);//* rho * c1o3;
						 //mfbcc = (*this->nonLocalDistributionsF)(D3Q27System::ET_BS, x1, x2p, x3p);//* rho * c1o3;
						 //mfbac = (*this->nonLocalDistributionsF)(D3Q27System::ET_BN, x1, x2, x3p);//* rho * c1o3;
						 //mfccc = (*this->nonLocalDistributionsF)(D3Q27System::ET_BSW, x1p, x2p, x3p);//* rho * c1o3;
						 //mfacc = (*this->nonLocalDistributionsF)(D3Q27System::ET_BSE, x1, x2p, x3p);//* rho * c1o3;
						 //mfcac = (*this->nonLocalDistributionsF)(D3Q27System::ET_BNW, x1p, x2, x3p);//* rho * c1o3;
						 //mfaac = (*this->nonLocalDistributionsF)(D3Q27System::ET_BNE, x1, x2, x3p);//* rho * c1o3;
						 //mfbbb = (*this->zeroDistributionsF)(x1, x2, x3);

					//mfcbb = (*this->localDistributionsF)(D3Q27System::ET_E, x1, x2, x3);
					//mfbcb = (*this->localDistributionsF)(D3Q27System::ET_N, x1, x2, x3);
					//mfbbc = (*this->localDistributionsF)(D3Q27System::ET_T, x1, x2, x3);
					//mfccb = (*this->localDistributionsF)(D3Q27System::ET_NE, x1, x2, x3);
					//mfacb = (*this->localDistributionsF)(D3Q27System::ET_NW, x1p, x2, x3);
					//mfcbc = (*this->localDistributionsF)(D3Q27System::ET_TE, x1, x2, x3);
					//mfabc = (*this->localDistributionsF)(D3Q27System::ET_TW, x1p, x2, x3);
					//mfbcc = (*this->localDistributionsF)(D3Q27System::ET_TN, x1, x2, x3);
					//mfbac = (*this->localDistributionsF)(D3Q27System::ET_TS, x1, x2p, x3);
					//mfccc = (*this->localDistributionsF)(D3Q27System::ET_TNE, x1, x2, x3);
					//mfacc = (*this->localDistributionsF)(D3Q27System::ET_TNW, x1p, x2, x3);
					//mfcac = (*this->localDistributionsF)(D3Q27System::ET_TSE, x1, x2p, x3);
					//mfaac = (*this->localDistributionsF)(D3Q27System::ET_TSW, x1p, x2p, x3);
					//mfabb = (*this->nonLocalDistributionsF)(D3Q27System::ET_W, x1p, x2, x3);
					//mfbab = (*this->nonLocalDistributionsF)(D3Q27System::ET_S, x1, x2p, x3);
					//mfbba = (*this->nonLocalDistributionsF)(D3Q27System::ET_B, x1, x2, x3p);
					//mfaab = (*this->nonLocalDistributionsF)(D3Q27System::ET_SW, x1p, x2p, x3);
					//mfcab = (*this->nonLocalDistributionsF)(D3Q27System::ET_SE, x1, x2p, x3);
					//mfaba = (*this->nonLocalDistributionsF)(D3Q27System::ET_BW, x1p, x2, x3p);
					//mfcba = (*this->nonLocalDistributionsF)(D3Q27System::ET_BE, x1, x2, x3p);
					//mfbaa = (*this->nonLocalDistributionsF)(D3Q27System::ET_BS, x1, x2p, x3p);
					//mfbca = (*this->nonLocalDistributionsF)(D3Q27System::ET_BN, x1, x2, x3p);
					//mfaaa = (*this->nonLocalDistributionsF)(D3Q27System::ET_BSW, x1p, x2p, x3p);
					//mfcaa = (*this->nonLocalDistributionsF)(D3Q27System::ET_BSE, x1, x2p, x3p);
					//mfaca = (*this->nonLocalDistributionsF)(D3Q27System::ET_BNW, x1p, x2, x3p);
					//mfcca = (*this->nonLocalDistributionsF)(D3Q27System::ET_BNE, x1, x2, x3p);

					//mfbbb = (*this->zeroDistributionsF)(x1, x2, x3);


					//real drho = (((((mfaaa + mfccc) + (mfaac + mfcca)) + ((mfcac + mfaca) + (mfcaa + mfacc)))
					//	+ (((mfaab + mfccb) + (mfacb + mfcab)) + ((mfaba + mfcbc) + (mfabc + mfcba)) + ((mfbaa + mfbcc) + (mfbac + mfbca))))
					//	+ ((mfabb + mfcbb) + (mfbab + mfbcb) + (mfbba + mfbbc))) + mfbbb;

					//(*rhoNode)(x1, x2, x3) = drho;
					//(*vxNode)(x1, x2, x3) = ((((mfccc - mfaaa) + (mfcac - mfaca)) + ((mfcaa - mfacc) + (mfcca - mfaac))) +
					//	(((mfcba - mfabc) + (mfcbc - mfaba)) + ((mfcab - mfacb) + (mfccb - mfaab))) +
					//	(mfcbb - mfabb));
					//(*vyNode)(x1, x2, x3) = ((((mfccc - mfaaa) + (mfaca - mfcac)) + ((mfacc - mfcaa) + (mfcca - mfaac))) +
					//	(((mfbca - mfbac) + (mfbcc - mfbaa)) + ((mfacb - mfcab) + (mfccb - mfaab))) +
					//	(mfbcb - mfbab));
					//(*vzNode)(x1, x2, x3) = ((((mfccc - mfaaa) + (mfcac - mfaca)) + ((mfacc - mfcaa) + (mfaac - mfcca))) +
					//	(((mfbac - mfbca) + (mfbcc - mfbaa)) + ((mfabc - mfcba) + (mfcbc - mfaba))) +
					//	(mfbbc - mfbba));

					SPtr<DistributionArray3D> distribution = this->getDataSet()->getFdistributions();
					real ff[27];
					distribution->getDistributionInv(ff, x1, x2, x3);
					real rhoG,vx,vy,vz;
					//real rhoGG = (((((mfaaa + mfccc) + (mfaac + mfcca)) + ((mfcac + mfaca) + (mfcaa + mfacc)))
					//				+ (((mfaab + mfccb) + (mfacb + mfcab)) + ((mfaba + mfcbc) + (mfabc + mfcba)) + ((mfbaa + mfbcc) + (mfbac + mfbca))))
					//				+ ((mfabb + mfcbb) + (mfbab + mfbcb) + (mfbba + mfbbc))) + mfbbb;


					//vx= ((((mfccc - mfaaa) + (mfcac - mfaca)) + ((mfcaa - mfacc) + (mfcca - mfaac))) +
					//	(((mfcba - mfabc) + (mfcbc - mfaba)) + ((mfcab - mfacb) + (mfccb - mfaab))) +
					//	(mfcbb - mfabb));
					//vy	 = ((((mfccc - mfaaa) + (mfaca - mfcac)) + ((mfacc - mfcaa) + (mfcca - mfaac))) +
					//		(((mfbca - mfbac) + (mfbcc - mfbaa)) + ((mfacb - mfcab) + (mfccb - mfaab))) +
					//		(mfbcb - mfbab));
					//vz = ((((mfccc - mfaaa) + (mfcac - mfaca)) + ((mfacc - mfcaa) + (mfaac - mfcca))) +
					//		(((mfbac - mfbca) + (mfbcc - mfbaa)) + ((mfabc - mfcba) + (mfcbc - mfaba))) +
					//		(mfbbc - mfbba));
					D3Q27System::calcIncompMacroscopicValues(ff, rhoG, vx, vy, vz);
                    //if (withForcing) {

                    //    real forcingX1 = muForcingX1.Eval();
                    //    real forcingX2 = muForcingX2.Eval();
                    //    real forcingX3 = muForcingX3.Eval();

                    //    vx += (forcingX1)*deltaT * c1o2;
                    //    vy += (forcingX2)*deltaT * c1o2;
                    //    vz += (forcingX3)*deltaT * c1o2;
                    //}

					//if (!bcArray->isSolid(x1, x2, x3) && !bcArray->isUndefined(x1, x2, x3)) {  }
					//else { rhoG = 0.0; vx = 0.0; vy = 0.0; vz = 0.0; }
					//// very bad save the world procedure!!!!
					//vx = (vx > 1 || vx < -1) ? 0 : vx;
					//vy = (vy > 1 || vy < -1) ? 0 : vy;
					//vz = (vz > 1 || vz < -1) ? 0 : vz;
					//rhoG = (rhoG > 10 || rhoG < -10) ? 0 : rhoG;
					(*rhoNode)(x1, x2, x3) = rhoG;// *((*phaseField)(x1, x2, x3) > c1o2 ? densityRatio : c1o1);
					(*vxNode)(x1, x2, x3) = vx;
					(*vyNode)(x1, x2, x3) = vy;
					(*vzNode)(x1, x2, x3) = vz;
					//if (fabsf(vx) > 0 && fabsf(vx) < 0.01) {
					//	int test = 0;
					//}



					//if ((*vzNode)(x1, x2, x3) != 0) {
					//	real vvvv = (*vzNode)(x1, x2, x3);
					//	real pppp = vvvv / (*phaseField)(x1, x2, x3);
					//	int ii = 1;
					//}

				}
			}
		}
	}


		//this->swapDistributions();
		//for (int x3 = minX3 - ghostLayerWidth + 1; x3 < maxX3 + ghostLayerWidth - 1; x3++) {
  //      for (int x2 = minX2 - ghostLayerWidth + 1; x2 < maxX2 + ghostLayerWidth - 1; x2++) {
  //          for (int x1 = minX1 - ghostLayerWidth + 1; x1 < maxX1 + ghostLayerWidth - 1; x1++) {
  //              if (!bcArray->isSolid(x1, x2, x3) && !bcArray->isUndefined(x1, x2, x3)) {
  //                  findNeighbors(phaseFieldOld, x1, x2, x3);
  //                  findNeighbors2(phaseField, x1, x2, x3);
  //                //  if (((phi[DIR_000] <= phiLim) /* &&  (phi2[DIR_000] > phiLim)*/))
  //                  //{
  //                  //                    real sumVx = 0;
  //                  //                    real sumVy = 0;
  //                  //                    real sumVz = 0;
  //                  //                    real sumWeight = 1.e-100;
  //                  //                    for (int fdir = D3Q27System::FSTARTDIR; fdir <= D3Q27System::FENDDIR; fdir++) {
  //                  //                        if ((phi[fdir] > phiLim)) {
  //                  //                            sumVx += WEIGTH[fdir] * (*vxNode)(x1 + D3Q27System::DX1[fdir], x2 +
  //                  //                            D3Q27System::DX2[fdir],
  //                  //                                                                x3 + D3Q27System::DX3[fdir]);
  //                  //                            sumVy += WEIGTH[fdir] * (*vyNode)(x1 + D3Q27System::DX1[fdir], x2 +
  //                  //                            D3Q27System::DX2[fdir],
  //                  //                                                              x3 + D3Q27System::DX3[fdir]);
  //                  //                            sumVz += WEIGTH[fdir] * (*vzNode)(x1 + D3Q27System::DX1[fdir], x2 +
  //                  //                            D3Q27System::DX2[fdir],
  //                  //                                                              x3 + D3Q27System::DX3[fdir]);
  //                  //                            sumWeight += WEIGTH[fdir];
  //                  //                        }
  //                  //                    }
  //                  //                    if (sumWeight > 1.e-10) {
  //                  //                        (*vxNode)(x1, x2, x3) = sumVx/sumWeight;
  //                  //                        (*vyNode)(x1, x2, x3) = sumVy / sumWeight;
  //                  //                        (*vzNode)(x1, x2, x3) = sumVz / sumWeight;
  //                  //		}

  //                  //}
  //                  {
  //                      int x1p = x1 + 1;
  //                      int x2p = x2 + 1;
  //                      int x3p = x3 + 1;

  //                      real mfcbb = (*this->localDistributionsH1)(D3Q27System::ET_E, x1, x2, x3);
  //                      real mfbcb = (*this->localDistributionsH1)(D3Q27System::ET_N, x1, x2, x3);
  //                      real mfbbc = (*this->localDistributionsH1)(D3Q27System::ET_T, x1, x2, x3);
  //                      real mfccb = (*this->localDistributionsH1)(D3Q27System::ET_NE, x1, x2, x3);
  //                      real mfacb = (*this->localDistributionsH1)(D3Q27System::ET_NW, x1p, x2, x3);
  //                      real mfcbc = (*this->localDistributionsH1)(D3Q27System::ET_TE, x1, x2, x3);
  //                      real mfabc = (*this->localDistributionsH1)(D3Q27System::ET_TW, x1p, x2, x3);
  //                      real mfbcc = (*this->localDistributionsH1)(D3Q27System::ET_TN, x1, x2, x3);
  //                      real mfbac = (*this->localDistributionsH1)(D3Q27System::ET_TS, x1, x2p, x3);
  //                      real mfccc = (*this->localDistributionsH1)(D3Q27System::ET_TNE, x1, x2, x3);
  //                      real mfacc = (*this->localDistributionsH1)(D3Q27System::ET_TNW, x1p, x2, x3);
  //                      real mfcac = (*this->localDistributionsH1)(D3Q27System::ET_TSE, x1, x2p, x3);
  //                      real mfaac = (*this->localDistributionsH1)(D3Q27System::ET_TSW, x1p, x2p, x3);
  //                      real mfabb = (*this->nonLocalDistributionsH1)(D3Q27System::ET_W, x1p, x2, x3);
  //                      real mfbab = (*this->nonLocalDistributionsH1)(D3Q27System::ET_S, x1, x2p, x3);
  //                      real mfbba = (*this->nonLocalDistributionsH1)(D3Q27System::ET_B, x1, x2, x3p);
  //                      real mfaab = (*this->nonLocalDistributionsH1)(D3Q27System::ET_SW, x1p, x2p, x3);
  //                      real mfcab = (*this->nonLocalDistributionsH1)(D3Q27System::ET_SE, x1, x2p, x3);
  //                      real mfaba = (*this->nonLocalDistributionsH1)(D3Q27System::ET_BW, x1p, x2, x3p);
  //                      real mfcba = (*this->nonLocalDistributionsH1)(D3Q27System::ET_BE, x1, x2, x3p);
  //                      real mfbaa = (*this->nonLocalDistributionsH1)(D3Q27System::ET_BS, x1, x2p, x3p);
  //                      real mfbca = (*this->nonLocalDistributionsH1)(D3Q27System::ET_BN, x1, x2, x3p);
  //                      real mfaaa = (*this->nonLocalDistributionsH1)(D3Q27System::ET_BSW, x1p, x2p, x3p);
  //                      real mfcaa = (*this->nonLocalDistributionsH1)(D3Q27System::ET_BSE, x1, x2p, x3p);
  //                      real mfaca = (*this->nonLocalDistributionsH1)(D3Q27System::ET_BNW, x1p, x2, x3p);
  //                      real mfcca = (*this->nonLocalDistributionsH1)(D3Q27System::ET_BNE, x1, x2, x3p);
  //                      real mfbbb = (*this->zeroDistributionsH1)(x1, x2, x3);

  //                    //  findNeighbors(phaseField, x1, x2, x3);

  //                      real dX1_phi = gradX1_phi2();
  //                      real dX2_phi = gradX2_phi2();
  //                      real dX3_phi = gradX3_phi2();

  //                      real denom =
  //                          sqrt(dX1_phi * dX1_phi + dX2_phi * dX2_phi + dX3_phi * dX3_phi) + 1.0e-20; //+ 1e-9+1e-3;
  //                      real normX1 = dX1_phi / denom;
  //                      real normX2 = dX2_phi / denom;
  //                      real normX3 = dX3_phi / denom;
		//				real velocityTimesNormal=normX1*(*vxNode)(x1, x2, x3)+normX2*(*vyNode)(x1, x2, x3)+normX3*(*vzNode)(x1, x2, x3);
  //                      if (velocityTimesNormal < 0) {

  //                          real cx = ((((mfccc - mfaaa) + (mfcac - mfaca)) + ((mfcaa - mfacc) + (mfcca - mfaac))) +
  //                                     (((mfcba - mfabc) + (mfcbc - mfaba)) + ((mfcab - mfacb) + (mfccb - mfaab))) +
  //                                     (mfcbb - mfabb));
  //                          real cy = ((((mfccc - mfaaa) + (mfaca - mfcac)) + ((mfacc - mfcaa) + (mfcca - mfaac))) +
  //                                     (((mfbca - mfbac) + (mfbcc - mfbaa)) + ((mfacb - mfcab) + (mfccb - mfaab))) +
  //                                     (mfbcb - mfbab));
  //                          real cz = ((((mfccc - mfaaa) + (mfcac - mfaca)) + ((mfacc - mfcaa) + (mfaac - mfcca))) +
  //                                     (((mfbac - mfbca) + (mfbcc - mfbaa)) + ((mfabc - mfcba) + (mfcbc - mfaba))) +
  //                                     (mfbbc - mfbba));

  //                          real vx = (c6o1 * cx -
  //                                     (normX1 * oneOverInterfaceScale * (phi[DIR_000] - phiH) * (phi[DIR_000] - phiL)) /
  //                                         (phiH - phiL)) /
  //                                    (c6o1 * phi[DIR_000]);
  //                          real vy = (c6o1 * cy -
  //                                     (normX2 * oneOverInterfaceScale * (phi[DIR_000] - phiH) * (phi[DIR_000] - phiL)) /
  //                                         (phiH - phiL)) /
  //                                    (c6o1 * phi[DIR_000]);
  //                          real vz = (c6o1 * cz -
  //                                     (normX3 * oneOverInterfaceScale * (phi[DIR_000] - phiH) * (phi[DIR_000] - phiL)) /
  //                                         (phiH - phiL)) /
  //                                    (c6o1 * phi[DIR_000]);

  //                          (*vxNode)(x1, x2, x3) = (vx + (*vxNode)(x1, x2, x3))*c1o2;
  //                          (*vyNode)(x1, x2, x3) = (vy + (*vyNode)(x1, x2, x3))*c1o2;
  //                          (*vzNode)(x1, x2, x3) = (vz + (*vzNode)(x1, x2, x3))*c1o2;
  //                      }
  //                  }
		//		}
  //          }
  //      }
  //  }
  //      this->swapDistributions();

	SPtr<DistributionArray3D> distribution = this->getDataSet()->getFdistributions();
	real ff[27];
	for (int x3 = minX3 - 1; x3 < maxX3 + 1; x3++) {
		for (int x2 = minX2 - 1; x2 < maxX2 + 1; x2++) {
			for (int x1 = minX1 - 1; x1 < maxX1 + 1; x1++) {
				if (!bcArray->isSolid(x1, x2, x3) && !bcArray->isUndefined(x1, x2, x3)) {
					//int x1p = x1 + 1;
					//int x2p = x2 + 1;
					//int x3p = x3 + 1;
					findNeighbors(phaseFieldOld, x1, x2, x3);
                    findNeighbors2(phaseField, x1, x2, x3);
					////////////////////////////////Momentum conservation experiment 06.03.2023
					//surfacetension
 

					if (this->isGas(phiLim, phi, phi2)) {
						real vx = (*vxNode)(x1, x2, x3);
						real vy = (*vyNode)(x1, x2, x3);
						real vz = (*vzNode)(x1, x2, x3);
                        //real rho = (*rhoNode)(x1, x2, x3);
						findNeighbors(phaseField, x1, x2, x3);
                        //real dX1_phi = gradX1_phi();
                        //real dX2_phi = gradX2_phi();
                        //real dX3_phi = gradX3_phi();
						//real curv = computeCurvature_phi();
                        real laplacePressure = c12o1 * sigma * computeCurvature_phi();
						findNeighbors(phaseFieldOld, x1, x2, x3);


						//real sigma = c3o1*c2o1*1e-3;

                        //real flowDirection = vx * dX1_phi + vy * dX2_phi + vy * dX3_phi;


//16.03.23 c: BB gas side with updated boundary velocity

						distribution->getDistributionInv(ff, x1, x2, x3);
						real rhoG;
                        if (phi[DIR_000] > phiLim) { // initialization necessary
							real sumRho = 0;
							real sumWeight = 1.e-100;
							for (int fdir = D3Q27System::FSTARTDIR; fdir <= D3Q27System::FENDDIR; fdir++) {
                                if ((phi[fdir] <= phiLim)) {
									sumRho += WEIGTH[fdir] * (*rhoNode)(x1 + D3Q27System::DX1[fdir], x2 + D3Q27System::DX2[fdir], x3 + D3Q27System::DX3[fdir]);
									sumWeight += WEIGTH[fdir];
								}

							}

							for (int fdir = D3Q27System::FSTARTDIR; fdir <= D3Q27System::FENDDIR; fdir++) {
                                ff[D3Q27System::INVDIR[fdir]] = distribution->getDistributionInvForDirection(x1 + D3Q27System::DX1[fdir], x2 + D3Q27System::DX2[fdir], x3 + D3Q27System::DX3[fdir], D3Q27System::INVDIR[fdir]);
                            }
							rhoG = sumRho / sumWeight;// uncheck excpetion: what if there is no adequate neighbor?
							for (int fdir = D3Q27System::FSTARTDIR; fdir <= D3Q27System::FENDDIR; fdir++) {
                                if ((phi[fdir] > phiLim)) {
									// real vxBC = ((*vxNode)(x1 + D3Q27System::DX1[fdir], x2 + D3Q27System::DX2[fdir], x3 + D3Q27System::DX3[fdir]));
									// real vyBC = ((*vyNode)(x1 + D3Q27System::DX1[fdir], x2 + D3Q27System::DX2[fdir], x3 + D3Q27System::DX3[fdir]));
									// real vzBC = ((*vzNode)(x1 + D3Q27System::DX1[fdir], x2 + D3Q27System::DX2[fdir], x3 + D3Q27System::DX3[fdir]));
                                    //vx = vxBC;
                                    //vy = vyBC;
                                    //vz = vzBC;
									//real fPEQNeighbor = D3Q27System::getIncompFeqForDirection(D3Q27System::INVDIR[fdir],c0o1 , (*vxNode)(x1 + D3Q27System::DX1[fdir], x2 + D3Q27System::DX2[fdir], x3 + D3Q27System::DX3[fdir]), (*vyNode)(x1 + D3Q27System::DX1[fdir], x2 + D3Q27System::DX2[fdir], x3 + D3Q27System::DX3[fdir]), (*vzNode)(x1 + D3Q27System::DX1[fdir], x2 + D3Q27System::DX2[fdir], x3 + D3Q27System::DX3[fdir]));
									//real fPEQNeighborInv = D3Q27System::getIncompFeqForDirection(fdir,c0o1 , (*vxNode)(x1 + D3Q27System::DX1[fdir], x2 + D3Q27System::DX2[fdir], x3 + D3Q27System::DX3[fdir]), (*vyNode)(x1 + D3Q27System::DX1[fdir], x2 + D3Q27System::DX2[fdir], x3 + D3Q27System::DX3[fdir]), (*vzNode)(x1 + D3Q27System::DX1[fdir], x2 + D3Q27System::DX2[fdir], x3 + D3Q27System::DX3[fdir]));
                                    //real vBC = (fPEQNeighborInv - fPEQNeighbor) / WEIGTH[fdir] * c1o6;
									//real fPEQHere = D3Q27System::getIncompFeqForDirection(fdir,c0o1 , vx,vy,vz);
                                    //real vBC = (fPEQHere - fPEQNeighbor) / WEIGTH[fdir] * c1o6;
									//real vBC = (D3Q27System::DX1[fdir] * vxBC + D3Q27System::DX2[fdir] * vyBC + D3Q27System::DX3[fdir] * vzBC);
									//real vDir = (D3Q27System::DX1[fdir] * vx + D3Q27System::DX2[fdir] * vy + D3Q27System::DX3[fdir] * vz);
									//vBC = (vBC + vDir) / (c2o1 + vBC - vDir);
                                   // real dvDir = vBC - vDir;
                                    // 27.04.23
                                    //real vxI = ((*vxNode)(x1 - D3Q27System::DX1[fdir], x2 - D3Q27System::DX2[fdir], x3 - D3Q27System::DX3[fdir]));
                                    //real vyI = ((*vyNode)(x1 - D3Q27System::DX1[fdir], x2 - D3Q27System::DX2[fdir], x3 - D3Q27System::DX3[fdir]));
                                    //real vzI = ((*vzNode)(x1 - D3Q27System::DX1[fdir], x2 - D3Q27System::DX2[fdir], x3 - D3Q27System::DX3[fdir]));
                                    //real vIDir = (D3Q27System::DX1[fdir] * vxI + D3Q27System::DX2[fdir] * vyI + D3Q27System::DX3[fdir] * vzI);
                                   // real dvDir = (vBC - vIDir) * c1o2;
                                    //real dvDir = (vBC - vDir) ;

									//// 3.7.23
                                   // vIDir = (vIDir + vDir) * c1o2;
                                   // real qq = (c1o2 - (*phaseField)(x1, x2, x3)) / ((*phaseField)(x1 + D3Q27System::DX1[fdir], x2 + D3Q27System::DX2[fdir], x3 + D3Q27System::DX3[fdir]) - (*phaseField)(x1, x2, x3));
                                    //vBC = (D3Q27System::DX1[fdir] * vxBC + D3Q27System::DX2[fdir] * vyBC + D3Q27System::DX3[fdir] * vzBC);

         //                           // vBC = (qq > c1o2) ? vIDir + (vBC - vIDir) / (c1o1 + qq + (c1o1 / collFactorG - c1o2) / (c1o1 / collFactorL - c1o2) / densityRatio * (c1o1 - qq)) * c3o2
         //                           //                                                : vBC + (c1o1 / collFactorG - c1o2) / (c1o1 / collFactorL - c1o2) / densityRatio * -c1o2 * (vBC - vIDir) / (c1o1 + qq + (c1o1 / collFactorG - c1o2) / (c1o1 / collFactorL - c1o2) / densityRatio * (c1o1 - qq));

                                    //dvDir = (vBC - vIDir) /(c1o2+qq);
                                    //real fGEQInv = D3Q27System::getIncompFeqForDirection(D3Q27System::INVDIR[fdir], rhoG, vxI, vyI, vzI); 

         //                           ///!03.07.2023


									real fL = distribution->getDistributionInvForDirection(x1 + D3Q27System::DX1[fdir], x2 + D3Q27System::DX2[fdir], x3 + D3Q27System::DX3[fdir], D3Q27System::INVDIR[fdir]);
									
									//if ((phi[D3Q27System::INVDIR[fdir]] > phiLim))
									{
										///here we need reconstruction from scrach
									real feqOLD = D3Q27System::getIncompFeqForDirection(D3Q27System::INVDIR[fdir], (*rhoNode)(x1 + D3Q27System::DX1[fdir], x2 + D3Q27System::DX2[fdir], x3 + D3Q27System::DX3[fdir]), (*vxNode)(x1 + D3Q27System::DX1[fdir], x2 + D3Q27System::DX2[fdir], x3 + D3Q27System::DX3[fdir]), (*vyNode)(x1 + D3Q27System::DX1[fdir], x2 + D3Q27System::DX2[fdir], x3 + D3Q27System::DX3[fdir]), (*vzNode)(x1 + D3Q27System::DX1[fdir], x2 + D3Q27System::DX2[fdir], x3 + D3Q27System::DX3[fdir]));
									real feqNew = D3Q27System::getIncompFeqForDirection(D3Q27System::INVDIR[fdir], rhoG, (*vxNode)(x1 + D3Q27System::DX1[fdir], x2 + D3Q27System::DX2[fdir], x3 + D3Q27System::DX3[fdir]), (*vyNode)(x1 + D3Q27System::DX1[fdir], x2 + D3Q27System::DX2[fdir], x3 + D3Q27System::DX3[fdir]), (*vzNode)(x1 + D3Q27System::DX1[fdir], x2 + D3Q27System::DX2[fdir], x3 + D3Q27System::DX3[fdir]));
									//real fBC = (fL - feqOLD) * (c1o1 / collFactorG - c1o1) / (c1o1 / collFactorL - c1o1) + feqNew;

										//real fG = distribution->getDistributionInvForDirection(x1, x2, x3, fdir);
										//real fGEQOld = D3Q27System::getIncompFeqForDirection(fdir, (*rhoNode)(x1, x2, x3), vx, vy, vz);
										//real fGEQNew = D3Q27System::getIncompFeqForDirection(fdir, rhoG, vx, vy, vz);
                                    //real fGEQ = D3Q27System::getIncompFeqForDirection(fdir, rhoG, vx, vy, vz); 
									//real fBC = ( fGEQ - c3o1 * WEIGTH[fdir] * dvDir * (c1o1 / collFactorG - c1o1)) - c6o1 * WEIGTH[fdir] * (vBC);
									//3.7.23
                                    //real fBC = ((fGEQ - c3o1 * WEIGTH[fdir] * dvDir * (c1o1 / collFactorG - qq)) - c6o1 * WEIGTH[fdir] * (vBC))*c1o2 / (qq + c1o2) + ((fGEQInv - c3o1 * WEIGTH[fdir] * dvDir * (c1o1 / collFactorG - c1o2)))*qq/(qq+c1o2);
                                    //qq = 0;   
									//real fBC = ((distribution->getDistributionInvForDirection(x1, x2, x3, fdir) - collFactorG * fGEQ) / (c1o1 - collFactorG) * (1-qq)+qq*distribution->getDistributionInvForDirection(x1, x2, x3, fdir) - c6o1 * WEIGTH[fdir]*vBC) / (qq + c1o1) +
                                    //           (distribution->getDistributionInvForDirection(x1 , x2 , x3, D3Q27System::INVDIR[fdir])) * qq / (qq + c1o1);
								//real fBC = (fGEQ - c3o1*WEIGTH[fdir] * dvDir * (c1o1 / collFactorG - c1o1)) - c6o1 * WEIGTH[fdir] * (vBC);
								//13.07.2023
                                real fBC = feqNew + (fL - feqOLD) * (c1o1 / collFactorG - c1o1) / (c1o1 / collFactorL - c1o1);
                                    //real fBC = (fGEQ - WEIGTH[fdir] * dvDir * (c1o1 / collFactorG )) - c6o1 * WEIGTH[fdir] * (vDir);
                                    //real vNG = (D3Q27System::DX1[fdir] * vxBC + D3Q27System::DX2[fdir] * vyBC + D3Q27System::DX3[fdir] * vzBC);
									//real fBC = (fGEQ - WEIGTH[fdir] * dvDir * (c1o1 / collFactorG)) - c6o1 * WEIGTH[fdir] * (vDir)/(c1o1-vDir+vNG);
                                    // 15.5.23
                                    //real fBC = (fGEQ - WEIGTH[fdir] * dvDir * (c1o1 / collFactorG)) - c6o1 * WEIGTH[fdir] * (vDir);
                                    //real fBC = (c2o1 * (fGEQ - WEIGTH[fdir] * dvDir * (c1o1 / collFactorG - c1o1))) - c6o1 * WEIGTH[fdir] * (vBC)-fG;
                                    //real fBC = (distribution->getDistributionInvForDirection(x1, x2, x3, D3Q27System::INVDIR[fdir]) - c6o1 * WEIGTH[fdir] * dvDir * (c1o1 / collFactorG - c1o1)) ;
                                    //real fBC = (fGEQ - c6o1 * WEIGTH[fdir] * dvDir * (collFactorG )/(c3o1-collFactorG)) - c6o1 * WEIGTH[fdir] * (vBC);
										//real fBC = (fL - feqOLD) * (c1o1 / collFactorG - c1o1) / (c1o1 / collFactorL - c1o1) + feqNew;// fL -feqOLD + feqNew;
										//real fBC = fGG - c6o1 * WEIGTH[fdir] * (vBC);
									distribution->setDistributionForDirection(fBC, x1 + D3Q27System::DX1[fdir], x2 + D3Q27System::DX2[fdir], x3 + D3Q27System::DX3[fdir], D3Q27System::INVDIR[fdir]);
                                    ff[D3Q27System::INVDIR[fdir]] = fBC;
									///// other possibility is tor replace the node itself instead of the neighbor (only c1o1 of them is allowed!)
									//real fG = distribution->getDistributionInvForDirection(x1, x2, x3, fdir);
									//real feqOLD = D3Q27System::getIncompFeqForDirection(fdir, (*rhoNode)(x1 , x2 , x3 ), (*vxNode)(x1 , x2 , x3 ), (*vyNode)(x1 , x2 , x3 ), (*vzNode)(x1 , x2 , x3 ));
									//real feqNew = D3Q27System::getIncompFeqForDirection(fdir, rhoG, (*vxNode)(x1 , x2 , x3 ), (*vyNode)(x1 , x2 , x3 ), (*vzNode)(x1, x2, x3 ));
									//real fBC = fG - feqOLD + feqNew;
									//distribution->setDistributionForDirection(fBC, x1, x2, x3, fdir);


									}
								}
							}
							//distribution->setDistributionForDirection(D3Q27System::getIncompFeqForDirection(DIR_000, rhoG, vx, vy, vz), x1, x2, x3, DIR_000);
							{
								real fL = distribution->getDistributionInvForDirection(x1, x2, x3, DIR_000);
								real feqOLD = D3Q27System::getIncompFeqForDirection(DIR_000, (*rhoNode)(x1, x2, x3), vx,vy,vz);
								real feqNew = D3Q27System::getIncompFeqForDirection(DIR_000, rhoG,vx,vy,vz);
								distribution->setDistributionForDirection(fL-feqOLD+feqNew, x1, x2, x3, DIR_000);
							}
                            //D3Q27System::calcIncompMacroscopicValues(ff, rhoG, vx, vy, vz);
                            //ff[DIR_000] = vx * vx + vy * vy + vz * vz +
                            //              (((ff[DIR_MM0] + ff[DIR_PP0]) + (ff[DIR_MP0] + ff[DIR_PM0])) + ((ff[DIR_0MM] + ff[DIR_0PP]) + (ff[DIR_0MP] + ff[DIR_0PM])) + ((ff[DIR_M0M] + ff[DIR_P0P]) + (ff[DIR_M0P] + ff[DIR_P0M])) +
                            //               c2o1 * ((((ff[DIR_MMM] + ff[DIR_PPP]) + (ff[DIR_MMP] + ff[DIR_PPM]))) + (((ff[DIR_MPM] + ff[DIR_PMP]) + (ff[DIR_MPP] + ff[DIR_PMM])))));
                            //distribution->setDistributionForDirection(ff[DIR_000], x1, x2, x3, DIR_000);

						}

						else {//no refill of gas required
							rhoG = (*rhoNode)(x1, x2, x3);
                            if (phi2[DIR_000] <= phiLim) { // no refill liquid
                               // real ffRecover[27];
                               //  distribution->getDistributionInv(ffRecover, x1, x2, x3);//only needed for BB (03.10.2023)

								for (int fdir = D3Q27System::FSTARTDIR; fdir <= D3Q27System::FENDDIR; fdir++) {
                                    if ((phi[fdir] > phiLim)) {
										// real vxBC = ((*vxNode)(x1 + D3Q27System::DX1[fdir], x2 + D3Q27System::DX2[fdir], x3 + D3Q27System::DX3[fdir]));
										// real vyBC = ((*vyNode)(x1 + D3Q27System::DX1[fdir], x2 + D3Q27System::DX2[fdir], x3 + D3Q27System::DX3[fdir]));
										// real vzBC = ((*vzNode)(x1 + D3Q27System::DX1[fdir], x2 + D3Q27System::DX2[fdir], x3 + D3Q27System::DX3[fdir]));
                                        //vx = vxBC;
                                        //vy = vyBC;
                                        //vz = vzBC;
										//real vBC = (D3Q27System::DX1[fdir] * vxBC + D3Q27System::DX2[fdir] * vyBC + D3Q27System::DX3[fdir] * vzBC);
									//real fPEQNeighbor = D3Q27System::getIncompFeqForDirection(D3Q27System::INVDIR[fdir],c0o1 , (*vxNode)(x1 + D3Q27System::DX1[fdir], x2 + D3Q27System::DX2[fdir], x3 + D3Q27System::DX3[fdir]), (*vyNode)(x1 + D3Q27System::DX1[fdir], x2 + D3Q27System::DX2[fdir], x3 + D3Q27System::DX3[fdir]), (*vzNode)(x1 + D3Q27System::DX1[fdir], x2 + D3Q27System::DX2[fdir], x3 + D3Q27System::DX3[fdir]));
									//real fPEQNeighborInv = D3Q27System::getIncompFeqForDirection(fdir,c0o1 , (*vxNode)(x1 + D3Q27System::DX1[fdir], x2 + D3Q27System::DX2[fdir], x3 + D3Q27System::DX3[fdir]), (*vyNode)(x1 + D3Q27System::DX1[fdir], x2 + D3Q27System::DX2[fdir], x3 + D3Q27System::DX3[fdir]), (*vzNode)(x1 + D3Q27System::DX1[fdir], x2 + D3Q27System::DX2[fdir], x3 + D3Q27System::DX3[fdir]));
                                    //real vBC = (fPEQNeighborInv - fPEQNeighbor) / WEIGTH[fdir] * c1o6;
                                    //									real fPEQHere = D3Q27System::getIncompFeqForDirection(fdir,c0o1 , vx,vy,vz);
//                                  real vBC = (fPEQHere - fPEQNeighbor) / WEIGTH[fdir] * c1o6;
										//real vDir = (D3Q27System::DX1[fdir] * vx + D3Q27System::DX2[fdir] * vy + D3Q27System::DX3[fdir] * vz);
										//real dvDir = vBC - vDir;
                                        // real dvDir = vBC - vDir;
                                        // 27.04.23
                                        //real vxI = ((*vxNode)(x1 - D3Q27System::DX1[fdir], x2 - D3Q27System::DX2[fdir], x3 - D3Q27System::DX3[fdir]));
                                        //real vyI = ((*vyNode)(x1 - D3Q27System::DX1[fdir], x2 - D3Q27System::DX2[fdir], x3 - D3Q27System::DX3[fdir]));
                                        //real vzI = ((*vzNode)(x1 - D3Q27System::DX1[fdir], x2 - D3Q27System::DX2[fdir], x3 - D3Q27System::DX3[fdir]));
                                        //real vIDir = (D3Q27System::DX1[fdir] * vxI + D3Q27System::DX2[fdir] * vyI + D3Q27System::DX3[fdir] * vzI);
                                       // real dvDir = (vBC - vIDir) * c1o2;
                                       // real dvDir = (vBC - vDir) ;

										//vBC = (vBC + vDir) / (c2o1 + vBC - vDir);
										real fL = distribution->getDistributionInvForDirection(x1 + D3Q27System::DX1[fdir], x2 + D3Q27System::DX2[fdir], x3 + D3Q27System::DX3[fdir], D3Q27System::INVDIR[fdir]);
										real fG = distribution->getDistributionInvForDirection(x1, x2, x3, fdir);
										//real fBC = fG - c6o1 * WEIGTH[fdir] * (vBC);
										//real fGInv = distribution->getDistributionInvForDirection(x1, x2, x3, D3Q27System::INVDIR[fdir]);
										//real fGInvEQ = D3Q27System::getIncompFeqForDirection(D3Q27System::INVDIR[fdir], rhoG, vx, vy, vz);
										//real fGEQ = D3Q27System::getIncompFeqForDirection(fdir, rhoG, vx, vy, vz);
										//real fBC = (-fGInv + fGInvEQ + fGEQ - c6o1 * WEIGTH[fdir] * dvDir * (c1o1 / collFactorG - c1o1) )- c6o1 * WEIGTH[fdir] * (vBC);
										//// 3.7.23
                                      //  vIDir = (vIDir + vDir) * c1o2;
                                      //  real qq = (c1o2 - (*phaseField)(x1, x2, x3)) / ((*phaseField)(x1 + D3Q27System::DX1[fdir], x2 + D3Q27System::DX2[fdir], x3 + D3Q27System::DX3[fdir]) - (*phaseField)(x1, x2, x3));
                                      //  vBC = (D3Q27System::DX1[fdir] * vxBC + D3Q27System::DX2[fdir] * vyBC + D3Q27System::DX3[fdir] * vzBC);

										//
										////vBC = (qq > c1o2) ? vIDir + (vBC - vIDir) / (c1o1 + qq + (c1o1 / collFactorG - c1o2) / (c1o1 / collFactorL - c1o2) / densityRatio * (c1o1 - qq)) * c3o2
          ////                                                : vBC + (c1o1 / collFactorG - c1o2) / (c1o1 / collFactorL - c1o2) / densityRatio * -c1o2 * (vBC - vIDir) / (c1o1 + qq + (c1o1 / collFactorG - c1o2) / (c1o1 / collFactorL - c1o2) / densityRatio * (c1o1 - qq));

										//dvDir = (vBC - vIDir)*c2o3;
                                       // dvDir = (vBC - vIDir) / (c1o2 + qq);
                                       // real fGEQInv = D3Q27System::getIncompFeqForDirection(D3Q27System::INVDIR[fdir], rhoG, vxI, vyI, vzI); 

										///!03.07.2023
                                        // 3.7.23
                                        //real fBC = ((fGEQ - c3o1 * WEIGTH[fdir] * dvDir * (c1o1 / collFactorG - qq)) - c6o1 * WEIGTH[fdir] * (vBC))*c1o2 / (qq + c1o2) + ((fGEQInv - c3o1 * WEIGTH[fdir] * dvDir * (c1o1 / collFactorG - c1o2))) * qq / (qq + c1o2);
                                        //qq = 0;
                                        //real fBC = ((distribution->getDistributionInvForDirection(x1, x2, x3, fdir) - collFactorG * fGEQ) / (c1o1 - collFactorG) * (1 - qq) + qq * distribution->getDistributionInvForDirection(x1, x2, x3, fdir) - c6o1 * WEIGTH[fdir] * vBC) / (qq + c1o1) +
                                        //       (distribution->getDistributionInvForDirection(x1 , x2 , x3, D3Q27System::INVDIR[fdir])) * qq / (qq + c1o1);

										//real fBC = ( fGEQ - c3o1 * WEIGTH[fdir] * dvDir * (c1o1 / collFactorG - c1o1)) - c6o1 * WEIGTH[fdir] * (vBC);
                                        // 13.07.2023
                                        real feqOLD = D3Q27System::getIncompFeqForDirection(D3Q27System::INVDIR[fdir], (*rhoNode)(x1 + D3Q27System::DX1[fdir], x2 + D3Q27System::DX2[fdir], x3 + D3Q27System::DX3[fdir]),
                                                                                            (*vxNode)(x1 + D3Q27System::DX1[fdir], x2 + D3Q27System::DX2[fdir], x3 + D3Q27System::DX3[fdir]), (*vyNode)(x1 + D3Q27System::DX1[fdir], x2 + D3Q27System::DX2[fdir], x3 + D3Q27System::DX3[fdir]),
                                                                                            (*vzNode)(x1 + D3Q27System::DX1[fdir], x2 + D3Q27System::DX2[fdir], x3 + D3Q27System::DX3[fdir]));
                                        real feqNew = D3Q27System::getIncompFeqForDirection(D3Q27System::INVDIR[fdir], rhoG, (*vxNode)(x1 + D3Q27System::DX1[fdir], x2 + D3Q27System::DX2[fdir], x3 + D3Q27System::DX3[fdir]),
                                                                                            (*vyNode)(x1 + D3Q27System::DX1[fdir], x2 + D3Q27System::DX2[fdir], x3 + D3Q27System::DX3[fdir]), (*vzNode)(x1 + D3Q27System::DX1[fdir], x2 + D3Q27System::DX2[fdir], x3 + D3Q27System::DX3[fdir]));

                                        real fBC = feqNew + (fL - feqOLD) * (c1o1 / collFactorG - c1o1) / (c1o1 / collFactorL - c1o1) ;

										// 03.10.2023
                                        //real qq = ((*phaseField)(x1, x2, x3) - c1o2) /
                                        //          ((*phaseField)(x1, x2, x3) - (*phaseField)(x1 + D3Q27System::DX1[fdir],
                                        //                                                     x2 + D3Q27System::DX2[fdir],
                                        //                                                     x3 + D3Q27System::DX3[fdir]));
                                        //real fGEQ = D3Q27System::getIncompFeqForDirection(fdir, rhoG, vx, vy, vz);
                                        //real fBC = ((fG - collFactorG * fGEQ) / (c1o1 - collFactorG) * (c1o1 - qq) -
                                        //            c6o1 * WEIGTH[fdir] *
                                        //                ((*vxNode)(x1 + D3Q27System::DX1[fdir], x2 + D3Q27System::DX2[fdir],
                                        //                           x3 + D3Q27System::DX3[fdir]) *
                                        //                     D3Q27System::DX1[fdir] +
                                        //                 (*vyNode)(x1 + D3Q27System::DX1[fdir], x2 + D3Q27System::DX2[fdir],
                                        //                           x3 + D3Q27System::DX3[fdir]) *
                                        //                     D3Q27System::DX2[fdir] +
                                        //                 (*vzNode)(x1 + D3Q27System::DX1[fdir], x2 + D3Q27System::DX2[fdir],
                                        //                           x3 + D3Q27System::DX3[fdir]) *
                                        //                     D3Q27System::DX3[fdir]) +
                                        //            qq * (c2o1*fG -c6o1*WEIGTH[fdir]*(D3Q27System::DX1[fdir]*vx+D3Q27System::DX2[fdir]*vy+D3Q27System::DX3[fdir]*vz))) /
                                        //           (qq + c1o1);
                                        //! 03.10.2023


										//real fBC = (fGEQ - WEIGTH[fdir] * dvDir * (c1o1 / collFactorG - c1o1)) - c6o1 * WEIGTH[fdir] * (vBC);
                                        
										//real qq = c1o1 - ((c1o1 - c2o1 * (*phaseField)(x1 + D3Q27System::DX1[fdir], x2 + D3Q27System::DX2[fdir], x3 + D3Q27System::DX3[fdir])) /
                                        //                  (c2o1 * (*phaseField)(x1, x2, x3) - c2o1 * (*phaseField)(x1 + D3Q27System::DX1[fdir], x2 + D3Q27System::DX2[fdir], x3 + D3Q27System::DX3[fdir])));
                                        //real vNG = (D3Q27System::DX1[fdir] * vxBC + D3Q27System::DX2[fdir] * vyBC + D3Q27System::DX3[fdir] * vzBC);
                                        //real fBC = fGEQ + (-WEIGTH[fdir] * dvDir * ((c1o1 + qq) / collFactorG - c2o1 * qq) - c6o1 * WEIGTH[fdir] * (vDir + qq * vNG)) / (c1o1 + qq);
                                        //real fBC = fGEQ + (-WEIGTH[fdir] * dvDir * ((c1o1 + qq) / collFactorG - c2o1 * qq) - c6o1 * WEIGTH[fdir] * (vDir + qq * (vDir + qq * (vNG - vDir))) / (c1o1 - vDir + vNG)) / (c1o1 + qq);
										
										//real fBC = (c2o1*(fGEQ -   WEIGTH[fdir] * dvDir * (c1o1 / collFactorG - c1o1))) - c6o1 * WEIGTH[fdir] * (vBC)-fG;
                                        //real fBC = (c2o1*(fGEQ - c3o1 * WEIGTH[fdir] * dvDir * (c1o1 / collFactorG - c1o1))) - c6o1 * WEIGTH[fdir] * (vBC)-fG;
										//real fBC = (fGEQ - c6o1 * WEIGTH[fdir] * dvDir * (collFactorG) / (c3o1 - collFactorG)) - c6o1 * WEIGTH[fdir] * (vBC);
										//26.04.23 flux BC:
                                        //real fBC = (c2o1*(fGEQ - c3o1 * WEIGTH[fdir] * dvDir * (c1o1 / collFactorG - c1o1))) - c6o1 * WEIGTH[fdir] * (vBC)-fG;
                                        //if (flowDirection > 0) fBC = (fGEQ - c3o1 * WEIGTH[fdir] * dvDir * (c1o1 / collFactorG - c1o1)) - c6o1 * WEIGTH[fdir] * (vBC);
										//if (fabsf(-fGInv + fGInvEQ + fGEQ - c6o1 * WEIGTH[fdir] * dvDir * (c1o1 / collFactorG - c1o1) - fGEQ) >1000* (fabsf(fG - fGEQ))) fBC = fG - c6o1 * WEIGTH[fdir] * (vBC);
										//if (fGEQ > 1.0e-8&& step>30&& vyBC!=0) {
										//	std::cout << D3Q27System::DX1[fdir] <<","<< D3Q27System::DX2[fdir] << "," << D3Q27System::DX3[fdir] <<" " << -fGInv + fGInvEQ + fGEQ - c6o1 * WEIGTH[fdir] * dvDir * (c1o1 / collFactorG - c1o1) - fGEQ << " fg:" << fG - fGEQ << " ratio=" << (-fGInv + fGInvEQ + fGEQ - c6o1 * WEIGTH[fdir] * dvDir * (c1o1 / collFactorG - c1o1) - fGEQ) / (fG - fGEQ) << " feq" << fGEQ << " vy =" << vy << "vyBC=" << vyBC << "\n";
										//}

										//real feqOLD = D3Q27System::getIncompFeqForDirection(D3Q27System::INVDIR[fdir], (*rhoNode)(x1 + D3Q27System::DX1[fdir], x2 + D3Q27System::DX2[fdir], x3 + D3Q27System::DX3[fdir]), (*vxNode)(x1 + D3Q27System::DX1[fdir], x2 + D3Q27System::DX2[fdir], x3 + D3Q27System::DX3[fdir]), (*vyNode)(x1 + D3Q27System::DX1[fdir], x2 + D3Q27System::DX2[fdir], x3 + D3Q27System::DX3[fdir]), (*vzNode)(x1 + D3Q27System::DX1[fdir], x2 + D3Q27System::DX2[fdir], x3 + D3Q27System::DX3[fdir]));
										//real feqNew = D3Q27System::getIncompFeqForDirection(D3Q27System::INVDIR[fdir], rhoG, (*vxNode)(x1 + D3Q27System::DX1[fdir], x2 + D3Q27System::DX2[fdir], x3 + D3Q27System::DX3[fdir]), (*vyNode)(x1 + D3Q27System::DX1[fdir], x2 + D3Q27System::DX2[fdir], x3 + D3Q27System::DX3[fdir]), (*vzNode)(x1 + D3Q27System::DX1[fdir], x2 + D3Q27System::DX2[fdir], x3 + D3Q27System::DX3[fdir]));
										//real fG = distribution->getDistributionInvForDirection(x1, x2, x3, fdir);
										//real fBC = (fL - feqOLD) * (c1o1 / collFactorG - c1o1) / (c1o1 / collFactorL - c1o1) + feqNew;

										//if ((*phaseField)(x1, x2, x3) <= c1o2) 
										distribution->setDistributionForDirection(fBC, x1 + D3Q27System::DX1[fdir], x2 + D3Q27System::DX2[fdir], x3 + D3Q27System::DX3[fdir], D3Q27System::INVDIR[fdir]);
                                        //if (((*phaseField)(x1 + D3Q27System::DX1[fdir], x2 + D3Q27System::DX2[fdir], x3 + D3Q27System::DX3[fdir])) > phiLim)
                                        if (phi2[fdir] > phiLim)
										{
											//real vxBC = c1o2 * (vx + (*vxNode)(x1 + D3Q27System::DX1[fdir], x2 + D3Q27System::DX2[fdir], x3 + D3Q27System::DX3[fdir]));
											//real vyBC = c1o2 * (vy + (*vyNode)(x1 + D3Q27System::DX1[fdir], x2 + D3Q27System::DX2[fdir], x3 + D3Q27System::DX3[fdir]));
											//real vzBC = c1o2 * (vz + (*vzNode)(x1 + D3Q27System::DX1[fdir], x2 + D3Q27System::DX2[fdir], x3 + D3Q27System::DX3[fdir]));
											//real feqL = D3Q27System::getIncompFeqForDirection(D3Q27System::INVDIR[fdir], 0, (*vxNode)(x1 + D3Q27System::DX1[fdir], x2 + D3Q27System::DX2[fdir], x3 + D3Q27System::DX3[fdir]), (*vyNode)(x1 + D3Q27System::DX1[fdir], x2 + D3Q27System::DX2[fdir], x3 + D3Q27System::DX3[fdir]), (*vzNode)(x1 + D3Q27System::DX1[fdir], x2 + D3Q27System::DX2[fdir], x3 + D3Q27System::DX3[fdir]));
											//real feqG = D3Q27System::getIncompFeqForDirection(fdir, 0, vx, vy, vz);
											//real feqL = D3Q27System::getIncompFeqForDirection(D3Q27System::INVDIR[fdir], 0, (*vxNode)(x1 + D3Q27System::DX1[fdir], x2 + D3Q27System::DX2[fdir], x3 + D3Q27System::DX3[fdir]) * (D3Q27System::DX1[fdir]) * (D3Q27System::DX1[fdir]), (*vyNode)(x1 + D3Q27System::DX1[fdir], x2 + D3Q27System::DX2[fdir], x3 + D3Q27System::DX3[fdir]) * (D3Q27System::DX2[fdir]) * (D3Q27System::DX2[fdir]), (*vzNode)(x1 + D3Q27System::DX1[fdir], x2 + D3Q27System::DX2[fdir], x3 + D3Q27System::DX3[fdir]) * (D3Q27System::DX3[fdir]) * (D3Q27System::DX3[fdir]));
											//real feqG = D3Q27System::getIncompFeqForDirection(fdir, 0, (*vxNode)(x1 + D3Q27System::DX1[fdir], x2 + D3Q27System::DX2[fdir], x3 + D3Q27System::DX3[fdir]) * (D3Q27System::DX1[fdir]) * (D3Q27System::DX1[fdir]), (*vyNode)(x1 + D3Q27System::DX1[fdir], x2 + D3Q27System::DX2[fdir], x3 + D3Q27System::DX3[fdir]) * (D3Q27System::DX2[fdir]) * (D3Q27System::DX2[fdir]), (*vzNode)(x1 + D3Q27System::DX1[fdir], x2 + D3Q27System::DX2[fdir], x3 + D3Q27System::DX3[fdir]) * (D3Q27System::DX3[fdir]) * (D3Q27System::DX3[fdir]));
											//real feqG = D3Q27System::getIncompFeqForDirection(fdir, 0, vx * (D3Q27System::DX1[fdir]) * (D3Q27System::DX1[fdir]), vy * (D3Q27System::DX2[fdir]) * (D3Q27System::DX2[fdir]), vz * (D3Q27System::DX3[fdir]) * (D3Q27System::DX3[fdir]));

											//distribution->setDistributionForDirection((fBC + fG) / densityRatio*0 - fL  - (feqG - feqL) * (c1o1 / densityRatio*0 - c1o1) * vBC, x1, x2, x3, fdir);// (vxBC * D3Q27System::DX1[fdir] + vyBC * D3Q27System::DX2[fdir] + vzBC * D3Q27System::DX3[fdir]), x1, x2, x3, fdir);
											//distribution->setDistributionForDirection((fBC + fG) / densityRatio * 0 - fL - (feqG - feqL-2*fL+2*feqL) * (c1o1 / densityRatio - c1o1) * vBC, x1, x2, x3, fdir);// (vxBC * D3Q27System::DX1[fdir] + vyBC * D3Q27System::DX2[fdir] + vzBC * D3Q27System::DX3[fdir]), x1, x2, x3, fdir);
											//real flW = (fBC + fG) / densityRatio * 0 - fL - (feqG - feqL) * (c1o1 / densityRatio*0 - c1o1) * vBC;
											//real flWW = (fBC + fG) / densityRatio * 0 - fL - (feqG - feqL - 2 * fL + 2 * feqL) * (c1o1 / densityRatio*0 - c1o1) * vBC;
											//real fLi = distribution->getDistributionInvForDirection(x1 + D3Q27System::DX1[fdir], x2 + D3Q27System::DX2[fdir], x3 + D3Q27System::DX3[fdir], fdir);
											//real number = 666;
											//distribution->setDistributionForDirection((fBC + fG) / densityRatio * 0 - fL - (feqG - feqL) * (c1o1 / densityRatio * 0 - c1o1) * vBC, x1, x2, x3, fdir);
											//real eqBC= D3Q27System::getIncompFeqForDirection(D3Q27System::INVDIR[fdir], 0, vx, vy, vz);
											//real eqG = D3Q27System::getIncompFeqForDirection(fdir, 0, vx, vy, vz);
											real eqBCN = D3Q27System::getIncompFeqForDirection(D3Q27System::INVDIR[fdir], 0, (*vxNode)(x1 + D3Q27System::DX1[fdir], x2 + D3Q27System::DX2[fdir], x3 + D3Q27System::DX3[fdir]), (*vyNode)(x1 + D3Q27System::DX1[fdir], x2 + D3Q27System::DX2[fdir], x3 + D3Q27System::DX3[fdir]), (*vzNode)(x1 + D3Q27System::DX1[fdir], x2 + D3Q27System::DX2[fdir], x3 + D3Q27System::DX3[fdir]));
											real eqGN = D3Q27System::getIncompFeqForDirection(fdir, 0, (*vxNode)(x1 + D3Q27System::DX1[fdir], x2 + D3Q27System::DX2[fdir], x3 + D3Q27System::DX3[fdir]), (*vyNode)(x1 + D3Q27System::DX1[fdir], x2 + D3Q27System::DX2[fdir], x3 + D3Q27System::DX3[fdir]), (*vzNode)(x1 + D3Q27System::DX1[fdir], x2 + D3Q27System::DX2[fdir], x3 + D3Q27System::DX3[fdir]));

										//real flNew = (fBC + fG-eqBC-eqG) / densityRatio +eqBC+eqG - fL - (feqG - feqL - 2 * fL + 2 * feqL) * (c1o1 / densityRatio  - c1o1) * vBC;
										


											
                                            // real flNew = (fBC + fG-eqBC-eqG) / densityRatio +eqBC+eqG - fL - (feqG - feqL - 2 * fL + 2 * feqL) * (c1o1 / densityRatio  - c1o1) * vBC;
                                            real laplacePressureBC;
                                            if ((x1 + D3Q27System::DX1[fdir] > 0) && (x1 + D3Q27System::DX1[fdir] < maxX1 + 1) && (x2 + D3Q27System::DX2[fdir] > 0) && (x2 + D3Q27System::DX2[fdir] < maxX2 + 1) && (x3 + D3Q27System::DX3[fdir] > 0) && (x3 + D3Q27System::DX3[fdir] < maxX3 + 1) &&
                                                phi2[DIR_000] != phi2[fdir]) {
                                                findNeighbors(phaseField, x1 + D3Q27System::DX1[fdir], x2 + D3Q27System::DX2[fdir], x3 + D3Q27System::DX3[fdir]);
                                                laplacePressureBC = c6o1 * c2o1 * computeCurvature_phi() * sigma;
                                                findNeighbors(phaseFieldOld, x1, x2, x3);
                                            } else
                                                laplacePressureBC = laplacePressure; 
												//if (UbMath::isNaN(laplacePressureBC) || UbMath::isInfinity(laplacePressureBC)) {
            //                                    laplacePressureBC = laplacePressure;
            //                                }
											// curv; // reset to the above
                                            if (phi2[DIR_000] != phi2[fdir])
                                                {

                                                    laplacePressureBC = laplacePressure * (c1o1 - c2o1 * (*phaseField)(x1 + D3Q27System::DX1[fdir], x2 + D3Q27System::DX2[fdir], x3 + D3Q27System::DX3[fdir])) /
                                                                            (c2o1 * (*phaseField)(x1, x2, x3) - c2o1 * (*phaseField)(x1 + D3Q27System::DX1[fdir], x2 + D3Q27System::DX2[fdir], x3 + D3Q27System::DX3[fdir])) +
                                                                        laplacePressureBC * (-c1o1 + c2o1 * (*phaseField)(x1, x2, x3)) / (c2o1 * (*phaseField)(x1, x2, x3) - c2o1 * (*phaseField)(x1 + D3Q27System::DX1[fdir], x2 + D3Q27System::DX2[fdir], x3 + D3Q27System::DX3[fdir]));
                                                }
                                            else
                                                laplacePressureBC = laplacePressure;
                                            // laplacePressureBC *= sigma;
                                            // eqBCN = eqBC;
                                            // distribution->setDistributionForDirection(LaplacePressure* WEIGTH[fdir] + (fBC + fG - eqBC - eqG) / densityRatio + (eqBCN + eqGN) * (c1o1 - c1o1 / densityRatio*0) - fL - 0*(feqG - feqL - 2 * fL + 2 * feqL) * (c1o1 / densityRatio - c1o1) * vBC, x1, x2,
                                            // x3, fdir);// (vxBC * D3Q27System::DX1[fdir] + vyBC * D3Q27System::DX2[fdir] + vzBC * D3Q27System::DX3[fdir]), x1, x2, x3, fdir);
<<<<<<< HEAD
                                                distribution->setDistributionForDirection(
                                                    laplacePressureBC * WEIGTH[fdir] + (fBC + fG) / densityRatio +
                                                        (eqBCN + eqGN) * (c1o1 - c1o1 / densityRatio) -
                                                        fL  +
                                                         (fL - feqOLD)
                                                       +0* (c2o1 - collFactorL) * (fL - feqOLD) / (c1o1 - collFactorL),
                                                    x1, x2, x3, fdir);

=======
											real vLink = -(D3Q27System::DX1[fdir] * (*vxNode)(x1 + D3Q27System::DX1[fdir],
                                                                                             x2 + D3Q27System::DX2[fdir],
                                                                                             x3 + D3Q27System::DX3[fdir]) +
                                                          D3Q27System::DX2[fdir] * (*vyNode)(x1 + D3Q27System::DX1[fdir],
                                                                                             x2 + D3Q27System::DX2[fdir],
                                                                                             x3 + D3Q27System::DX3[fdir]) +
                                                          D3Q27System::DX3[fdir] * (*vzNode)(x1 + D3Q27System::DX1[fdir],
                                                                                             x2 + D3Q27System::DX2[fdir],
                                                                                             x3 + D3Q27System::DX3[fdir]));
											distribution->setDistributionForDirection(
                                                laplacePressureBC * WEIGTH[fdir] + (fBC + fG) / densityRatio +
                                                c1o2*   ( (eqBCN + eqGN) * (c1o1 -2* c1o1 / densityRatio) - fL) +
												//alternative to antiBB is BB
												c1o2*(fL- WEIGTH[fdir]*(c6o1*vLink
													+c2o1*(*rhoNode)(x1 + D3Q27System::DX1[fdir], x2 + D3Q27System::DX2[fdir], x3 + D3Q27System::DX3[fdir])))+
												//(-fL*vLink/(c1o1-vLink))+
												//!BB

                                                    0*(fL - feqOLD)+
                                                    0*(c2o1 - collFactorL) * (fL - feqOLD) / (c1o1 - collFactorL),
                                                x1, x2, x3, fdir);
 /*                                               std::cout
                                                    << "eqBCN=" << eqBCN << " eqGN=" << eqGN
                                                    << (*vxNode)(x1 + D3Q27System::DX1[fdir], x2 + D3Q27System::DX2[fdir],
                                                                 x3 + D3Q27System::DX3[fdir])
                                                    << " "
                                                    <<
                                                    (*vyNode)(x1 + D3Q27System::DX1[fdir], x2 + D3Q27System::DX2[fdir],
                                                              x3 + D3Q27System::DX3[fdir])
                                                        << " "<<(*vzNode)(x1 + D3Q27System::DX1[fdir],
                                                                       x2 + D3Q27System::DX2[fdir],
                                                                       x3 + D3Q27System::DX3[fdir])<< "\n";*/
>>>>>>> c014eec4



										//real laplacePressureBC;
          //                                  if ((x1 + D3Q27System::DX1[fdir] > 0) && (x1 + D3Q27System::DX1[fdir] < maxX1 + 1) && (x2 + D3Q27System::DX2[fdir] > 0) && (x2 + D3Q27System::DX2[fdir] < maxX2 + 1) && (x3 + D3Q27System::DX3[fdir] > 0) && (x3 + D3Q27System::DX3[fdir] < maxX3 + 1)) {
          //                                      findNeighbors(phaseField, x1 + D3Q27System::DX1[fdir], x2 + D3Q27System::DX2[fdir], x3 + D3Q27System::DX3[fdir]);
          //                                      laplacePressureBC = c6o1 * c2o1 * computeCurvature_phi() * sigma;
          //                                      findNeighbors(phaseFieldOld, x1, x2, x3);
          //                                  } else
          //                                      laplacePressureBC = laplacePressure; // curv; // reset to the above
          //                                  laplacePressureBC = laplacePressure * (c1o1 - c2o1 * (*phaseField)(x1 + D3Q27System::DX1[fdir], x2 + D3Q27System::DX2[fdir], x3 + D3Q27System::DX3[fdir])) /
          //                                                          (c2o1 * (*phaseField)(x1, x2, x3) - c2o1 * (*phaseField)(x1 + D3Q27System::DX1[fdir], x2 + D3Q27System::DX2[fdir], x3 + D3Q27System::DX3[fdir])) +
          //                                                      laplacePressureBC * (-c1o1 + c2o1 * (*phaseField)(x1, x2, x3)) / (c2o1 * (*phaseField)(x1, x2, x3) - c2o1 * (*phaseField)(x1 + D3Q27System::DX1[fdir], x2 + D3Q27System::DX2[fdir], x3 + D3Q27System::DX3[fdir]));
          //                                  // laplacePressureBC *= sigma;
          //                                 
          //                              }

										//	
										//	//real curvBC;
										//	//if ((x1 + D3Q27System::DX1[fdir] > 0) && (x1 + D3Q27System::DX1[fdir] < maxX1 + 1) && (x2 + D3Q27System::DX2[fdir] > 0) && (x2 + D3Q27System::DX2[fdir] < maxX2 + 1) && (x3 + D3Q27System::DX3[fdir] > 0) && (x3 + D3Q27System::DX3[fdir] < maxX3 + 1)) {
										//	//	findNeighbors(phaseField, x1 + D3Q27System::DX1[fdir], x2 + D3Q27System::DX2[fdir], x3 + D3Q27System::DX3[fdir]);
										//	//		 curvBC = computeCurvature_phi();
										//	//		findNeighbors(phaseFieldOld, x1, x2, x3);
										//	//}
										//	//else curvBC = curv;//reset to the above
										//	//real LaplacePressure = curv *(c1o1 - c2o1 * (*phaseField)(x1 + D3Q27System::DX1[fdir], x2 + D3Q27System::DX2[fdir], x3 + D3Q27System::DX3[fdir])) / (c2o1 * (*phaseField)(x1, x2, x3) - c2o1 * (*phaseField)(x1 + D3Q27System::DX1[fdir], x2 + D3Q27System::DX2[fdir], x3 + D3Q27System::DX3[fdir])) + curvBC * (-c1o1 + c2o1 * (*phaseField)(x1, x2, x3)) / (c2o1 * (*phaseField)(x1, x2, x3) - c2o1 * (*phaseField)(x1 + D3Q27System::DX1[fdir], x2 + D3Q27System::DX2[fdir], x3 + D3Q27System::DX3[fdir]));
										//	////16.04.23
										//	//real eqLL = D3Q27System::getIncompFeqForDirection(D3Q27System::INVDIR[fdir], (*rhoNode)(x1 + D3Q27System::DX1[fdir], x2 + D3Q27System::DX2[fdir], x3 + D3Q27System::DX3[fdir]), (*vxNode)(x1 + D3Q27System::DX1[fdir], x2 + D3Q27System::DX2[fdir], x3 + D3Q27System::DX3[fdir]), (*vyNode)(x1 + D3Q27System::DX1[fdir], x2 + D3Q27System::DX2[fdir], x3 + D3Q27System::DX3[fdir]), (*vzNode)(x1 + D3Q27System::DX1[fdir], x2 + D3Q27System::DX2[fdir], x3 + D3Q27System::DX3[fdir]));
										//	////fL = fL*0.99 +0.01*(eqLL - c3o1 * WEIGTH[fdir] * dvDir * (c1o1 / collFactorL - c1o1));
										//	//LaplacePressure *= sigma;
										//	//eqBCN = eqBC;
										//	//distribution->setDistributionForDirection(LaplacePressure * WEIGTH[fdir] +(fBC + fG - eqBC - eqG) / densityRatio + (eqBCN + eqGN) * (c1o1-c1o1 / densityRatio*0 ) - fL -0* (feqG - feqL - 2 * fL + 2 * feqL) * (c1o1 / densityRatio  - c1o1) * vBC, x1, x2, x3, fdir);// (vxBC * D3Q27System::DX1[fdir] + vyBC * D3Q27System::DX2[fdir] + vzBC * D3Q27System::DX3[fdir]), x1, x2, x3, fdir);
										//	distribution->setDistributionForDirection(laplacePressureBC* WEIGTH[fdir] + (fBC + fG) / densityRatio + (eqBCN + eqGN) * (c1o1 - c1o1 / densityRatio ) - fL, x1, x2, x3, fdir);
											//if (vxBC != 0) {
											//	int set = 0;
											//}

										}

									}


								}
							}
							else {//refill liquid

								for (int fdir = D3Q27System::FSTARTDIR; fdir <= D3Q27System::FENDDIR; fdir++) {
                                    if ((phi[fdir] > phiLim)) {
										// real vxBC = ((*vxNode)(x1 + D3Q27System::DX1[fdir], x2 + D3Q27System::DX2[fdir], x3 + D3Q27System::DX3[fdir]));
										// real vyBC = ((*vyNode)(x1 + D3Q27System::DX1[fdir], x2 + D3Q27System::DX2[fdir], x3 + D3Q27System::DX3[fdir]));
										// real vzBC = ((*vzNode)(x1 + D3Q27System::DX1[fdir], x2 + D3Q27System::DX2[fdir], x3 + D3Q27System::DX3[fdir]));
										//real vBC = (D3Q27System::DX1[fdir] * vxBC + D3Q27System::DX2[fdir] * vyBC + D3Q27System::DX3[fdir] * vzBC);
									//real fPEQNeighbor = D3Q27System::getIncompFeqForDirection(D3Q27System::INVDIR[fdir],c0o1 , (*vxNode)(x1 + D3Q27System::DX1[fdir], x2 + D3Q27System::DX2[fdir], x3 + D3Q27System::DX3[fdir]), (*vyNode)(x1 + D3Q27System::DX1[fdir], x2 + D3Q27System::DX2[fdir], x3 + D3Q27System::DX3[fdir]), (*vzNode)(x1 + D3Q27System::DX1[fdir], x2 + D3Q27System::DX2[fdir], x3 + D3Q27System::DX3[fdir]));
									//real fPEQNeighborInv = D3Q27System::getIncompFeqForDirection(fdir,c0o1 , (*vxNode)(x1 + D3Q27System::DX1[fdir], x2 + D3Q27System::DX2[fdir], x3 + D3Q27System::DX3[fdir]), (*vyNode)(x1 + D3Q27System::DX1[fdir], x2 + D3Q27System::DX2[fdir], x3 + D3Q27System::DX3[fdir]), (*vzNode)(x1 + D3Q27System::DX1[fdir], x2 + D3Q27System::DX2[fdir], x3 + D3Q27System::DX3[fdir]));
                                    //real vBC = (fPEQNeighborInv - fPEQNeighbor) / WEIGTH[fdir] * c1o6;
									//real fPEQHere = D3Q27System::getIncompFeqForDirection(fdir,c0o1 , vx,vy,vz);
                                    //real vBC = (fPEQHere - fPEQNeighbor) / WEIGTH[fdir] * c1o6;
										//real vDir = (D3Q27System::DX1[fdir] * vx + D3Q27System::DX2[fdir] * vy + D3Q27System::DX3[fdir] * vz);
										//real dvDir = vBC - vDir;
										//27.04.23
                                        // real vxI = ((*vxNode)(x1 - D3Q27System::DX1[fdir], x2 - D3Q27System::DX2[fdir], x3 - D3Q27System::DX3[fdir]));
                                        // real vyI = ((*vyNode)(x1 - D3Q27System::DX1[fdir], x2 - D3Q27System::DX2[fdir], x3 - D3Q27System::DX3[fdir]));
                                        // real vzI = ((*vzNode)(x1 - D3Q27System::DX1[fdir], x2 - D3Q27System::DX2[fdir], x3 - D3Q27System::DX3[fdir]));
                                        //real vIDir = (D3Q27System::DX1[fdir] * vxI + D3Q27System::DX2[fdir] * vyI + D3Q27System::DX3[fdir] * vzI);
                                      //  real dvDir = (vBC - vIDir)*c1o2;
                                        //real dvDir = (vBC - vDir) ;

										//// 3.7.23
                                       // vIDir = (vIDir + vDir) * c1o2;
                                       // real qq = (c1o2 - (*phaseField)(x1, x2, x3)) / ((*phaseField)(x1 + D3Q27System::DX1[fdir], x2 + D3Q27System::DX2[fdir], x3 + D3Q27System::DX3[fdir]) - (*phaseField)(x1, x2, x3));
                                       // vBC = (D3Q27System::DX1[fdir] * vxBC + D3Q27System::DX2[fdir] * vyBC + D3Q27System::DX3[fdir] * vzBC);

          //                              //vBC = (qq > c1o2) ? vIDir + (vBC - vIDir) / (c1o1 + qq + (c1o1 / collFactorG - c1o2) / (c1o1 / collFactorL - c1o2) / densityRatio * (c1o1 - qq)) * c3o2
          //                              //                  : vBC + (c1o1 / collFactorG - c1o2) / (c1o1 / collFactorL - c1o2) / densityRatio * -c1o2 * (vBC - vIDir) / (c1o1 + qq + (c1o1 / collFactorG - c1o2) / (c1o1 / collFactorL - c1o2) / densityRatio * (c1o1 - qq));

          //                          
										//dvDir = (vBC - vIDir) * c2o3;
                                        //dvDir = (vBC - vIDir) / (c1o2 + qq);
                                        //real fGEQInv = D3Q27System::getIncompFeqForDirection(D3Q27System::INVDIR[fdir], rhoG, vxI, vyI, vzI); 
          //                              ///!03.07.2023

										//vBC = (vBC + vDir) / (c2o1 + vBC - vDir);
										real fL = distribution->getDistributionInvForDirection(x1 + D3Q27System::DX1[fdir], x2 + D3Q27System::DX2[fdir], x3 + D3Q27System::DX3[fdir], D3Q27System::INVDIR[fdir]);
										real fG = distribution->getDistributionInvForDirection(x1, x2, x3, fdir);
										//real fBC = fG - c6o1 * WEIGTH[fdir] * (vBC);
										//alternative way to bounce back by recovering fG from the opiste direction
										//real fGInv= distribution->getDistributionInvForDirection(x1, x2, x3, D3Q27System::INVDIR[fdir]);
										//real fGInvEQ = D3Q27System::getIncompFeqForDirection(D3Q27System::INVDIR[fdir], rhoG, vx, vy, vz);
										//real fGEQ = D3Q27System::getIncompFeqForDirection(fdir, rhoG, vx, vy, vz);
										//real fBC = (-fGInv + fGInvEQ + fGEQ - c6o1 * WEIGTH[fdir] * dvDir * (c1o1 / collFactorG - c1o1)) - c6o1 * WEIGTH[fdir] * (vBC);
                                        // 3.7.23
                                        //real fBC = ((fGEQ - c3o1 * WEIGTH[fdir] * dvDir * (c1o1 / collFactorG - qq)) - c6o1 * WEIGTH[fdir] * (vBC))*c1o2 / (qq + c1o2) + ((fGEQInv - c3o1 * WEIGTH[fdir] * dvDir * (c1o1 / collFactorG - c1o2))) * qq / (qq + c1o2);
                                        //qq = 0;
                                        //real fBC = ((distribution->getDistributionInvForDirection(x1, x2, x3, fdir) - collFactorG * fGEQ) / (c1o1 - collFactorG) * (1 - qq) + qq * distribution->getDistributionInvForDirection(x1, x2, x3, fdir) - c6o1 * WEIGTH[fdir] * vBC) / (qq + c1o1) +
                                        //       (distribution->getDistributionInvForDirection(x1 , x2 , x3, D3Q27System::INVDIR[fdir])) * qq / (qq + c1o1);

										//real fBC = (fGEQ - c3o1 * WEIGTH[fdir] * dvDir * (c1o1 / collFactorG - c1o1)) - c6o1 * WEIGTH[fdir] * (vBC);
                                        //  13.07.2023
                                        real feqOLD = D3Q27System::getIncompFeqForDirection(D3Q27System::INVDIR[fdir], (*rhoNode)(x1 + D3Q27System::DX1[fdir], x2 + D3Q27System::DX2[fdir], x3 + D3Q27System::DX3[fdir]),
                                                                                            (*vxNode)(x1 + D3Q27System::DX1[fdir], x2 + D3Q27System::DX2[fdir], x3 + D3Q27System::DX3[fdir]), (*vyNode)(x1 + D3Q27System::DX1[fdir], x2 + D3Q27System::DX2[fdir], x3 + D3Q27System::DX3[fdir]),
                                                                                            (*vzNode)(x1 + D3Q27System::DX1[fdir], x2 + D3Q27System::DX2[fdir], x3 + D3Q27System::DX3[fdir]));
                                        real feqNew = D3Q27System::getIncompFeqForDirection(D3Q27System::INVDIR[fdir], rhoG, (*vxNode)(x1 + D3Q27System::DX1[fdir], x2 + D3Q27System::DX2[fdir], x3 + D3Q27System::DX3[fdir]),
                                                                                            (*vyNode)(x1 + D3Q27System::DX1[fdir], x2 + D3Q27System::DX2[fdir], x3 + D3Q27System::DX3[fdir]), (*vzNode)(x1 + D3Q27System::DX1[fdir], x2 + D3Q27System::DX2[fdir], x3 + D3Q27System::DX3[fdir]));

                                        real fBC = feqNew + (fL - feqOLD) * (c1o1 / collFactorG - c1o1) / (c1o1 / collFactorL - c1o1) ;
										//03.10.2023
                                        //real qq = ((*phaseField)(x1, x2, x3)-c1o2)/((*phaseField)(x1, x2, x3)-(*phaseField)(x1 + D3Q27System::DX1[fdir], x2 + D3Q27System::DX2[fdir], x3 + D3Q27System::DX3[fdir]));
                                        //real fGEQ = D3Q27System::getIncompFeqForDirection(fdir, rhoG, vx, vy, vz);
                                        //real fBC =
                                        //    ((fG - collFactorG * fGEQ) / (c1o1 - collFactorG) * (c1o1 - qq) -
                                        //    c6o1 * WEIGTH[fdir] *
                                        //        ((*vxNode)(x1 + D3Q27System::DX1[fdir], x2 + D3Q27System::DX2[fdir], x3 + D3Q27System::DX3[fdir]) * D3Q27System::DX1[fdir] + (*vyNode)(x1 + D3Q27System::DX1[fdir], x2 + D3Q27System::DX2[fdir], x3 + D3Q27System::DX3[fdir]) * D3Q27System::DX2[fdir] +
                                        //                 (*vzNode)(x1 + D3Q27System::DX1[fdir], x2 + D3Q27System::DX2[fdir],
                                        //                           x3 + D3Q27System::DX3[fdir]) *
                                        //                     D3Q27System::DX3[fdir]) +
                                        //            qq * (c2o1 * fG -
                                        //                  c6o1 * WEIGTH[fdir] *
                                        //                      (D3Q27System::DX1[fdir] * vx + D3Q27System::DX2[fdir] * vy +
                                        //                       D3Q27System::DX3[fdir] * vz))) /
                                        //           (qq + c1o1);
										//!03.10.2023
										//real fBC = (fGEQ -  WEIGTH[fdir] * dvDir * (c1o1 / collFactorG - c1o1)) - c6o1 * WEIGTH[fdir] * (vBC);

										//real qq = c1o1-((c1o1 - c2o1 * (*phaseField)(x1 + D3Q27System::DX1[fdir], x2 + D3Q27System::DX2[fdir], x3 + D3Q27System::DX3[fdir])) /
                                         //         (c2o1 * (*phaseField)(x1, x2, x3) - c2o1 * (*phaseField)(x1 + D3Q27System::DX1[fdir], x2 + D3Q27System::DX2[fdir], x3 + D3Q27System::DX3[fdir])));
                                        //real vNG = (D3Q27System::DX1[fdir] * vxBC + D3Q27System::DX2[fdir] * vyBC + D3Q27System::DX3[fdir] * vzBC);
                                        //real fBC = fGEQ + (-WEIGTH[fdir] * dvDir * ((c1o1 + qq) / collFactorG - c2o1 * qq) - c6o1 * WEIGTH[fdir] * (vDir + qq * vNG))/(c1o1+qq);
                                        //real fBC = fGEQ + (-WEIGTH[fdir] * dvDir * ((c1o1 + qq) / collFactorG - c2o1 * qq) - c6o1 * WEIGTH[fdir] * (vDir + qq *( vDir+qq*( vNG-vDir)))/(c1o1-vDir+vNG)) / (c1o1 + qq);
										//real fBC = (c2o1 * (fGEQ - WEIGTH[fdir] * dvDir * (c1o1 / collFactorG - c1o1))) - c6o1 * WEIGTH[fdir] * (vBC)-fG;
										//real fBC = (distribution->getDistributionInvForDirection(x1, x2, x3, D3Q27System::INVDIR[fdir]) - c6o1 * WEIGTH[fdir] * dvDir * (c1o1 / collFactorG - c1o1)) ;
                                        //real fBC = (fGEQ - c6o1 * WEIGTH[fdir] * dvDir * ( collFactorG )/(c3o1-collFactorG)) - c6o1 * WEIGTH[fdir] * (vBC);
                                        // 26.04.23 flux BC:
                                        //real fBC = (c2o1 * (fGEQ - c3o1 * WEIGTH[fdir] * dvDir * (c1o1 / collFactorG - c1o1))) - c6o1 * WEIGTH[fdir] * (vBC)-fG;
                                        //if (flowDirection > 0) fBC = (fGEQ - c3o1 * WEIGTH[fdir] * dvDir * (c1o1 / collFactorG - c1o1)) - c6o1 * WEIGTH[fdir] * (vBC);
										//if (fabsf(-fGInv + fGInvEQ + fGEQ - c6o1 * WEIGTH[fdir] * dvDir * (c1o1 / collFactorG - c1o1) - fGEQ) > 1000*(fabsf(fG - fGEQ))) fBC = fG - c6o1 * WEIGTH[fdir] * (vBC);
										//real feqOLD = D3Q27System::getIncompFeqForDirection(D3Q27System::INVDIR[fdir], (*rhoNode)(x1 + D3Q27System::DX1[fdir], x2 + D3Q27System::DX2[fdir], x3 + D3Q27System::DX3[fdir]), (*vxNode)(x1 + D3Q27System::DX1[fdir], x2 + D3Q27System::DX2[fdir], x3 + D3Q27System::DX3[fdir]), (*vyNode)(x1 + D3Q27System::DX1[fdir], x2 + D3Q27System::DX2[fdir], x3 + D3Q27System::DX3[fdir]), (*vzNode)(x1 + D3Q27System::DX1[fdir], x2 + D3Q27System::DX2[fdir], x3 + D3Q27System::DX3[fdir]));
										//real feqNew = D3Q27System::getIncompFeqForDirection(D3Q27System::INVDIR[fdir], rhoG, (*vxNode)(x1 + D3Q27System::DX1[fdir], x2 + D3Q27System::DX2[fdir], x3 + D3Q27System::DX3[fdir]), (*vyNode)(x1 + D3Q27System::DX1[fdir], x2 + D3Q27System::DX2[fdir], x3 + D3Q27System::DX3[fdir]), (*vzNode)(x1 + D3Q27System::DX1[fdir], x2 + D3Q27System::DX2[fdir], x3 + D3Q27System::DX3[fdir]));
										//real fG = distribution->getDistributionInvForDirection(x1, x2, x3, fdir);
										//real fBC = (fL - feqOLD) * (c1o1 / collFactorG - c1o1) / (c1o1 / collFactorL - c1o1) + feqNew;

										ff[D3Q27System::INVDIR[fdir]] = fBC;
                                        if (phi2[fdir] > phiLim) {
											//real feqL = D3Q27System::getIncompFeqForDirection(D3Q27System::INVDIR[fdir], 0, (*vxNode)(x1 + D3Q27System::DX1[fdir], x2 + D3Q27System::DX2[fdir], x3 + D3Q27System::DX3[fdir]), (*vyNode)(x1 + D3Q27System::DX1[fdir], x2 + D3Q27System::DX2[fdir], x3 + D3Q27System::DX3[fdir]), (*vzNode)(x1 + D3Q27System::DX1[fdir], x2 + D3Q27System::DX2[fdir], x3 + D3Q27System::DX3[fdir]));
											//real feqG = D3Q27System::getIncompFeqForDirection(fdir, 0, vx, vy, vz);
											//real feqL = D3Q27System::getIncompFeqForDirection(D3Q27System::INVDIR[fdir], 0, (*vxNode)(x1 + D3Q27System::DX1[fdir], x2 + D3Q27System::DX2[fdir], x3 + D3Q27System::DX3[fdir]) * (D3Q27System::DX1[fdir]) * (D3Q27System::DX1[fdir]), (*vyNode)(x1 + D3Q27System::DX1[fdir], x2 + D3Q27System::DX2[fdir], x3 + D3Q27System::DX3[fdir]) * (D3Q27System::DX2[fdir]) * (D3Q27System::DX2[fdir]), (*vzNode)(x1 + D3Q27System::DX1[fdir], x2 + D3Q27System::DX2[fdir], x3 + D3Q27System::DX3[fdir]) * (D3Q27System::DX3[fdir]) * (D3Q27System::DX3[fdir]));
											//real feqG = D3Q27System::getIncompFeqForDirection(fdir, 0, (*vxNode)(x1 + D3Q27System::DX1[fdir], x2 + D3Q27System::DX2[fdir], x3 + D3Q27System::DX3[fdir]) * (D3Q27System::DX1[fdir]) * (D3Q27System::DX1[fdir]), (*vyNode)(x1 + D3Q27System::DX1[fdir], x2 + D3Q27System::DX2[fdir], x3 + D3Q27System::DX3[fdir]) * (D3Q27System::DX2[fdir]) * (D3Q27System::DX2[fdir]), (*vzNode)(x1 + D3Q27System::DX1[fdir], x2 + D3Q27System::DX2[fdir], x3 + D3Q27System::DX3[fdir]) * (D3Q27System::DX3[fdir]) * (D3Q27System::DX3[fdir]));
											//real feqG = D3Q27System::getIncompFeqForDirection(fdir, 0, vx * (D3Q27System::DX1[fdir]) * (D3Q27System::DX1[fdir]), vy * (D3Q27System::DX2[fdir]) * (D3Q27System::DX2[fdir]), vz * (D3Q27System::DX3[fdir]) * (D3Q27System::DX3[fdir]));

											//distribution->setDistributionForDirection((fBC + fG) / densityRatio*0 - fL- (feqG - feqL) * (c1o1 / densityRatio - c1o1) * (vBC), x1, x2, x3, fdir);
											//distribution->setDistributionForDirection((fBC + fG) / densityRatio * 0 - fL - (feqG - feqL - 2 * fL + 2 * feqL) * (c1o1 / densityRatio*0 - c1o1) * vBC, x1, x2, x3, fdir);// (vxBC * D3Q27System::DX1[fdir] + vyBC * D3Q27System::DX2[fdir] + vzBC * D3Q27System::DX3[fdir]), x1, x2, x3, fdir);
											//distribution->setDistributionForDirection(0, x1, x2, x3, fdir);
											//real flW = (fBC + fG) / densityRatio * 0 - fL - (feqG - feqL) * (c1o1 / densityRatio * 0 - c1o1) * vBC;
											//real flWW = (fBC + fG) / densityRatio * 0 - fL - (feqG - feqL - 2 * fL + 2 * feqL) * (c1o1 / densityRatio * 0 - c1o1) * vBC;
											//real fLi = distribution->getDistributionInvForDirection(x1 + D3Q27System::DX1[fdir], x2 + D3Q27System::DX2[fdir], x3 + D3Q27System::DX3[fdir], fdir);
											real eqBCN = D3Q27System::getIncompFeqForDirection(D3Q27System::INVDIR[fdir], 0, (*vxNode)(x1 + D3Q27System::DX1[fdir], x2 + D3Q27System::DX2[fdir], x3 + D3Q27System::DX3[fdir]), (*vyNode)(x1 + D3Q27System::DX1[fdir], x2 + D3Q27System::DX2[fdir], x3 + D3Q27System::DX3[fdir]), (*vzNode)(x1 + D3Q27System::DX1[fdir], x2 + D3Q27System::DX2[fdir], x3 + D3Q27System::DX3[fdir]));
											real eqGN = D3Q27System::getIncompFeqForDirection(fdir, 0, (*vxNode)(x1 + D3Q27System::DX1[fdir], x2 + D3Q27System::DX2[fdir], x3 + D3Q27System::DX3[fdir]), (*vyNode)(x1 + D3Q27System::DX1[fdir], x2 + D3Q27System::DX2[fdir], x3 + D3Q27System::DX3[fdir]), (*vzNode)(x1 + D3Q27System::DX1[fdir], x2 + D3Q27System::DX2[fdir], x3 + D3Q27System::DX3[fdir]));
											//real eqBC = D3Q27System::getIncompFeqForDirection(D3Q27System::INVDIR[fdir], 0, vx, vy, vz);
											//real eqG = D3Q27System::getIncompFeqForDirection(fdir, 0, vx, vy, vz);
											////real flNew = (fBC + fG - eqBC - eqG) / densityRatio + eqBC + eqG - fL - (feqG - feqL - 2 * fL + 2 * feqL) * (c1o1 / densityRatio - c1o1) * vBC;
											//real curvBC;
											//if ((x1 + D3Q27System::DX1[fdir] > 0) && (x1 + D3Q27System::DX1[fdir] < maxX1 + 1) && (x2 + D3Q27System::DX2[fdir] > 0) && (x2 + D3Q27System::DX2[fdir] < maxX2 + 1) && (x3 + D3Q27System::DX3[fdir] > 0) && (x3 + D3Q27System::DX3[fdir] < maxX3 + 1)) {
											//	findNeighbors(phaseField, x1 + D3Q27System::DX1[fdir], x2 + D3Q27System::DX2[fdir], x3 + D3Q27System::DX3[fdir]);
											//	curvBC = computeCurvature_phi();
											//	findNeighbors(phaseFieldOld, x1, x2, x3);
											//}
											//else curvBC = curv;//reset to the above
											////16.04.23
											//real eqLL = D3Q27System::getIncompFeqForDirection(D3Q27System::INVDIR[fdir], (*rhoNode)(x1 + D3Q27System::DX1[fdir], x2 + D3Q27System::DX2[fdir], x3 + D3Q27System::DX3[fdir]), (*vxNode)(x1 + D3Q27System::DX1[fdir], x2 + D3Q27System::DX2[fdir], x3 + D3Q27System::DX3[fdir]), (*vyNode)(x1 + D3Q27System::DX1[fdir], x2 + D3Q27System::DX2[fdir], x3 + D3Q27System::DX3[fdir]), (*vzNode)(x1 + D3Q27System::DX1[fdir], x2 + D3Q27System::DX2[fdir], x3 + D3Q27System::DX3[fdir]));
											////fL = fL * 0.99 + 0.01 * (eqLL -  c3o1 * WEIGTH[fdir] * dvDir * (c1o1 / collFactorL - c1o1));
											//real LaplacePressure = curv *(c1o1 - c2o1 * (*phaseField)(x1 + D3Q27System::DX1[fdir], x2 + D3Q27System::DX2[fdir], x3 + D3Q27System::DX3[fdir])) / (c2o1 * (*phaseField)(x1, x2, x3) - c2o1 * (*phaseField)(x1 + D3Q27System::DX1[fdir], x2 + D3Q27System::DX2[fdir], x3 + D3Q27System::DX3[fdir])) + curvBC * (-c1o1 + c2o1 * (*phaseField)(x1, x2, x3)) / (c2o1 * (*phaseField)(x1, x2, x3) - c2o1 * (*phaseField)(x1 + D3Q27System::DX1[fdir], x2 + D3Q27System::DX2[fdir], x3 + D3Q27System::DX3[fdir]));
											//LaplacePressure *= sigma;
											
											
											real laplacePressureBC;
                                            if ((x1 + D3Q27System::DX1[fdir] > 0) && (x1 + D3Q27System::DX1[fdir] < maxX1 + 1) && (x2 + D3Q27System::DX2[fdir] > 0) && (x2 + D3Q27System::DX2[fdir] < maxX2 + 1) && (x3 + D3Q27System::DX3[fdir] > 0) && (x3 + D3Q27System::DX3[fdir] < maxX3 + 1) ) {
                                                findNeighbors(phaseField, x1 + D3Q27System::DX1[fdir], x2 + D3Q27System::DX2[fdir], x3 + D3Q27System::DX3[fdir]);
                                                laplacePressureBC = c6o1 * c2o1 * computeCurvature_phi() * sigma;
                                                findNeighbors(phaseFieldOld, x1, x2, x3);
                                            } else
                                                laplacePressureBC = laplacePressure; // curv; // reset to the above

											//if (UbMath::isNaN(laplacePressureBC) || UbMath::isInfinity(laplacePressureBC)) {
           //                                     laplacePressureBC = laplacePressure;
           //                                 }
                                            if (phi2[DIR_000] != phi2[fdir])
                                            {

                                                laplacePressureBC = laplacePressure * (c1o1 - c2o1 * (*phaseField)(x1 + D3Q27System::DX1[fdir], x2 + D3Q27System::DX2[fdir], x3 + D3Q27System::DX3[fdir])) /
                                                                        (c2o1 * (*phaseField)(x1, x2, x3) - c2o1 * (*phaseField)(x1 + D3Q27System::DX1[fdir], x2 + D3Q27System::DX2[fdir], x3 + D3Q27System::DX3[fdir])) +
                                                                    laplacePressureBC * (-c1o1 + c2o1 * (*phaseField)(x1, x2, x3)) / (c2o1 * (*phaseField)(x1, x2, x3) - c2o1 * (*phaseField)(x1 + D3Q27System::DX1[fdir], x2 + D3Q27System::DX2[fdir], x3 + D3Q27System::DX3[fdir]));
                                            }
                                            else laplacePressureBC = laplacePressure;

											                                 //               real pp1 = (*phaseField)(x1 + D3Q27System::DX1[fdir], x2 + D3Q27System::DX2[fdir], x3 + D3Q27System::DX3[fdir]);
                                            //real pp2 = (*phaseField)(x1, x2, x3);

											//eqBCN = eqBC;
											//distribution->setDistributionForDirection(LaplacePressure* WEIGTH[fdir] + (fBC + fG - eqBC - eqG) / densityRatio + (eqBCN + eqGN) * (c1o1 - c1o1 / densityRatio*0) - fL - 0*(feqG - feqL - 2 * fL + 2 * feqL) * (c1o1 / densityRatio - c1o1) * vBC, x1, x2, x3, fdir);// (vxBC * D3Q27System::DX1[fdir] + vyBC * D3Q27System::DX2[fdir] + vzBC * D3Q27System::DX3[fdir]), x1, x2, x3, fdir);
                                           // fBC = (fG) / (densityRatio - c1o1) +
                                           //       ((densityRatio) / (densityRatio - c1o1)) * ((eqBCN + eqGN) * (c1o1 - c1o1 / densityRatio) - c2o1 * fL + (fGEQ - WEIGTH[fdir] * dvDir * (c1o1 / collFactorG - c1o1)) + laplacePressureBC * WEIGTH[fdir]);
<<<<<<< HEAD
                                            // 13.07.2023
                                            real feqOLD = D3Q27System::getIncompFeqForDirection(D3Q27System::INVDIR[fdir], (*rhoNode)(x1 + D3Q27System::DX1[fdir], x2 + D3Q27System::DX2[fdir], x3 + D3Q27System::DX3[fdir]),
                                                                                                (*vxNode)(x1 + D3Q27System::DX1[fdir], x2 + D3Q27System::DX2[fdir], x3 + D3Q27System::DX3[fdir]), (*vyNode)(x1 + D3Q27System::DX1[fdir], x2 + D3Q27System::DX2[fdir], x3 + D3Q27System::DX3[fdir]),
                                                                                                (*vzNode)(x1 + D3Q27System::DX1[fdir], x2 + D3Q27System::DX2[fdir], x3 + D3Q27System::DX3[fdir]));
                                            real feqNew = D3Q27System::getIncompFeqForDirection(D3Q27System::INVDIR[fdir], rhoG, (*vxNode)(x1 + D3Q27System::DX1[fdir], x2 + D3Q27System::DX2[fdir], x3 + D3Q27System::DX3[fdir]),
                                                                                                (*vyNode)(x1 + D3Q27System::DX1[fdir], x2 + D3Q27System::DX2[fdir], x3 + D3Q27System::DX3[fdir]), (*vzNode)(x1 + D3Q27System::DX1[fdir], x2 + D3Q27System::DX2[fdir], x3 + D3Q27System::DX3[fdir]));

                                            real fBC = feqNew + (fL - feqOLD) * (c1o1 / collFactorG - c1o1) / (c1o1 / collFactorL - c1o1) ;

											
											distribution->setDistributionForDirection(
                                                laplacePressureBC * WEIGTH[fdir] + (fBC + fG) / densityRatio +
                                                  (eqBCN + eqGN) * (c1o1 - c1o1 / densityRatio) - fL +
                                                     (fL - feqOLD)
                                                   +0* (c2o1 - collFactorL) * (fL - feqOLD) / (c1o1 - collFactorL),
=======
                                            //// 13.07.2023
                                            //real feqOLD = D3Q27System::getIncompFeqForDirection(D3Q27System::INVDIR[fdir], (*rhoNode)(x1 + D3Q27System::DX1[fdir], x2 + D3Q27System::DX2[fdir], x3 + D3Q27System::DX3[fdir]),
                                            //                                                    (*vxNode)(x1 + D3Q27System::DX1[fdir], x2 + D3Q27System::DX2[fdir], x3 + D3Q27System::DX3[fdir]), (*vyNode)(x1 + D3Q27System::DX1[fdir], x2 + D3Q27System::DX2[fdir], x3 + D3Q27System::DX3[fdir]),
                                            //                                                    (*vzNode)(x1 + D3Q27System::DX1[fdir], x2 + D3Q27System::DX2[fdir], x3 + D3Q27System::DX3[fdir]));
                                            //real feqNew = D3Q27System::getIncompFeqForDirection(D3Q27System::INVDIR[fdir], rhoG, (*vxNode)(x1 + D3Q27System::DX1[fdir], x2 + D3Q27System::DX2[fdir], x3 + D3Q27System::DX3[fdir]),
                                            //                                                    (*vyNode)(x1 + D3Q27System::DX1[fdir], x2 + D3Q27System::DX2[fdir], x3 + D3Q27System::DX3[fdir]), (*vzNode)(x1 + D3Q27System::DX1[fdir], x2 + D3Q27System::DX2[fdir], x3 + D3Q27System::DX3[fdir]));

                                            //real fBC = feqNew + (fL - feqOLD) * (c1o1 / collFactorG - c1o1) / (c1o1 / collFactorL - c1o1) ;

											real vLink = -(D3Q27System::DX1[fdir] * (*vxNode)(x1 + D3Q27System::DX1[fdir],
                                                                                             x2 + D3Q27System::DX2[fdir],
                                                                                             x3 + D3Q27System::DX3[fdir]) +
                                                          D3Q27System::DX2[fdir] * (*vyNode)(x1 + D3Q27System::DX1[fdir],
                                                                                             x2 + D3Q27System::DX2[fdir],
                                                                                             x3 + D3Q27System::DX3[fdir]) +
                                                          D3Q27System::DX3[fdir] * (*vzNode)(x1 + D3Q27System::DX1[fdir],
                                                                                             x2 + D3Q27System::DX2[fdir],
                                                                                             x3 + D3Q27System::DX3[fdir]));
											distribution->setDistributionForDirection(
                                                laplacePressureBC * WEIGTH[fdir] + (fBC + fG) / densityRatio +
                                                c1o2*   ( (eqBCN + eqGN) * (c1o1 -2* c1o1 / densityRatio) - fL) +
												//alternative to antiBB is BB
												c1o2*(fL- WEIGTH[fdir]*(c6o1*vLink
													+c2o1*(*rhoNode)(x1 + D3Q27System::DX1[fdir], x2 + D3Q27System::DX2[fdir], x3 + D3Q27System::DX3[fdir])))+
												//(-fL*vLink/(c1o1-vLink))+
												//!BB

                                                    0*(fL - feqOLD)+
                                                    0*(c2o1 - collFactorL) * (fL - feqOLD) / (c1o1 - collFactorL),
>>>>>>> c014eec4
                                                x1, x2, x3, fdir);
										//	real number = 666;



										}

									}
									else {
										ff[D3Q27System::INVDIR[fdir]] = distribution->getDistributionInvForDirection(x1 + D3Q27System::DX1[fdir], x2 + D3Q27System::DX2[fdir], x3 + D3Q27System::DX3[fdir], D3Q27System::INVDIR[fdir]);;
									}


								}

								real sum2 = 1e-100;
								real sumRho = 0;
								// real sumVx = 0;
								// real sumVy = 0;
								// real sumVz = 0;
								for (int fdir = D3Q27System::FSTARTDIR; fdir <= D3Q27System::FENDDIR; fdir++) {
                                    if ((phi[fdir] > phiLim)) {

										sumRho += WEIGTH[fdir] * (*rhoNode)(x1 + D3Q27System::DX1[fdir], x2 + D3Q27System::DX2[fdir], x3 + D3Q27System::DX3[fdir]);// * tempRho;
										// sumVx += WEIGTH[fdir] * (*vxNode)(x1 + D3Q27System::DX1[fdir], x2 + D3Q27System::DX2[fdir], x3 + D3Q27System::DX3[fdir]);
										// sumVy += WEIGTH[fdir] * (*vyNode)(x1 + D3Q27System::DX1[fdir], x2 + D3Q27System::DX2[fdir], x3 + D3Q27System::DX3[fdir]);
										// sumVz += WEIGTH[fdir] * (*vzNode)(x1 + D3Q27System::DX1[fdir], x2 + D3Q27System::DX2[fdir], x3 + D3Q27System::DX3[fdir]);
										sum2 += WEIGTH[fdir];
									}
								}
								real rhoL;
								D3Q27System::calcIncompMacroscopicValues(ff, rhoG, vx, vy, vz);
								rhoL = sumRho / sum2;
								//vx = sumVx / sum2;
								//vy = sumVy / sum2;
								//vz = sumVz / sum2;
								//rhoL = (*rhoNode)(x1, x2, x3)/densityRatio;

								for (int fdir = D3Q27System::FSTARTDIR; fdir <= D3Q27System::FENDDIR; fdir++) {
									ff[D3Q27System::INVDIR[fdir]] = distribution->getDistributionInvForDirection(x1 + D3Q27System::DX1[fdir], x2 + D3Q27System::DX2[fdir], x3 + D3Q27System::DX3[fdir], D3Q27System::INVDIR[fdir]);
								}

								for (int fdir = D3Q27System::FSTARTDIR; fdir <= D3Q27System::FENDDIR; fdir++) {
									//if (!((phi[fdir] > c1o2) && (((*phaseField)(x1 + D3Q27System::DX1[fdir], x2 + D3Q27System::DX2[fdir], x3 + D3Q27System::DX3[fdir])) > c1o2))) {
                                    if (!((phi[fdir] > phiLim))) {
											real vxBC = ((*vxNode)(x1 + D3Q27System::DX1[fdir], x2 + D3Q27System::DX2[fdir], x3 + D3Q27System::DX3[fdir]));
											real vyBC = ((*vyNode)(x1 + D3Q27System::DX1[fdir], x2 + D3Q27System::DX2[fdir], x3 + D3Q27System::DX3[fdir]));
											real vzBC = ((*vzNode)(x1 + D3Q27System::DX1[fdir], x2 + D3Q27System::DX2[fdir], x3 + D3Q27System::DX3[fdir]));
											real vBC = (D3Q27System::DX1[fdir] * vxBC + D3Q27System::DX2[fdir] * vyBC + D3Q27System::DX3[fdir] * vzBC);
									//real fPEQNeighbor = D3Q27System::getIncompFeqForDirection(D3Q27System::INVDIR[fdir],c0o1 , (*vxNode)(x1 + D3Q27System::DX1[fdir], x2 + D3Q27System::DX2[fdir], x3 + D3Q27System::DX3[fdir]), (*vyNode)(x1 + D3Q27System::DX1[fdir], x2 + D3Q27System::DX2[fdir], x3 + D3Q27System::DX3[fdir]), (*vzNode)(x1 + D3Q27System::DX1[fdir], x2 + D3Q27System::DX2[fdir], x3 + D3Q27System::DX3[fdir]));
									//real fPEQNeighborInv = D3Q27System::getIncompFeqForDirection(fdir,c0o1 , (*vxNode)(x1 + D3Q27System::DX1[fdir], x2 + D3Q27System::DX2[fdir], x3 + D3Q27System::DX3[fdir]), (*vyNode)(x1 + D3Q27System::DX1[fdir], x2 + D3Q27System::DX2[fdir], x3 + D3Q27System::DX3[fdir]), (*vzNode)(x1 + D3Q27System::DX1[fdir], x2 + D3Q27System::DX2[fdir], x3 + D3Q27System::DX3[fdir]));
                                    //real vBC = (fPEQNeighborInv - fPEQNeighbor) / WEIGTH[fdir] * c1o6;
									//real fPEQHere = D3Q27System::getIncompFeqForDirection(fdir,c0o1 , vx,vy,vz);
                                    //real vBC = (fPEQHere - fPEQNeighbor) / WEIGTH[fdir] * c1o6;
											real vDir = (D3Q27System::DX1[fdir] * vx + D3Q27System::DX2[fdir] * vy + D3Q27System::DX3[fdir] * vz);
											//real dvDir = vBC - vDir;
                                            // 27.04.23
                                            //real vxI = ((*vxNode)(x1 - D3Q27System::DX1[fdir], x2 - D3Q27System::DX2[fdir], x3 - D3Q27System::DX3[fdir]));
                                            //real vyI = ((*vyNode)(x1 - D3Q27System::DX1[fdir], x2 - D3Q27System::DX2[fdir], x3 - D3Q27System::DX3[fdir]));
                                            //real vzI = ((*vzNode)(x1 - D3Q27System::DX1[fdir], x2 - D3Q27System::DX2[fdir], x3 - D3Q27System::DX3[fdir]));
                                            //real vIDir = (D3Q27System::DX1[fdir] * vxI + D3Q27System::DX2[fdir] * vyI + D3Q27System::DX3[fdir] * vzI);
                                            //real dvDir = (vBC - vIDir) * c1o2;
                                            //real dvDir = (vBC - vDir) ;


											vBC = (vBC + vDir) / (c2o1 + vBC - vDir);

											//// 3.7.23
           //                                 real qq = (c1o2 - (*phaseField)(x1, x2, x3)) / ((*phaseField)(x1 + D3Q27System::DX1[fdir], x2 + D3Q27System::DX2[fdir], x3 + D3Q27System::DX3[fdir]) - (*phaseField)(x1, x2, x3));
           //                                 vBC = (D3Q27System::DX1[fdir] * vxBC + D3Q27System::DX2[fdir] * vyBC + D3Q27System::DX3[fdir] * vzBC);

           //                                 //vBC = (qq > c1o2) ? vIDir + (vBC - vIDir) / (c1o1 + qq + (c1o1 / collFactorG - c1o2) / (c1o1 / collFactorL - c1o2) / densityRatio * (c1o1 - qq)) * c3o2
           //                                 //                  : vBC + (c1o1 / collFactorG - c1o2) / (c1o1 / collFactorL - c1o2) / densityRatio * -c1o2 * (vBC - vIDir) / (c1o1 + qq + (c1o1 / collFactorG - c1o2) / (c1o1 / collFactorL - c1o2) / densityRatio * (c1o1 - qq));

                                            //dvDir = (vBC - vIDir) * c2o3;
                                            ///!03.07.2023


										//real feqOLD = D3Q27System::getIncompFeqForDirection(D3Q27System::INVDIR[fdir], rhoG, vx, vy, vz);
										//real feqNew = D3Q27System::getIncompFeqForDirection(D3Q27System::INVDIR[fdir], rhoL, vx, vy, vz);
										//ff[D3Q27System::INVDIR[fdir]]=(feqNew - c3o1 * WEIGTH[fdir] * dvDir * (c1o1 / collFactorL - c1o1));
                                        //ff[D3Q27System::INVDIR[fdir]] = (feqNew - WEIGTH[fdir] * dvDir * (c1o1 / collFactorL - c1o1));
                                        //real fGEQ = D3Q27System::getIncompFeqForDirection(fdir, rhoL, vx, vy, vz);
                                        //ff[D3Q27System::INVDIR[fdir]] = (fGEQ - WEIGTH[fdir] * dvDir * (c1o1 / collFactorL - c1o1)) - c6o1 * WEIGTH[fdir] * (vBC);
                                        //real vNG = (D3Q27System::DX1[fdir] * vxBC + D3Q27System::DX2[fdir] * vyBC + D3Q27System::DX3[fdir] * vzBC);
                                        //ff[D3Q27System::INVDIR[fdir]] = (fGEQ - WEIGTH[fdir] * dvDir * (c1o1 / collFactorL)) - c6o1 * WEIGTH[fdir] * (vDir) / (c1o1 - vDir + vNG);
          //                              real fG, fBCPseudo;
          //                              if (phi2[fdir] <= phiLim)
          //                                  {

          //                                  fG = distribution->getDistributionInvForDirection(x1 + D3Q27System::DX1[fdir], x2 + D3Q27System::DX2[fdir], x3 + D3Q27System::DX3[fdir], D3Q27System::INVDIR[fdir]);
          //                                  fBCPseudo = distribution->getDistributionInvForDirection(x1, x2, x3, fdir);
          //                              }
										//else {
          //                                  // 13.07.2023
          // //                                 real fL = distribution->getDistributionInvForDirection(x1 + D3Q27System::DX1[fdir], x2 + D3Q27System::DX2[fdir], x3 + D3Q27System::DX3[fdir], D3Q27System::INVDIR[fdir]);
										//	//real feqOLD = D3Q27System::getIncompFeqForDirection(D3Q27System::INVDIR[fdir], (*rhoNode)(x1 + D3Q27System::DX1[fdir], x2 + D3Q27System::DX2[fdir], x3 + D3Q27System::DX3[fdir]),
          // //                                                                                     (*vxNode)(x1 + D3Q27System::DX1[fdir], x2 + D3Q27System::DX2[fdir], x3 + D3Q27System::DX3[fdir]), (*vyNode)(x1 + D3Q27System::DX1[fdir], x2 + D3Q27System::DX2[fdir], x3 + D3Q27System::DX3[fdir]),
          // //                                                                                     (*vzNode)(x1 + D3Q27System::DX1[fdir], x2 + D3Q27System::DX2[fdir], x3 + D3Q27System::DX3[fdir]));
          // //                                 real feqNew = D3Q27System::getIncompFeqForDirection(D3Q27System::INVDIR[fdir], rhoG, (*vxNode)(x1 + D3Q27System::DX1[fdir], x2 + D3Q27System::DX2[fdir], x3 + D3Q27System::DX3[fdir]),
          // //                                                                                     (*vyNode)(x1 + D3Q27System::DX1[fdir], x2 + D3Q27System::DX2[fdir], x3 + D3Q27System::DX3[fdir]), (*vzNode)(x1 + D3Q27System::DX1[fdir], x2 + D3Q27System::DX2[fdir], x3 + D3Q27System::DX3[fdir]));

          // //                                 fBCPseudo = feqNew + (fL - feqOLD) * (c1o1 / collFactorG - c1o1) / (c1o1 / collFactorL - c1o1);


          //                                  //unfortunately we have to reconstruct our own populations because they are overwritten by our neighbor. This is realy ugly but doing it the right way would require a completly other code structure.
										//	//fBCPseudo = -c1o3*WEIGTH[fdir] * dvDir * (c1o1 / collFactorG - c1o1) + D3Q27System::getIncompFeqForDirection(D3Q27System::INVDIR[fdir], (*rhoNode)(x1 + D3Q27System::DX1[fdir], x2 + D3Q27System::DX2[fdir], x3 + D3Q27System::DX3[fdir]),
          // //                                                                                                                                         (*vxNode)(x1 + D3Q27System::DX1[fdir], x2 + D3Q27System::DX2[fdir], x3 + D3Q27System::DX3[fdir]),
          // //                                                                                                                                         (*vyNode)(x1 + D3Q27System::DX1[fdir], x2 + D3Q27System::DX2[fdir], x3 + D3Q27System::DX3[fdir]),
          // //                                                                                                                                         (*vzNode)(x1 + D3Q27System::DX1[fdir], x2 + D3Q27System::DX2[fdir], x3 + D3Q27System::DX3[fdir]));
          // //                                 fG = -c1o3*WEIGTH[fdir] * dvDir * (c1o1 / collFactorG - c1o1) +
          // //                                      D3Q27System::getIncompFeqForDirection(fdir, (*rhoNode)(x1 + D3Q27System::DX1[fdir], x2 + D3Q27System::DX2[fdir], x3 + D3Q27System::DX3[fdir]), (*vxNode)(x1 + D3Q27System::DX1[fdir], x2 + D3Q27System::DX2[fdir], x3 + D3Q27System::DX3[fdir]),
          // //                                                                            (*vyNode)(x1 + D3Q27System::DX1[fdir], x2 + D3Q27System::DX2[fdir], x3 + D3Q27System::DX3[fdir]), (*vzNode)(x1 + D3Q27System::DX1[fdir], x2 + D3Q27System::DX2[fdir], x3 + D3Q27System::DX3[fdir]));
          //                              // 16.07.23 attempt to make it at least momentum conserving
          //                                 real fG = distribution->getDistributionInvForDirection(x1 + D3Q27System::DX1[fdir], x2 + D3Q27System::DX2[fdir], x3 + D3Q27System::DX3[fdir], D3Q27System::INVDIR[fdir]);
          //                                  real fBCPseudo = D3Q27System::getIncompFeqForDirection(D3Q27System::INVDIR[fdir], (*rhoNode)(x1 , x2 , x3 ),
          //                                                                                    (*vxNode)(x1 , x2 , x3 ), (*vyNode)(x1 , x2 , x3 ),
          //                                                                                    (*vzNode)(x1 , x2 , x3 )) + fG - D3Q27System::getIncompFeqForDirection(fdir, (*rhoNode)(x1 + D3Q27System::DX1[fdir], x2 + D3Q27System::DX2[fdir], x3 + D3Q27System::DX3[fdir]), (*vxNode)(x1 + D3Q27System::DX1[fdir], x2 + D3Q27System::DX2[fdir], x3 + D3Q27System::DX3[fdir]),
          //                                                                                    (*vyNode)(x1 + D3Q27System::DX1[fdir], x2 + D3Q27System::DX2[fdir], x3 + D3Q27System::DX3[fdir]), (*vzNode)(x1 + D3Q27System::DX1[fdir], x2 + D3Q27System::DX2[fdir], x3 + D3Q27System::DX3[fdir]));
										////}

										//real eqBCN = D3Q27System::getIncompFeqForDirection(D3Q27System::INVDIR[fdir], 0, (*vxNode)(x1 + D3Q27System::DX1[fdir], x2 + D3Q27System::DX2[fdir], x3 + D3Q27System::DX3[fdir]),
          //                                                                                 (*vyNode)(x1 + D3Q27System::DX1[fdir], x2 + D3Q27System::DX2[fdir], x3 + D3Q27System::DX3[fdir]), (*vzNode)(x1 + D3Q27System::DX1[fdir], x2 + D3Q27System::DX2[fdir], x3 + D3Q27System::DX3[fdir]));
          //                              real eqGN = D3Q27System::getIncompFeqForDirection(fdir, 0, (*vxNode)(x1 + D3Q27System::DX1[fdir], x2 + D3Q27System::DX2[fdir], x3 + D3Q27System::DX3[fdir]), (*vyNode)(x1 + D3Q27System::DX1[fdir], x2 + D3Q27System::DX2[fdir], x3 + D3Q27System::DX3[fdir]),
          //                                                                                (*vzNode)(x1 + D3Q27System::DX1[fdir], x2 + D3Q27System::DX2[fdir], x3 + D3Q27System::DX3[fdir]));

										//ff[D3Q27System::INVDIR[fdir]] = (laplacePressure * WEIGTH[fdir] + (fBCPseudo + fG) / densityRatio + (eqBCN + eqGN) * (c1o1 - c1o1 / densityRatio))*c1o2 +(fG-fBCPseudo)*c1o2;
										//16.07.2023: alternative: In attempt to balance the momentum loss in the generation of new gas nodes the inverse operation is performed here with the liquid phase:
                                        real fG = distribution->getDistributionInvForDirection(x1 + D3Q27System::DX1[fdir], x2 + D3Q27System::DX2[fdir], x3 + D3Q27System::DX3[fdir], D3Q27System::INVDIR[fdir]);
										real feqOLD = D3Q27System::getIncompFeqForDirection(D3Q27System::INVDIR[fdir], (*rhoNode)(x1 + D3Q27System::DX1[fdir], x2 + D3Q27System::DX2[fdir], x3 + D3Q27System::DX3[fdir]), (*vxNode)(x1 + D3Q27System::DX1[fdir], x2 + D3Q27System::DX2[fdir], x3 + D3Q27System::DX3[fdir]), (*vyNode)(x1 + D3Q27System::DX1[fdir], x2 + D3Q27System::DX2[fdir], x3 + D3Q27System::DX3[fdir]), (*vzNode)(x1 + D3Q27System::DX1[fdir], x2 + D3Q27System::DX2[fdir], x3 + D3Q27System::DX3[fdir]));
										real feqNew = D3Q27System::getIncompFeqForDirection(D3Q27System::INVDIR[fdir], rhoL, (*vxNode)(x1 + D3Q27System::DX1[fdir], x2 + D3Q27System::DX2[fdir], x3 + D3Q27System::DX3[fdir]), (*vyNode)(x1 + D3Q27System::DX1[fdir], x2 + D3Q27System::DX2[fdir], x3 + D3Q27System::DX3[fdir]), (*vzNode)(x1 + D3Q27System::DX1[fdir], x2 + D3Q27System::DX2[fdir], x3 + D3Q27System::DX3[fdir]));
                                        real fBC = feqNew + (fG - feqOLD) * (c1o1 / collFactorL - c1o1) / (c1o1 / collFactorG - c1o1);
										//not adding laplace pressure as it should be included in rhoL;
                                        ff[D3Q27System::INVDIR[fdir]] = fBC;
										//15.5.23
										//ff[D3Q27System::INVDIR[fdir]] = (fGEQ - WEIGTH[fdir] * dvDir * (c1o1 / collFactorL)) - c6o1 * WEIGTH[fdir] * (vDir);
										//real fBC = (distribution->getDistributionInvForDirection(x1, x2, x3, D3Q27System::INVDIR[fdir]) - c6o1 * WEIGTH[fdir] * dvDir * (c1o1 / collFactorL - c1o1)) ;
                                        //ff[D3Q27System::INVDIR[fdir]] = (feqNew - c6o1 * WEIGTH[fdir] * dvDir * (collFactorL)/(c3o1-collFactorL));
										//ff[D3Q27System::INVDIR[fdir]] = (ff[D3Q27System::INVDIR[fdir]] - feqOLD) * (c1o1 / collFactorL - c1o1) / (c1o1 / collFactorG - c1o1) + feqNew;
										distribution->setDistributionForDirection(ff[D3Q27System::INVDIR[fdir]], x1 + D3Q27System::DX1[fdir], x2 + D3Q27System::DX2[fdir], x3 + D3Q27System::DX3[fdir], D3Q27System::INVDIR[fdir]);
									}
								}
                                real eqRest = D3Q27System::getIncompFeqForDirection(DIR_000, 0, (*vxNode)(x1, x2 , x3 ),
                                                                                   (*vyNode)(x1, x2 , x3 ), (*vzNode)(x1 , x2 , x3 ));
                                real fRest = distribution->getDistributionInvForDirection(x1 , x2 , x3 , DIR_000);
                                distribution->setDistributionForDirection((laplacePressure * WEIGTH[DIR_000] + c2o1*(fRest) / densityRatio + (eqRest) * (c1o1 - c1o1 / densityRatio))  , x1, x2, x3, DIR_000);

                                //03.04.2023 alternative initialization of liquid nodes based on FD
								//for (int fdir = D3Q27System::FSTARTDIR; fdir <= D3Q27System::FENDDIR; fdir++) {
								//	//if (!((phi[fdir] > c1o2) && (((*phaseField)(x1 + D3Q27System::DX1[fdir], x2 + D3Q27System::DX2[fdir], x3 + D3Q27System::DX3[fdir])) > c1o2))) {
								//	if (!((phi[fdir] > c1o2))) {
								//		real vxBC = ((*vxNode)(x1 - D3Q27System::DX1[fdir], x2 - D3Q27System::DX2[fdir], x3 - D3Q27System::DX3[fdir]));
								//		real vyBC = ((*vyNode)(x1 - D3Q27System::DX1[fdir], x2 - D3Q27System::DX2[fdir], x3 - D3Q27System::DX3[fdir]));
								//		real vzBC = ((*vzNode)(x1 - D3Q27System::DX1[fdir], x2 - D3Q27System::DX2[fdir], x3 - D3Q27System::DX3[fdir]));
								//		real vBC = (-D3Q27System::DX1[fdir] * vxBC - D3Q27System::DX2[fdir] * vyBC - D3Q27System::DX3[fdir] * vzBC);
								//		real vDir = (-D3Q27System::DX1[fdir] * vx - D3Q27System::DX2[fdir] * vy - D3Q27System::DX3[fdir] * vz);
								//		real dvDir = vBC - vDir;

								//		//real feqOLD = D3Q27System::getIncompFeqForDirection(D3Q27System::INVDIR[fdir], rhoG, vx, vy, vz);
								//		real feqNew = D3Q27System::getIncompFeqForDirection(D3Q27System::INVDIR[fdir], rhoL, vx, vy, vz);
								//		ff[D3Q27System::INVDIR[fdir]] =  feqNew - c3o1 * WEIGTH[fdir] * dvDir * (c1o1 / collFactorL - c1o1);
								//		distribution->setDistributionForDirection(ff[D3Q27System::INVDIR[fdir]], x1 + D3Q27System::DX1[fdir], x2 + D3Q27System::DX2[fdir], x3 + D3Q27System::DX3[fdir], D3Q27System::INVDIR[fdir]);
								//	}
								//}

								//for (int fdir = D3Q27System::FSTARTDIR; fdir <= D3Q27System::FENDDIR; fdir++) {
								//	if ((phi[D3Q27System::INVDIR[fdir]] <= c1o2) && (phi[fdir] > c1o2)) {
								//		//real vxBC = ((*vxNode)(x1 - D3Q27System::DX1[fdir], x2 - D3Q27System::DX2[fdir], x3 - D3Q27System::DX3[fdir]));
								//		//real vyBC = ((*vyNode)(x1 - D3Q27System::DX1[fdir], x2 - D3Q27System::DX2[fdir], x3 - D3Q27System::DX3[fdir]));
								//		//real vzBC = ((*vzNode)(x1 - D3Q27System::DX1[fdir], x2 - D3Q27System::DX2[fdir], x3 - D3Q27System::DX3[fdir]));
								//		//real vBC = -(D3Q27System::DX1[fdir] * vxBC + D3Q27System::DX2[fdir] * vyBC + D3Q27System::DX2[fdir] * vzBC);
								//		real vDir = -(D3Q27System::DX1[fdir] * vx + D3Q27System::DX2[fdir] * vy + D3Q27System::DX2[fdir] * vz);
								//		//vBC = (vBC + vDir) / (c2o1 -( vBC - vDir));
								//		//real fL = distribution->getDistributionInvForDirection(x1 + D3Q27System::DX1[fdir], x2 + D3Q27System::DX2[fdir], x3 + D3Q27System::DX3[fdir], D3Q27System::INVDIR[fdir]) - c6o1 * WEIGTH[fdir] * vDir;
								//		//real fL = distribution->getDistributionInvForDirection(x1 + D3Q27System::DX1[fdir], x2 + D3Q27System::DX2[fdir], x3 + D3Q27System::DX3[fdir], D3Q27System::INVDIR[fdir]) + c6o1 * WEIGTH[fdir] * (vx * D3Q27System::DX1[fdir] + vy * D3Q27System::DX2[fdir] + vz * D3Q27System::DX3[fdir]);
								//		real fL= D3Q27System::getIncompFeqForDirection(fdir, rhoL, vx, vy, vz);
								//		distribution->setDistributionForDirection(fL, x1 - D3Q27System::DX1[fdir], x2 - D3Q27System::DX2[fdir], x3 - D3Q27System::DX3[fdir], fdir);
								//		ff[fdir] = fL;
								//	}
								//	if (!(phi[fdir] > c1o2)) {
								//		//std::cout << "Eq at dir=" << fdir << "\n";
								//		real vxBC = ((*vxNode)(x1 - D3Q27System::DX1[fdir], x2 - D3Q27System::DX2[fdir], x3 - D3Q27System::DX3[fdir]));
								//		real vyBC = ((*vyNode)(x1 - D3Q27System::DX1[fdir], x2 - D3Q27System::DX2[fdir], x3 - D3Q27System::DX3[fdir]));
								//		real vzBC = ((*vzNode)(x1 - D3Q27System::DX1[fdir], x2 - D3Q27System::DX2[fdir], x3 - D3Q27System::DX3[fdir]));
								//		real feqL = D3Q27System::getIncompFeqForDirection(fdir, rhoL, vx, vy, vz);
								//		distribution->setDistributionForDirection(feqL, x1 - D3Q27System::DX1[fdir], x2 - D3Q27System::DX2[fdir], x3 - D3Q27System::DX3[fdir], fdir);
								//		ff[fdir] = feqL;
								//	}
								//}
						//real sumRho2= 0;
						//for (int fdir = D3Q27System::FSTARTDIR; fdir <= D3Q27System::FENDDIR; fdir++) {
						//	sumRho2 += ff[fdir];// -D3Q27System::getIncompFeqForDirection(fdir, 0, sumVx, sumVy, sumVz);
						//}
						//ff[DIR_000] = rhoL - sumRho2;
						//rhoL = 27.0 / 18.0 * sumRho2;
						//std::cout << "rhoL=" << rhoL <<" sumRho="<< 27.0 / 18.0 * sumRho2 << " vx=" << vx << " vy=" << vy << "\n";
						//D3Q27System::calcIncompMacroscopicValues(ff, rhoL, vx, vy, vz);
						//std::cout << "RecalCrhoL=" << rhoL << " sumRho=" << 27.0 / 18.0 * sumRho2 << " vx=" << vx << " vy=" << vy << "ffRest="<<ff[DIR_000]<<"\n";
//						distribution->setDistributionForDirection(ff[DIR_000], x1, x2, x3, DIR_000);
						//{
						//	real fG = distribution->getDistributionInvForDirection(x1, x2, x3, DIR_000);
						//	real feqOLD = D3Q27System::getIncompFeqForDirection(DIR_000, (*rhoNode)(x1, x2, x3), vx, vy, vz);
						//	real feqNew = D3Q27System::getIncompFeqForDirection(DIR_000, rhoL, vx, vy, vz);
						//	distribution->setDistributionForDirection(fG - feqOLD + feqNew, x1, x2, x3, DIR_000);
						//}
                        //ff[DIR_000] = vx * vx + vy * vy + vz * vz +
                        //              (((ff[DIR_MM0] + ff[DIR_PP0]) + (ff[DIR_MP0] + ff[DIR_PM0])) + ((ff[DIR_0MM] + ff[DIR_0PP]) + (ff[DIR_0MP] + ff[DIR_0PM])) + ((ff[DIR_M0M] + ff[DIR_P0P]) + (ff[DIR_M0P] + ff[DIR_P0M])) +
                        //               c2o1 * ((((ff[DIR_MMM] + ff[DIR_PPP]) + (ff[DIR_MMP] + ff[DIR_PPM]))) + (((ff[DIR_MPM] + ff[DIR_PMP]) + (ff[DIR_MPP] + ff[DIR_PMM])))));
                        //distribution->setDistributionForDirection(ff[DIR_000], x1, x2, x3, DIR_000);

                        //for (int fdir = D3Q27System::FSTARTDIR; fdir <= D3Q27System::FENDDIR; fdir++) {
						//	ff[D3Q27System::INVDIR[fdir]]=distribution->getDistributionInvForDirection(x1 + D3Q27System::DX1[fdir], x2 + D3Q27System::DX2[fdir], x3 + D3Q27System::DX3[fdir], D3Q27System::INVDIR[fdir]);
						//}
						//D3Q27System::calcIncompMacroscopicValues(ff, rhoL, vx, vy, vz);
						//std::cout << "AfterRead rhoL=" << rhoL << " rhoGToL=" << rhoG/densityRatio << " vx=" << vx << " vy=" << vy << "ffRest=" << ff[DIR_000] <<" x="<<x1<<" y="<<x2<<" z="<<x3<< "\n";

								//real feqL = D3Q27System::getIncompFeqForDirection(DIR_000, rhoL, vx, vy, vz);
								//distribution->setDistributionForDirection(feqL, x1, x2, x3, DIR_000);



							}



						}


						//if ((*phaseField)(x1, x2, x3) <= c1o2) {
						//	for (int fdir = D3Q27System::FSTARTDIR; fdir <= D3Q27System::FENDDIR; fdir++) {
						//		
						//		real feqNew = D3Q27System::getIncompFeqForDirection(D3Q27System::INVDIR[fdir], 0, 0, 0.0001, 0);
						//		ff[D3Q27System::INVDIR[fdir]] = feqNew;
						//		distribution->setDistributionForDirection(ff[D3Q27System::INVDIR[fdir]], x1 + D3Q27System::DX1[fdir], x2 + D3Q27System::DX2[fdir], x3 + D3Q27System::DX3[fdir], D3Q27System::INVDIR[fdir]);
						//	}
						//}
						//16.03.23 B: Bounce Back gas side
						//distribution->getDistributionInv(ff, x1, x2, x3);
						//real rhoG;
						//if (phi[DIR_000] > c1o2) { //initialization necessary
						//	real sumRho = 0;
						//	real sumWeight = 0;
						//	for (int fdir = D3Q27System::FSTARTDIR; fdir <= D3Q27System::FENDDIR; fdir++) {
						//		if ((phi[fdir] <= c1o2)) {
						//			sumRho += WEIGTH[fdir] * (*rhoNode)(x1 + D3Q27System::DX1[fdir], x2 + D3Q27System::DX2[fdir], x3 + D3Q27System::DX3[fdir]);
						//			sumWeight += WEIGTH[fdir];
						//		}

						//	}
						//	rhoG = sumRho / sumWeight;// uncheck excpetion: what if there is no adequate neigbor?
						//	for (int fdir = D3Q27System::FSTARTDIR; fdir <= D3Q27System::FENDDIR; fdir++) {
						//		if ((phi[fdir] > c1o2)) {
						//			real vxBC = c1o2 * (vx + (*vxNode)(x1 + D3Q27System::DX1[fdir], x2 + D3Q27System::DX2[fdir], x3 + D3Q27System::DX3[fdir]));
						//			real vyBC = c1o2 * (vy + (*vyNode)(x1 + D3Q27System::DX1[fdir], x2 + D3Q27System::DX2[fdir], x3 + D3Q27System::DX3[fdir]));
						//			real vzBC = c1o2 * (vz + (*vzNode)(x1 + D3Q27System::DX1[fdir], x2 + D3Q27System::DX2[fdir], x3 + D3Q27System::DX3[fdir]));
						//			real fL = distribution->getDistributionInvForDirection(x1 + D3Q27System::DX1[fdir], x2 + D3Q27System::DX2[fdir], x3 + D3Q27System::DX3[fdir], D3Q27System::INVDIR[fdir]);
						//			real fG = distribution->getDistributionInvForDirection(x1, x2, x3, fdir);
						//			real fBC = fG - c6o1 * WEIGTH[fdir] * (D3Q27System::DX1[fdir] * vxBC + D3Q27System::DX2[fdir] * vyBC + D3Q27System::DX2[fdir] * vzBC);

						//			distribution->setDistributionForDirection(fBC, x1 + D3Q27System::DX1[fdir], x2 + D3Q27System::DX2[fdir], x3 + D3Q27System::DX3[fdir], D3Q27System::INVDIR[fdir]);

						//		}
						//	}
						//	distribution->setDistributionForDirection(D3Q27System::getIncompFeqForDirection(DIR_000, rhoG, vx, vy, vz), x1, x2, x3, DIR_000);



						//}
						//else {//no refill of gas required
						//	rhoG = (*rhoNode)(x1, x2, x3);
						//	if ((*phaseField)(x1, x2, x3) <= c1o2) {//no refill liquid
						//		for (int fdir = D3Q27System::FSTARTDIR; fdir <= D3Q27System::FENDDIR; fdir++) {
						//			if ((phi[fdir] > c1o2)) {
						//				real vxBC = c1o2 * (vx + (*vxNode)(x1 + D3Q27System::DX1[fdir], x2 + D3Q27System::DX2[fdir], x3 + D3Q27System::DX3[fdir]));
						//				real vyBC = c1o2 * (vy + (*vyNode)(x1 + D3Q27System::DX1[fdir], x2 + D3Q27System::DX2[fdir], x3 + D3Q27System::DX3[fdir]));
						//				real vzBC = c1o2 * (vz + (*vzNode)(x1 + D3Q27System::DX1[fdir], x2 + D3Q27System::DX2[fdir], x3 + D3Q27System::DX3[fdir]));
						//				real fL = distribution->getDistributionInvForDirection(x1 + D3Q27System::DX1[fdir], x2 + D3Q27System::DX2[fdir], x3 + D3Q27System::DX3[fdir], D3Q27System::INVDIR[fdir]);
						//				real fG = distribution->getDistributionInvForDirection(x1, x2, x3, fdir);
						//				real fBC = fG - c6o1 * WEIGTH[fdir] * (D3Q27System::DX1[fdir] * vxBC + D3Q27System::DX2[fdir] * vyBC + D3Q27System::DX2[fdir] * vzBC);

						//				//if ((*phaseField)(x1, x2, x3) <= c1o2) 
						//				distribution->setDistributionForDirection(fBC, x1 + D3Q27System::DX1[fdir], x2 + D3Q27System::DX2[fdir], x3 + D3Q27System::DX3[fdir], D3Q27System::INVDIR[fdir]);
						//				if (((*phaseField)(x1 + D3Q27System::DX1[fdir], x2 + D3Q27System::DX2[fdir], x3 + D3Q27System::DX3[fdir])) > c1o2) {
						//					//real vxBC = c1o2 * (vx + (*vxNode)(x1 + D3Q27System::DX1[fdir], x2 + D3Q27System::DX2[fdir], x3 + D3Q27System::DX3[fdir]));
						//					//real vyBC = c1o2 * (vy + (*vyNode)(x1 + D3Q27System::DX1[fdir], x2 + D3Q27System::DX2[fdir], x3 + D3Q27System::DX3[fdir]));
						//					//real vzBC = c1o2 * (vz + (*vzNode)(x1 + D3Q27System::DX1[fdir], x2 + D3Q27System::DX2[fdir], x3 + D3Q27System::DX3[fdir]));
						//					//real feqL = D3Q27System::getIncompFeqForDirection(D3Q27System::INVDIR[fdir], 0, (*vxNode)(x1 + D3Q27System::DX1[fdir], x2 + D3Q27System::DX2[fdir], x3 + D3Q27System::DX3[fdir]), (*vyNode)(x1 + D3Q27System::DX1[fdir], x2 + D3Q27System::DX2[fdir], x3 + D3Q27System::DX3[fdir]), (*vzNode)(x1 + D3Q27System::DX1[fdir], x2 + D3Q27System::DX2[fdir], x3 + D3Q27System::DX3[fdir]));
						//					//real feqG = D3Q27System::getIncompFeqForDirection(fdir, 0, vx, vy, vz);
						//					real feqL = D3Q27System::getIncompFeqForDirection(D3Q27System::INVDIR[fdir], 0, (*vxNode)(x1 + D3Q27System::DX1[fdir], x2 + D3Q27System::DX2[fdir], x3 + D3Q27System::DX3[fdir]) * (D3Q27System::DX1[fdir]) * (D3Q27System::DX1[fdir]), (*vyNode)(x1 + D3Q27System::DX1[fdir], x2 + D3Q27System::DX2[fdir], x3 + D3Q27System::DX3[fdir]) * (D3Q27System::DX2[fdir]) * (D3Q27System::DX2[fdir]), (*vzNode)(x1 + D3Q27System::DX1[fdir], x2 + D3Q27System::DX2[fdir], x3 + D3Q27System::DX3[fdir]) * (D3Q27System::DX3[fdir]) * (D3Q27System::DX3[fdir]));
						//					real feqG = D3Q27System::getIncompFeqForDirection(fdir, 0, (*vxNode)(x1 + D3Q27System::DX1[fdir], x2 + D3Q27System::DX2[fdir], x3 + D3Q27System::DX3[fdir]) * (D3Q27System::DX1[fdir]) * (D3Q27System::DX1[fdir]), (*vyNode)(x1 + D3Q27System::DX1[fdir], x2 + D3Q27System::DX2[fdir], x3 + D3Q27System::DX3[fdir]) * (D3Q27System::DX2[fdir]) * (D3Q27System::DX2[fdir]), (*vzNode)(x1 + D3Q27System::DX1[fdir], x2 + D3Q27System::DX2[fdir], x3 + D3Q27System::DX3[fdir]) * (D3Q27System::DX3[fdir]) * (D3Q27System::DX3[fdir]));
						//					//real feqG = D3Q27System::getIncompFeqForDirection(fdir, 0, vx * (D3Q27System::DX1[fdir]) * (D3Q27System::DX1[fdir]), vy * (D3Q27System::DX2[fdir]) * (D3Q27System::DX2[fdir]), vz * (D3Q27System::DX3[fdir]) * (D3Q27System::DX3[fdir]));

						//					distribution->setDistributionForDirection((fBC + fG) / densityRatio - fL - (feqG - feqL) * (c1o1 / densityRatio - c1o1) * (vxBC * D3Q27System::DX1[fdir] + vyBC * D3Q27System::DX2[fdir] + vzBC * D3Q27System::DX3[fdir]), x1, x2, x3, fdir);
						//				}

						//			}


						//		}
						//	}
						//	else {//refill liquid

						//		for (int fdir = D3Q27System::FSTARTDIR; fdir <= D3Q27System::FENDDIR; fdir++) {
						//			if ((phi[fdir] > c1o2)) {
						//				real vxBC = c1o2 * (vx + (*vxNode)(x1 + D3Q27System::DX1[fdir], x2 + D3Q27System::DX2[fdir], x3 + D3Q27System::DX3[fdir]));
						//				real vyBC = c1o2 * (vy + (*vyNode)(x1 + D3Q27System::DX1[fdir], x2 + D3Q27System::DX2[fdir], x3 + D3Q27System::DX3[fdir]));
						//				real vzBC = c1o2 * (vz + (*vzNode)(x1 + D3Q27System::DX1[fdir], x2 + D3Q27System::DX2[fdir], x3 + D3Q27System::DX3[fdir]));
						//				real fL = distribution->getDistributionInvForDirection(x1 + D3Q27System::DX1[fdir], x2 + D3Q27System::DX2[fdir], x3 + D3Q27System::DX3[fdir], D3Q27System::INVDIR[fdir]);
						//				real fG = distribution->getDistributionInvForDirection(x1, x2, x3, fdir);
						//				real fBC = fG-c6o1*WEIGTH[fdir]*(D3Q27System::DX1[fdir]*vxBC+ D3Q27System::DX2[fdir] * vyBC+ D3Q27System::DX2[fdir] * vzBC);

						//				ff[D3Q27System::INVDIR[fdir]] = fBC;
						//				if (((*phaseField)(x1 + D3Q27System::DX1[fdir], x2 + D3Q27System::DX2[fdir], x3 + D3Q27System::DX3[fdir])) > c1o2) {
						//					//real feqL = D3Q27System::getIncompFeqForDirection(D3Q27System::INVDIR[fdir], 0, (*vxNode)(x1 + D3Q27System::DX1[fdir], x2 + D3Q27System::DX2[fdir], x3 + D3Q27System::DX3[fdir]), (*vyNode)(x1 + D3Q27System::DX1[fdir], x2 + D3Q27System::DX2[fdir], x3 + D3Q27System::DX3[fdir]), (*vzNode)(x1 + D3Q27System::DX1[fdir], x2 + D3Q27System::DX2[fdir], x3 + D3Q27System::DX3[fdir]));
						//					//real feqG = D3Q27System::getIncompFeqForDirection(fdir, 0, vx, vy, vz);
						//					real feqL = D3Q27System::getIncompFeqForDirection(D3Q27System::INVDIR[fdir], 0, (*vxNode)(x1 + D3Q27System::DX1[fdir], x2 + D3Q27System::DX2[fdir], x3 + D3Q27System::DX3[fdir]) * (D3Q27System::DX1[fdir]) * (D3Q27System::DX1[fdir]), (*vyNode)(x1 + D3Q27System::DX1[fdir], x2 + D3Q27System::DX2[fdir], x3 + D3Q27System::DX3[fdir]) * (D3Q27System::DX2[fdir]) * (D3Q27System::DX2[fdir]), (*vzNode)(x1 + D3Q27System::DX1[fdir], x2 + D3Q27System::DX2[fdir], x3 + D3Q27System::DX3[fdir]) * (D3Q27System::DX3[fdir]) * (D3Q27System::DX3[fdir]));
						//					real feqG = D3Q27System::getIncompFeqForDirection(fdir, 0, (*vxNode)(x1 + D3Q27System::DX1[fdir], x2 + D3Q27System::DX2[fdir], x3 + D3Q27System::DX3[fdir]) * (D3Q27System::DX1[fdir]) * (D3Q27System::DX1[fdir]), (*vyNode)(x1 + D3Q27System::DX1[fdir], x2 + D3Q27System::DX2[fdir], x3 + D3Q27System::DX3[fdir]) * (D3Q27System::DX2[fdir]) * (D3Q27System::DX2[fdir]), (*vzNode)(x1 + D3Q27System::DX1[fdir], x2 + D3Q27System::DX2[fdir], x3 + D3Q27System::DX3[fdir]) * (D3Q27System::DX3[fdir]) * (D3Q27System::DX3[fdir]));
						//					//real feqG = D3Q27System::getIncompFeqForDirection(fdir, 0, vx * (D3Q27System::DX1[fdir]) * (D3Q27System::DX1[fdir]), vy * (D3Q27System::DX2[fdir]) * (D3Q27System::DX2[fdir]), vz * (D3Q27System::DX3[fdir]) * (D3Q27System::DX3[fdir]));

						//					distribution->setDistributionForDirection((fBC + fG) / densityRatio - fL - (feqG - feqL) * (c1o1 / densityRatio - c1o1) * (vxBC * D3Q27System::DX1[fdir] + vyBC * D3Q27System::DX2[fdir] + vzBC * D3Q27System::DX3[fdir]), x1, x2, x3, fdir);
						//				}

						//			}
						//			else {
						//				ff[D3Q27System::INVDIR[fdir]] = distribution->getDistributionInvForDirection(x1 + D3Q27System::DX1[fdir], x2 + D3Q27System::DX2[fdir], x3 + D3Q27System::DX3[fdir], D3Q27System::INVDIR[fdir]);;
						//			}


						//		}

						//		real sum2 = 1e-100;
						//		real sumRho = 0;
						//		for (int fdir = D3Q27System::FSTARTDIR; fdir <= D3Q27System::FENDDIR; fdir++) {
						//			if ((phi[fdir] > c1o2)) {

						//				sumRho += WEIGTH[fdir] * (*rhoNode)(x1 + D3Q27System::DX1[fdir], x2 + D3Q27System::DX2[fdir], x3 + D3Q27System::DX3[fdir]);// * tempRho;
						//				sum2 += WEIGTH[fdir];
						//			}
						//		}
						//		real rhoL;
						//		D3Q27System::calcIncompMacroscopicValues(ff, rhoL, vx, vy, vz);
						//		rhoL = sumRho / sum2;


						//		for (int fdir = D3Q27System::FSTARTDIR; fdir <= D3Q27System::FENDDIR; fdir++) {
						//			if ((phi[D3Q27System::INVDIR[fdir]] <= c1o2) && (phi[fdir] > c1o2)) {
						//				real fL = distribution->getDistributionInvForDirection(x1 + D3Q27System::DX1[fdir], x2 + D3Q27System::DX2[fdir], x3 + D3Q27System::DX3[fdir], D3Q27System::INVDIR[fdir]) + c6o1 * WEIGTH[fdir] * (vx * D3Q27System::DX1[fdir] + vy * D3Q27System::DX2[fdir] + vz * D3Q27System::DX3[fdir]);;
						//				distribution->setDistributionForDirection(fL, x1 - D3Q27System::DX1[fdir], x2 - D3Q27System::DX2[fdir], x3 - D3Q27System::DX3[fdir], fdir);
						//			}
						//			if ((phi[D3Q27System::INVDIR[fdir]] <= c1o2) && (phi[fdir] <= c1o2)) {
						//				real feqL = D3Q27System::getIncompFeqForDirection(fdir, rhoL, vx, vy, vz);
						//				distribution->setDistributionForDirection(feqL, x1 - D3Q27System::DX1[fdir], x2 - D3Q27System::DX2[fdir], x3 - D3Q27System::DX3[fdir], fdir);
						//			}
						//		}

						//		real feqL = D3Q27System::getIncompFeqForDirection(DIR_000, rhoL, vx, vy, vz);
						//		distribution->setDistributionForDirection(feqL, x1, x2, x3, DIR_000);



						//	}



						//}




						//16.03.23 A: scaled pressure
						//distribution->getDistributionInv(ff, x1, x2, x3);
						//real rhoG;
						//if (phi[DIR_000] > c1o2) { //initialization necessary
						//	real sumRho = 0;
						//	real sumWeight = 0;
						//	for (int fdir = D3Q27System::FSTARTDIR; fdir <= D3Q27System::FENDDIR; fdir++) {
						//		if ((phi[fdir] <= c1o2)) {
						//			sumRho += WEIGTH[fdir] * (*rhoNode)(x1 + D3Q27System::DX1[fdir], x2 + D3Q27System::DX2[fdir], x3 + D3Q27System::DX3[fdir]);
						//			sumWeight += WEIGTH[fdir];
						//		}

						//	}
						//	rhoG = sumRho / sumWeight;// uncheck excpetion: what if there is no adequate neigbor?
						//	for (int fdir = D3Q27System::FSTARTDIR; fdir <= D3Q27System::FENDDIR; fdir++) {
						//		if ((phi[fdir] > c1o2)) {
						//			real fL = distribution->getDistributionInvForDirection(x1 + D3Q27System::DX1[fdir], x2 + D3Q27System::DX2[fdir], x3 + D3Q27System::DX3[fdir], D3Q27System::INVDIR[fdir]);
						//			real feqOLD = D3Q27System::getIncompFeqForDirection(D3Q27System::INVDIR[fdir], (*rhoNode)(x1 + D3Q27System::DX1[fdir], x2 + D3Q27System::DX2[fdir], x3 + D3Q27System::DX3[fdir]), (*vxNode)(x1 + D3Q27System::DX1[fdir], x2 + D3Q27System::DX2[fdir], x3 + D3Q27System::DX3[fdir]), (*vyNode)(x1 + D3Q27System::DX1[fdir], x2 + D3Q27System::DX2[fdir], x3 + D3Q27System::DX3[fdir]), (*vzNode)(x1 + D3Q27System::DX1[fdir], x2 + D3Q27System::DX2[fdir], x3 + D3Q27System::DX3[fdir]));
						//			real feqNew = D3Q27System::getIncompFeqForDirection(D3Q27System::INVDIR[fdir], rhoG, (*vxNode)(x1 + D3Q27System::DX1[fdir], x2 + D3Q27System::DX2[fdir], x3 + D3Q27System::DX3[fdir]), (*vyNode)(x1 + D3Q27System::DX1[fdir], x2 + D3Q27System::DX2[fdir], x3 + D3Q27System::DX3[fdir]), (*vzNode)(x1 + D3Q27System::DX1[fdir], x2 + D3Q27System::DX2[fdir], x3 + D3Q27System::DX3[fdir]));
						//			real fBC = (fL - feqOLD) * (c1o1 / collFactorG - c1o1) / (c1o1 / collFactorL - c1o1) + feqNew;

						//			distribution->setDistributionForDirection(fBC, x1 + D3Q27System::DX1[fdir], x2 + D3Q27System::DX2[fdir], x3 + D3Q27System::DX3[fdir], D3Q27System::INVDIR[fdir]);

						//		}
						//	}
						//	distribution->setDistributionForDirection(D3Q27System::getIncompFeqForDirection(DIR_000, rhoG, vx, vy, vz), x1, x2, x3, DIR_000);



						//}
						//else {//no refill of gas required
						//	rhoG = (*rhoNode)(x1, x2, x3);
						//	if ((*phaseField)(x1, x2, x3) <= c1o2) {//no refill liquid
						//		for (int fdir = D3Q27System::FSTARTDIR; fdir <= D3Q27System::FENDDIR; fdir++) {
						//			if ((phi[fdir] > c1o2)) {
						//				real fL = distribution->getDistributionInvForDirection(x1 + D3Q27System::DX1[fdir], x2 + D3Q27System::DX2[fdir], x3 + D3Q27System::DX3[fdir], D3Q27System::INVDIR[fdir]);
						//				real feqOLD = D3Q27System::getIncompFeqForDirection(D3Q27System::INVDIR[fdir], (*rhoNode)(x1 + D3Q27System::DX1[fdir], x2 + D3Q27System::DX2[fdir], x3 + D3Q27System::DX3[fdir]), (*vxNode)(x1 + D3Q27System::DX1[fdir], x2 + D3Q27System::DX2[fdir], x3 + D3Q27System::DX3[fdir]), (*vyNode)(x1 + D3Q27System::DX1[fdir], x2 + D3Q27System::DX2[fdir], x3 + D3Q27System::DX3[fdir]), (*vzNode)(x1 + D3Q27System::DX1[fdir], x2 + D3Q27System::DX2[fdir], x3 + D3Q27System::DX3[fdir]));
						//				real feqNew = D3Q27System::getIncompFeqForDirection(D3Q27System::INVDIR[fdir], rhoG, (*vxNode)(x1 + D3Q27System::DX1[fdir], x2 + D3Q27System::DX2[fdir], x3 + D3Q27System::DX3[fdir]), (*vyNode)(x1 + D3Q27System::DX1[fdir], x2 + D3Q27System::DX2[fdir], x3 + D3Q27System::DX3[fdir]), (*vzNode)(x1 + D3Q27System::DX1[fdir], x2 + D3Q27System::DX2[fdir], x3 + D3Q27System::DX3[fdir]));
						//				real fG = distribution->getDistributionInvForDirection(x1, x2, x3, fdir);
						//				real fBC = (fL - feqOLD) * (c1o1 / collFactorG - c1o1) / (c1o1 / collFactorL - c1o1) + feqNew;

						//				//if ((*phaseField)(x1, x2, x3) <= c1o2) 
						//					distribution->setDistributionForDirection(fBC, x1 + D3Q27System::DX1[fdir], x2 + D3Q27System::DX2[fdir], x3 + D3Q27System::DX3[fdir], D3Q27System::INVDIR[fdir]);
						//				if (((*phaseField)(x1 + D3Q27System::DX1[fdir], x2 + D3Q27System::DX2[fdir], x3 + D3Q27System::DX3[fdir])) > c1o2) {
						//					real vxBC = c1o2 * (vx + (*vxNode)(x1 + D3Q27System::DX1[fdir], x2 + D3Q27System::DX2[fdir], x3 + D3Q27System::DX3[fdir]));
						//					real vyBC = c1o2 * (vy + (*vyNode)(x1 + D3Q27System::DX1[fdir], x2 + D3Q27System::DX2[fdir], x3 + D3Q27System::DX3[fdir]));
						//					real vzBC = c1o2 * (vz + (*vzNode)(x1 + D3Q27System::DX1[fdir], x2 + D3Q27System::DX2[fdir], x3 + D3Q27System::DX3[fdir]));
						//					//real feqL = D3Q27System::getIncompFeqForDirection(D3Q27System::INVDIR[fdir], 0, (*vxNode)(x1 + D3Q27System::DX1[fdir], x2 + D3Q27System::DX2[fdir], x3 + D3Q27System::DX3[fdir]), (*vyNode)(x1 + D3Q27System::DX1[fdir], x2 + D3Q27System::DX2[fdir], x3 + D3Q27System::DX3[fdir]), (*vzNode)(x1 + D3Q27System::DX1[fdir], x2 + D3Q27System::DX2[fdir], x3 + D3Q27System::DX3[fdir]));
						//					//real feqG = D3Q27System::getIncompFeqForDirection(fdir, 0, vx, vy, vz);
						//					real feqL = D3Q27System::getIncompFeqForDirection(D3Q27System::INVDIR[fdir], 0, (*vxNode)(x1 + D3Q27System::DX1[fdir], x2 + D3Q27System::DX2[fdir], x3 + D3Q27System::DX3[fdir]) * (D3Q27System::DX1[fdir]) * (D3Q27System::DX1[fdir]), (*vyNode)(x1 + D3Q27System::DX1[fdir], x2 + D3Q27System::DX2[fdir], x3 + D3Q27System::DX3[fdir]) * (D3Q27System::DX2[fdir]) * (D3Q27System::DX2[fdir]), (*vzNode)(x1 + D3Q27System::DX1[fdir], x2 + D3Q27System::DX2[fdir], x3 + D3Q27System::DX3[fdir]) * (D3Q27System::DX3[fdir]) * (D3Q27System::DX3[fdir]));
						//					real feqG = D3Q27System::getIncompFeqForDirection(fdir, 0, (*vxNode)(x1 + D3Q27System::DX1[fdir], x2 + D3Q27System::DX2[fdir], x3 + D3Q27System::DX3[fdir]) * (D3Q27System::DX1[fdir]) * (D3Q27System::DX1[fdir]), (*vyNode)(x1 + D3Q27System::DX1[fdir], x2 + D3Q27System::DX2[fdir], x3 + D3Q27System::DX3[fdir]) * (D3Q27System::DX2[fdir]) * (D3Q27System::DX2[fdir]), (*vzNode)(x1 + D3Q27System::DX1[fdir], x2 + D3Q27System::DX2[fdir], x3 + D3Q27System::DX3[fdir]) * (D3Q27System::DX3[fdir]) * (D3Q27System::DX3[fdir]));
						//					//real feqG = D3Q27System::getIncompFeqForDirection(fdir, 0, vx * (D3Q27System::DX1[fdir]) * (D3Q27System::DX1[fdir]), vy * (D3Q27System::DX2[fdir]) * (D3Q27System::DX2[fdir]), vz * (D3Q27System::DX3[fdir]) * (D3Q27System::DX3[fdir]));

						//					distribution->setDistributionForDirection((fBC + fG) / densityRatio - fL - (feqG - feqL) * (c1o1 / densityRatio - c1o1) * (vxBC * D3Q27System::DX1[fdir] + vyBC * D3Q27System::DX2[fdir] + vzBC * D3Q27System::DX3[fdir]), x1, x2, x3, fdir);
						//				}

						//			}


						//		}
						//	}
						//	else {//refill liquid

						//		for (int fdir = D3Q27System::FSTARTDIR; fdir <= D3Q27System::FENDDIR; fdir++) {
						//			if ((phi[fdir] > c1o2)) {
						//				real fL = distribution->getDistributionInvForDirection(x1 + D3Q27System::DX1[fdir], x2 + D3Q27System::DX2[fdir], x3 + D3Q27System::DX3[fdir], D3Q27System::INVDIR[fdir]);
						//				real feqOLD = D3Q27System::getIncompFeqForDirection(D3Q27System::INVDIR[fdir], (*rhoNode)(x1 + D3Q27System::DX1[fdir], x2 + D3Q27System::DX2[fdir], x3 + D3Q27System::DX3[fdir]), (*vxNode)(x1 + D3Q27System::DX1[fdir], x2 + D3Q27System::DX2[fdir], x3 + D3Q27System::DX3[fdir]), (*vyNode)(x1 + D3Q27System::DX1[fdir], x2 + D3Q27System::DX2[fdir], x3 + D3Q27System::DX3[fdir]), (*vzNode)(x1 + D3Q27System::DX1[fdir], x2 + D3Q27System::DX2[fdir], x3 + D3Q27System::DX3[fdir]));
						//				real feqNew = D3Q27System::getIncompFeqForDirection(D3Q27System::INVDIR[fdir], rhoG, (*vxNode)(x1 + D3Q27System::DX1[fdir], x2 + D3Q27System::DX2[fdir], x3 + D3Q27System::DX3[fdir]), (*vyNode)(x1 + D3Q27System::DX1[fdir], x2 + D3Q27System::DX2[fdir], x3 + D3Q27System::DX3[fdir]), (*vzNode)(x1 + D3Q27System::DX1[fdir], x2 + D3Q27System::DX2[fdir], x3 + D3Q27System::DX3[fdir]));
						//				real fG = distribution->getDistributionInvForDirection(x1, x2, x3, fdir);
						//				real fBC = (fL - feqOLD) * (c1o1 / collFactorG - c1o1) / (c1o1 / collFactorL - c1o1) + feqNew;

						//				ff[D3Q27System::INVDIR[fdir]] = fBC;
						//				if (((*phaseField)(x1 + D3Q27System::DX1[fdir], x2 + D3Q27System::DX2[fdir], x3 + D3Q27System::DX3[fdir])) > c1o2) {
						//					real vxBC = c1o2 * (vx + (*vxNode)(x1 + D3Q27System::DX1[fdir], x2 + D3Q27System::DX2[fdir], x3 + D3Q27System::DX3[fdir]));
						//					real vyBC = c1o2 * (vy + (*vyNode)(x1 + D3Q27System::DX1[fdir], x2 + D3Q27System::DX2[fdir], x3 + D3Q27System::DX3[fdir]));
						//					real vzBC = c1o2 * (vz + (*vzNode)(x1 + D3Q27System::DX1[fdir], x2 + D3Q27System::DX2[fdir], x3 + D3Q27System::DX3[fdir]));
						//					//real feqL = D3Q27System::getIncompFeqForDirection(D3Q27System::INVDIR[fdir], 0, (*vxNode)(x1 + D3Q27System::DX1[fdir], x2 + D3Q27System::DX2[fdir], x3 + D3Q27System::DX3[fdir]), (*vyNode)(x1 + D3Q27System::DX1[fdir], x2 + D3Q27System::DX2[fdir], x3 + D3Q27System::DX3[fdir]), (*vzNode)(x1 + D3Q27System::DX1[fdir], x2 + D3Q27System::DX2[fdir], x3 + D3Q27System::DX3[fdir]));
						//					//real feqG = D3Q27System::getIncompFeqForDirection(fdir, 0, vx, vy, vz);
						//					real feqL = D3Q27System::getIncompFeqForDirection(D3Q27System::INVDIR[fdir], 0, (*vxNode)(x1 + D3Q27System::DX1[fdir], x2 + D3Q27System::DX2[fdir], x3 + D3Q27System::DX3[fdir]) * (D3Q27System::DX1[fdir]) * (D3Q27System::DX1[fdir]), (*vyNode)(x1 + D3Q27System::DX1[fdir], x2 + D3Q27System::DX2[fdir], x3 + D3Q27System::DX3[fdir]) * (D3Q27System::DX2[fdir]) * (D3Q27System::DX2[fdir]), (*vzNode)(x1 + D3Q27System::DX1[fdir], x2 + D3Q27System::DX2[fdir], x3 + D3Q27System::DX3[fdir]) * (D3Q27System::DX3[fdir]) * (D3Q27System::DX3[fdir]));
						//					real feqG = D3Q27System::getIncompFeqForDirection(fdir, 0, (*vxNode)(x1 + D3Q27System::DX1[fdir], x2 + D3Q27System::DX2[fdir], x3 + D3Q27System::DX3[fdir]) * (D3Q27System::DX1[fdir]) * (D3Q27System::DX1[fdir]), (*vyNode)(x1 + D3Q27System::DX1[fdir], x2 + D3Q27System::DX2[fdir], x3 + D3Q27System::DX3[fdir]) * (D3Q27System::DX2[fdir]) * (D3Q27System::DX2[fdir]), (*vzNode)(x1 + D3Q27System::DX1[fdir], x2 + D3Q27System::DX2[fdir], x3 + D3Q27System::DX3[fdir]) * (D3Q27System::DX3[fdir]) * (D3Q27System::DX3[fdir]));
						//					//real feqG = D3Q27System::getIncompFeqForDirection(fdir, 0, vx * (D3Q27System::DX1[fdir]) * (D3Q27System::DX1[fdir]), vy * (D3Q27System::DX2[fdir]) * (D3Q27System::DX2[fdir]), vz * (D3Q27System::DX3[fdir]) * (D3Q27System::DX3[fdir]));

						//					distribution->setDistributionForDirection((fBC + fG) / densityRatio - fL - (feqG - feqL) * (c1o1 / densityRatio - c1o1) * (vxBC * D3Q27System::DX1[fdir] + vyBC * D3Q27System::DX2[fdir] + vzBC * D3Q27System::DX3[fdir]), x1, x2, x3, fdir);
						//				}

						//			}
						//			else {
						//				ff[D3Q27System::INVDIR[fdir]] = distribution->getDistributionInvForDirection(x1 + D3Q27System::DX1[fdir], x2 + D3Q27System::DX2[fdir], x3 + D3Q27System::DX3[fdir], D3Q27System::INVDIR[fdir]);;
						//			}


						//		}

						//		real sum2 = 1e-100;
						//		real sumRho = 0;
						//		for (int fdir = D3Q27System::FSTARTDIR; fdir <= D3Q27System::FENDDIR; fdir++) {
						//			if ((phi[fdir] > c1o2)) {
						//				
						//					sumRho += WEIGTH[fdir] * (*rhoNode)(x1 + D3Q27System::DX1[fdir], x2 + D3Q27System::DX2[fdir], x3 + D3Q27System::DX3[fdir]);// * tempRho;
						//					sum2 += WEIGTH[fdir];									
						//			}
						//		}
						//		real rhoL;
						//		D3Q27System::calcIncompMacroscopicValues(ff, rhoL, vx, vy, vz);
						//		rhoL=sumRho/sum2;


						//		for (int fdir = D3Q27System::FSTARTDIR; fdir <= D3Q27System::FENDDIR; fdir++) {
						//			if ((phi[D3Q27System::INVDIR[fdir]] <= c1o2) && (phi[fdir] > c1o2)) {
						//				real fL = distribution->getDistributionInvForDirection(x1 + D3Q27System::DX1[fdir], x2 + D3Q27System::DX2[fdir], x3 + D3Q27System::DX3[fdir], D3Q27System::INVDIR[fdir]) + c6o1 * WEIGTH[fdir] * (vx * D3Q27System::DX1[fdir] + vy * D3Q27System::DX2[fdir] + vz * D3Q27System::DX3[fdir]);;
						//				distribution->setDistributionForDirection(fL, x1 - D3Q27System::DX1[fdir], x2 - D3Q27System::DX2[fdir], x3 - D3Q27System::DX3[fdir], fdir);
						//			}
						//			if ((phi[D3Q27System::INVDIR[fdir]] <= c1o2) && (phi[fdir] <= c1o2)) {
						//				real feqL = D3Q27System::getIncompFeqForDirection(fdir, rhoL, vx, vy, vz);
						//				distribution->setDistributionForDirection(feqL, x1 - D3Q27System::DX1[fdir], x2 - D3Q27System::DX2[fdir], x3 - D3Q27System::DX3[fdir], fdir);
						//			}
						//		}

						//		real feqL = D3Q27System::getIncompFeqForDirection(DIR_000, rhoL, vx, vy, vz);
						//		distribution->setDistributionForDirection(feqL, x1 , x2, x3 , DIR_000);



						//	}



						//}










					
}//end Loop
					




	//for (int x3 = minX3-1; x3 < maxX3+1; x3++) {
	//	for (int x2 = minX2-1; x2 < maxX2+1; x2++) {
	//		for (int x1 = minX1-1; x1 < maxX1+1; x1++) {
	//			if (!bcArray->isSolid(x1, x2, x3) && !bcArray->isUndefined(x1, x2, x3)) {
	//				int x1p = x1 + 1;
	//				int x2p = x2 + 1;
	//				int x3p = x3 + 1;
	//				findNeighbors(phaseFieldOld, x1, x2, x3);
	//				////////////////////////////////Momentum conservation experiment 06.03.2023
	//				//surfacetension
	//				real  kapkap = 0*1.0e-5;
	//				//real scalRefill = 0.0;
	//				real slowerFactor = 1.0e6;
	//				if (((*phaseField)(x1, x2, x3) <= c1o2) && (
	//					(phi[DIR_P00] > c1o2) ||
	//					(phi[DIR_M00] > c1o2) ||
	//					(phi[DIR_00P] > c1o2) ||
	//					(phi[DIR_00M] > c1o2) ||
	//					(phi[DIR_0M0] > c1o2) ||
	//					(phi[DIR_0P0] > c1o2) ||
	//					(phi[DIR_PP0] > c1o2) ||
	//					(phi[DIR_PM0] > c1o2) ||
	//					(phi[DIR_P0P] > c1o2) ||
	//					(phi[DIR_P0M] > c1o2) ||
	//					(phi[DIR_MP0] > c1o2) ||
	//					(phi[DIR_MM0] > c1o2) ||
	//					(phi[DIR_M0P] > c1o2) ||
	//					(phi[DIR_M0M] > c1o2) ||
	//					(phi[DIR_0PM] > c1o2) ||
	//					(phi[DIR_0MM] > c1o2) ||
	//					(phi[DIR_0PP] > c1o2) ||
	//					(phi[DIR_0MP] > c1o2) ||
	//					(phi[DIR_PPP] > c1o2) ||
	//					(phi[DIR_PMP] > c1o2) ||
	//					(phi[DIR_MPP] > c1o2) ||
	//					(phi[DIR_MMP] > c1o2) ||
	//					(phi[DIR_PPM] > c1o2) ||
	//					(phi[DIR_PMM] > c1o2) ||
	//					(phi[DIR_MPM] > c1o2) ||
	//					(phi[DIR_MMM] > c1o2)
	//					)) {
	//						real vx = (*vxNode)(x1, x2, x3);
	//						real vy =  (*vyNode)(x1, x2, x3);
	//						real vz = (*vzNode)(x1, x2, x3);


	//						distribution->getDistributionInv(ff, x1, x2, x3);
	//						real rhoG;
	//						if (phi[DIR_000] > c1o2) { //initialization necessary
	//							real sumRho = 0;
	//							real sumWeight = 0;
	//							for (int fdir = D3Q27System::FSTARTDIR; fdir <= D3Q27System::FENDDIR; fdir++) {
	//								if ((phi[fdir] <= c1o2)) {
	//									sumRho += WEIGTH[fdir] * (*rhoNode)(x1 + D3Q27System::DX1[fdir], x2 + D3Q27System::DX2[fdir], x3 + D3Q27System::DX3[fdir]);
	//									sumWeight += WEIGTH[fdir];
	//								}

	//							}
	//							rhoG = sumRho / sumWeight;// uncheck excpetion: what if there is no adequate neigbor?
	//							for (int fdir = D3Q27System::FSTARTDIR; fdir <= D3Q27System::FENDDIR; fdir++) {
	//								if ((phi[fdir] > c1o2)) {
	//									real fL = distribution->getDistributionInvForDirection(x1 + D3Q27System::DX1[fdir], x2 + D3Q27System::DX2[fdir], x3 + D3Q27System::DX3[fdir], D3Q27System::INVDIR[fdir]);
	//									real feqOLD = D3Q27System::getIncompFeqForDirection(D3Q27System::INVDIR[fdir], (*rhoNode)(x1 + D3Q27System::DX1[fdir], x2 + D3Q27System::DX2[fdir], x3 + D3Q27System::DX3[fdir]), (*vxNode)(x1 + D3Q27System::DX1[fdir], x2 + D3Q27System::DX2[fdir], x3 + D3Q27System::DX3[fdir]), (*vyNode)(x1 + D3Q27System::DX1[fdir], x2 + D3Q27System::DX2[fdir], x3 + D3Q27System::DX3[fdir]), (*vzNode)(x1 + D3Q27System::DX1[fdir], x2 + D3Q27System::DX2[fdir], x3 + D3Q27System::DX3[fdir]));
	//									real feqNew = D3Q27System::getIncompFeqForDirection(D3Q27System::INVDIR[fdir], rhoG, (*vxNode)(x1 + D3Q27System::DX1[fdir], x2 + D3Q27System::DX2[fdir], x3 + D3Q27System::DX3[fdir]), (*vyNode)(x1 + D3Q27System::DX1[fdir], x2 + D3Q27System::DX2[fdir], x3 + D3Q27System::DX3[fdir]), (*vzNode)(x1 + D3Q27System::DX1[fdir], x2 + D3Q27System::DX2[fdir], x3 + D3Q27System::DX3[fdir]));
	//									real fBC = (fL - feqOLD) * (c1o1 / collFactorG - c1o1) / (c1o1 / collFactorL - c1o1) + feqNew;

	//									distribution->setDistributionForDirection(fBC, x1 + D3Q27System::DX1[fdir], x2 + D3Q27System::DX2[fdir], x3 + D3Q27System::DX3[fdir], D3Q27System::INVDIR[fdir]);

	//								}
	//							}
	//							distribution->setDistributionForDirection(D3Q27System::getIncompFeqForDirection(DIR_000, rhoG, vx, vy, vz), x1, x2, x3, DIR_000);



	//						}
	//						else {//no refill required

	//							rhoG = (*rhoNode)(x1, x2, x3);
	//							for (int fdir = D3Q27System::FSTARTDIR; fdir <= D3Q27System::FENDDIR; fdir++) {
	//								if ((phi[fdir] > c1o2)) {
	//									real fL = distribution->getDistributionInvForDirection(x1 + D3Q27System::DX1[fdir], x2 + D3Q27System::DX2[fdir], x3 + D3Q27System::DX3[fdir], D3Q27System::INVDIR[fdir]);
	//									real feqOLD = D3Q27System::getIncompFeqForDirection(D3Q27System::INVDIR[fdir], (*rhoNode)(x1 + D3Q27System::DX1[fdir], x2 + D3Q27System::DX2[fdir], x3 + D3Q27System::DX3[fdir]), (*vxNode)(x1 + D3Q27System::DX1[fdir], x2 + D3Q27System::DX2[fdir], x3 + D3Q27System::DX3[fdir]), (*vyNode)(x1 + D3Q27System::DX1[fdir], x2 + D3Q27System::DX2[fdir], x3 + D3Q27System::DX3[fdir]), (*vzNode)(x1 + D3Q27System::DX1[fdir], x2 + D3Q27System::DX2[fdir], x3 + D3Q27System::DX3[fdir]));
	//									real feqNew = D3Q27System::getIncompFeqForDirection(D3Q27System::INVDIR[fdir], rhoG, (*vxNode)(x1 + D3Q27System::DX1[fdir], x2 + D3Q27System::DX2[fdir], x3 + D3Q27System::DX3[fdir]), (*vyNode)(x1 + D3Q27System::DX1[fdir], x2 + D3Q27System::DX2[fdir], x3 + D3Q27System::DX3[fdir]), (*vzNode)(x1 + D3Q27System::DX1[fdir], x2 + D3Q27System::DX2[fdir], x3 + D3Q27System::DX3[fdir]));
	//									real fG = distribution->getDistributionInvForDirection(x1, x2, x3, fdir);
	//									real fBC = (fL - feqOLD) * (c1o1 / collFactorG - c1o1) / (c1o1 / collFactorL - c1o1) + feqNew;

	//									distribution->setDistributionForDirection(fBC, x1 + D3Q27System::DX1[fdir], x2 + D3Q27System::DX2[fdir], x3 + D3Q27System::DX3[fdir], D3Q27System::INVDIR[fdir]);
	//									if (((*phaseField)(x1 + D3Q27System::DX1[fdir], x2 + D3Q27System::DX2[fdir], x3 + D3Q27System::DX3[fdir])) > c1o2) {
	//										real vxBC =c1o2*(vx+ (*vxNode)(x1 + D3Q27System::DX1[fdir], x2 + D3Q27System::DX2[fdir], x3 + D3Q27System::DX3[fdir]));
	//										real vyBC =c1o2*(vy+ (*vyNode)(x1 + D3Q27System::DX1[fdir], x2 + D3Q27System::DX2[fdir], x3 + D3Q27System::DX3[fdir]));
	//										real vzBC =c1o2*(vz+ (*vzNode)(x1 + D3Q27System::DX1[fdir], x2 + D3Q27System::DX2[fdir], x3 + D3Q27System::DX3[fdir]));
	//										//real feqL = D3Q27System::getIncompFeqForDirection(D3Q27System::INVDIR[fdir], 0, (*vxNode)(x1 + D3Q27System::DX1[fdir], x2 + D3Q27System::DX2[fdir], x3 + D3Q27System::DX3[fdir]), (*vyNode)(x1 + D3Q27System::DX1[fdir], x2 + D3Q27System::DX2[fdir], x3 + D3Q27System::DX3[fdir]), (*vzNode)(x1 + D3Q27System::DX1[fdir], x2 + D3Q27System::DX2[fdir], x3 + D3Q27System::DX3[fdir]));
	//										//real feqG = D3Q27System::getIncompFeqForDirection(fdir, 0, vx, vy, vz);
	//										real feqL = D3Q27System::getIncompFeqForDirection(D3Q27System::INVDIR[fdir], 0, (*vxNode)(x1 + D3Q27System::DX1[fdir], x2 + D3Q27System::DX2[fdir], x3 + D3Q27System::DX3[fdir])*(D3Q27System::DX1[fdir])* (D3Q27System::DX1[fdir]), (*vyNode)(x1 + D3Q27System::DX1[fdir], x2 + D3Q27System::DX2[fdir], x3 + D3Q27System::DX3[fdir]) * (D3Q27System::DX2[fdir]) * (D3Q27System::DX2[fdir]), (*vzNode)(x1 + D3Q27System::DX1[fdir], x2 + D3Q27System::DX2[fdir], x3 + D3Q27System::DX3[fdir]) * (D3Q27System::DX3[fdir]) * (D3Q27System::DX3[fdir]));
	//										real feqG = D3Q27System::getIncompFeqForDirection(fdir, 0, (*vxNode)(x1 + D3Q27System::DX1[fdir], x2 + D3Q27System::DX2[fdir], x3 + D3Q27System::DX3[fdir]) * (D3Q27System::DX1[fdir]) * (D3Q27System::DX1[fdir]), (*vyNode)(x1 + D3Q27System::DX1[fdir], x2 + D3Q27System::DX2[fdir], x3 + D3Q27System::DX3[fdir]) * (D3Q27System::DX2[fdir]) * (D3Q27System::DX2[fdir]), (*vzNode)(x1 + D3Q27System::DX1[fdir], x2 + D3Q27System::DX2[fdir], x3 + D3Q27System::DX3[fdir]) * (D3Q27System::DX3[fdir]) * (D3Q27System::DX3[fdir]));
	//										//real feqG = D3Q27System::getIncompFeqForDirection(fdir, 0, vx * (D3Q27System::DX1[fdir]) * (D3Q27System::DX1[fdir]), vy * (D3Q27System::DX2[fdir]) * (D3Q27System::DX2[fdir]), vz * (D3Q27System::DX3[fdir]) * (D3Q27System::DX3[fdir]));

	//										distribution->setDistributionForDirection((fBC+fG) / densityRatio-fL+kapkap* WEIGTH[fdir]* computeCurvature_phi() -(feqG-feqL)*(c1o1/densityRatio-c1o1)*(vxBC* D3Q27System::DX1[fdir]+vyBC* D3Q27System::DX2[fdir]+vzBC* D3Q27System::DX3[fdir]), x1 , x2 , x3 , fdir);
	//									}

	//									}
	//								else {
	//									if (((*phaseField)(x1 + D3Q27System::DX1[fdir], x2 + D3Q27System::DX2[fdir], x3 + D3Q27System::DX3[fdir])) > c1o2) {

	//										real fG = distribution->getDistributionInvForDirection(x1, x2, x3, fdir);
	//										real feqOLD = D3Q27System::getIncompFeqForDirection(fdir, rhoG, vx, vy,vz);
	//										real slower = c1o1/(c1o1+slowerFactor * (vx * vx + vy * vy + vz * vz));
	//										real feqNew = D3Q27System::getIncompFeqForDirection(fdir, rhoG / densityRatio, slower * vx, slower * vy, slower * vz);
	//										real fBC = (fG - feqOLD) * (c1o1 / collFactorL - c1o1) / (c1o1 / collFactorG - c1o1) + feqNew;

	//										distribution->setDistributionForDirection(fBC, x1, x2 , x3 , fdir);

	//										////inverse refill from here
	//										//int xn1 = x1 + D3Q27System::DX1[fdir];
	//										//int xn2 = x2 + D3Q27System::DX2[fdir];
	//										//int xn3 = x3 + D3Q27System::DX3[fdir];
	//										//real sumRho = 0;
	//										//real sumWeight = 0;
	//										//for (int nfdir = D3Q27System::STARTF; nfdir < D3Q27System::ENDF; nfdir++) {
	//										//	if ((phi[nfdir] > c1o2)) {
	//										//		sumRho += WEIGTH[nfdir] * (*rhoNode)(xn1 + D3Q27System::DX1[nfdir], xn2 + D3Q27System::DX2[nfdir], xn3 + D3Q27System::DX3[nfdir]);
	//										//		sumWeight += WEIGTH[nfdir];
	//										//	}
	//										//}
	//										////real rhoL = sumRho / sumWeight;// uncheck excpetion: what if there is no adequate neigbor?
	//										//real rhoL = c1o2*(sumRho / sumWeight * scalRefill + (c1o1 - scalRefill) * rhoG / densityRatio);//

	//										//// what comes next is the inversion of BC for the gas phase which is only used to derive the liquid BC
	//										//real fBC = distribution->getDistributionInvForDirection(x1 + D3Q27System::DX1[fdir], x2 + D3Q27System::DX2[fdir], x3 + D3Q27System::DX3[fdir], D3Q27System::INVDIR[fdir]);
	//										////real feqOld = D3Q27System::getIncompFeqForDirection(D3Q27System::INVDIR[fdir], rhoL, (*vxNode)(x1 + D3Q27System::DX1[fdir], x2 + D3Q27System::DX2[fdir], x3 + D3Q27System::DX3[fdir]), (*vyNode)(x1 + D3Q27System::DX1[fdir], x2 + D3Q27System::DX2[fdir], x3 + D3Q27System::DX3[fdir]), (*vzNode)(x1 + D3Q27System::DX1[fdir], x2 + D3Q27System::DX2[fdir], x3 + D3Q27System::DX3[fdir]));
	//										////Dirty
	//										//real feqOld = D3Q27System::getIncompFeqForDirection(fdir, rhoL, -(*vxNode)(x1 + D3Q27System::DX1[fdir], x2 + D3Q27System::DX2[fdir], x3 + D3Q27System::DX3[fdir]), -(*vyNode)(x1 + D3Q27System::DX1[fdir], x2 + D3Q27System::DX2[fdir], x3 + D3Q27System::DX3[fdir]), -(*vzNode)(x1 + D3Q27System::DX1[fdir], x2 + D3Q27System::DX2[fdir], x3 + D3Q27System::DX3[fdir]));

	//										//real feqNew = D3Q27System::getIncompFeqForDirection(D3Q27System::INVDIR[fdir], rhoG, (*vxNode)(x1 + D3Q27System::DX1[fdir], x2 + D3Q27System::DX2[fdir], x3 + D3Q27System::DX3[fdir]), (*vyNode)(x1 + D3Q27System::DX1[fdir], x2 + D3Q27System::DX2[fdir], x3 + D3Q27System::DX3[fdir]), (*vzNode)(x1 + D3Q27System::DX1[fdir], x2 + D3Q27System::DX2[fdir], x3 + D3Q27System::DX3[fdir]));
	//										//real fL = (fBC - feqNew) * (c1o1 / collFactorL - c1o1) / (c1o1 / collFactorG - c1o1) + feqOld;


	//										//real fG = distribution->getDistributionInvForDirection(x1, x2, x3, fdir);
	//										//real vxBC = c1o2 * (vx + (*vxNode)(x1 + D3Q27System::DX1[fdir], x2 + D3Q27System::DX2[fdir], x3 + D3Q27System::DX3[fdir]));
	//										//real vyBC = c1o2 * (vy + (*vyNode)(x1 + D3Q27System::DX1[fdir], x2 + D3Q27System::DX2[fdir], x3 + D3Q27System::DX3[fdir]));
	//										//real vzBC = c1o2 * (vz + (*vzNode)(x1 + D3Q27System::DX1[fdir], x2 + D3Q27System::DX2[fdir], x3 + D3Q27System::DX3[fdir]));
	//										////real feqL = D3Q27System::getIncompFeqForDirection(D3Q27System::INVDIR[fdir], 0, (*vxNode)(x1 + D3Q27System::DX1[fdir], x2 + D3Q27System::DX2[fdir], x3 + D3Q27System::DX3[fdir]), (*vyNode)(x1 + D3Q27System::DX1[fdir], x2 + D3Q27System::DX2[fdir], x3 + D3Q27System::DX3[fdir]), (*vzNode)(x1 + D3Q27System::DX1[fdir], x2 + D3Q27System::DX2[fdir], x3 + D3Q27System::DX3[fdir]));
	//										////real feqG = D3Q27System::getIncompFeqForDirection(fdir, 0, vx, vy, vz);
	//										//real feqL = D3Q27System::getIncompFeqForDirection(D3Q27System::INVDIR[fdir], 0, (*vxNode)(x1 + D3Q27System::DX1[fdir], x2 + D3Q27System::DX2[fdir], x3 + D3Q27System::DX3[fdir]) * (D3Q27System::DX1[fdir]) * (D3Q27System::DX1[fdir]), (*vyNode)(x1 + D3Q27System::DX1[fdir], x2 + D3Q27System::DX2[fdir], x3 + D3Q27System::DX3[fdir]) * (D3Q27System::DX2[fdir]) * (D3Q27System::DX2[fdir]), (*vzNode)(x1 + D3Q27System::DX1[fdir], x2 + D3Q27System::DX2[fdir], x3 + D3Q27System::DX3[fdir]) * (D3Q27System::DX3[fdir]) * (D3Q27System::DX3[fdir]));
	//										//real feqG = D3Q27System::getIncompFeqForDirection(fdir, 0, (*vxNode)(x1 + D3Q27System::DX1[fdir], x2 + D3Q27System::DX2[fdir], x3 + D3Q27System::DX3[fdir]) * (D3Q27System::DX1[fdir]) * (D3Q27System::DX1[fdir]), (*vyNode)(x1 + D3Q27System::DX1[fdir], x2 + D3Q27System::DX2[fdir], x3 + D3Q27System::DX3[fdir]) * (D3Q27System::DX2[fdir]) * (D3Q27System::DX2[fdir]), (*vzNode)(x1 + D3Q27System::DX1[fdir], x2 + D3Q27System::DX2[fdir], x3 + D3Q27System::DX3[fdir]) * (D3Q27System::DX3[fdir]) * (D3Q27System::DX3[fdir]));
	//										////real feqG = D3Q27System::getIncompFeqForDirection(fdir, 0, vx * (D3Q27System::DX1[fdir]) * (D3Q27System::DX1[fdir]), vy * (D3Q27System::DX2[fdir]) * (D3Q27System::DX2[fdir]), vz * (D3Q27System::DX3[fdir]) * (D3Q27System::DX3[fdir]));
	//										//distribution->setDistributionForDirection((fBC + fG) / densityRatio - fL + kapkap * WEIGTH[fdir] * computeCurvature_phi() - (feqG - feqL) * (c1o1 / densityRatio - c1o1) * (vxBC * D3Q27System::DX1[fdir] + vyBC * D3Q27System::DX2[fdir] + vzBC * D3Q27System::DX3[fdir]), x1, x2, x3, fdir);
	//										////distribution->setDistributionForDirection(( fG) / densityRatio - (feqG - feqL) * (c1o1 / densityRatio - c1o1) * (vxBC * D3Q27System::DX1[fdir] + vyBC * D3Q27System::DX2[fdir] + vzBC * D3Q27System::DX3[fdir]), x1, x2, x3, fdir);
	//									
	//									
	//									}
	//								}
	//								
	//							}

	//						}






	//						

	//				
	//				
	//				}
	//				if (((*phaseField)(x1, x2, x3) > c1o2) && ((*phaseFieldOld)(x1, x2, x3) <= c1o2)) {
	//					real vx = (*vxNode)(x1, x2, x3);
	//					real vy = (*vyNode)(x1, x2, x3);
	//					real vz = (*vzNode)(x1, x2, x3);
	//					for (int fdir = D3Q27System::FSTARTDIR; fdir <= D3Q27System::FENDDIR; fdir++) {
	//						if (((*phaseField)(x1 + D3Q27System::DX1[fdir], x2 + D3Q27System::DX2[fdir], x3 + D3Q27System::DX3[fdir])) > c1o2) {
	//							real fG = distribution->getDistributionInvForDirection(x1, x2, x3, fdir);
	//							real vxBC = c1o2 * (vx + (*vxNode)(x1 + D3Q27System::DX1[fdir], x2 + D3Q27System::DX2[fdir], x3 + D3Q27System::DX3[fdir]));
	//							real vyBC = c1o2 * (vy + (*vyNode)(x1 + D3Q27System::DX1[fdir], x2 + D3Q27System::DX2[fdir], x3 + D3Q27System::DX3[fdir]));
	//							real vzBC = c1o2 * (vz + (*vzNode)(x1 + D3Q27System::DX1[fdir], x2 + D3Q27System::DX2[fdir], x3 + D3Q27System::DX3[fdir]));
	//							//real feqL = D3Q27System::getIncompFeqForDirection(D3Q27System::INVDIR[fdir], 0, (*vxNode)(x1 + D3Q27System::DX1[fdir], x2 + D3Q27System::DX2[fdir], x3 + D3Q27System::DX3[fdir]), (*vyNode)(x1 + D3Q27System::DX1[fdir], x2 + D3Q27System::DX2[fdir], x3 + D3Q27System::DX3[fdir]), (*vzNode)(x1 + D3Q27System::DX1[fdir], x2 + D3Q27System::DX2[fdir], x3 + D3Q27System::DX3[fdir]));
	//							//real feqG = D3Q27System::getIncompFeqForDirection(fdir, 0, vx, vy, vz);
	//							real feqL = D3Q27System::getIncompFeqForDirection(D3Q27System::INVDIR[fdir], 0, (*vxNode)(x1 + D3Q27System::DX1[fdir], x2 + D3Q27System::DX2[fdir], x3 + D3Q27System::DX3[fdir]) * (D3Q27System::DX1[fdir]) * (D3Q27System::DX1[fdir]), (*vyNode)(x1 + D3Q27System::DX1[fdir], x2 + D3Q27System::DX2[fdir], x3 + D3Q27System::DX3[fdir]) * (D3Q27System::DX2[fdir]) * (D3Q27System::DX2[fdir]), (*vzNode)(x1 + D3Q27System::DX1[fdir], x2 + D3Q27System::DX2[fdir], x3 + D3Q27System::DX3[fdir]) * (D3Q27System::DX3[fdir]) * (D3Q27System::DX3[fdir]));
	//							real feqG = D3Q27System::getIncompFeqForDirection(fdir, 0, vx * (D3Q27System::DX1[fdir]) * (D3Q27System::DX1[fdir]), vy * (D3Q27System::DX2[fdir]) * (D3Q27System::DX2[fdir]), vz * (D3Q27System::DX3[fdir]) * (D3Q27System::DX3[fdir]));

	//							if (((*phaseFieldOld)(x1 + D3Q27System::DX1[fdir], x2 + D3Q27System::DX2[fdir], x3 + D3Q27System::DX3[fdir])) <= c1o2) {
	//								real rhoG = (*rhoNode)(x1, x2, x3);
	//								real fG = distribution->getDistributionInvForDirection(x1, x2, x3, fdir);
	//								real feqOLD = D3Q27System::getIncompFeqForDirection(fdir, rhoG, vx, vy, vz);
	//								real slower = c1o1 / (c1o1 + slowerFactor * (vx * vx + vy * vy + vz * vz));
	//								real feqNew = D3Q27System::getIncompFeqForDirection(fdir, rhoG / densityRatio, slower*vx, slower*vy, slower*vz);
	//								real fBC = (fG - feqOLD) * (c1o1 / collFactorL - c1o1) / (c1o1 / collFactorG - c1o1) + feqNew;

	//								distribution->setDistributionForDirection(fBC, x1, x2, x3, fdir);

	//								/////reverse liquid
	//								//int xn1 = x1 + D3Q27System::DX1[fdir];
	//								//int xn2 = x2 + D3Q27System::DX2[fdir];
	//								//int xn3 = x3 + D3Q27System::DX3[fdir];
	//								//real sumRho = 0;
	//								//real sumWeight = 0;
	//								//for (int nfdir = D3Q27System::STARTF; nfdir < D3Q27System::ENDF; nfdir++) {
	//								//	if ((phi[nfdir] > c1o2)) {
	//								//		sumRho += WEIGTH[nfdir] * (*rhoNode)(xn1 + D3Q27System::DX1[nfdir], xn2 + D3Q27System::DX2[nfdir], xn3 + D3Q27System::DX3[nfdir]);
	//								//		sumWeight += WEIGTH[nfdir];
	//								//	}
	//								//}
	//								////real rhoL = sumRho / sumWeight;// uncheck excpetion: what if there is no adequate neigbor?
	//								//real rhoL = (sumRho / sumWeight*scalRefill+(c1o1-scalRefill)*(*rhoNode)(x1, x2, x3) / densityRatio);//
	//								//// what comes next is the inversion of BC for the gas phase which is only used to derive the liquid BC
	//								//real fBC = distribution->getDistributionInvForDirection(x1 + D3Q27System::DX1[fdir], x2 + D3Q27System::DX2[fdir], x3 + D3Q27System::DX3[fdir], D3Q27System::INVDIR[fdir]);
	//								////real feqOld = D3Q27System::getIncompFeqForDirection(D3Q27System::INVDIR[fdir], rhoL, (*vxNode)(x1 + D3Q27System::DX1[fdir], x2 + D3Q27System::DX2[fdir], x3 + D3Q27System::DX3[fdir]), (*vyNode)(x1 + D3Q27System::DX1[fdir], x2 + D3Q27System::DX2[fdir], x3 + D3Q27System::DX3[fdir]), (*vzNode)(x1 + D3Q27System::DX1[fdir], x2 + D3Q27System::DX2[fdir], x3 + D3Q27System::DX3[fdir]));
	//								////Dirty
	//								//real feqOld = D3Q27System::getIncompFeqForDirection(fdir, rhoL, -(*vxNode)(x1 + D3Q27System::DX1[fdir], x2 + D3Q27System::DX2[fdir], x3 + D3Q27System::DX3[fdir]), -(*vyNode)(x1 + D3Q27System::DX1[fdir], x2 + D3Q27System::DX2[fdir], x3 + D3Q27System::DX3[fdir]), -(*vzNode)(x1 + D3Q27System::DX1[fdir], x2 + D3Q27System::DX2[fdir], x3 + D3Q27System::DX3[fdir]));

	//								//real feqNew = D3Q27System::getIncompFeqForDirection(D3Q27System::INVDIR[fdir], (*rhoNode)(x1, x2, x3), (*vxNode)(x1 + D3Q27System::DX1[fdir], x2 + D3Q27System::DX2[fdir], x3 + D3Q27System::DX3[fdir]), (*vyNode)(x1 + D3Q27System::DX1[fdir], x2 + D3Q27System::DX2[fdir], x3 + D3Q27System::DX3[fdir]), (*vzNode)(x1 + D3Q27System::DX1[fdir], x2 + D3Q27System::DX2[fdir], x3 + D3Q27System::DX3[fdir]));
	//								//real fL = (fBC - feqNew) * (c1o1 / collFactorL - c1o1) / (c1o1 / collFactorG - c1o1) + feqOld;


	//								//real fG = distribution->getDistributionInvForDirection(x1, x2, x3, fdir);
	//								//real vxBC = c1o2 * (vx + (*vxNode)(x1 + D3Q27System::DX1[fdir], x2 + D3Q27System::DX2[fdir], x3 + D3Q27System::DX3[fdir]));
	//								//real vyBC = c1o2 * (vy + (*vyNode)(x1 + D3Q27System::DX1[fdir], x2 + D3Q27System::DX2[fdir], x3 + D3Q27System::DX3[fdir]));
	//								//real vzBC = c1o2 * (vz + (*vzNode)(x1 + D3Q27System::DX1[fdir], x2 + D3Q27System::DX2[fdir], x3 + D3Q27System::DX3[fdir]));
	//								////real feqL = D3Q27System::getIncompFeqForDirection(D3Q27System::INVDIR[fdir], 0, (*vxNode)(x1 + D3Q27System::DX1[fdir], x2 + D3Q27System::DX2[fdir], x3 + D3Q27System::DX3[fdir]), (*vyNode)(x1 + D3Q27System::DX1[fdir], x2 + D3Q27System::DX2[fdir], x3 + D3Q27System::DX3[fdir]), (*vzNode)(x1 + D3Q27System::DX1[fdir], x2 + D3Q27System::DX2[fdir], x3 + D3Q27System::DX3[fdir]));
	//								////real feqG = D3Q27System::getIncompFeqForDirection(fdir, 0, vx, vy, vz);
	//								//real feqL = D3Q27System::getIncompFeqForDirection(D3Q27System::INVDIR[fdir], 0, (*vxNode)(x1 + D3Q27System::DX1[fdir], x2 + D3Q27System::DX2[fdir], x3 + D3Q27System::DX3[fdir]) * (D3Q27System::DX1[fdir]) * (D3Q27System::DX1[fdir]), (*vyNode)(x1 + D3Q27System::DX1[fdir], x2 + D3Q27System::DX2[fdir], x3 + D3Q27System::DX3[fdir]) * (D3Q27System::DX2[fdir]) * (D3Q27System::DX2[fdir]), (*vzNode)(x1 + D3Q27System::DX1[fdir], x2 + D3Q27System::DX2[fdir], x3 + D3Q27System::DX3[fdir]) * (D3Q27System::DX3[fdir]) * (D3Q27System::DX3[fdir]));
	//								//real feqG = D3Q27System::getIncompFeqForDirection(fdir, 0, (*vxNode)(x1 + D3Q27System::DX1[fdir], x2 + D3Q27System::DX2[fdir], x3 + D3Q27System::DX3[fdir]) * (D3Q27System::DX1[fdir]) * (D3Q27System::DX1[fdir]), (*vyNode)(x1 + D3Q27System::DX1[fdir], x2 + D3Q27System::DX2[fdir], x3 + D3Q27System::DX3[fdir]) * (D3Q27System::DX2[fdir]) * (D3Q27System::DX2[fdir]), (*vzNode)(x1 + D3Q27System::DX1[fdir], x2 + D3Q27System::DX2[fdir], x3 + D3Q27System::DX3[fdir]) * (D3Q27System::DX3[fdir]) * (D3Q27System::DX3[fdir]));
	//								////real feqG = D3Q27System::getIncompFeqForDirection(fdir, 0, vx * (D3Q27System::DX1[fdir]) * (D3Q27System::DX1[fdir]), vy * (D3Q27System::DX2[fdir]) * (D3Q27System::DX2[fdir]), vz * (D3Q27System::DX3[fdir]) * (D3Q27System::DX3[fdir]));

	//								//distribution->setDistributionForDirection((fBC + fG) / densityRatio - fL + kapkap * WEIGTH[fdir] * computeCurvature_phi() - (feqG - feqL) * (c1o1 / densityRatio - c1o1) * (vxBC * D3Q27System::DX1[fdir] + vyBC * D3Q27System::DX2[fdir] + vzBC * D3Q27System::DX3[fdir]), x1, x2, x3, fdir);

	//								/////!reverse liquid
	//								//
	//								////distribution->setDistributionForDirection((fG) / densityRatio - (feqG - feqL) * (c1o1 / densityRatio - c1o1) * (vxBC * D3Q27System::DX1[fdir] + vyBC * D3Q27System::DX2[fdir] + vzBC * D3Q27System::DX3[fdir]), x1, x2, x3, fdir);
	//							}
	//							else {
	//								real fL = distribution->getDistributionInvForDirection(x1 + D3Q27System::DX1[fdir], x2 + D3Q27System::DX2[fdir], x3 + D3Q27System::DX3[fdir], D3Q27System::INVDIR[fdir]);
	//								real feqOLD = D3Q27System::getIncompFeqForDirection(D3Q27System::INVDIR[fdir], (*rhoNode)(x1 + D3Q27System::DX1[fdir], x2 + D3Q27System::DX2[fdir], x3 + D3Q27System::DX3[fdir]), (*vxNode)(x1 + D3Q27System::DX1[fdir], x2 + D3Q27System::DX2[fdir], x3 + D3Q27System::DX3[fdir]), (*vyNode)(x1 + D3Q27System::DX1[fdir], x2 + D3Q27System::DX2[fdir], x3 + D3Q27System::DX3[fdir]), (*vzNode)(x1 + D3Q27System::DX1[fdir], x2 + D3Q27System::DX2[fdir], x3 + D3Q27System::DX3[fdir]));
	//								real feqNew = D3Q27System::getIncompFeqForDirection(D3Q27System::INVDIR[fdir], (*rhoNode)(x1, x2, x3), (*vxNode)(x1 + D3Q27System::DX1[fdir], x2 + D3Q27System::DX2[fdir], x3 + D3Q27System::DX3[fdir]), (*vyNode)(x1 + D3Q27System::DX1[fdir], x2 + D3Q27System::DX2[fdir], x3 + D3Q27System::DX3[fdir]), (*vzNode)(x1 + D3Q27System::DX1[fdir], x2 + D3Q27System::DX2[fdir], x3 + D3Q27System::DX3[fdir]));
	//								real fG = distribution->getDistributionInvForDirection(x1, x2, x3, fdir);
	//								real fBC = (fL - feqOLD) * (c1o1 / collFactorG - c1o1) / (c1o1 / collFactorL - c1o1) + feqNew;
	//								distribution->setDistributionForDirection((fBC + fG) / densityRatio - fL + kapkap * WEIGTH[fdir] * computeCurvature_phi() - (feqG - feqL) * (c1o1 / densityRatio - c1o1) * (vxBC * D3Q27System::DX1[fdir] + vyBC * D3Q27System::DX2[fdir] + vzBC * D3Q27System::DX3[fdir]), x1, x2, x3, fdir);
	//							}
	//						}
	//					
	//					}



	//				}





					//////////////////////////////////////

//					//if ((phi[DIR_000] > c1o2) && (
//					//	(phi[DIR_P00] <= c1o2) ||
//					//	(phi[DIR_M00] <= c1o2) ||
//					//	(phi[DIR_00P] <= c1o2) ||
//					//	(phi[DIR_00M] <= c1o2) ||
//					//	(phi[DIR_0M0] <= c1o2) ||
//					//	(phi[DIR_0P0] <= c1o2) ||
//					//	(phi[DIR_PP0] <= c1o2) ||
//					//	(phi[DIR_PM0] <= c1o2) ||
//					//	(phi[DIR_P0P] <= c1o2) ||
//					//	(phi[DIR_P0M] <= c1o2) ||
//					//	(phi[DIR_MP0] <= c1o2) ||
//					//	(phi[DIR_MM0] <= c1o2) ||
//					//	(phi[DIR_M0P] <= c1o2) ||
//					//	(phi[DIR_M0M] <= c1o2) ||
//					//	(phi[DIR_0PM] <= c1o2) ||
//					//	(phi[DIR_0MM] <= c1o2) ||
//					//	(phi[DIR_0PP] <= c1o2) ||
//					//	(phi[DIR_0MP] <= c1o2) ||
//					//	(phi[DIR_PPP] <= c1o2) ||
//					//	(phi[DIR_PMP] <= c1o2) ||
//					//	(phi[DIR_MPP] <= c1o2) ||
//					//	(phi[DIR_MMP] <= c1o2) ||
//					//	(phi[DIR_PPM] <= c1o2) ||
//					//	(phi[DIR_PMM] <= c1o2) ||
//					//	(phi[DIR_MPM] <= c1o2) ||
//					//	(phi[DIR_MMM] <= c1o2)
//					//	)) {
//
//					//	real vx = (*vxNode)(x1, x2, x3);
//					//	real vy =  (*vyNode)(x1, x2, x3);
//					//	real vz = (*vzNode)(x1, x2, x3);
//
//
//					//	distribution->getDistributionInv(ff, x1, x2, x3);
//					//	real rhoG;
//					//	//D3Q27System::calcIncompMacroscopicValues(ff, rhoG, vx, vy, vz);
//					//	real sumRhoG = 0.0;
//					//	int countRhoG = 0;
//					//	for (int fdir = D3Q27System::STARTF; fdir <= D3Q27System::ENDF; fdir++) {
//					//		if ((phi[fdir] <= c1o2)) {
//					//			//BC version
//					//			// rhoG =  (*rhoNode)(x1 + D3Q27System::DX1[fdir], x2 + D3Q27System::DX2[fdir], x3 + D3Q27System::DX3[fdir]);
//					//			//real ftemp = D3Q27System::getCompFeqForDirection(D3Q27System::INVDIR[fdir], rhoG, vx, vy, vz) + D3Q27System::getCompFeqForDirection(fdir, rhoG, vx, vy, vz);
//					//			//
//					//			//real fBB;
//					//			//fBB = distribution->getDistributionInvForDirection(x1 + D3Q27System::DX1[fdir], x2 + D3Q27System::DX2[fdir], x3 + D3Q27System::DX3[fdir], D3Q27System::INVDIR[fdir]);
//					//			//distribution->setDistributionForDirection((ftemp - ff[fdir]), x1 + D3Q27System::DX1[fdir], x2 + D3Q27System::DX2[fdir], x3 + D3Q27System::DX3[fdir], D3Q27System::INVDIR[fdir]);
//					//			//distribution->setDistributionForDirection(fBB - c6o1 * D3Q27System::WEIGTH[fdir] * (-vx * D3Q27System::DX1[fdir] - vy * D3Q27System::DX2[fdir] - vz * D3Q27System::DX3[fdir]), x1, x2, x3, fdir);
//					//		//scaled Version
//
//					//			real fG;
//					//			fG = distribution->getDistributionInvForDirection(x1 + D3Q27System::DX1[fdir], x2 + D3Q27System::DX2[fdir], x3 + D3Q27System::DX3[fdir], D3Q27System::INVDIR[fdir]);
//
//					//			//Liquid
//					//			real ssrho = 1;
//					//			real rhoLL = (*rhoNode)(x1, x2, x3);
//
//					//			//real rhoFilter = (*rhoNode)(x1, x2, x3)*c8o27
//					//			//	+ c2o27*(((*rhoNode)(x1 + 1, x2, x3) + (*rhoNode)(x1 - 1, x2, x3)) + ((*rhoNode)(x1, x2 + 1, x3) + (*rhoNode)(x1, x2 - 1, x3)) + ((*rhoNode)(x1, x2, x3 + 1) + (*rhoNode)(x1, x2, x3 - 1)))
//					//			//	+ c1o54*((((*rhoNode)(x1 + 1, x2 + 1, x3) + (*rhoNode)(x1 - 1, x2 - 1, x3)) + ((*rhoNode)(x1 - 1, x2 + 1, x3) + (*rhoNode)(x1 + 1, x2 - 1, x3)))
//					//			//		+ (((*rhoNode)(x1 + 1, x2, x3 + 1) + (*rhoNode)(x1 - 1, x2, x3 - 1)) + ((*rhoNode)(x1 - 1, x2, x3 + 1) + (*rhoNode)(x1 + 1, x2, x3 - 1)))
//					//			//		+ (((*rhoNode)(x1, x2 + 1, x3 + 1) + (*rhoNode)(x1, x2 - 1, x3 - 1)) + ((*rhoNode)(x1, x2 - 1, x3 + 1) + (*rhoNode)(x1, x2 + 1, x3 - 1)))
//					//			//		)
//					//			//	+ c1o216*(
//					//			//		(((*rhoNode)(x1 + 1, x2 + 1, x3 + 1) + (*rhoNode)(x1 - 1, x2 - 1, x3 - 1)) + ((*rhoNode)(x1 + 1, x2 - 1, x3 + 1) + (*rhoNode)(x1 - 1, x2 + 1, x3 - 1)))
//					//			//		+ (((*rhoNode)(x1 + 1, x2 + 1, x3 - 1) + (*rhoNode)(x1 - 1, x2 - 1, x3 + 1)) + ((*rhoNode)(x1 + 1, x2 - 1, x3 - 1) + (*rhoNode)(x1 - 1, x2 + 1, x3 + 1)))
//					//			//		);
//					//			real rhoGG = (*rhoNode)(x1 + D3Q27System::DX1[fdir], x2 + D3Q27System::DX2[fdir], x3 + D3Q27System::DX3[fdir]);
//					//			real feqOLD = (D3Q27System::getIncompFeqForDirection(fdir, rhoLL/densityRatio, vx, vy, vz));
//					//			real feqNew = (D3Q27System::getIncompFeqForDirection(fdir, rhoLL*(c1o1-ssrho)+ssrho*rhoGG, vx, vy, vz));
//					//			//real feqNew = (D3Q27System::getIncompFeqForDirection(fdir, rhoFilter, vx, vy, vz));
//					//			distribution->setDistributionForDirection( (ff[fdir] - feqOLD)*(c1o1/collFactorG-c1o1)/(c1o1/collFactorL-c1o1) + feqNew, x1, x2, x3, fdir);
//
//					//			feqOLD = D3Q27System::getIncompFeqForDirection(D3Q27System::INVDIR[fdir], (*rhoNode)(x1 + D3Q27System::DX1[fdir], x2 + D3Q27System::DX2[fdir], x3 + D3Q27System::DX3[fdir]), (*vxNode)(x1 + D3Q27System::DX1[fdir], x2 + D3Q27System::DX2[fdir], x3 + D3Q27System::DX3[fdir]), (*vyNode)(x1 + D3Q27System::DX1[fdir], x2 + D3Q27System::DX2[fdir], x3 + D3Q27System::DX3[fdir]), (*vzNode)(x1 + D3Q27System::DX1[fdir], x2 + D3Q27System::DX2[fdir], x3 + D3Q27System::DX3[fdir]));
//					//			feqNew = D3Q27System::getIncompFeqForDirection(D3Q27System::INVDIR[fdir], (*rhoNode)(x1 + D3Q27System::DX1[fdir], x2 + D3Q27System::DX2[fdir], x3 + D3Q27System::DX3[fdir]) / densityRatio, (*vxNode)(x1 + D3Q27System::DX1[fdir], x2 + D3Q27System::DX2[fdir], x3 + D3Q27System::DX3[fdir]), (*vyNode)(x1 + D3Q27System::DX1[fdir], x2 + D3Q27System::DX2[fdir], x3 + D3Q27System::DX3[fdir]), (*vzNode)(x1 + D3Q27System::DX1[fdir], x2 + D3Q27System::DX2[fdir], x3 + D3Q27System::DX3[fdir]));
//					//			distribution->setDistributionForDirection((fG - feqOLD)* (c1o1 / collFactorL - c1o1) / (c1o1 / collFactorG - c1o1) + feqNew, x1 + D3Q27System::DX1[fdir], x2 + D3Q27System::DX2[fdir], x3 + D3Q27System::DX3[fdir], D3Q27System::INVDIR[fdir]);
//					//			sumRhoG += (*rhoNode)(x1 + D3Q27System::DX1[fdir], x2 + D3Q27System::DX2[fdir], x3 + D3Q27System::DX3[fdir]);
//					//			countRhoG++;
//
//
//					//		}
//					//	}
//					//	(*rhoNode)(x1, x2, x3) = sumRhoG / countRhoG;
//
//					if ((phi[DIR_000] > c1o2) && (
//						(phi[DIR_P00] <= c1o2) ||
//						(phi[DIR_M00] <= c1o2) ||
//						(phi[DIR_00P] <= c1o2) ||
//						(phi[DIR_00M] <= c1o2) ||
//						(phi[DIR_0M0] <= c1o2) ||
//						(phi[DIR_0P0] <= c1o2) ||
//						(phi[DIR_PP0] <= c1o2) ||
//						(phi[DIR_PM0] <= c1o2) ||
//						(phi[DIR_P0P] <= c1o2) ||
//						(phi[DIR_P0M] <= c1o2) ||
//						(phi[DIR_MP0] <= c1o2) ||
//						(phi[DIR_MM0] <= c1o2) ||
//						(phi[DIR_M0P] <= c1o2) ||
//						(phi[DIR_M0M] <= c1o2) ||
//						(phi[DIR_0PM] <= c1o2) ||
//						(phi[DIR_0MM] <= c1o2) ||
//						(phi[DIR_0PP] <= c1o2) ||
//						(phi[DIR_0MP] <= c1o2) ||
//						(phi[DIR_PPP] <= c1o2) ||
//						(phi[DIR_PMP] <= c1o2) ||
//						(phi[DIR_MPP] <= c1o2) ||
//						(phi[DIR_MMP] <= c1o2) ||
//						(phi[DIR_PPM] <= c1o2) ||
//						(phi[DIR_PMM] <= c1o2) ||
//						(phi[DIR_MPM] <= c1o2) ||
//						(phi[DIR_MMM] <= c1o2)
//						)) {
//							real vx = (*vxNode)(x1, x2, x3);
//							real vy =  (*vyNode)(x1, x2, x3);
//							real vz = (*vzNode)(x1, x2, x3);
//
//
//						//distribution->getDistributionInv(ff, x1, x2, x3);
//
//						if ((*phaseField)(x1, x2, x3) > c1o2) {
//						
//							for (int fdir = D3Q27System::FSTARTDIR; fdir <= D3Q27System::FENDDIR; fdir++) {// populations without DIR_000
//								if ((phi[fdir] <= c1o2)) {
//										real fG = distribution->getDistributionInvForDirection(x1 + D3Q27System::DX1[fdir], x2 + D3Q27System::DX2[fdir], x3 + D3Q27System::DX3[fdir], D3Q27System::INVDIR[fdir]);
//										real feqOLD = D3Q27System::getIncompFeqForDirection(D3Q27System::INVDIR[fdir], (*rhoNode)(x1 + D3Q27System::DX1[fdir], x2 + D3Q27System::DX2[fdir], x3 + D3Q27System::DX3[fdir]), (*vxNode)(x1 + D3Q27System::DX1[fdir], x2 + D3Q27System::DX2[fdir], x3 + D3Q27System::DX3[fdir]), (*vyNode)(x1 + D3Q27System::DX1[fdir], x2 + D3Q27System::DX2[fdir], x3 + D3Q27System::DX3[fdir]), (*vzNode)(x1 + D3Q27System::DX1[fdir], x2 + D3Q27System::DX2[fdir], x3 + D3Q27System::DX3[fdir]));
//										real feqNew = D3Q27System::getIncompFeqForDirection(D3Q27System::INVDIR[fdir], (*rhoNode)(x1 + D3Q27System::DX1[fdir], x2 + D3Q27System::DX2[fdir], x3 + D3Q27System::DX3[fdir]) / densityRatio, (*vxNode)(x1 + D3Q27System::DX1[fdir], x2 + D3Q27System::DX2[fdir], x3 + D3Q27System::DX3[fdir]), (*vyNode)(x1 + D3Q27System::DX1[fdir], x2 + D3Q27System::DX2[fdir], x3 + D3Q27System::DX3[fdir]), (*vzNode)(x1 + D3Q27System::DX1[fdir], x2 + D3Q27System::DX2[fdir], x3 + D3Q27System::DX3[fdir]));
//										distribution->setDistributionForDirection((fG - feqOLD)* (c1o1 / collFactorL - c1o1) / (c1o1 / collFactorG - c1o1) + feqNew, x1 + D3Q27System::DX1[fdir], x2 + D3Q27System::DX2[fdir], x3 + D3Q27System::DX3[fdir], D3Q27System::INVDIR[fdir]);
//
//								}
//							}
//
//
//						}
//						else {
//						//refill necessary
//							real sumRho = 0;
//							real sumWeight = 0;
//							for (int fdir = D3Q27System::FSTARTDIR; fdir <= D3Q27System::FENDDIR; fdir++) {
//								if ((phi[fdir] > c1o2)) {
//									sumRho += WEIGTH[fdir]*(*rhoNode)(x1 + D3Q27System::DX1[fdir], x2 + D3Q27System::DX2[fdir], x3 + D3Q27System::DX3[fdir]);
//									sumWeight += WEIGTH[fdir];
//									}
//							}
//							sumRho /= sumWeight;
//
//							for (int fdir = D3Q27System::FSTARTDIR; fdir <= D3Q27System::FENDDIR; fdir++) {
//								if ((phi[fdir] > c1o2)) {
//									real fL = distribution->getDistributionInvForDirection(x1 + D3Q27System::DX1[fdir], x2 + D3Q27System::DX2[fdir], x3 + D3Q27System::DX3[fdir], D3Q27System::INVDIR[fdir]);
//									real feqOLD = D3Q27System::getIncompFeqForDirection(D3Q27System::INVDIR[fdir], (*rhoNode)(x1 + D3Q27System::DX1[fdir], x2 + D3Q27System::DX2[fdir], x3 + D3Q27System::DX3[fdir]), (*vxNode)(x1 + D3Q27System::DX1[fdir], x2 + D3Q27System::DX2[fdir], x3 + D3Q27System::DX3[fdir]), (*vyNode)(x1 + D3Q27System::DX1[fdir], x2 + D3Q27System::DX2[fdir], x3 + D3Q27System::DX3[fdir]), (*vzNode)(x1 + D3Q27System::DX1[fdir], x2 + D3Q27System::DX2[fdir], x3 + D3Q27System::DX3[fdir]));
//									real feqNew = D3Q27System::getIncompFeqForDirection(D3Q27System::INVDIR[fdir], sumRho, (*vxNode)(x1 + D3Q27System::DX1[fdir], x2 + D3Q27System::DX2[fdir], x3 + D3Q27System::DX3[fdir]), (*vyNode)(x1 + D3Q27System::DX1[fdir], x2 + D3Q27System::DX2[fdir], x3 + D3Q27System::DX3[fdir]), (*vzNode)(x1 + D3Q27System::DX1[fdir], x2 + D3Q27System::DX2[fdir], x3 + D3Q27System::DX3[fdir]));
//									ff[D3Q27System::INVDIR[fdir]] = (fL - feqOLD) * (c1o1 / collFactorG - c1o1) / (c1o1 / collFactorL - c1o1) + feqNew;
//								}
//								else { ff[D3Q27System::INVDIR[fdir]] = distribution->getDistributionInvForDirection(x1 + D3Q27System::DX1[fdir], x2 + D3Q27System::DX2[fdir], x3 + D3Q27System::DX3[fdir], D3Q27System::INVDIR[fdir]);
//								}
//							}
//
//							real rhoG;
//							D3Q27System::calcIncompMacroscopicValues(ff, rhoG, vx, vy, vz);
//							sumRho = 0;
//							for (int fdir = D3Q27System::FSTARTDIR; fdir <= D3Q27System::FENDDIR; fdir++) {
//								sumRho = ff[fdir] - D3Q27System::getIncompFeqForDirection(fdir, 0, vx, vy, vz);
//							}
//							rhoG = 27.0 / 19.0 * sumRho;
//							distribution->setDistributionForDirection(D3Q27System::getIncompFeqForDirection(DIR_000, rhoG, vx, vy, vz), x1 , x2 , x3 , DIR_000);
//							for (int fdir = D3Q27System::FSTARTDIR; fdir <= D3Q27System::FENDDIR; fdir++) {
//								//if ((phi[fdir] > c1o2)) {
//									distribution->setDistributionForDirection(ff[D3Q27System::INVDIR[fdir]], x1 + D3Q27System::DX1[fdir], x2 + D3Q27System::DX2[fdir], x3 + D3Q27System::DX3[fdir], D3Q27System::INVDIR[fdir]);
//								//}
//							}
//
//
//						}
//
//
//					}
//					else if ((phi[DIR_000] <= c1o2) && (
//						(phi[DIR_P00] > c1o2) ||
//						(phi[DIR_M00] > c1o2) ||
//						(phi[DIR_00P] > c1o2) ||
//						(phi[DIR_00M] > c1o2) ||
//						(phi[DIR_0M0] > c1o2) ||
//						(phi[DIR_0P0] > c1o2) ||
//						(phi[DIR_PP0] > c1o2) ||
//						(phi[DIR_PM0] > c1o2) ||
//						(phi[DIR_P0P] > c1o2) ||
//						(phi[DIR_P0M] > c1o2) ||
//						(phi[DIR_MP0] > c1o2) ||
//						(phi[DIR_MM0] > c1o2) ||
//						(phi[DIR_M0P] > c1o2) ||
//						(phi[DIR_M0M] > c1o2) ||
//						(phi[DIR_0PM] > c1o2) ||
//						(phi[DIR_0MM] > c1o2) ||
//						(phi[DIR_0PP] > c1o2) ||
//						(phi[DIR_0MP] > c1o2) ||
//						(phi[DIR_PPP] > c1o2) ||
//						(phi[DIR_PMP] > c1o2) ||
//						(phi[DIR_MPP] > c1o2) ||
//						(phi[DIR_MMP] > c1o2) ||
//						(phi[DIR_PPM] > c1o2) ||
//						(phi[DIR_PMM] > c1o2) ||
//						(phi[DIR_MPM] > c1o2) ||
//						(phi[DIR_MMM] > c1o2)
//						)) {
//						real vx = (*vxNode)(x1, x2, x3);
//						real vy = (*vyNode)(x1, x2, x3);
//						real vz = (*vzNode)(x1, x2, x3);
//
//
//						//distribution->getDistributionInv(ff, x1, x2, x3);
//						if ((*phaseField)(x1, x2, x3) <= c1o2) {
//						////explicit way:
//						////real ppph = (*phaseField)(x1, x2, x3);
//						//	for (int fdir = D3Q27System::FSTARTDIR; fdir <= D3Q27System::FENDDIR; fdir++) {
//						//		if ((phi[fdir] > c1o2)) {
//						//			//vx = (*vxNode)(x1 + D3Q27System::DX1[fdir], x2 + D3Q27System::DX2[fdir], x3 + D3Q27System::DX3[fdir]);
//						//			//vy = (*vyNode)(x1 + D3Q27System::DX1[fdir], x2 + D3Q27System::DX2[fdir], x3 + D3Q27System::DX3[fdir]);
//						//			//vz = (*vzNode)(x1 + D3Q27System::DX1[fdir], x2 + D3Q27System::DX2[fdir], x3 + D3Q27System::DX3[fdir]);
//						//			//real rhorho = (*rhoNode)(x1 + D3Q27System::DX1[fdir], x2 + D3Q27System::DX2[fdir], x3 + D3Q27System::DX3[fdir]);
//						//			//int xx1 = x1 + D3Q27System::DX1[fdir];
//						//			//int xx2 = x2 + D3Q27System::DX2[fdir];
//						//			//int xx3 = x3 + D3Q27System::DX3[fdir];
//
//						//			real fL = distribution->getDistributionInvForDirection(x1 + D3Q27System::DX1[fdir], x2 + D3Q27System::DX2[fdir], x3 + D3Q27System::DX3[fdir], D3Q27System::INVDIR[fdir]);
//						//			real feqOLD = D3Q27System::getIncompFeqForDirection(D3Q27System::INVDIR[fdir], (*rhoNode)(x1 + D3Q27System::DX1[fdir], x2 + D3Q27System::DX2[fdir], x3 + D3Q27System::DX3[fdir]), (*vxNode)(x1 + D3Q27System::DX1[fdir], x2 + D3Q27System::DX2[fdir], x3 + D3Q27System::DX3[fdir]), (*vyNode)(x1 + D3Q27System::DX1[fdir], x2 + D3Q27System::DX2[fdir], x3 + D3Q27System::DX3[fdir]), (*vzNode)(x1 + D3Q27System::DX1[fdir], x2 + D3Q27System::DX2[fdir], x3 + D3Q27System::DX3[fdir]));
//						//			real feqNew = D3Q27System::getIncompFeqForDirection(D3Q27System::INVDIR[fdir], (*rhoNode)(x1 , x2 , x3 ), (*vxNode)(x1 + D3Q27System::DX1[fdir], x2 + D3Q27System::DX2[fdir], x3 + D3Q27System::DX3[fdir]), (*vyNode)(x1 + D3Q27System::DX1[fdir], x2 + D3Q27System::DX2[fdir], x3 + D3Q27System::DX3[fdir]), (*vzNode)(x1 + D3Q27System::DX1[fdir], x2 + D3Q27System::DX2[fdir], x3 + D3Q27System::DX3[fdir]));
//						//			distribution->setDistributionForDirection((fL - feqOLD) * (c1o1 / collFactorG - c1o1) / (c1o1 / collFactorL - c1o1) + feqNew, x1 + D3Q27System::DX1[fdir], x2 + D3Q27System::DX2[fdir], x3 + D3Q27System::DX3[fdir], D3Q27System::INVDIR[fdir]);
//						//		}
//						//	}
///////iterative way:
//							real rhoG = (*rhoNode)(x1, x2, x3);
//							//real sumWeight=0;
//							//for (int fdir = D3Q27System::FSTARTDIR; fdir <= D3Q27System::FENDDIR; fdir++) {
//							//	if ((phi[fdir] > c1o2)) {
//							//		rhoG += WEIGTH[fdir] * (*rhoNode)(x1 + D3Q27System::DX1[fdir], x2 + D3Q27System::DX2[fdir], x3 + D3Q27System::DX3[fdir]);
//							//		sumWeight += WEIGTH[fdir];
//							//	}
//							//}
//							//rhoG = rhoG/sumWeight*densityRatio;
//
//							for (int itter = 0; itter < 5; itter++) {
//								for (int fdir = D3Q27System::FSTARTDIR; fdir <= D3Q27System::FENDDIR; fdir++) {
//									if ((phi[fdir] > c1o2)) {
//										real fL = distribution->getDistributionInvForDirection(x1 + D3Q27System::DX1[fdir], x2 + D3Q27System::DX2[fdir], x3 + D3Q27System::DX3[fdir], D3Q27System::INVDIR[fdir]);
//										real feqOLD = D3Q27System::getIncompFeqForDirection(D3Q27System::INVDIR[fdir], (*rhoNode)(x1 + D3Q27System::DX1[fdir], x2 + D3Q27System::DX2[fdir], x3 + D3Q27System::DX3[fdir]), (*vxNode)(x1 + D3Q27System::DX1[fdir], x2 + D3Q27System::DX2[fdir], x3 + D3Q27System::DX3[fdir]), (*vyNode)(x1 + D3Q27System::DX1[fdir], x2 + D3Q27System::DX2[fdir], x3 + D3Q27System::DX3[fdir]), (*vzNode)(x1 + D3Q27System::DX1[fdir], x2 + D3Q27System::DX2[fdir], x3 + D3Q27System::DX3[fdir]));
//										real feqNew = D3Q27System::getIncompFeqForDirection(D3Q27System::INVDIR[fdir], rhoG, (*vxNode)(x1 + D3Q27System::DX1[fdir], x2 + D3Q27System::DX2[fdir], x3 + D3Q27System::DX3[fdir]), (*vyNode)(x1 + D3Q27System::DX1[fdir], x2 + D3Q27System::DX2[fdir], x3 + D3Q27System::DX3[fdir]), (*vzNode)(x1 + D3Q27System::DX1[fdir], x2 + D3Q27System::DX2[fdir], x3 + D3Q27System::DX3[fdir]));
//										ff[D3Q27System::INVDIR[fdir]] = ((fL - feqOLD) * (c1o1 / collFactorG - c1o1) / (c1o1 / collFactorL - c1o1) + feqNew);
//									}
//									else { ff[D3Q27System::INVDIR[fdir]] = distribution->getDistributionInvForDirection(x1 + D3Q27System::DX1[fdir], x2 + D3Q27System::DX2[fdir], x3 + D3Q27System::DX3[fdir], D3Q27System::INVDIR[fdir]); }
//								}
//								ff[DIR_000]= distribution->getDistributionInvForDirection(x1, x2, x3, DIR_000);
//								D3Q27System::calcIncompMacroscopicValues(ff, rhoG, vx, vy, vz);
//								//real sumRho = 0;
//								//for (int fdir = D3Q27System::FSTARTDIR; fdir <= D3Q27System::FENDDIR; fdir++) {
//								//	sumRho = ff[fdir] - D3Q27System::getIncompFeqForDirection(fdir, 0, vx, vy, vz);
//								//}
//								//rhoG = 27.0 / 19.0 * sumRho;
//							}
//							for (int fdir = D3Q27System::FSTARTDIR; fdir <= D3Q27System::FENDDIR; fdir++) {
//								
//								distribution->setDistributionForDirection(ff[D3Q27System::INVDIR[fdir]], x1 + D3Q27System::DX1[fdir], x2 + D3Q27System::DX2[fdir], x3 + D3Q27System::DX3[fdir], D3Q27System::INVDIR[fdir]);
//								
//							}
//							//distribution->setDistributionForDirection(ff[DIR_000], x1, x2, x3, DIR_000);
//
//
//
//
//						}
//						else {
//							for (int fdir = D3Q27System::FSTARTDIR; fdir <= D3Q27System::FENDDIR; fdir++) {
//								if ((phi[fdir] <= c1o2)) {
//									real fG = distribution->getDistributionInvForDirection(x1 + D3Q27System::DX1[fdir], x2 + D3Q27System::DX2[fdir], x3 + D3Q27System::DX3[fdir], D3Q27System::INVDIR[fdir]);
//									real feqOLD = D3Q27System::getIncompFeqForDirection(D3Q27System::INVDIR[fdir], (*rhoNode)(x1 + D3Q27System::DX1[fdir], x2 + D3Q27System::DX2[fdir], x3 + D3Q27System::DX3[fdir]), (*vxNode)(x1 + D3Q27System::DX1[fdir], x2 + D3Q27System::DX2[fdir], x3 + D3Q27System::DX3[fdir]), (*vyNode)(x1 + D3Q27System::DX1[fdir], x2 + D3Q27System::DX2[fdir], x3 + D3Q27System::DX3[fdir]), (*vzNode)(x1 + D3Q27System::DX1[fdir], x2 + D3Q27System::DX2[fdir], x3 + D3Q27System::DX3[fdir]));
//									real feqNew = D3Q27System::getIncompFeqForDirection(D3Q27System::INVDIR[fdir], (*rhoNode)(x1 + D3Q27System::DX1[fdir], x2 + D3Q27System::DX2[fdir], x3 + D3Q27System::DX3[fdir]) / densityRatio, (*vxNode)(x1 + D3Q27System::DX1[fdir], x2 + D3Q27System::DX2[fdir], x3 + D3Q27System::DX3[fdir]), (*vyNode)(x1 + D3Q27System::DX1[fdir], x2 + D3Q27System::DX2[fdir], x3 + D3Q27System::DX3[fdir]), (*vzNode)(x1 + D3Q27System::DX1[fdir], x2 + D3Q27System::DX2[fdir], x3 + D3Q27System::DX3[fdir]));
//									ff[D3Q27System::INVDIR[fdir]] = (fG - feqOLD) * (c1o1 / collFactorL - c1o1) / (c1o1 / collFactorG - c1o1) + feqNew;
//									distribution->setDistributionForDirection(ff[D3Q27System::INVDIR[fdir]], x1 + D3Q27System::DX1[fdir], x2 + D3Q27System::DX2[fdir], x3 + D3Q27System::DX3[fdir], D3Q27System::INVDIR[fdir]);
//								}
//								else { ff[D3Q27System::INVDIR[fdir]] = distribution->getDistributionInvForDirection(x1 + D3Q27System::DX1[fdir], x2 + D3Q27System::DX2[fdir], x3 + D3Q27System::DX3[fdir], D3Q27System::INVDIR[fdir]);}
//							}
//							real rhoG;
//							D3Q27System::calcIncompMacroscopicValues(ff, rhoG, vx, vy, vz);
//							real sumRho = 0;
//							for (int fdir = D3Q27System::FSTARTDIR; fdir <= D3Q27System::FENDDIR; fdir++) {
//								sumRho = ff[fdir] - D3Q27System::getIncompFeqForDirection(fdir, 0, vx, vy, vz);
//							}
//							rhoG = 27.0 / 19.0 * sumRho;
//							distribution->setDistributionForDirection(D3Q27System::getIncompFeqForDirection(DIR_000, rhoG, vx, vy, vz), x1, x2, x3, DIR_000);
//
//
//
//						}
//
//					}
//
//
					}
				}
			}
		}
	


	this->swapDistributions();

// 	for (int x3 = minX3; x3 < maxX3; x3++) {
// 	for (int x2 = minX2; x2 < maxX2; x2++) {
// 		for (int x1 = minX1; x1 < maxX1; x1++) {
			 
// 				int x1p = x1 + 1;
// 				int x2p = x2 + 1;
// 				int x3p = x3 + 1;
// 				findNeighbors(phaseFieldOld, x1, x2, x3);

// 				//if (((*phaseField)(x1, x2, x3) > c1o2) && (((*phaseFieldOld)(x1, x2, x3) <= c1o2)))
// 				{//Refill liquid
// 					real vx;
// 					real vy;
// 					real vz;


// 					distribution->getDistribution(ff, x1, x2, x3);
// 					real rhoL;
// 					D3Q27System::calcIncompMacroscopicValues(ff, rhoL, vx, vy, vz);
// 					//if (vz != 0) {

// 					//	std::cout << "precol: rhoL=" << rhoL << " vx=" << vx << " vy=" << vy << " vz=" << vz << "ffRest=" << ff[DIR_000] << " x=" << x1 << " y=" << x2 << " z=" << x3 << "\n";
// 					//}
// 				}
			
// 		}
// 	}
// }



	////////momentum balance 06.03.2023
	//for (int x3 = minX3 - ghostLayerWidth; x3 < maxX3 + ghostLayerWidth; x3++) {
	//	for (int x2 = minX2 - ghostLayerWidth; x2 < maxX2 + ghostLayerWidth; x2++) {
	//		for (int x1 = minX1 - ghostLayerWidth; x1 < maxX1 + ghostLayerWidth; x1++) {
	//			if (!bcArray->isSolid(x1, x2, x3) && !bcArray->isUndefined(x1, x2, x3)) {
	//				int x1p = x1 + 1;
	//				int x2p = x2 + 1;
	//				int x3p = x3 + 1;
	//				if (((*phaseField)(x1, x2, x3) > c1o2) && (((*phaseFieldOld)(x1, x2, x3) <= c1o2)))
	//				{//Refill liquid
	//					real vx;
	//					real vy;
	//					real vz;


	//					distribution->getDistribution(ff, x1, x2, x3);
	//					real rhoL;
	//					D3Q27System::calcIncompMacroscopicValues(ff, rhoL, vx, vy, vz);
	//					std::cout << "precol: rhoL=" << rhoL << " vx=" << vx << " vy=" << vy << "ffRest=" << ff[DIR_000] << " x=" << x1 << " y=" << x2 << " z=" << x3 << "\n";
	//				}
	//			}
	//		}
	//	}
	//}


	//						real sumRho = 0;
	//						for (int fdir = D3Q27System::FSTARTDIR; fdir <= D3Q27System::FENDDIR; fdir++) {
	//							sumRho = ff[fdir] - D3Q27System::getIncompFeqForDirection(fdir, 0, vx, vy, vz);
	//						}
	//						rhoL = 27.0 / 19.0 * sumRho;
	//						distribution->setDistributionInvForDirection(D3Q27System::getIncompFeqForDirection(DIR_000, rhoL, vx, vy, vz), x1, x2, x3, DIR_000);


	//				}
	//			}
	//		}
	//	}
	//}


	//////rescaling new liquid nodes 10.03.2023
//	for (int x3 = minX3 ; x3 < maxX3 ; x3++) {
//		for (int x2 = minX2 ; x2 < maxX2; x2++) {
//			for (int x1 = minX1 ; x1 < maxX1 ; x1++) {
//				if (!bcArray->isSolid(x1, x2, x3) && !bcArray->isUndefined(x1, x2, x3)) {
//					int x1p = x1 + 1;
//					int x2p = x2 + 1;
//					int x3p = x3 + 1;
//					if (((*phaseField)(x1, x2, x3) > c1o2) && (((*phaseFieldOld)(x1, x2, x3) <= c1o2)))
//					{//Refill liquid
//						real vx;
//						real vy;
//						real vz;
//
//						findNeighbors(phaseFieldOld, x1, x2, x3);
//
//						//real rhoG;
//						//D3Q27System::calcIncompMacroscopicValues(ff, rhoG, vx, vy, vz);
//
//						//vx = (*vxNode)(x1, x2, x3);
//						//vy = (*vyNode)(x1, x2, x3);
//						//vz = (*vzNode)(x1, x2, x3);
//
//
//						//for (int fdir = D3Q27System::STARTF; fdir <= D3Q27System::ENDF; fdir++) {// loop includes DIR_000 position, different from all the others
//						//	real feqOLD = D3Q27System::getIncompFeqForDirection(fdir, rhoG,vx,vy,vz);
//						//	real feqNew = D3Q27System::getIncompFeqForDirection(fdir, rhoG/densityRatio,vx,vy,vz);
//						//	real fBC = (ff[fdir] - feqOLD) * (c1o1 / collFactorL - c1o1) / (c1o1 / collFactorG - c1o1) + feqNew;
//
//						//	distribution->setDistributionInvForDirection(fBC, x1 , x2 , x3 ,fdir);
//
//
//
//						//}
////15.03.2023
//						real sumVx=0, sumVy=0, sumVz=0;
//						real tempRho, tempVx, tempVy, tempVz;
//						real sumRho = 0;
//						real sum = 1e-100;
//						real sum2 = 1e-100;
//						for (int fdir = D3Q27System::FSTARTDIR; fdir <= D3Q27System::FENDDIR; fdir++) {
//							if (!(((*phaseField)(x1 + D3Q27System::DX1[fdir], x2 + D3Q27System::DX2[fdir], x3 + D3Q27System::DX3[fdir]) > c1o2) && (((*phaseFieldOld)(x1 + D3Q27System::DX1[fdir], x2 + D3Q27System::DX2[fdir], x3 + D3Q27System::DX3[fdir]) <= c1o2)))&& !bcArray->isSolid(x1 + D3Q27System::DX1[fdir], x2 + D3Q27System::DX2[fdir], x3 + D3Q27System::DX3[fdir]) && !bcArray->isUndefined(x1 + D3Q27System::DX1[fdir], x2 + D3Q27System::DX2[fdir], x3 + D3Q27System::DX3[fdir])) {
//								//distribution->getDistribution(ff, x1 + D3Q27System::DX1[fdir], x2 + D3Q27System::DX2[fdir], x3 + D3Q27System::DX3[fdir]);
//								//D3Q27System::calcIncompMacroscopicValues(ff, tempRho, tempVx, tempVy, tempVz);
//								sum += WEIGTH[fdir];
//								sumVx += WEIGTH[fdir] * (*vxNode)(x1 + D3Q27System::DX1[fdir], x2 + D3Q27System::DX2[fdir], x3 + D3Q27System::DX3[fdir]);//*tempVx;
//								sumVy += WEIGTH[fdir] * (*vyNode)(x1 + D3Q27System::DX1[fdir], x2 + D3Q27System::DX2[fdir], x3 + D3Q27System::DX3[fdir]);//*tempVy;
//								sumVz += WEIGTH[fdir] * (*vzNode)(x1 + D3Q27System::DX1[fdir], x2 + D3Q27System::DX2[fdir], x3 + D3Q27System::DX3[fdir]);//*tempVz;
//								if ((*phaseField)(x1 + D3Q27System::DX1[fdir], x2 + D3Q27System::DX2[fdir], x3 + D3Q27System::DX3[fdir]) > c1o2) {
//									sumRho += WEIGTH[fdir] * (*rhoNode)(x1 + D3Q27System::DX1[fdir], x2 + D3Q27System::DX2[fdir], x3 + D3Q27System::DX3[fdir]);// * tempRho;
//									sum2 += WEIGTH[fdir];
//								}
//								if (tempVz != 0) {
//									std::cout << "vz=" << tempVz << " " << "x=" << x1 << " " << "y=" << x2 << " " << "z=" << x3 << " fdir=" << fdir << " " << "xn=" << x1 + D3Q27System::DX1[fdir] << " " << "yn=" << x2 + D3Q27System::DX2[fdir] << " " << "zn=" << x3 + D3Q27System::DX3[fdir]<<"vzold="<< (*vzNode)(x1 + D3Q27System::DX1[fdir], x2 + D3Q27System::DX2[fdir], x3 + D3Q27System::DX3[fdir]) << "\n";
//								}
//							}
//						}
//						sumRho/=sum2 ;
//						sumVx /= sum;
//						sumVy /= sum;
//						sumVz /= sum;
//						distribution->setDistributionInvForDirection(D3Q27System::getIncompFeqForDirection(DIR_000, sumRho, sumVx, sumVy, sumVz), x1, x2, x3, DIR_000);
//
//						std::cout << "x=" << x1 << " " << "y=" << x2 << " " << "z=" << x3 <<" sumVx="<<sumVx<< " sumVy=" << sumVy << " sumVz=" << sumVz << " sumRho=" << sumRho << "\n";
//
////14.03.2023 
//						distribution->getDistribution(ff, x1, x2, x3);
//						real rhoG= (*rhoNode)(x1, x2, x3);
//
//						vx = (*vxNode)(x1, x2, x3);
//						vy = (*vyNode)(x1, x2, x3);
//						vz = (*vzNode)(x1, x2, x3);
//						std::cout << " Vx=" << vx << " Vy=" << vy << " Vz=" << vz << " rhoL=" << (*rhoNode)(x1, x2, x3) / densityRatio << "\n";
//
//						for (int fdir = D3Q27System::FSTARTDIR; fdir <= D3Q27System::FENDDIR; fdir++) {
//							if (phi[D3Q27System::INVDIR[fdir]] <= c1o2 && phi[fdir] > c1o2) {
//								//ff[fdir] = ff[D3Q27System::INVDIR[fdir]] + c6o1 * WEIGTH[fdir] * (vx * D3Q27System::DX1[fdir] + vy * D3Q27System::DX2[fdir] + vz * D3Q27System::DX3[fdir]);
//								ff[fdir] = ff[D3Q27System::INVDIR[fdir]] + c6o1 * WEIGTH[fdir] * (sumVx * D3Q27System::DX1[fdir] + sumVy * D3Q27System::DX2[fdir] + sumVz * D3Q27System::DX3[fdir]);
//								//ff[fdir] = D3Q27System::getIncompFeqForDirection(fdir, sumRho, sumVx, sumVy, sumVz);
//								distribution->setDistributionInvForDirection(ff[fdir], x1, x2, x3, fdir);
//							}
//							if (phi[fdir] <= c1o2 && phi[D3Q27System::INVDIR[fdir]] <= c1o2) {
//								//ff[fdir] = D3Q27System::getIncompFeqForDirection(fdir, rhoG / densityRatio, vx, vy, vz);
//								ff[fdir]= D3Q27System::getIncompFeqForDirection(fdir, sumRho, sumVx, sumVy, sumVz);
//								distribution->setDistributionInvForDirection(ff[fdir], x1, x2, x3, fdir);
//							}
//						}
//					real rhoL;
//					//D3Q27System::calcIncompMacroscopicValues(ff, rhoL, vx, vy, vz);
//
//
//					//real sumRho;
//					real sumRho2= 0;
//						for (int fdir = D3Q27System::FSTARTDIR; fdir <= D3Q27System::FENDDIR; fdir++) {
//							sumRho2 += ff[fdir];// -D3Q27System::getIncompFeqForDirection(fdir, 0, sumVx, sumVy, sumVz);
//						}
//						rhoL = 27.0 / 19.0 * sumRho;
//						//distribution->setDistributionInvForDirection(D3Q27System::getIncompFeqForDirection(DIR_000, rhoL, vx, vy, vz), x1, x2, x3, DIR_000);
//						//distribution->setDistributionInvForDirection(D3Q27System::getIncompFeqForDirection(DIR_000, rhoL, sumVx, sumVy, sumVz), x1, x2, x3, DIR_000);
//						ff[DIR_000] = sumRho - sumRho2;
//						distribution->setDistributionInvForDirection(ff[DIR_000], x1, x2, x3, DIR_000);
//						D3Q27System::calcIncompMacroscopicValues(ff, rhoG, vx, vy, vz);
//						std::cout << " calcVx=" << vx << " calcVy=" << vy << " calcVz=" << vz << " rhoG=" << rhoG << "\n";
//
//
//
//					}
//				}
//			}
//		}
//	}


	//for (int x3 = minX3-ghostLayerWidth; x3 < maxX3+ghostLayerWidth; x3++) {
	//	for (int x2 = minX2-ghostLayerWidth; x2 < maxX2+ghostLayerWidth; x2++) {
	//		for (int x1 = minX1-ghostLayerWidth; x1 < maxX1+ghostLayerWidth; x1++) {
	//			if (!bcArray->isSolid(x1, x2, x3) && !bcArray->isUndefined(x1, x2, x3)) {
	//				int x1p = x1 + 1;
	//				int x2p = x2 + 1;
	//				int x3p = x3 + 1;



	//				real mfcbb = (*this->localDistributionsH1)(D3Q27System::ET_E, x1, x2, x3);
	//				real mfbcb = (*this->localDistributionsH1)(D3Q27System::ET_N, x1, x2, x3);
	//				real mfbbc = (*this->localDistributionsH1)(D3Q27System::ET_T, x1, x2, x3);
	//				real mfccb = (*this->localDistributionsH1)(D3Q27System::ET_NE, x1, x2, x3);
	//				real mfacb = (*this->localDistributionsH1)(D3Q27System::ET_NW, x1p, x2, x3);
	//				real mfcbc = (*this->localDistributionsH1)(D3Q27System::ET_TE, x1, x2, x3);
	//				real mfabc = (*this->localDistributionsH1)(D3Q27System::ET_TW, x1p, x2, x3);
	//				real mfbcc = (*this->localDistributionsH1)(D3Q27System::ET_TN, x1, x2, x3);
	//				real mfbac = (*this->localDistributionsH1)(D3Q27System::ET_TS, x1, x2p, x3);
	//				real mfccc = (*this->localDistributionsH1)(D3Q27System::ET_TNE, x1, x2, x3);
	//				real mfacc = (*this->localDistributionsH1)(D3Q27System::ET_TNW, x1p, x2, x3);
	//				real mfcac = (*this->localDistributionsH1)(D3Q27System::ET_TSE, x1, x2p, x3);
	//				real mfaac = (*this->localDistributionsH1)(D3Q27System::ET_TSW, x1p, x2p, x3);
	//				real mfabb = (*this->nonLocalDistributionsH1)(D3Q27System::ET_W, x1p, x2, x3);
	//				real mfbab = (*this->nonLocalDistributionsH1)(D3Q27System::ET_S, x1, x2p, x3);
	//				real mfbba = (*this->nonLocalDistributionsH1)(D3Q27System::ET_B, x1, x2, x3p);
	//				real mfaab = (*this->nonLocalDistributionsH1)(D3Q27System::ET_SW, x1p, x2p, x3);
	//				real mfcab = (*this->nonLocalDistributionsH1)(D3Q27System::ET_SE, x1, x2p, x3);
	//				real mfaba = (*this->nonLocalDistributionsH1)(D3Q27System::ET_BW, x1p, x2, x3p);
	//				real mfcba = (*this->nonLocalDistributionsH1)(D3Q27System::ET_BE, x1, x2, x3p);
	//				real mfbaa = (*this->nonLocalDistributionsH1)(D3Q27System::ET_BS, x1, x2p, x3p);
	//				real mfbca = (*this->nonLocalDistributionsH1)(D3Q27System::ET_BN, x1, x2, x3p);
	//				real mfaaa = (*this->nonLocalDistributionsH1)(D3Q27System::ET_BSW, x1p, x2p, x3p);
	//				real mfcaa = (*this->nonLocalDistributionsH1)(D3Q27System::ET_BSE, x1, x2p, x3p);
	//				real mfaca = (*this->nonLocalDistributionsH1)(D3Q27System::ET_BNW, x1p, x2, x3p);
	//				real mfcca = (*this->nonLocalDistributionsH1)(D3Q27System::ET_BNE, x1, x2, x3p);
	//				real mfbbb = (*this->zeroDistributionsH1)(x1, x2, x3);

	//				omegaDRho = 2.0;// 1.5;
	//				real phiOld = (*phaseField)(x1, x2, x3);

	//				(*phaseField)(x1, x2, x3) = (((mfaaa + mfccc) + (mfaca + mfcac)) + ((mfaac + mfcca)  + (mfcaa + mfacc))  ) +
	//					(((mfaab + mfacb) + (mfcab + mfccb)) + ((mfaba + mfabc) + (mfcba + mfcbc)) +
	//						((mfbaa + mfbac) + (mfbca + mfbcc))) + ((mfabb + mfcbb) +
	//							(mfbab + mfbcb) + (mfbba + mfbbc)) + mfbbb;
	//				//if (phiOld > 0.49 && phiOld < 0.501) {
	//				//	real ppppppppp = (*phaseField)(x1, x2, x3);
	//				//	int ist = 1;
	//				//}
	//				//if (phiOld > 0.5 && (*phaseField)(x1, x2, x3) <= 0.5) {
	//				//	real ppppppppp = (*phaseField)(x1, x2, x3);
	//				//	int ist = 1;
	//				//}


	//				if ((*phaseField)(x1, x2, x3) > 1 ) {
	//					(*phaseField)(x1, x2, x3) = c1o1;
	//				}

	//				if ((*phaseField)(x1, x2, x3) < 0) {
	//					(*phaseField)(x1, x2, x3) = 0;
	//				}
	//				////// read F-distributions for velocity formalism
	//				if (((phiOld <= 0.5) && ((*phaseField)(x1, x2, x3) <= 0.5)) || ((phiOld > 0.5) && ((*phaseField)(x1, x2, x3) > 0.5))) {}
	//				else {
	//					real scaleDistribution = densityRatio;// gas turn liquid
	//					real scaleStress = (c1o1/collFactorG)/(c1o1/collFactorL);
	//					if ((phiOld > 0.5) && ((*phaseField)(x1, x2, x3) <= 0.5)) {
	//						scaleDistribution = 1.0 / densityRatio;
	//						scaleStress = (c1o1 / collFactorL) / (c1o1 / collFactorG);
	//						//liquid turned gas
	//					}

	//					mfcbb = (*this->localDistributionsF)(D3Q27System::ET_E, x1, x2, x3);
	//					mfbcb = (*this->localDistributionsF)(D3Q27System::ET_N, x1, x2, x3);
	//					mfbbc = (*this->localDistributionsF)(D3Q27System::ET_T, x1, x2, x3);
	//					mfccb = (*this->localDistributionsF)(D3Q27System::ET_NE, x1, x2, x3);
	//					mfacb = (*this->localDistributionsF)(D3Q27System::ET_NW, x1p, x2, x3);
	//					mfcbc = (*this->localDistributionsF)(D3Q27System::ET_TE, x1, x2, x3);
	//					mfabc = (*this->localDistributionsF)(D3Q27System::ET_TW, x1p, x2, x3);
	//					mfbcc = (*this->localDistributionsF)(D3Q27System::ET_TN, x1, x2, x3);
	//					mfbac = (*this->localDistributionsF)(D3Q27System::ET_TS, x1, x2p, x3);
	//					mfccc = (*this->localDistributionsF)(D3Q27System::ET_TNE, x1, x2, x3);
	//					mfacc = (*this->localDistributionsF)(D3Q27System::ET_TNW, x1p, x2, x3);
	//					mfcac = (*this->localDistributionsF)(D3Q27System::ET_TSE, x1, x2p, x3);
	//					mfaac = (*this->localDistributionsF)(D3Q27System::ET_TSW, x1p, x2p, x3);
	//					mfabb = (*this->nonLocalDistributionsF)(D3Q27System::ET_W, x1p, x2, x3);
	//					mfbab = (*this->nonLocalDistributionsF)(D3Q27System::ET_S, x1, x2p, x3);
	//					mfbba = (*this->nonLocalDistributionsF)(D3Q27System::ET_B, x1, x2, x3p);
	//					mfaab = (*this->nonLocalDistributionsF)(D3Q27System::ET_SW, x1p, x2p, x3);
	//					mfcab = (*this->nonLocalDistributionsF)(D3Q27System::ET_SE, x1, x2p, x3);
	//					mfaba = (*this->nonLocalDistributionsF)(D3Q27System::ET_BW, x1p, x2, x3p);
	//					mfcba = (*this->nonLocalDistributionsF)(D3Q27System::ET_BE, x1, x2, x3p);
	//					mfbaa = (*this->nonLocalDistributionsF)(D3Q27System::ET_BS, x1, x2p, x3p);
	//					mfbca = (*this->nonLocalDistributionsF)(D3Q27System::ET_BN, x1, x2, x3p);
	//					mfaaa = (*this->nonLocalDistributionsF)(D3Q27System::ET_BSW, x1p, x2p, x3p);
	//					mfcaa = (*this->nonLocalDistributionsF)(D3Q27System::ET_BSE, x1, x2p, x3p);
	//					mfaca = (*this->nonLocalDistributionsF)(D3Q27System::ET_BNW, x1p, x2, x3p);
	//					mfcca = (*this->nonLocalDistributionsF)(D3Q27System::ET_BNE, x1, x2, x3p);

	//					mfbbb = (*this->zeroDistributionsF)(x1, x2, x3);

	//					distribution->getDistribution(ff, x1, x2, x3);
	//					real vvx = ((((mfccc - mfaaa) + (mfcac - mfaca)) + ((mfcaa - mfacc) + (mfcca - mfaac))) +
	//						(((mfcba - mfabc) + (mfcbc - mfaba)) + ((mfcab - mfacb) + (mfccb - mfaab))) +
	//						(mfcbb - mfabb));
	//					real vvy = ((((mfccc - mfaaa) + (mfaca - mfcac)) + ((mfacc - mfcaa) + (mfcca - mfaac))) +
	//						(((mfbca - mfbac) + (mfbcc - mfbaa)) + ((mfacb - mfcab) + (mfccb - mfaab))) +
	//						(mfbcb - mfbab)) ;
	//					real vvz = ((((mfccc - mfaaa) + (mfcac - mfaca)) + ((mfacc - mfcaa) + (mfaac - mfcca))) +
	//						(((mfbac - mfbca) + (mfbcc - mfbaa)) + ((mfabc - mfcba) + (mfcbc - mfaba))) +
	//						(mfbbc - mfbba)) ;
	//					real drho = (((mfaaa + mfccc) + (mfaca + mfcac)) + ((mfaac + mfcca) + (mfcaa + mfacc))) +
	//						(((mfaab + mfacb) + (mfcab + mfccb)) + ((mfaba + mfabc) + (mfcba + mfcbc)) +
	//							((mfbaa + mfbac) + (mfbca + mfbcc))) + ((mfabb + mfcbb) +
	//								(mfbab + mfbcb) + (mfbba + mfbbc)) + mfbbb;
	//					//real mp= c3o1*(((mfaaa + mfccc) + (mfaca + mfcac)) + ((mfaac + mfcca) + (mfcaa + mfacc))) +
	//					//	c2o1*(((mfaab + mfacb) + (mfcab + mfccb)) + ((mfaba + mfabc) + (mfcba + mfcbc)) +
	//					//		((mfbaa + mfbac) + (mfbca + mfbcc))) + ((mfabb + mfcbb) +
	//					//			(mfbab + mfbcb) + (mfbba + mfbbc));
	//					//mp -= vvx * vvx - vvy * vvy - vvz * vvz;
	//					real drhoScaled = drho / scaleDistribution;
	//					if (((*phaseField)(x1, x2, x3) <= 0.5)) { drhoScaled = (*rhoNode)(x1, x2, x3); }

	//					//mp = 2 * drho - mp;
	//					for (int fdir = D3Q27System::STARTF; fdir <= D3Q27System::ENDF; fdir++) {
	//						real feqOLD = (D3Q27System::getIncompFeqForDirection(fdir, drho, vvx, vvy, vvz));
	//						real feqNew = (D3Q27System::getIncompFeqForDirection(fdir, drhoScaled, vvx, vvy, vvz));
	//						distribution->setDistributionInvForDirection((ff[fdir]-feqOLD)* scaleStress +feqNew,x1,x2,x3,fdir);
	//					}





	//				}
	//			}
	//		}
	//	}
	//}

	real collFactorM;






	for (int x3 = minX3; x3 < maxX3; x3++) {
		for (int x2 = minX2; x2 < maxX2; x2++) {
			for (int x1 = minX1; x1 < maxX1; x1++) {
				if (!bcArray->isSolid(x1, x2, x3) && !bcArray->isUndefined(x1, x2, x3)) {
					int x1p = x1 + 1;
					int x2p = x2 + 1;
					int x3p = x3 + 1;



//					real mfcbb = (*this->localDistributionsF)(D3Q27System::ET_E, x1, x2, x3);
//					real mfbcb = (*this->localDistributionsF)(D3Q27System::ET_N, x1, x2, x3);
//					real mfbbc = (*this->localDistributionsF)(D3Q27System::ET_T, x1, x2, x3);
//					real mfccb = (*this->localDistributionsF)(D3Q27System::ET_NE, x1, x2, x3);
//					real mfacb = (*this->localDistributionsF)(D3Q27System::ET_NW, x1p, x2, x3);
//					real mfcbc = (*this->localDistributionsF)(D3Q27System::ET_TE, x1, x2, x3);
//					real mfabc = (*this->localDistributionsF)(D3Q27System::ET_TW, x1p, x2, x3);
//					real mfbcc = (*this->localDistributionsF)(D3Q27System::ET_TN, x1, x2, x3);
//					real mfbac = (*this->localDistributionsF)(D3Q27System::ET_TS, x1, x2p, x3);
//					real mfccc = (*this->localDistributionsF)(D3Q27System::ET_TNE, x1, x2, x3);
//					real mfacc = (*this->localDistributionsF)(D3Q27System::ET_TNW, x1p, x2, x3);
//					real mfcac = (*this->localDistributionsF)(D3Q27System::ET_TSE, x1, x2p, x3);
//					real mfaac = (*this->localDistributionsF)(D3Q27System::ET_TSW, x1p, x2p, x3);
//
//					real mfabb = (*this->nonLocalDistributionsF)(D3Q27System::ET_W, x1p, x2, x3);
//					real mfbab = (*this->nonLocalDistributionsF)(D3Q27System::ET_S, x1, x2p, x3);
//					real mfbba = (*this->nonLocalDistributionsF)(D3Q27System::ET_B, x1, x2, x3p);
//					real mfaab = (*this->nonLocalDistributionsF)(D3Q27System::ET_SW, x1p, x2p, x3);
//					real mfcab = (*this->nonLocalDistributionsF)(D3Q27System::ET_SE, x1, x2p, x3);
//					real mfaba = (*this->nonLocalDistributionsF)(D3Q27System::ET_BW, x1p, x2, x3p);
//					real mfcba = (*this->nonLocalDistributionsF)(D3Q27System::ET_BE, x1, x2, x3p);
//					real mfbaa = (*this->nonLocalDistributionsF)(D3Q27System::ET_BS, x1, x2p, x3p);
//					real mfbca = (*this->nonLocalDistributionsF)(D3Q27System::ET_BN, x1, x2, x3p);
//					real mfaaa = (*this->nonLocalDistributionsF)(D3Q27System::ET_BSW, x1p, x2p, x3p);
//					real mfcaa = (*this->nonLocalDistributionsF)(D3Q27System::ET_BSE, x1, x2p, x3p);
//					real mfaca = (*this->nonLocalDistributionsF)(D3Q27System::ET_BNW, x1p, x2, x3p);
//					real mfcca = (*this->nonLocalDistributionsF)(D3Q27System::ET_BNE, x1, x2, x3p);
//
//					real mfbbb = (*this->zeroDistributionsF)(x1, x2, x3);
//
//					real m0, m1, m2;
//
//					real rho = (mfaaa + mfaac + mfaca + mfcaa + mfacc + mfcac + mfccc + mfcca)
//						+ (mfaab + mfacb + mfcab + mfccb) + (mfaba + mfabc + mfcba + mfcbc) + (mfbaa + mfbac + mfbca + mfbcc)
//						+ (mfabb + mfcbb) + (mfbab + mfbcb) + (mfbba + mfbbc) + mfbbb;
//
//					real vvx = ((((mfccc - mfaaa) + (mfcac - mfaca)) + ((mfcaa - mfacc) + (mfcca - mfaac))) +
//						(((mfcba - mfabc) + (mfcbc - mfaba)) + ((mfcab - mfacb) + (mfccb - mfaab))) +
//						(mfcbb - mfabb));
//					real vvy = ((((mfccc - mfaaa) + (mfaca - mfcac)) + ((mfacc - mfcaa) + (mfcca - mfaac))) +
//						(((mfbca - mfbac) + (mfbcc - mfbaa)) + ((mfacb - mfcab) + (mfccb - mfaab))) +
//						(mfbcb - mfbab));
//					real vvz = ((((mfccc - mfaaa) + (mfcac - mfaca)) + ((mfacc - mfcaa) + (mfaac - mfcca))) +
//						(((mfbac - mfbca) + (mfbcc - mfbaa)) + ((mfabc - mfcba) + (mfcbc - mfaba))) +
//						(mfbbc - mfbba));
//
//					//forcing 
//					///////////////////////////////////////////////////////////////////////////////////////////
//					if (withForcing)
//					{
//						muX1 = static_cast<double>(x1 - 1 + ix1 * maxX1);
//						muX2 = static_cast<double>(x2 - 1 + ix2 * maxX2);
//						muX3 = static_cast<double>(x3 - 1 + ix3 * maxX3);
//
//						forcingX1 = muForcingX1.Eval();
//						forcingX2 = muForcingX2.Eval();
//						forcingX3 = muForcingX3.Eval();
//
//						vvx += forcingX1 * deltaT * 0.5; // X
//						vvy += forcingX2 * deltaT * 0.5; // Y
//						vvz += forcingX3 * deltaT * 0.5; // Z
//					}
//					///////////////////////////////////////////////////////////////////////////////////////////               
//					real oMdrho;
//
//					oMdrho = mfccc + mfaaa;
//					m0 = mfaca + mfcac;
//					m1 = mfacc + mfcaa;
//					m2 = mfaac + mfcca;
//					oMdrho += m0;
//					m1 += m2;
//					oMdrho += m1;
//					m0 = mfbac + mfbca;
//					m1 = mfbaa + mfbcc;
//					m0 += m1;
//					m1 = mfabc + mfcba;
//					m2 = mfaba + mfcbc;
//					m1 += m2;
//					m0 += m1;
//					m1 = mfacb + mfcab;
//					m2 = mfaab + mfccb;
//					m1 += m2;
//					m0 += m1;
//					oMdrho += m0;
//					m0 = mfabb + mfcbb;
//					m1 = mfbab + mfbcb;
//					m2 = mfbba + mfbbc;
//					m0 += m1 + m2;
//					m0 += mfbbb; //hat gefehlt
//					oMdrho = 1. - (oMdrho + m0);
//
//					real vx2;
//					real vy2;
//					real vz2;
//					vx2 = vvx * vvx;
//					vy2 = vvy * vvy;
//					vz2 = vvz * vvz;
//					////////////////////////////////////////////////////////////////////////////////////
//					real wadjust;
//					real qudricLimit = 0.01;
//					////////////////////////////////////////////////////////////////////////////////////
//					//Hin
//					////////////////////////////////////////////////////////////////////////////////////
//					// mit 1/36, 1/9, 1/36, 1/9, 4/9, 1/9, 1/36, 1/9, 1/36  Konditionieren
//					////////////////////////////////////////////////////////////////////////////////////
//					// Z - Dir
//					m2 = mfaaa + mfaac;
//					m1 = mfaac - mfaaa;
//					m0 = m2 + mfaab;
//					mfaaa = m0;
//					m0 += c1o36 * oMdrho;
//					mfaab = m1 - m0 * vvz;
//					mfaac = m2 - 2. * m1 * vvz + vz2 * m0;
//					////////////////////////////////////////////////////////////////////////////////////
//					m2 = mfaba + mfabc;
//					m1 = mfabc - mfaba;
//					m0 = m2 + mfabb;
//					mfaba = m0;
//					m0 += c1o9 * oMdrho;
//					mfabb = m1 - m0 * vvz;
//					mfabc = m2 - 2. * m1 * vvz + vz2 * m0;
//					////////////////////////////////////////////////////////////////////////////////////
//					m2 = mfaca + mfacc;
//					m1 = mfacc - mfaca;
//					m0 = m2 + mfacb;
//					mfaca = m0;
//					m0 += c1o36 * oMdrho;
//					mfacb = m1 - m0 * vvz;
//					mfacc = m2 - 2. * m1 * vvz + vz2 * m0;
//					////////////////////////////////////////////////////////////////////////////////////
//					////////////////////////////////////////////////////////////////////////////////////
//					m2 = mfbaa + mfbac;
//					m1 = mfbac - mfbaa;
//					m0 = m2 + mfbab;
//					mfbaa = m0;
//					m0 += c1o9 * oMdrho;
//					mfbab = m1 - m0 * vvz;
//					mfbac = m2 - 2. * m1 * vvz + vz2 * m0;
//					////////////////////////////////////////////////////////////////////////////////////
//					m2 = mfbba + mfbbc;
//					m1 = mfbbc - mfbba;
//					m0 = m2 + mfbbb;
//					mfbba = m0;
//					m0 += c4o9 * oMdrho;
//					mfbbb = m1 - m0 * vvz;
//					mfbbc = m2 - 2. * m1 * vvz + vz2 * m0;
//					////////////////////////////////////////////////////////////////////////////////////
//					m2 = mfbca + mfbcc;
//					m1 = mfbcc - mfbca;
//					m0 = m2 + mfbcb;
//					mfbca = m0;
//					m0 += c1o9 * oMdrho;
//					mfbcb = m1 - m0 * vvz;
//					mfbcc = m2 - 2. * m1 * vvz + vz2 * m0;
//					////////////////////////////////////////////////////////////////////////////////////
//					////////////////////////////////////////////////////////////////////////////////////
//					m2 = mfcaa + mfcac;
//					m1 = mfcac - mfcaa;
//					m0 = m2 + mfcab;
//					mfcaa = m0;
//					m0 += c1o36 * oMdrho;
//					mfcab = m1 - m0 * vvz;
//					mfcac = m2 - 2. * m1 * vvz + vz2 * m0;
//					////////////////////////////////////////////////////////////////////////////////////
//					m2 = mfcba + mfcbc;
//					m1 = mfcbc - mfcba;
//					m0 = m2 + mfcbb;
//					mfcba = m0;
//					m0 += c1o9 * oMdrho;
//					mfcbb = m1 - m0 * vvz;
//					mfcbc = m2 - 2. * m1 * vvz + vz2 * m0;
//					////////////////////////////////////////////////////////////////////////////////////
//					m2 = mfcca + mfccc;
//					m1 = mfccc - mfcca;
//					m0 = m2 + mfccb;
//					mfcca = m0;
//					m0 += c1o36 * oMdrho;
//					mfccb = m1 - m0 * vvz;
//					mfccc = m2 - 2. * m1 * vvz + vz2 * m0;
//					////////////////////////////////////////////////////////////////////////////////////
//					////////////////////////////////////////////////////////////////////////////////////
//					// mit  1/6, 0, 1/18, 2/3, 0, 2/9, 1/6, 0, 1/18 Konditionieren
//					////////////////////////////////////////////////////////////////////////////////////
//					// Y - Dir
//					m2 = mfaaa + mfaca;
//					m1 = mfaca - mfaaa;
//					m0 = m2 + mfaba;
//					mfaaa = m0;
//					m0 += c1o6 * oMdrho;
//					mfaba = m1 - m0 * vvy;
//					mfaca = m2 - 2. * m1 * vvy + vy2 * m0;
//					////////////////////////////////////////////////////////////////////////////////////
//					m2 = mfaab + mfacb;
//					m1 = mfacb - mfaab;
//					m0 = m2 + mfabb;
//					mfaab = m0;
//					mfabb = m1 - m0 * vvy;
//					mfacb = m2 - 2. * m1 * vvy + vy2 * m0;
//					////////////////////////////////////////////////////////////////////////////////////
//					m2 = mfaac + mfacc;
//					m1 = mfacc - mfaac;
//					m0 = m2 + mfabc;
//					mfaac = m0;
//					m0 += c1o18 * oMdrho;
//					mfabc = m1 - m0 * vvy;
//					mfacc = m2 - 2. * m1 * vvy + vy2 * m0;
//					////////////////////////////////////////////////////////////////////////////////////
//					////////////////////////////////////////////////////////////////////////////////////
//					m2 = mfbaa + mfbca;
//					m1 = mfbca - mfbaa;
//					m0 = m2 + mfbba;
//					mfbaa = m0;
//					m0 += c2o3 * oMdrho;
//					mfbba = m1 - m0 * vvy;
//					mfbca = m2 - 2. * m1 * vvy + vy2 * m0;
//					////////////////////////////////////////////////////////////////////////////////////
//					m2 = mfbab + mfbcb;
//					m1 = mfbcb - mfbab;
//					m0 = m2 + mfbbb;
//					mfbab = m0;
//					mfbbb = m1 - m0 * vvy;
//					mfbcb = m2 - 2. * m1 * vvy + vy2 * m0;
//					////////////////////////////////////////////////////////////////////////////////////
//					m2 = mfbac + mfbcc;
//					m1 = mfbcc - mfbac;
//					m0 = m2 + mfbbc;
//					mfbac = m0;
//					m0 += c2o9 * oMdrho;
//					mfbbc = m1 - m0 * vvy;
//					mfbcc = m2 - 2. * m1 * vvy + vy2 * m0;
//					////////////////////////////////////////////////////////////////////////////////////
//					////////////////////////////////////////////////////////////////////////////////////
//					m2 = mfcaa + mfcca;
//					m1 = mfcca - mfcaa;
//					m0 = m2 + mfcba;
//					mfcaa = m0;
//					m0 += c1o6 * oMdrho;
//					mfcba = m1 - m0 * vvy;
//					mfcca = m2 - 2. * m1 * vvy + vy2 * m0;
//					////////////////////////////////////////////////////////////////////////////////////
//					m2 = mfcab + mfccb;
//					m1 = mfccb - mfcab;
//					m0 = m2 + mfcbb;
//					mfcab = m0;
//					mfcbb = m1 - m0 * vvy;
//					mfccb = m2 - 2. * m1 * vvy + vy2 * m0;
//					////////////////////////////////////////////////////////////////////////////////////
//					m2 = mfcac + mfccc;
//					m1 = mfccc - mfcac;
//					m0 = m2 + mfcbc;
//					mfcac = m0;
//					m0 += c1o18 * oMdrho;
//					mfcbc = m1 - m0 * vvy;
//					mfccc = m2 - 2. * m1 * vvy + vy2 * m0;
//					////////////////////////////////////////////////////////////////////////////////////
//					////////////////////////////////////////////////////////////////////////////////////
//					// mit     1, 0, 1/3, 0, 0, 0, 1/3, 0, 1/9            Konditionieren
//					////////////////////////////////////////////////////////////////////////////////////
//					// X - Dir
//					m2 = mfaaa + mfcaa;
//					m1 = mfcaa - mfaaa;
//					m0 = m2 + mfbaa;
//					mfaaa = m0;
//					m0 += 1. * oMdrho;
//					mfbaa = m1 - m0 * vvx;
//					mfcaa = m2 - 2. * m1 * vvx + vx2 * m0;
//					////////////////////////////////////////////////////////////////////////////////////
//					m2 = mfaba + mfcba;
//					m1 = mfcba - mfaba;
//					m0 = m2 + mfbba;
//					mfaba = m0;
//					mfbba = m1 - m0 * vvx;
//					mfcba = m2 - 2. * m1 * vvx + vx2 * m0;
//					////////////////////////////////////////////////////////////////////////////////////
//					m2 = mfaca + mfcca;
//					m1 = mfcca - mfaca;
//					m0 = m2 + mfbca;
//					mfaca = m0;
//					m0 += c1o3 * oMdrho;
//					mfbca = m1 - m0 * vvx;
//					mfcca = m2 - 2. * m1 * vvx + vx2 * m0;
//					////////////////////////////////////////////////////////////////////////////////////
//					////////////////////////////////////////////////////////////////////////////////////
//					m2 = mfaab + mfcab;
//					m1 = mfcab - mfaab;
//					m0 = m2 + mfbab;
//					mfaab = m0;
//					mfbab = m1 - m0 * vvx;
//					mfcab = m2 - 2. * m1 * vvx + vx2 * m0;
//					////////////////////////////////////////////////////////////////////////////////////
//					m2 = mfabb + mfcbb;
//					m1 = mfcbb - mfabb;
//					m0 = m2 + mfbbb;
//					mfabb = m0;
//					mfbbb = m1 - m0 * vvx;
//					mfcbb = m2 - 2. * m1 * vvx + vx2 * m0;
//					////////////////////////////////////////////////////////////////////////////////////
//					m2 = mfacb + mfccb;
//					m1 = mfccb - mfacb;
//					m0 = m2 + mfbcb;
//					mfacb = m0;
//					mfbcb = m1 - m0 * vvx;
//					mfccb = m2 - 2. * m1 * vvx + vx2 * m0;
//					////////////////////////////////////////////////////////////////////////////////////
//					////////////////////////////////////////////////////////////////////////////////////
//					m2 = mfaac + mfcac;
//					m1 = mfcac - mfaac;
//					m0 = m2 + mfbac;
//					mfaac = m0;
//					m0 += c1o3 * oMdrho;
//					mfbac = m1 - m0 * vvx;
//					mfcac = m2 - 2. * m1 * vvx + vx2 * m0;
//					////////////////////////////////////////////////////////////////////////////////////
//					m2 = mfabc + mfcbc;
//					m1 = mfcbc - mfabc;
//					m0 = m2 + mfbbc;
//					mfabc = m0;
//					mfbbc = m1 - m0 * vvx;
//					mfcbc = m2 - 2. * m1 * vvx + vx2 * m0;
//					////////////////////////////////////////////////////////////////////////////////////
//					m2 = mfacc + mfccc;
//					m1 = mfccc - mfacc;
//					m0 = m2 + mfbcc;
//					mfacc = m0;
//					m0 += c1o9 * oMdrho;
//					mfbcc = m1 - m0 * vvx;
//					mfccc = m2 - 2. * m1 * vvx + vx2 * m0;
//					////////////////////////////////////////////////////////////////////////////////////
//					// Cumulants
//					////////////////////////////////////////////////////////////////////////////////////
//					real OxxPyyPzz = 1.; //omega2 or bulk viscosity
//					real OxyyPxzz = 1.;//-s9;//2+s9;//
//					//real OxyyMxzz  = 1.;//2+s9;//
//					real O4 = 1.;
//					real O5 = 1.;
//					real O6 = 1.;
//					real OxyyMxzz = 1.;
//					//real OxyyPxzz = 1.;
//
//					//Cum 4.
//					//real CUMcbb = mfcbb - ((mfcaa + c1o3 * oMdrho) * mfabb + 2. * mfbba * mfbab); // till 18.05.2015
//					//real CUMbcb = mfbcb - ((mfaca + c1o3 * oMdrho) * mfbab + 2. * mfbba * mfabb); // till 18.05.2015
//					//real CUMbbc = mfbbc - ((mfaac + c1o3 * oMdrho) * mfbba + 2. * mfbab * mfabb); // till 18.05.2015
//
//					real CUMcbb = mfcbb - ((mfcaa + c1o3) * mfabb + 2. * mfbba * mfbab);
//					real CUMbcb = mfbcb - ((mfaca + c1o3) * mfbab + 2. * mfbba * mfabb);
//					real CUMbbc = mfbbc - ((mfaac + c1o3) * mfbba + 2. * mfbab * mfabb);
//
//					real CUMcca = mfcca - ((mfcaa * mfaca + 2. * mfbba * mfbba) + c1o3 * (mfcaa + mfaca) * oMdrho + c1o9 * (oMdrho - 1.) * oMdrho);
//					real CUMcac = mfcac - ((mfcaa * mfaac + 2. * mfbab * mfbab) + c1o3 * (mfcaa + mfaac) * oMdrho + c1o9 * (oMdrho - 1.) * oMdrho);
//					real CUMacc = mfacc - ((mfaac * mfaca + 2. * mfabb * mfabb) + c1o3 * (mfaac + mfaca) * oMdrho + c1o9 * (oMdrho - 1.) * oMdrho);
//
//					//Cum 5.
//					real CUMbcc = mfbcc - (mfaac * mfbca + mfaca * mfbac + 4. * mfabb * mfbbb + 2. * (mfbab * mfacb + mfbba * mfabc)) - c1o3 * (mfbca + mfbac) * oMdrho;
//					real CUMcbc = mfcbc - (mfaac * mfcba + mfcaa * mfabc + 4. * mfbab * mfbbb + 2. * (mfabb * mfcab + mfbba * mfbac)) - c1o3 * (mfcba + mfabc) * oMdrho;
//					real CUMccb = mfccb - (mfcaa * mfacb + mfaca * mfcab + 4. * mfbba * mfbbb + 2. * (mfbab * mfbca + mfabb * mfcba)) - c1o3 * (mfacb + mfcab) * oMdrho;
//
//					//Cum 6.
//					real CUMccc = mfccc + ((-4. * mfbbb * mfbbb
//						- (mfcaa * mfacc + mfaca * mfcac + mfaac * mfcca)
//						- 4. * (mfabb * mfcbb + mfbab * mfbcb + mfbba * mfbbc)
//						- 2. * (mfbca * mfbac + mfcba * mfabc + mfcab * mfacb))
//						+ (4. * (mfbab * mfbab * mfaca + mfabb * mfabb * mfcaa + mfbba * mfbba * mfaac)
//							+ 2. * (mfcaa * mfaca * mfaac)
//							+ 16. * mfbba * mfbab * mfabb)
//						- c1o3 * (mfacc + mfcac + mfcca) * oMdrho - c1o9 * oMdrho * oMdrho
//						- c1o9 * (mfcaa + mfaca + mfaac) * oMdrho * (1. - 2. * oMdrho) - c1o27 * oMdrho * oMdrho * (-2. * oMdrho)
//						+ (2. * (mfbab * mfbab + mfabb * mfabb + mfbba * mfbba)
//							+ (mfaac * mfaca + mfaac * mfcaa + mfaca * mfcaa)) * c2o3 * oMdrho) + c1o27 * oMdrho;
//
//					//2.
//					// linear combinations
//					real mxxPyyPzz = mfcaa + mfaca + mfaac;
//					real mxxMyy = mfcaa - mfaca;
//					real mxxMzz = mfcaa - mfaac;
//
//					real dxux = -c1o2 * collFactorM * (mxxMyy + mxxMzz) + c1o2 * OxxPyyPzz * (mfaaa - mxxPyyPzz);
//					real dyuy = dxux + collFactorM * c3o2 * mxxMyy;
//					real dzuz = dxux + collFactorM * c3o2 * mxxMzz;
//
//					//relax
//					mxxPyyPzz += OxxPyyPzz * (mfaaa - mxxPyyPzz) - 3. * (1. - c1o2 * OxxPyyPzz) * (vx2 * dxux + vy2 * dyuy + vz2 * dzuz);
//					mxxMyy += collFactorM * (-mxxMyy) - 3. * (1. - c1o2 * collFactor) * (vx2 * dxux - vy2 * dyuy);
//					mxxMzz += collFactorM * (-mxxMzz) - 3. * (1. - c1o2 * collFactor) * (vx2 * dxux - vz2 * dzuz);
//
//					mfabb += collFactorM * (-mfabb);
//					mfbab += collFactorM * (-mfbab);
//					mfbba += collFactorM * (-mfbba);
//
//					// linear combinations back
//					mfcaa = c1o3 * (mxxMyy + mxxMzz + mxxPyyPzz);
//					mfaca = c1o3 * (-2. * mxxMyy + mxxMzz + mxxPyyPzz);
//					mfaac = c1o3 * (mxxMyy - 2. * mxxMzz + mxxPyyPzz);
//
//					//3.
//					// linear combinations
//					real mxxyPyzz = mfcba + mfabc;
//					real mxxyMyzz = mfcba - mfabc;
//
//					real mxxzPyyz = mfcab + mfacb;
//					real mxxzMyyz = mfcab - mfacb;
//
//					real mxyyPxzz = mfbca + mfbac;
//					real mxyyMxzz = mfbca - mfbac;
//
//					//relax
//					wadjust = OxyyMxzz + (1. - OxyyMxzz) * fabs(mfbbb) / (fabs(mfbbb) + qudricLimit);
//					mfbbb += wadjust * (-mfbbb);
//					wadjust = OxyyPxzz + (1. - OxyyPxzz) * fabs(mxxyPyzz) / (fabs(mxxyPyzz) + qudricLimit);
//					mxxyPyzz += wadjust * (-mxxyPyzz);
//					wadjust = OxyyMxzz + (1. - OxyyMxzz) * fabs(mxxyMyzz) / (fabs(mxxyMyzz) + qudricLimit);
//					mxxyMyzz += wadjust * (-mxxyMyzz);
//					wadjust = OxyyPxzz + (1. - OxyyPxzz) * fabs(mxxzPyyz) / (fabs(mxxzPyyz) + qudricLimit);
//					mxxzPyyz += wadjust * (-mxxzPyyz);
//					wadjust = OxyyMxzz + (1. - OxyyMxzz) * fabs(mxxzMyyz) / (fabs(mxxzMyyz) + qudricLimit);
//					mxxzMyyz += wadjust * (-mxxzMyyz);
//					wadjust = OxyyPxzz + (1. - OxyyPxzz) * fabs(mxyyPxzz) / (fabs(mxyyPxzz) + qudricLimit);
//					mxyyPxzz += wadjust * (-mxyyPxzz);
//					wadjust = OxyyMxzz + (1. - OxyyMxzz) * fabs(mxyyMxzz) / (fabs(mxyyMxzz) + qudricLimit);
//					mxyyMxzz += wadjust * (-mxyyMxzz);
//
//					// linear combinations back
//					mfcba = (mxxyMyzz + mxxyPyzz) * c1o2;
//					mfabc = (-mxxyMyzz + mxxyPyzz) * c1o2;
//					mfcab = (mxxzMyyz + mxxzPyyz) * c1o2;
//					mfacb = (-mxxzMyyz + mxxzPyyz) * c1o2;
//					mfbca = (mxyyMxzz + mxyyPxzz) * c1o2;
//					mfbac = (-mxyyMxzz + mxyyPxzz) * c1o2;
//
//					//4.
//					CUMacc += O4 * (-CUMacc);
//					CUMcac += O4 * (-CUMcac);
//					CUMcca += O4 * (-CUMcca);
//
//					CUMbbc += O4 * (-CUMbbc);
//					CUMbcb += O4 * (-CUMbcb);
//					CUMcbb += O4 * (-CUMcbb);
//
//					//5.
//					CUMbcc += O5 * (-CUMbcc);
//					CUMcbc += O5 * (-CUMcbc);
//					CUMccb += O5 * (-CUMccb);
//
//					//6.
//					CUMccc += O6 * (-CUMccc);
//
//					//back cumulants to central moments
//					//4.
//					//mfcbb = CUMcbb + ((mfcaa + c1o3 * oMdrho) * mfabb + 2. * mfbba * mfbab); // till 18.05.2015
//					//mfbcb = CUMbcb + ((mfaca + c1o3 * oMdrho) * mfbab + 2. * mfbba * mfabb); // till 18.05.2015
//					//mfbbc = CUMbbc + ((mfaac + c1o3 * oMdrho) * mfbba + 2. * mfbab * mfabb); // till 18.05.2015
//
//					mfcbb = CUMcbb + ((mfcaa + c1o3) * mfabb + 2. * mfbba * mfbab);
//					mfbcb = CUMbcb + ((mfaca + c1o3) * mfbab + 2. * mfbba * mfabb);
//					mfbbc = CUMbbc + ((mfaac + c1o3) * mfbba + 2. * mfbab * mfabb);
//
//					mfcca = CUMcca + (mfcaa * mfaca + 2. * mfbba * mfbba) + c1o3 * (mfcaa + mfaca) * oMdrho + c1o9 * (oMdrho - 1) * oMdrho;
//					mfcac = CUMcac + (mfcaa * mfaac + 2. * mfbab * mfbab) + c1o3 * (mfcaa + mfaac) * oMdrho + c1o9 * (oMdrho - 1) * oMdrho;
//					mfacc = CUMacc + (mfaac * mfaca + 2. * mfabb * mfabb) + c1o3 * (mfaac + mfaca) * oMdrho + c1o9 * (oMdrho - 1) * oMdrho;
//
//					//5.
//					mfbcc = CUMbcc + (mfaac * mfbca + mfaca * mfbac + 4. * mfabb * mfbbb + 2. * (mfbab * mfacb + mfbba * mfabc)) + c1o3 * (mfbca + mfbac) * oMdrho;
//					mfcbc = CUMcbc + (mfaac * mfcba + mfcaa * mfabc + 4. * mfbab * mfbbb + 2. * (mfabb * mfcab + mfbba * mfbac)) + c1o3 * (mfcba + mfabc) * oMdrho;
//					mfccb = CUMccb + (mfcaa * mfacb + mfaca * mfcab + 4. * mfbba * mfbbb + 2. * (mfbab * mfbca + mfabb * mfcba)) + c1o3 * (mfacb + mfcab) * oMdrho;
//
//					//6.
//					mfccc = CUMccc - ((-4. * mfbbb * mfbbb
//						- (mfcaa * mfacc + mfaca * mfcac + mfaac * mfcca)
//						- 4. * (mfabb * mfcbb + mfbac * mfbca + mfbba * mfbbc)
//						- 2. * (mfbca * mfbac + mfcba * mfabc + mfcab * mfacb))
//						+ (4. * (mfbab * mfbab * mfaca + mfabb * mfabb * mfcaa + mfbba * mfbba * mfaac)
//							+ 2. * (mfcaa * mfaca * mfaac)
//							+ 16. * mfbba * mfbab * mfabb)
//						- c1o3 * (mfacc + mfcac + mfcca) * oMdrho - c1o9 * oMdrho * oMdrho
//						- c1o9 * (mfcaa + mfaca + mfaac) * oMdrho * (1. - 2. * oMdrho) - c1o27 * oMdrho * oMdrho * (-2. * oMdrho)
//						+ (2. * (mfbab * mfbab + mfabb * mfabb + mfbba * mfbba)
//							+ (mfaac * mfaca + mfaac * mfcaa + mfaca * mfcaa)) * c2o3 * oMdrho) - c1o27 * oMdrho;
//
//					////////////////////////////////////////////////////////////////////////////////////
//					//forcing
//					mfbaa = -mfbaa;
//					mfaba = -mfaba;
//					mfaab = -mfaab;
//					//////////////////////////////////////////////////////////////////////////////////////
//
//					////////////////////////////////////////////////////////////////////////////////////
//					//back
//					////////////////////////////////////////////////////////////////////////////////////
//					//mit 1, 0, 1/3, 0, 0, 0, 1/3, 0, 1/9   Konditionieren
//					////////////////////////////////////////////////////////////////////////////////////
//					// Z - Dir
//					m0 = mfaac * c1o2 + mfaab * (vvz - c1o2) + (mfaaa + 1. * oMdrho) * (vz2 - vvz) * c1o2;
//					m1 = -mfaac - 2. * mfaab * vvz + mfaaa * (1. - vz2) - 1. * oMdrho * vz2;
//					m2 = mfaac * c1o2 + mfaab * (vvz + c1o2) + (mfaaa + 1. * oMdrho) * (vz2 + vvz) * c1o2;
//					mfaaa = m0;
//					mfaab = m1;
//					mfaac = m2;
//					////////////////////////////////////////////////////////////////////////////////////
//					m0 = mfabc * c1o2 + mfabb * (vvz - c1o2) + mfaba * (vz2 - vvz) * c1o2;
//					m1 = -mfabc - 2. * mfabb * vvz + mfaba * (1. - vz2);
//					m2 = mfabc * c1o2 + mfabb * (vvz + c1o2) + mfaba * (vz2 + vvz) * c1o2;
//					mfaba = m0;
//					mfabb = m1;
//					mfabc = m2;
//					////////////////////////////////////////////////////////////////////////////////////
//					m0 = mfacc * c1o2 + mfacb * (vvz - c1o2) + (mfaca + c1o3 * oMdrho) * (vz2 - vvz) * c1o2;
//					m1 = -mfacc - 2. * mfacb * vvz + mfaca * (1. - vz2) - c1o3 * oMdrho * vz2;
//					m2 = mfacc * c1o2 + mfacb * (vvz + c1o2) + (mfaca + c1o3 * oMdrho) * (vz2 + vvz) * c1o2;
//					mfaca = m0;
//					mfacb = m1;
//					mfacc = m2;
//					////////////////////////////////////////////////////////////////////////////////////
//					////////////////////////////////////////////////////////////////////////////////////
//					m0 = mfbac * c1o2 + mfbab * (vvz - c1o2) + mfbaa * (vz2 - vvz) * c1o2;
//					m1 = -mfbac - 2. * mfbab * vvz + mfbaa * (1. - vz2);
//					m2 = mfbac * c1o2 + mfbab * (vvz + c1o2) + mfbaa * (vz2 + vvz) * c1o2;
//					mfbaa = m0;
//					mfbab = m1;
//					mfbac = m2;
//					/////////b//////////////////////////////////////////////////////////////////////////
//					m0 = mfbbc * c1o2 + mfbbb * (vvz - c1o2) + mfbba * (vz2 - vvz) * c1o2;
//					m1 = -mfbbc - 2. * mfbbb * vvz + mfbba * (1. - vz2);
//					m2 = mfbbc * c1o2 + mfbbb * (vvz + c1o2) + mfbba * (vz2 + vvz) * c1o2;
//					mfbba = m0;
//					mfbbb = m1;
//					mfbbc = m2;
//					/////////b//////////////////////////////////////////////////////////////////////////
//					m0 = mfbcc * c1o2 + mfbcb * (vvz - c1o2) + mfbca * (vz2 - vvz) * c1o2;
//					m1 = -mfbcc - 2. * mfbcb * vvz + mfbca * (1. - vz2);
//					m2 = mfbcc * c1o2 + mfbcb * (vvz + c1o2) + mfbca * (vz2 + vvz) * c1o2;
//					mfbca = m0;
//					mfbcb = m1;
//					mfbcc = m2;
//					////////////////////////////////////////////////////////////////////////////////////
//					////////////////////////////////////////////////////////////////////////////////////
//					m0 = mfcac * c1o2 + mfcab * (vvz - c1o2) + (mfcaa + c1o3 * oMdrho) * (vz2 - vvz) * c1o2;
//					m1 = -mfcac - 2. * mfcab * vvz + mfcaa * (1. - vz2) - c1o3 * oMdrho * vz2;
//					m2 = mfcac * c1o2 + mfcab * (vvz + c1o2) + (mfcaa + c1o3 * oMdrho) * (vz2 + vvz) * c1o2;
//					mfcaa = m0;
//					mfcab = m1;
//					mfcac = m2;
//					/////////c//////////////////////////////////////////////////////////////////////////
//					m0 = mfcbc * c1o2 + mfcbb * (vvz - c1o2) + mfcba * (vz2 - vvz) * c1o2;
//					m1 = -mfcbc - 2. * mfcbb * vvz + mfcba * (1. - vz2);
//					m2 = mfcbc * c1o2 + mfcbb * (vvz + c1o2) + mfcba * (vz2 + vvz) * c1o2;
//					mfcba = m0;
//					mfcbb = m1;
//					mfcbc = m2;
//					/////////c//////////////////////////////////////////////////////////////////////////
//					m0 = mfccc * c1o2 + mfccb * (vvz - c1o2) + (mfcca + c1o9 * oMdrho) * (vz2 - vvz) * c1o2;
//					m1 = -mfccc - 2. * mfccb * vvz + mfcca * (1. - vz2) - c1o9 * oMdrho * vz2;
//					m2 = mfccc * c1o2 + mfccb * (vvz + c1o2) + (mfcca + c1o9 * oMdrho) * (vz2 + vvz) * c1o2;
//					mfcca = m0;
//					mfccb = m1;
//					mfccc = m2;
//					////////////////////////////////////////////////////////////////////////////////////
//					////////////////////////////////////////////////////////////////////////////////////
//					//mit 1/6, 2/3, 1/6, 0, 0, 0, 1/18, 2/9, 1/18   Konditionieren
//					////////////////////////////////////////////////////////////////////////////////////
//					// Y - Dir
//					m0 = mfaca * c1o2 + mfaba * (vvy - c1o2) + (mfaaa + c1o6 * oMdrho) * (vy2 - vvy) * c1o2;
//					m1 = -mfaca - 2. * mfaba * vvy + mfaaa * (1. - vy2) - c1o6 * oMdrho * vy2;
//					m2 = mfaca * c1o2 + mfaba * (vvy + c1o2) + (mfaaa + c1o6 * oMdrho) * (vy2 + vvy) * c1o2;
//					mfaaa = m0;
//					mfaba = m1;
//					mfaca = m2;
//					////////////////////////////////////////////////////////////////////////////////////
//					m0 = mfacb * c1o2 + mfabb * (vvy - c1o2) + (mfaab + c2o3 * oMdrho) * (vy2 - vvy) * c1o2;
//					m1 = -mfacb - 2. * mfabb * vvy + mfaab * (1. - vy2) - c2o3 * oMdrho * vy2;
//					m2 = mfacb * c1o2 + mfabb * (vvy + c1o2) + (mfaab + c2o3 * oMdrho) * (vy2 + vvy) * c1o2;
//					mfaab = m0;
//					mfabb = m1;
//					mfacb = m2;
//					////////////////////////////////////////////////////////////////////////////////////
//					m0 = mfacc * c1o2 + mfabc * (vvy - c1o2) + (mfaac + c1o6 * oMdrho) * (vy2 - vvy) * c1o2;
//					m1 = -mfacc - 2. * mfabc * vvy + mfaac * (1. - vy2) - c1o6 * oMdrho * vy2;
//					m2 = mfacc * c1o2 + mfabc * (vvy + c1o2) + (mfaac + c1o6 * oMdrho) * (vy2 + vvy) * c1o2;
//					mfaac = m0;
//					mfabc = m1;
//					mfacc = m2;
//					////////////////////////////////////////////////////////////////////////////////////
//					////////////////////////////////////////////////////////////////////////////////////
//					m0 = mfbca * c1o2 + mfbba * (vvy - c1o2) + mfbaa * (vy2 - vvy) * c1o2;
//					m1 = -mfbca - 2. * mfbba * vvy + mfbaa * (1. - vy2);
//					m2 = mfbca * c1o2 + mfbba * (vvy + c1o2) + mfbaa * (vy2 + vvy) * c1o2;
//					mfbaa = m0;
//					mfbba = m1;
//					mfbca = m2;
//					/////////b//////////////////////////////////////////////////////////////////////////
//					m0 = mfbcb * c1o2 + mfbbb * (vvy - c1o2) + mfbab * (vy2 - vvy) * c1o2;
//					m1 = -mfbcb - 2. * mfbbb * vvy + mfbab * (1. - vy2);
//					m2 = mfbcb * c1o2 + mfbbb * (vvy + c1o2) + mfbab * (vy2 + vvy) * c1o2;
//					mfbab = m0;
//					mfbbb = m1;
//					mfbcb = m2;
//					/////////b//////////////////////////////////////////////////////////////////////////
//					m0 = mfbcc * c1o2 + mfbbc * (vvy - c1o2) + mfbac * (vy2 - vvy) * c1o2;
//					m1 = -mfbcc - 2. * mfbbc * vvy + mfbac * (1. - vy2);
//					m2 = mfbcc * c1o2 + mfbbc * (vvy + c1o2) + mfbac * (vy2 + vvy) * c1o2;
//					mfbac = m0;
//					mfbbc = m1;
//					mfbcc = m2;
//					////////////////////////////////////////////////////////////////////////////////////
//					////////////////////////////////////////////////////////////////////////////////////
//					m0 = mfcca * c1o2 + mfcba * (vvy - c1o2) + (mfcaa + c1o18 * oMdrho) * (vy2 - vvy) * c1o2;
//					m1 = -mfcca - 2. * mfcba * vvy + mfcaa * (1. - vy2) - c1o18 * oMdrho * vy2;
//					m2 = mfcca * c1o2 + mfcba * (vvy + c1o2) + (mfcaa + c1o18 * oMdrho) * (vy2 + vvy) * c1o2;
//					mfcaa = m0;
//					mfcba = m1;
//					mfcca = m2;
//					/////////c//////////////////////////////////////////////////////////////////////////
//					m0 = mfccb * c1o2 + mfcbb * (vvy - c1o2) + (mfcab + c2o9 * oMdrho) * (vy2 - vvy) * c1o2;
//					m1 = -mfccb - 2. * mfcbb * vvy + mfcab * (1. - vy2) - c2o9 * oMdrho * vy2;
//					m2 = mfccb * c1o2 + mfcbb * (vvy + c1o2) + (mfcab + c2o9 * oMdrho) * (vy2 + vvy) * c1o2;
//					mfcab = m0;
//					mfcbb = m1;
//					mfccb = m2;
//					/////////c//////////////////////////////////////////////////////////////////////////
//					m0 = mfccc * c1o2 + mfcbc * (vvy - c1o2) + (mfcac + c1o18 * oMdrho) * (vy2 - vvy) * c1o2;
//					m1 = -mfccc - 2. * mfcbc * vvy + mfcac * (1. - vy2) - c1o18 * oMdrho * vy2;
//					m2 = mfccc * c1o2 + mfcbc * (vvy + c1o2) + (mfcac + c1o18 * oMdrho) * (vy2 + vvy) * c1o2;
//					mfcac = m0;
//					mfcbc = m1;
//					mfccc = m2;
//					////////////////////////////////////////////////////////////////////////////////////
//					////////////////////////////////////////////////////////////////////////////////////
//					//mit 1/36, 1/9, 1/36, 1/9, 4/9, 1/9, 1/36, 1/9, 1/36 Konditionieren
//					////////////////////////////////////////////////////////////////////////////////////
//					// X - Dir
//					m0 = mfcaa * c1o2 + mfbaa * (vvx - c1o2) + (mfaaa + c1o36 * oMdrho) * (vx2 - vvx) * c1o2;
//					m1 = -mfcaa - 2. * mfbaa * vvx + mfaaa * (1. - vx2) - c1o36 * oMdrho * vx2;
//					m2 = mfcaa * c1o2 + mfbaa * (vvx + c1o2) + (mfaaa + c1o36 * oMdrho) * (vx2 + vvx) * c1o2;
//					mfaaa = m0;
//					mfbaa = m1;
//					mfcaa = m2;
//					////////////////////////////////////////////////////////////////////////////////////
//					m0 = mfcba * c1o2 + mfbba * (vvx - c1o2) + (mfaba + c1o9 * oMdrho) * (vx2 - vvx) * c1o2;
//					m1 = -mfcba - 2. * mfbba * vvx + mfaba * (1. - vx2) - c1o9 * oMdrho * vx2;
//					m2 = mfcba * c1o2 + mfbba * (vvx + c1o2) + (mfaba + c1o9 * oMdrho) * (vx2 + vvx) * c1o2;
//					mfaba = m0;
//					mfbba = m1;
//					mfcba = m2;
//					////////////////////////////////////////////////////////////////////////////////////
//					m0 = mfcca * c1o2 + mfbca * (vvx - c1o2) + (mfaca + c1o36 * oMdrho) * (vx2 - vvx) * c1o2;
//					m1 = -mfcca - 2. * mfbca * vvx + mfaca * (1. - vx2) - c1o36 * oMdrho * vx2;
//					m2 = mfcca * c1o2 + mfbca * (vvx + c1o2) + (mfaca + c1o36 * oMdrho) * (vx2 + vvx) * c1o2;
//					mfaca = m0;
//					mfbca = m1;
//					mfcca = m2;
//					////////////////////////////////////////////////////////////////////////////////////
//					////////////////////////////////////////////////////////////////////////////////////
//					m0 = mfcab * c1o2 + mfbab * (vvx - c1o2) + (mfaab + c1o9 * oMdrho) * (vx2 - vvx) * c1o2;
//					m1 = -mfcab - 2. * mfbab * vvx + mfaab * (1. - vx2) - c1o9 * oMdrho * vx2;
//					m2 = mfcab * c1o2 + mfbab * (vvx + c1o2) + (mfaab + c1o9 * oMdrho) * (vx2 + vvx) * c1o2;
//					mfaab = m0;
//					mfbab = m1;
//					mfcab = m2;
//					///////////b////////////////////////////////////////////////////////////////////////
//					m0 = mfcbb * c1o2 + mfbbb * (vvx - c1o2) + (mfabb + c4o9 * oMdrho) * (vx2 - vvx) * c1o2;
//					m1 = -mfcbb - 2. * mfbbb * vvx + mfabb * (1. - vx2) - c4o9 * oMdrho * vx2;
//					m2 = mfcbb * c1o2 + mfbbb * (vvx + c1o2) + (mfabb + c4o9 * oMdrho) * (vx2 + vvx) * c1o2;
//					mfabb = m0;
//					mfbbb = m1;
//					mfcbb = m2;
//					///////////b////////////////////////////////////////////////////////////////////////
//					m0 = mfccb * c1o2 + mfbcb * (vvx - c1o2) + (mfacb + c1o9 * oMdrho) * (vx2 - vvx) * c1o2;
//					m1 = -mfccb - 2. * mfbcb * vvx + mfacb * (1. - vx2) - c1o9 * oMdrho * vx2;
//					m2 = mfccb * c1o2 + mfbcb * (vvx + c1o2) + (mfacb + c1o9 * oMdrho) * (vx2 + vvx) * c1o2;
//					mfacb = m0;
//					mfbcb = m1;
//					mfccb = m2;
//					////////////////////////////////////////////////////////////////////////////////////
//					////////////////////////////////////////////////////////////////////////////////////
//					m0 = mfcac * c1o2 + mfbac * (vvx - c1o2) + (mfaac + c1o36 * oMdrho) * (vx2 - vvx) * c1o2;
//					m1 = -mfcac - 2. * mfbac * vvx + mfaac * (1. - vx2) - c1o36 * oMdrho * vx2;
//					m2 = mfcac * c1o2 + mfbac * (vvx + c1o2) + (mfaac + c1o36 * oMdrho) * (vx2 + vvx) * c1o2;
//					mfaac = m0;
//					mfbac = m1;
//					mfcac = m2;
//					///////////c////////////////////////////////////////////////////////////////////////
//					m0 = mfcbc * c1o2 + mfbbc * (vvx - c1o2) + (mfabc + c1o9 * oMdrho) * (vx2 - vvx) * c1o2;
//					m1 = -mfcbc - 2. * mfbbc * vvx + mfabc * (1. - vx2) - c1o9 * oMdrho * vx2;
//					m2 = mfcbc * c1o2 + mfbbc * (vvx + c1o2) + (mfabc + c1o9 * oMdrho) * (vx2 + vvx) * c1o2;
//					mfabc = m0;
//					mfbbc = m1;
//					mfcbc = m2;
//					///////////c////////////////////////////////////////////////////////////////////////
//					m0 = mfccc * c1o2 + mfbcc * (vvx - c1o2) + (mfacc + c1o36 * oMdrho) * (vx2 - vvx) * c1o2;
//					m1 = -mfccc - 2. * mfbcc * vvx + mfacc * (1. - vx2) - c1o36 * oMdrho * vx2;
//					m2 = mfccc * c1o2 + mfbcc * (vvx + c1o2) + (mfacc + c1o36 * oMdrho) * (vx2 + vvx) * c1o2;
//					mfacc = m0;
//					mfbcc = m1;
//					mfccc = m2;
//
//					//////////////////////////////////////////////////////////////////////////
//					//proof correctness
//					//////////////////////////////////////////////////////////////////////////
//#ifdef  PROOF_CORRECTNESS
//					real rho_post = (mfaaa + mfaac + mfaca + mfcaa + mfacc + mfcac + mfccc + mfcca)
//						+ (mfaab + mfacb + mfcab + mfccb) + (mfaba + mfabc + mfcba + mfcbc) + (mfbaa + mfbac + mfbca + mfbcc)
//						+ (mfabb + mfcbb) + (mfbab + mfbcb) + (mfbba + mfbbc) + mfbbb;
//					//real dif = fabs(rho - rho_post);
//					real dif = rho - rho_post;
//#ifdef SINGLEPRECISION
//					if (dif > 10.0E-7 || dif < -10.0E-7)
//#else
//					if (dif > 10.0E-15 || dif < -10.0E-15)
//#endif
//					{
//						UB_THROW(UbException(UB_EXARGS, "rho=" + UbSystem::toString(rho) + ", rho_post=" + UbSystem::toString(rho_post)
//							+ " dif=" + UbSystem::toString(dif)
//							+ " rho is not correct for node " + UbSystem::toString(x1) + "," + UbSystem::toString(x2) + "," + UbSystem::toString(x3)
//							+ " in " + block.lock()->toString() + " step = " + UbSystem::toString(step)));
//					}
//#endif
//					//////////////////////////////////////////////////////////////////////////
//					//write distribution
//					//////////////////////////////////////////////////////////////////////////
//					(*this->localDistributionsF)(D3Q27System::ET_E, x1, x2, x3) = mfabb;
//					(*this->localDistributionsF)(D3Q27System::ET_N, x1, x2, x3) = mfbab;
//					(*this->localDistributionsF)(D3Q27System::ET_T, x1, x2, x3) = mfbba;
//					(*this->localDistributionsF)(D3Q27System::ET_NE, x1, x2, x3) = mfaab;
//					(*this->localDistributionsF)(D3Q27System::ET_NW, x1p, x2, x3) = mfcab;
//					(*this->localDistributionsF)(D3Q27System::ET_TE, x1, x2, x3) = mfaba;
//					(*this->localDistributionsF)(D3Q27System::ET_TW, x1p, x2, x3) = mfcba;
//					(*this->localDistributionsF)(D3Q27System::ET_TN, x1, x2, x3) = mfbaa;
//					(*this->localDistributionsF)(D3Q27System::ET_TS, x1, x2p, x3) = mfbca;
//					(*this->localDistributionsF)(D3Q27System::ET_TNE, x1, x2, x3) = mfaaa;
//					(*this->localDistributionsF)(D3Q27System::ET_TNW, x1p, x2, x3) = mfcaa;
//					(*this->localDistributionsF)(D3Q27System::ET_TSE, x1, x2p, x3) = mfaca;
//					(*this->localDistributionsF)(D3Q27System::ET_TSW, x1p, x2p, x3) = mfcca;
//
//					(*this->nonLocalDistributionsF)(D3Q27System::ET_W, x1p, x2, x3) = mfcbb;
//					(*this->nonLocalDistributionsF)(D3Q27System::ET_S, x1, x2p, x3) = mfbcb;
//					(*this->nonLocalDistributionsF)(D3Q27System::ET_B, x1, x2, x3p) = mfbbc;
//					(*this->nonLocalDistributionsF)(D3Q27System::ET_SW, x1p, x2p, x3) = mfccb;
//					(*this->nonLocalDistributionsF)(D3Q27System::ET_SE, x1, x2p, x3) = mfacb;
//					(*this->nonLocalDistributionsF)(D3Q27System::ET_BW, x1p, x2, x3p) = mfcbc;
//					(*this->nonLocalDistributionsF)(D3Q27System::ET_BE, x1, x2, x3p) = mfabc;
//					(*this->nonLocalDistributionsF)(D3Q27System::ET_BS, x1, x2p, x3p) = mfbcc;
//					(*this->nonLocalDistributionsF)(D3Q27System::ET_BN, x1, x2, x3p) = mfbac;
//					(*this->nonLocalDistributionsF)(D3Q27System::ET_BSW, x1p, x2p, x3p) = mfccc;
//					(*this->nonLocalDistributionsF)(D3Q27System::ET_BSE, x1, x2p, x3p) = mfacc;
//					(*this->nonLocalDistributionsF)(D3Q27System::ET_BNW, x1p, x2, x3p) = mfcac;
//					(*this->nonLocalDistributionsF)(D3Q27System::ET_BNE, x1, x2, x3p) = mfaac;
//
//					(*this->zeroDistributionsF)(x1, x2, x3) = mfbbb;
//
//					findNeighbors(phaseField, x1, x2, x3);
//					real dX1_phi = gradX1_phi();
//					real dX2_phi = gradX2_phi();
//					real dX3_phi = gradX3_phi();
//
//					real denom = sqrt(dX1_phi * dX1_phi + dX2_phi * dX2_phi + dX3_phi * dX3_phi)+ 1.0e-20;//+ 1e-9+1e-3;
//
//					real normX1 = dX1_phi / denom;
//					real normX2 = dX2_phi / denom;
//					real normX3 = dX3_phi / denom;
					//////////////////////////////////////////////////////////////////////////

//					////////////////old kernel
//					//////////////////////////////////////////////////////////////////////////
//					// Read distributions and phase field
//					////////////////////////////////////////////////////////////////////////////
//					//////////////////////////////////////////////////////////////////////////
//
//					// E   N  T
//					// c   c  c
//					//////////
//					// W   S  B
//					// a   a  a
//
//					// Rest ist b
//
//					// mfxyz
//					// a - negative
//					// b - null
//					// c - positive
//
//					// a b c
//					//-1 0 1

					findNeighbors(phaseField, x1, x2, x3);

					real mfcbb ;//= (*this->localDistributionsF)(D3Q27System::ET_E, x1, x2, x3);
					real mfbcb ;//= (*this->localDistributionsF)(D3Q27System::ET_N, x1, x2, x3);
					real mfbbc ;//= (*this->localDistributionsF)(D3Q27System::ET_T, x1, x2, x3);
					real mfccb ;//= (*this->localDistributionsF)(D3Q27System::ET_NE, x1, x2, x3);
					real mfacb ;//= (*this->localDistributionsF)(D3Q27System::ET_NW, x1p, x2, x3);
					real mfcbc ;//= (*this->localDistributionsF)(D3Q27System::ET_TE, x1, x2, x3);
					real mfabc ;//= (*this->localDistributionsF)(D3Q27System::ET_TW, x1p, x2, x3);
					real mfbcc ;//= (*this->localDistributionsF)(D3Q27System::ET_TN, x1, x2, x3);
					real mfbac ;//= (*this->localDistributionsF)(D3Q27System::ET_TS, x1, x2p, x3);
					real mfccc ;//= (*this->localDistributionsF)(D3Q27System::ET_TNE, x1, x2, x3);
					real mfacc ;//= (*this->localDistributionsF)(D3Q27System::ET_TNW, x1p, x2, x3);
					real mfcac ;//= (*this->localDistributionsF)(D3Q27System::ET_TSE, x1, x2p, x3);
					real mfaac ;//= (*this->localDistributionsF)(D3Q27System::ET_TSW, x1p, x2p, x3);
					real mfabb ;//= (*this->nonLocalDistributionsF)(D3Q27System::ET_W, x1p, x2, x3);
					real mfbab ;//= (*this->nonLocalDistributionsF)(D3Q27System::ET_S, x1, x2p, x3);
					real mfbba ;//= (*this->nonLocalDistributionsF)(D3Q27System::ET_B, x1, x2, x3p);
					real mfaab ;//= (*this->nonLocalDistributionsF)(D3Q27System::ET_SW, x1p, x2p, x3);
					real mfcab ;//= (*this->nonLocalDistributionsF)(D3Q27System::ET_SE, x1, x2p, x3);
					real mfaba ;//= (*this->nonLocalDistributionsF)(D3Q27System::ET_BW, x1p, x2, x3p);
					real mfcba ;//= (*this->nonLocalDistributionsF)(D3Q27System::ET_BE, x1, x2, x3p);
					real mfbaa ;//= (*this->nonLocalDistributionsF)(D3Q27System::ET_BS, x1, x2p, x3p);
					real mfbca ;//= (*this->nonLocalDistributionsF)(D3Q27System::ET_BN, x1, x2, x3p);
					real mfaaa ;//= (*this->nonLocalDistributionsF)(D3Q27System::ET_BSW, x1p, x2p, x3p);
					real mfcaa ;//= (*this->nonLocalDistributionsF)(D3Q27System::ET_BSE, x1, x2p, x3p);
					real mfaca ;//= (*this->nonLocalDistributionsF)(D3Q27System::ET_BNW, x1p, x2, x3p);
					real mfcca ;//= (*this->nonLocalDistributionsF)(D3Q27System::ET_BNE, x1, x2, x3p);
					real mfbbb ;//= (*this->zeroDistributionsF)(x1, x2, x3);


					//real mfhcbb ;//= (*this->localDistributionsH2)(D3Q27System::ET_E, x1, x2, x3);
					//real mfhbcb ;//= (*this->localDistributionsH2)(D3Q27System::ET_N, x1, x2, x3);
					//real mfhbbc ;//= (*this->localDistributionsH2)(D3Q27System::ET_T, x1, x2, x3);
					//real mfhccb ;//= (*this->localDistributionsH2)(D3Q27System::ET_NE, x1, x2, x3);
					//real mfhacb ;//= (*this->localDistributionsH2)(D3Q27System::ET_NW, x1p, x2, x3);
					//real mfhcbc ;//= (*this->localDistributionsH2)(D3Q27System::ET_TE, x1, x2, x3);
					//real mfhabc ;//= (*this->localDistributionsH2)(D3Q27System::ET_TW, x1p, x2, x3);
					//real mfhbcc ;//= (*this->localDistributionsH2)(D3Q27System::ET_TN, x1, x2, x3);
					//real mfhbac ;//= (*this->localDistributionsH2)(D3Q27System::ET_TS, x1, x2p, x3);
					//real mfhccc ;//= (*this->localDistributionsH2)(D3Q27System::ET_TNE, x1, x2, x3);
					//real mfhacc ;//= (*this->localDistributionsH2)(D3Q27System::ET_TNW, x1p, x2, x3);
					//real mfhcac ;//= (*this->localDistributionsH2)(D3Q27System::ET_TSE, x1, x2p, x3);
					//real mfhaac ;//= (*this->localDistributionsH2)(D3Q27System::ET_TSW, x1p, x2p, x3);
					//real mfhabb ;//= (*this->nonLocalDistributionsH2)(D3Q27System::ET_W, x1p, x2, x3);
					//real mfhbab ;//= (*this->nonLocalDistributionsH2)(D3Q27System::ET_S, x1, x2p, x3);
					//real mfhbba ;//= (*this->nonLocalDistributionsH2)(D3Q27System::ET_B, x1, x2, x3p);
					//real mfhaab ;//= (*this->nonLocalDistributionsH2)(D3Q27System::ET_SW, x1p, x2p, x3);
					//real mfhcab ;//= (*this->nonLocalDistributionsH2)(D3Q27System::ET_SE, x1, x2p, x3);
					//real mfhaba ;//= (*this->nonLocalDistributionsH2)(D3Q27System::ET_BW, x1p, x2, x3p);
					//real mfhcba ;//= (*this->nonLocalDistributionsH2)(D3Q27System::ET_BE, x1, x2, x3p);
					//real mfhbaa ;//= (*this->nonLocalDistributionsH2)(D3Q27System::ET_BS, x1, x2p, x3p);
					//real mfhbca ;//= (*this->nonLocalDistributionsH2)(D3Q27System::ET_BN, x1, x2, x3p);
					//real mfhaaa ;//= (*this->nonLocalDistributionsH2)(D3Q27System::ET_BSW, x1p, x2p, x3p);
					//real mfhcaa ;//= (*this->nonLocalDistributionsH2)(D3Q27System::ET_BSE, x1, x2p, x3p);
					//real mfhaca ;//= (*this->nonLocalDistributionsH2)(D3Q27System::ET_BNW, x1p, x2, x3p);
					//real mfhcca ;//= (*this->nonLocalDistributionsH2)(D3Q27System::ET_BNE, x1, x2, x3p);
					//real mfhbbb ;//= (*this->zeroDistributionsH2)(x1, x2, x3);


					//if (phi[DIR_000] < c1o2)
					//{
						 mfcbb= (*this->localDistributionsF)(D3Q27System::ET_E, x1, x2, x3);
						 mfbcb= (*this->localDistributionsF)(D3Q27System::ET_N, x1, x2, x3);
						 mfbbc= (*this->localDistributionsF)(D3Q27System::ET_T, x1, x2, x3);
						 mfccb= (*this->localDistributionsF)(D3Q27System::ET_NE, x1, x2, x3);
						 mfacb= (*this->localDistributionsF)(D3Q27System::ET_NW, x1p, x2, x3);
						 mfcbc= (*this->localDistributionsF)(D3Q27System::ET_TE, x1, x2, x3);
						 mfabc= (*this->localDistributionsF)(D3Q27System::ET_TW, x1p, x2, x3);
						 mfbcc= (*this->localDistributionsF)(D3Q27System::ET_TN, x1, x2, x3);
						 mfbac= (*this->localDistributionsF)(D3Q27System::ET_TS, x1, x2p, x3);
						 mfccc= (*this->localDistributionsF)(D3Q27System::ET_TNE, x1, x2, x3);
						 mfacc= (*this->localDistributionsF)(D3Q27System::ET_TNW, x1p, x2, x3);
						 mfcac= (*this->localDistributionsF)(D3Q27System::ET_TSE, x1, x2p, x3);
						 mfaac= (*this->localDistributionsF)(D3Q27System::ET_TSW, x1p, x2p, x3);
						 mfabb= (*this->nonLocalDistributionsF)(D3Q27System::ET_W, x1p, x2, x3);
						 mfbab= (*this->nonLocalDistributionsF)(D3Q27System::ET_S, x1, x2p, x3);
						 mfbba= (*this->nonLocalDistributionsF)(D3Q27System::ET_B, x1, x2, x3p);
						 mfaab= (*this->nonLocalDistributionsF)(D3Q27System::ET_SW, x1p, x2p, x3);
						 mfcab= (*this->nonLocalDistributionsF)(D3Q27System::ET_SE, x1, x2p, x3);
						 mfaba= (*this->nonLocalDistributionsF)(D3Q27System::ET_BW, x1p, x2, x3p);
						 mfcba= (*this->nonLocalDistributionsF)(D3Q27System::ET_BE, x1, x2, x3p);
						 mfbaa= (*this->nonLocalDistributionsF)(D3Q27System::ET_BS, x1, x2p, x3p);
						 mfbca= (*this->nonLocalDistributionsF)(D3Q27System::ET_BN, x1, x2, x3p);
						 mfaaa= (*this->nonLocalDistributionsF)(D3Q27System::ET_BSW, x1p, x2p, x3p);
						 mfcaa= (*this->nonLocalDistributionsF)(D3Q27System::ET_BSE, x1, x2p, x3p);
						 mfaca= (*this->nonLocalDistributionsF)(D3Q27System::ET_BNW, x1p, x2, x3p);
						 mfcca= (*this->nonLocalDistributionsF)(D3Q27System::ET_BNE, x1, x2, x3p);
						 mfbbb= (*this->zeroDistributionsF)(x1, x2, x3);


					//	 mfhcbb= (*this->localDistributionsH2)(D3Q27System::ET_E, x1, x2, x3);
					//	 mfhbcb= (*this->localDistributionsH2)(D3Q27System::ET_N, x1, x2, x3);
					//	 mfhbbc= (*this->localDistributionsH2)(D3Q27System::ET_T, x1, x2, x3);
					//	 mfhccb= (*this->localDistributionsH2)(D3Q27System::ET_NE, x1, x2, x3);
					//	 mfhacb= (*this->localDistributionsH2)(D3Q27System::ET_NW, x1p, x2, x3);
					//	 mfhcbc= (*this->localDistributionsH2)(D3Q27System::ET_TE, x1, x2, x3);
					//	 mfhabc= (*this->localDistributionsH2)(D3Q27System::ET_TW, x1p, x2, x3);
					//	 mfhbcc= (*this->localDistributionsH2)(D3Q27System::ET_TN, x1, x2, x3);
					//	 mfhbac= (*this->localDistributionsH2)(D3Q27System::ET_TS, x1, x2p, x3);
					//	 mfhccc= (*this->localDistributionsH2)(D3Q27System::ET_TNE, x1, x2, x3);
					//	 mfhacc= (*this->localDistributionsH2)(D3Q27System::ET_TNW, x1p, x2, x3);
					//	 mfhcac= (*this->localDistributionsH2)(D3Q27System::ET_TSE, x1, x2p, x3);
					//	 mfhaac= (*this->localDistributionsH2)(D3Q27System::ET_TSW, x1p, x2p, x3);
					//	 mfhabb= (*this->nonLocalDistributionsH2)(D3Q27System::ET_W, x1p, x2, x3);
					//	 mfhbab= (*this->nonLocalDistributionsH2)(D3Q27System::ET_S, x1, x2p, x3);
					//	 mfhbba= (*this->nonLocalDistributionsH2)(D3Q27System::ET_B, x1, x2, x3p);
					//	 mfhaab= (*this->nonLocalDistributionsH2)(D3Q27System::ET_SW, x1p, x2p, x3);
					//	 mfhcab= (*this->nonLocalDistributionsH2)(D3Q27System::ET_SE, x1, x2p, x3);
					//	 mfhaba= (*this->nonLocalDistributionsH2)(D3Q27System::ET_BW, x1p, x2, x3p);
					//	 mfhcba= (*this->nonLocalDistributionsH2)(D3Q27System::ET_BE, x1, x2, x3p);
					//	 mfhbaa= (*this->nonLocalDistributionsH2)(D3Q27System::ET_BS, x1, x2p, x3p);
					//	 mfhbca= (*this->nonLocalDistributionsH2)(D3Q27System::ET_BN, x1, x2, x3p);
					//	 mfhaaa= (*this->nonLocalDistributionsH2)(D3Q27System::ET_BSW, x1p, x2p, x3p);
					//	 mfhcaa= (*this->nonLocalDistributionsH2)(D3Q27System::ET_BSE, x1, x2p, x3p);
					//	 mfhaca= (*this->nonLocalDistributionsH2)(D3Q27System::ET_BNW, x1p, x2, x3p);
					//	 mfhcca= (*this->nonLocalDistributionsH2)(D3Q27System::ET_BNE, x1, x2, x3p);
					//	 mfhbbb= (*this->zeroDistributionsH2)(x1, x2, x3);

					//}
					//else
					//{
					//	mfhcbb = (*this->localDistributionsF)(D3Q27System::ET_E, x1, x2, x3);
					//	mfhbcb = (*this->localDistributionsF)(D3Q27System::ET_N, x1, x2, x3);
					//	mfhbbc = (*this->localDistributionsF)(D3Q27System::ET_T, x1, x2, x3);
					//	mfhccb = (*this->localDistributionsF)(D3Q27System::ET_NE, x1, x2, x3);
					//	mfhacb = (*this->localDistributionsF)(D3Q27System::ET_NW, x1p, x2, x3);
					//	mfhcbc = (*this->localDistributionsF)(D3Q27System::ET_TE, x1, x2, x3);
					//	mfhabc = (*this->localDistributionsF)(D3Q27System::ET_TW, x1p, x2, x3);
					//	mfhbcc = (*this->localDistributionsF)(D3Q27System::ET_TN, x1, x2, x3);
					//	mfhbac = (*this->localDistributionsF)(D3Q27System::ET_TS, x1, x2p, x3);
					//	mfhccc = (*this->localDistributionsF)(D3Q27System::ET_TNE, x1, x2, x3);
					//	mfhacc = (*this->localDistributionsF)(D3Q27System::ET_TNW, x1p, x2, x3);
					//	mfhcac = (*this->localDistributionsF)(D3Q27System::ET_TSE, x1, x2p, x3);
					//	mfhaac = (*this->localDistributionsF)(D3Q27System::ET_TSW, x1p, x2p, x3);
					//	mfhabb = (*this->nonLocalDistributionsF)(D3Q27System::ET_W, x1p, x2, x3);
					//	mfhbab = (*this->nonLocalDistributionsF)(D3Q27System::ET_S, x1, x2p, x3);
					//	mfhbba = (*this->nonLocalDistributionsF)(D3Q27System::ET_B, x1, x2, x3p);
					//	mfhaab = (*this->nonLocalDistributionsF)(D3Q27System::ET_SW, x1p, x2p, x3);
					//	mfhcab = (*this->nonLocalDistributionsF)(D3Q27System::ET_SE, x1, x2p, x3);
					//	mfhaba = (*this->nonLocalDistributionsF)(D3Q27System::ET_BW, x1p, x2, x3p);
					//	mfhcba = (*this->nonLocalDistributionsF)(D3Q27System::ET_BE, x1, x2, x3p);
					//	mfhbaa = (*this->nonLocalDistributionsF)(D3Q27System::ET_BS, x1, x2p, x3p);
					//	mfhbca = (*this->nonLocalDistributionsF)(D3Q27System::ET_BN, x1, x2, x3p);
					//	mfhaaa = (*this->nonLocalDistributionsF)(D3Q27System::ET_BSW, x1p, x2p, x3p);
					//	mfhcaa = (*this->nonLocalDistributionsF)(D3Q27System::ET_BSE, x1, x2p, x3p);
					//	mfhaca = (*this->nonLocalDistributionsF)(D3Q27System::ET_BNW, x1p, x2, x3p);
					//	mfhcca = (*this->nonLocalDistributionsF)(D3Q27System::ET_BNE, x1, x2, x3p);
					//	mfhbbb = (*this->zeroDistributionsF)(x1, x2, x3);


					//	mfcbb = (*this->localDistributionsH2)(D3Q27System::ET_E, x1, x2, x3);
					//	mfbcb = (*this->localDistributionsH2)(D3Q27System::ET_N, x1, x2, x3);
					//	mfbbc = (*this->localDistributionsH2)(D3Q27System::ET_T, x1, x2, x3);
					//	mfccb = (*this->localDistributionsH2)(D3Q27System::ET_NE, x1, x2, x3);
					//	mfacb = (*this->localDistributionsH2)(D3Q27System::ET_NW, x1p, x2, x3);
					//	mfcbc = (*this->localDistributionsH2)(D3Q27System::ET_TE, x1, x2, x3);
					//	mfabc = (*this->localDistributionsH2)(D3Q27System::ET_TW, x1p, x2, x3);
					//	mfbcc = (*this->localDistributionsH2)(D3Q27System::ET_TN, x1, x2, x3);
					//	mfbac = (*this->localDistributionsH2)(D3Q27System::ET_TS, x1, x2p, x3);
					//	mfccc = (*this->localDistributionsH2)(D3Q27System::ET_TNE, x1, x2, x3);
					//	mfacc = (*this->localDistributionsH2)(D3Q27System::ET_TNW, x1p, x2, x3);
					//	mfcac = (*this->localDistributionsH2)(D3Q27System::ET_TSE, x1, x2p, x3);
					//	mfaac = (*this->localDistributionsH2)(D3Q27System::ET_TSW, x1p, x2p, x3);
					//	mfabb = (*this->nonLocalDistributionsH2)(D3Q27System::ET_W, x1p, x2, x3);
					//	mfbab = (*this->nonLocalDistributionsH2)(D3Q27System::ET_S, x1, x2p, x3);
					//	mfbba = (*this->nonLocalDistributionsH2)(D3Q27System::ET_B, x1, x2, x3p);
					//	mfaab = (*this->nonLocalDistributionsH2)(D3Q27System::ET_SW, x1p, x2p, x3);
					//	mfcab = (*this->nonLocalDistributionsH2)(D3Q27System::ET_SE, x1, x2p, x3);
					//	mfaba = (*this->nonLocalDistributionsH2)(D3Q27System::ET_BW, x1p, x2, x3p);
					//	mfcba = (*this->nonLocalDistributionsH2)(D3Q27System::ET_BE, x1, x2, x3p);
					//	mfbaa = (*this->nonLocalDistributionsH2)(D3Q27System::ET_BS, x1, x2p, x3p);
					//	mfbca = (*this->nonLocalDistributionsH2)(D3Q27System::ET_BN, x1, x2, x3p);
					//	mfaaa = (*this->nonLocalDistributionsH2)(D3Q27System::ET_BSW, x1p, x2p, x3p);
					//	mfcaa = (*this->nonLocalDistributionsH2)(D3Q27System::ET_BSE, x1, x2p, x3p);
					//	mfaca = (*this->nonLocalDistributionsH2)(D3Q27System::ET_BNW, x1p, x2, x3p);
					//	mfcca = (*this->nonLocalDistributionsH2)(D3Q27System::ET_BNE, x1, x2, x3p);
					//	mfbbb = (*this->zeroDistributionsH2)(x1, x2, x3);

					//}

					//real rhoH = 1.0;
					//real rhoL = 1.0 / densityRatio;

					real rhoH = 1.0;
					real rhoL = 1.0/ densityRatio;

					//real rhoToPhi = (rhoH - rhoL) / (phiH - phiL);

					real dX1_phi = gradX1_phi();
					real dX2_phi = gradX2_phi();
					real dX3_phi = gradX3_phi();

					real denom = sqrt(dX1_phi * dX1_phi + dX2_phi * dX2_phi + dX3_phi * dX3_phi)+ 1.0e-20;//+ 1e-9+1e-3;
					// 01.09.2022: unclear what value we have to add to the normal: lager values better cut of in gas phase?
					real normX1 = dX1_phi / denom;
					real normX2 = dX2_phi / denom;
					real normX3 = dX3_phi / denom;


					//real pushInterface = 2.0;
					//collFactorM = collFactorL + (collFactorL - collFactorG) * (phi[DIR_000] - phiH) / (phiH - phiL);
					//collFactorM = collFactorL + (collFactorL - collFactorG) * (tanh(pushInterface * (c2o1 * phi[DIR_000] - c1o1)) / tanh(pushInterface) * c1o2 + c1o2 - phiH) / (phiH - phiL);
					collFactorM = phi[DIR_000] > phiLim ? collFactorL : collFactorG;
					//collFactorM=(((*phaseField)(x1, x2, x3) > c1o2) && ((*phaseFieldOld)(x1, x2, x3) <= c1o2)) ? 1.8 : collFactorM;
					real collFactorMInv = phi[DIR_000] > phiLim ? collFactorG : collFactorL;

					//real mu = 2 * beta * phi[DIR_000] * (phi[DIR_000] - 1) * (2 * phi[DIR_000] - 1) - kappa * nabla2_phi();

					//----------- Calculating Macroscopic Values -------------
					//real rho = phi[DIR_000] > phiLim ? rhoH : rhoL;//rhoH + rhoToPhi * (phi[DIR_000] - phiH); //Incompressible
                    real rho =rhoL+ (rhoH-rhoL) * (phi[DIR_000] - phiL)/(phiH-phiL);

					//real rho = rhoH + rhoToPhi * (tanh(pushInterface*(c2o1*phi[DIR_000]-c1o1))/tanh(pushInterface)*c1o2 +c1o2 - phiH); //Incompressible
																		///scaled phase field
					//real rho = rhoH + rhoToPhi * ((*phaseField)(x1, x2, x3) * (*phaseField)(x1, x2, x3) / ((*phaseField)(x1, x2, x3) * (*phaseField)(x1, x2, x3) + (c1o1 - (*phaseField)(x1, x2, x3)) * (c1o1 - (*phaseField)(x1, x2, x3))) - phiH);
					///!scaled phase field
					
					//real rho = rhoH + rhoToPhi * (phi[DIR_000] - phiH)+(c1o1-phi[DIR_000])* (*pressure)(x1, x2, x3)*c3o1; //compressible
					//real rho = rhoL + (rhoH - rhoL) * phi[DIR_000] + (c1o1 - phi[DIR_000]) * (*pressure)(x1, x2, x3) * c3o1; //compressible

					real m0, m1, m2;
					real rhoRef=c1o1;

					real vvx = ((((mfccc - mfaaa) + (mfcac - mfaca)) + ((mfcaa - mfacc) + (mfcca - mfaac))) +
						(((mfcba - mfabc) + (mfcbc - mfaba)) + ((mfcab - mfacb) + (mfccb - mfaab))) +
						(mfcbb - mfabb))/rhoRef;
					real vvy = ((((mfccc - mfaaa) + (mfaca - mfcac)) + ((mfacc - mfcaa) + (mfcca - mfaac))) +
						(((mfbca - mfbac) + (mfbcc - mfbaa)) + ((mfacb - mfcab) + (mfccb - mfaab))) +
						(mfbcb - mfbab))/rhoRef;
					real vvz = ((((mfccc - mfaaa) + (mfcac - mfaca)) + ((mfacc - mfcaa) + (mfaac - mfcca))) +
						(((mfbac - mfbca) + (mfbcc - mfbaa)) + ((mfabc - mfcba) + (mfcbc - mfaba))) +
						(mfbbc - mfbba))/rhoRef;
					////Filter&Gradient merged
					//real pressureHere = (*pressureOld)(x1, x2, x3);
					//real pressureHere = (*pressure)(x1, x2, x3);

					//real arrayP[3][3][3] = { {{pressureHere,pressureHere,pressureHere},{pressureHere,pressureHere,pressureHere},{pressureHere,pressureHere,pressureHere}},
					//							{{pressureHere,pressureHere,pressureHere},{pressureHere,pressureHere,pressureHere},{pressureHere,pressureHere,pressureHere}},
					//							{ {pressureHere,pressureHere,pressureHere},{pressureHere,pressureHere,pressureHere},{pressureHere,pressureHere,pressureHere}} };
					//real LaplaceP = 0.0;
					//LaplaceP += WEIGTH[DIR_PPP] * (((((*pressureOld)(x1+1,x2+1,x3+1) - pressureHere) + ((*pressureOld)(x1 - 1, x2 - 1, x3 - 1) - pressureHere)) + (((*pressureOld)(x1 + 1, x2 + 1, x3 - 1) - pressureHere) + ((*pressureOld)(x1 - 1, x2 - 1, x3 + 1) - pressureHere)))
					//	+ ((((*pressureOld)(x1 + 1, x2 - 1, x3 + 1) - pressureHere) + ((*pressureOld)(x1 - 1, x2 + 1, x3 - 1) - pressureHere)) + (((*pressureOld)(x1 + 1, x2 - 1, x3 - 1) - pressureHere) + ((*pressureOld)(x1 - 1, x2 + 1, x3 + 1) - pressureHere))));
					//LaplaceP += WEIGTH[DIR_0PP] * (
					//	((((*pressureOld)(x1 + 1, x2 + 1, x3) - pressureHere) + ((*pressureOld)(x1 - 1, x2 - 1, x3) - pressureHere)) + (((*pressureOld)(x1 + 1, x2 - 1, x3) - pressureHere) + ((*pressureOld)(x1 - 1, x2 + 1, x3) - pressureHere)))
					//	+ ((((*pressureOld)(x1 + 1, x2, x3 + 1) - pressureHere) + ((*pressureOld)(x1 - 1, x2, x3 -1) - pressureHere)) + (((*pressureOld)(x1 + 1, x2, x3 - 1) - pressureHere) + ((*pressureOld)(x1 - 1, x2, x3 + 1) - pressureHere)))
					//	+ ((((*pressureOld)(x1, x2 + 1, x3 + 1) - pressureHere) + ((*pressureOld)(x1, x2 - 1, x3 - 1) - pressureHere)) + (((*pressureOld)(x1, x2 + 1, x3 - 1) - pressureHere) + ((*pressureOld)(x1, x2 - 1, x3 + 1) - pressureHere)))
					//	);
					//LaplaceP += WEIGTH[DIR_00P] * (
					//	(((*pressureOld)(x1 + 1, x2, x3) - pressureHere) + ((*pressureOld)(x1, x2-1, x3) - pressureHere))
					//	+ (((*pressureOld)(x1, x2 + 1, x3) - pressureHere) + ((*pressureOld)(x1, x2 - 1, x3) - pressureHere))
					//	+ (((*pressureOld)(x1, x2, x3 + 1) - pressureHere) + ((*pressureOld)(x1, x2, x3 - 1) - pressureHere))
					//	);

					//LaplaceP= 6.0 * LaplaceP;
					
					//real sum = 0.0;

//					for (int dir1 = -1; dir1 <= 1; dir1++) {
//						for (int dir2 = -1; dir2 <= 1; dir2++) {
//							for (int dir3 = -1; dir3 <= 1; dir3++){
//								int xxx = x1 + dir1;
//								int yyy = x2 + dir2;
//								int zzz = x3 + dir3;
//								if (!bcArray->isSolid(xxx, yyy, zzz) && !bcArray->isUndefined(xxx, yyy, zzz)) arrayP[dir1 + 1][dir2 + 1][dir3 + 1] = (*pressureOld)(xxx, yyy, zzz);
//								//if (!bcArray->isSolid(xxx, yyy, zzz) && !bcArray->isUndefined(xxx, yyy, zzz)) arrayP[dir1 + 1][dir2 + 1][dir3 + 1] = (*pressure)(xxx, yyy, zzz);
//							//	sum += 64.0 / (216.0 * (c1o1 + c3o1 * abs(dir1)) * (c1o1 + c3o1 * abs(dir2)) * (c1o1 + c3o1 * abs(dir3))) * arrayP[dir1 + 1][dir2 + 1][dir3 + 1];
//							}
//						}
//					}
////					(*pressure)(x1, x2, x3) = sum;// *0.1 + (1.0 - 0.1) * (*pressureOld)(x1, x2, x3);
//
//
//					(*pressure)(x1, x2, x3) = (((((arrayP[0][0][0] + arrayP[2][2][2]) + (arrayP[0][2][0] + arrayP[2][0][2])) + ((arrayP[2][0][0] + arrayP[0][2][2]) + (arrayP[2][2][0] + arrayP[0][0][2]))) * c1o216
//						+ (((arrayP[0][0][1] + arrayP[2][2][1]) + (arrayP[0][1][0] + arrayP[2][1][2])) + ((arrayP[1][0][0] + arrayP[1][2][2]) + (arrayP[0][1][2] + arrayP[2][1][0])) + ((arrayP[1][0][2] + arrayP[1][2][0]) + (arrayP[0][2][1] + arrayP[2][0][1]))) * c1o54)
//						+ ((arrayP[0][1][1] + arrayP[2][1][1]) + (arrayP[1][0][1] + arrayP[1][2][1]) + (arrayP[1][1][0] + arrayP[1][1][2])) * c2o27)
//						+ arrayP[1][1][1] * c8o27;
					//real gradPx = 0.0;
					//real gradPy = 0.0;
					//real gradPz = 0.0;
					//for (int dir1 = -1; dir1 <= 1; dir1++) {
					//	for (int dir2 = -1; dir2 <= 1; dir2++) {
					//		gradPx -= arrayP[0][dir1+1][dir2+1] * c2o9 / ((c1o1 + c3o1 * abs(dir1)) * (c1o1 + c3o1 * abs(dir2)));
					//		gradPx += arrayP[2][dir1+1][dir2+1] * c2o9 / ((c1o1 + c3o1 * abs(dir1)) * (c1o1 + c3o1 * abs(dir2)));



					//		gradPy -= arrayP[dir1+1][0][dir2+1] * c2o9 / ((c1o1 + c3o1 * abs(dir1)) * (c1o1 + c3o1 * abs(dir2)));
					//		gradPy += arrayP[dir1+1][2][dir2+1] * c2o9 / ((c1o1 + c3o1 * abs(dir1)) * (c1o1 + c3o1 * abs(dir2)));
					//		

					//		gradPz -= arrayP[dir1+1][dir2+1][0] * c2o9 / ((c1o1 + c3o1 * abs(dir1)) * (c1o1 + c3o1 * abs(dir2)));
					//		gradPz += arrayP[dir1+1][dir2+1][2] * c2o9 / ((c1o1 + c3o1 * abs(dir1)) * (c1o1 + c3o1 * abs(dir2)));
					//	}
					//}

					//real gradPx = ((((arrayP[2][0][0] - arrayP[0][2][2]) + (arrayP[2][2][0] - arrayP[0][0][2])) + ((arrayP[2][2][2] - arrayP[0][0][0]) + (arrayP[2][0][2] - arrayP[0][2][0]))) * c1o72
					//	+ (((arrayP[2][1][0] - arrayP[0][1][2]) + (arrayP[2][2][1] - arrayP[0][0][1])) + ((arrayP[2][0][1] - arrayP[0][2][1]) + (arrayP[2][1][2] - arrayP[0][1][0]))) * c1o18)
					//	+ (arrayP[2][1][1] - arrayP[0][1][1]) * c2o9;
					//real gradPy = ((((arrayP[0][2][0] - arrayP[2][0][2]) + (arrayP[2][2][0] - arrayP[0][0][2])) + ((arrayP[2][2][2] - arrayP[0][0][0]) + (arrayP[0][2][2] - arrayP[2][0][0]))) * c1o72
					//	+ (((arrayP[1][2][0] - arrayP[1][0][2]) + (arrayP[2][2][1] - arrayP[0][0][1])) + ((arrayP[0][2][1] - arrayP[2][0][1]) + (arrayP[1][2][2] - arrayP[1][0][0]))) * c1o18)
					//	+ (arrayP[1][2][1] - arrayP[1][0][1]) * c2o9;
					//real gradPz = ((((arrayP[0][0][2] - arrayP[2][2][0]) + (arrayP[0][2][2] - arrayP[2][0][0])) + ((arrayP[2][2][2] - arrayP[0][0][0]) + (arrayP[2][0][2] - arrayP[0][2][0]))) * c1o72
					//	+ (((arrayP[0][1][2] - arrayP[2][1][0]) + (arrayP[1][2][2] - arrayP[1][0][0])) + ((arrayP[1][0][2] - arrayP[1][2][0]) + (arrayP[2][1][2] - arrayP[0][1][0]))) * c1o18)
					//	+ (arrayP[1][1][2] - arrayP[1][1][0]) * c2o9;

					//gradPx *=c1o1 - (*pressure)(x1, x2, x3)+pressureHere;
					//gradPy *=c1o1 - (*pressure)(x1, x2, x3) + pressureHere;
					//gradPz *=c1o1 - (*pressure)(x1, x2, x3) + pressureHere;

					////!Filter&Gradient merged
					//real gradPx = 0.0;
					//real gradPy = 0.0;
					//real gradPz = 0.0;
					//for (int dir1 = -1; dir1 <= 1; dir1++) {
					//	for (int dir2 = -1; dir2 <= 1; dir2++) {
					//		int yyy = x2 + dir1;
					//		int zzz = x3 + dir2;
					//		if (!bcArray->isSolid(x1-1, yyy, zzz) && !bcArray->isUndefined(x1-1, yyy, zzz)) {
					//			gradPx -= (*pressure)(x1 - 1, yyy, zzz) * c2o9 / ((c1o1 + c3o1 * abs(dir1)) * (c1o1 + c3o1 * abs(dir2)));
					//		}
					//		else {
					//			gradPx -= (*pressure)(x1, x2, x3) * c2o9 / ((c1o1 + c3o1 * abs(dir1)) * (c1o1 + c3o1 * abs(dir2)));
					//		}
					//		if (!bcArray->isSolid(x1 + 1, yyy, zzz) && !bcArray->isUndefined(x1 + 1, yyy, zzz)) {
					//			gradPx += (*pressure)(x1 + 1, yyy, zzz) * c2o9 / ((c1o1 + c3o1 * abs(dir1)) * (c1o1 + c3o1 * abs(dir2)));
					//		}
					//		else {
					//			gradPx += (*pressure)(x1, x2, x3) * c2o9 / ((c1o1 + c3o1 * abs(dir1)) * (c1o1 + c3o1 * abs(dir2)));
					//		}

					//		int xxx = x1 + dir1;
					//		if (!bcArray->isSolid(xxx, x2-1, zzz) && !bcArray->isUndefined(xxx, x2-1, zzz)) {
					//			gradPy -= (*pressure)(xxx, x2-1, zzz) * c2o9 / ((c1o1 + c3o1 * abs(dir1)) * (c1o1 + c3o1 * abs(dir2)));
					//		}
					//		else {
					//			gradPy -= (*pressure)(x1, x2, x3) * c2o9 / ((c1o1 + c3o1 * abs(dir1)) * (c1o1 + c3o1 * abs(dir2)));
					//		}
					//		if (!bcArray->isSolid(xxx, x2+1, zzz) && !bcArray->isUndefined(xxx, x2+1, zzz)) {
					//			gradPy += (*pressure)(xxx, x2+1, zzz) * c2o9 / ((c1o1 + c3o1 * abs(dir1)) * (c1o1 + c3o1 * abs(dir2)));
					//		}
					//		else {
					//			gradPy += (*pressure)(x1, x2, x3) * c2o9 / ((c1o1 + c3o1 * abs(dir1)) * (c1o1 + c3o1 * abs(dir2)));
					//		}

					//		yyy = x2 + dir2;
					//		if (!bcArray->isSolid(xxx, yyy, x3-1) && !bcArray->isUndefined(xxx, yyy, x3-1)) {
					//			gradPz -= (*pressure)(xxx, yyy, x3-1) * c2o9 / ((c1o1 + c3o1 * abs(dir1)) * (c1o1 + c3o1 * abs(dir2)));
					//		}
					//		else {
					//			gradPz -= (*pressure)(x1, x2, x3) * c2o9 / ((c1o1 + c3o1 * abs(dir1)) * (c1o1 + c3o1 * abs(dir2)));
					//		}
					//		if (!bcArray->isSolid(xxx, yyy, x3+1) && !bcArray->isUndefined(xxx, yyy, x3+1)) {
					//			gradPz += (*pressure)(xxx, yyy, x3+1) * c2o9 / ((c1o1 + c3o1 * abs(dir1)) * (c1o1 + c3o1 * abs(dir2)));
					//		}
					//		else {
					//			gradPz += (*pressure)(x1, x2, x3) * c2o9 / ((c1o1 + c3o1 * abs(dir1)) * (c1o1 + c3o1 * abs(dir2)));
					//		}

					//	}
					//}

					//Viscosity increase by phase field residuum
					//real errPhi = (((1.0 - phi[DIR_000]) * (phi[DIR_000]) * oneOverInterfaceScale)- denom);
					//real limVis = 0.01;// 0.0000001 * 10;//0.01;
					// collFactorM =collFactorM/(c1o1+limVis*(errPhi*errPhi)*collFactorM);
					// collFactorM = (collFactorM < 1.8) ? 1.8 : collFactorM;
					//errPhi = errPhi * errPhi* errPhi * errPhi * errPhi * errPhi;
					//collFactorM = collFactorM + (1.8 - collFactorM) * errPhi / (errPhi + limVis);

					//3.0 * ((WEIGTH[DIR_PPP] * (((phi2[DIR_PPP] - phi2[DIR_MMM]) - (phi2[DIR_PMM] - phi2[DIR_MPP])) + ((phi2[DIR_PMP] - phi2[DIR_MPM]) - (phi2[DIR_PPM] - phi2[DIR_MMP])))
					//+WEIGTH[DIR_PP0] * (((phi2[DIR_P0P] - phi2[DIR_M0M]) - (phi2[DIR_P0M] - phi2[DIR_M0P])) + ((phi2[DIR_0MP] - phi2[DIR_0PM]) + (phi2[DIR_0PP] - phi2[DIR_0MM])))) +
					//+WEIGTH[DIR_0P0] * (phi2[DIR_00P] - phi2[DIR_00M]));



					////external pressure
					//forcingX1 =/* muForcingX1.Eval()/rho */- gradPx/rho;
					//forcingX2 =/* muForcingX2.Eval()/rho */- gradPy/rho;
					//forcingX3 =/* muForcingX3.Eval()/rho */- gradPz/rho;

					///////////////////////////////////////////////

					//real pBefore = ((((((mfaaa + mfccc) + (mfaac + mfcca)) + ((mfcac + mfaca) + (mfcaa + mfacc)))
					//	+ (((mfaab + mfccb) + (mfacb + mfcab)) + ((mfaba + mfcbc) + (mfabc + mfcba)) + ((mfbaa + mfbcc) + (mfbac + mfbca))))
					//	+ ((mfabb + mfcbb) + (mfbab + mfbcb) + (mfbba + mfbbc))) + mfbbb) * c1o3;
					//pBefore = -c1o3 * (-1.0e-10)/((rhoL + phi[DIR_000] * (rhoH - rhoL) / (phiH - phiL)) );
					////if (vvx * vvx + vvy * vvy + vvz * vvz > 1.0e-100) {
					//	mfabb -= pBefore * c2o9 * ((rhoL + phi[DIR_000] * (rhoH - rhoL) / (phiH - phiL)) / (rhoL + phi[DIR_P00] * (rhoH - rhoL) / (phiH - phiL)));
					//	mfbab -= pBefore * c2o9 * ((rhoL + phi[DIR_000] * (rhoH - rhoL) / (phiH - phiL)) / (rhoL + phi[DIR_0P0] * (rhoH - rhoL) / (phiH - phiL)));
					//	mfbba -= pBefore * c2o9 * ((rhoL + phi[DIR_000] * (rhoH - rhoL) / (phiH - phiL)) / (rhoL + phi[DIR_00P] * (rhoH - rhoL) / (phiH - phiL)));
					//	mfaab -= pBefore * c1o18 * ((rhoL + phi[DIR_000] * (rhoH - rhoL) / (phiH - phiL)) / (rhoL + phi[DIR_PP0] * (rhoH - rhoL) / (phiH - phiL)));
					//	mfcab -= pBefore * c1o18 * ((rhoL + phi[DIR_000] * (rhoH - rhoL) / (phiH - phiL)) / (rhoL + phi[DIR_MP0] * (rhoH - rhoL) / (phiH - phiL)));
					//	mfaba -= pBefore * c1o18 * ((rhoL + phi[DIR_000] * (rhoH - rhoL) / (phiH - phiL)) / (rhoL + phi[DIR_P0P] * (rhoH - rhoL) / (phiH - phiL)));
					//	mfcba -= pBefore * c1o18 * ((rhoL + phi[DIR_000] * (rhoH - rhoL) / (phiH - phiL)) / (rhoL + phi[DIR_M0P] * (rhoH - rhoL) / (phiH - phiL)));
					//	mfbaa -= pBefore * c1o18 * ((rhoL + phi[DIR_000] * (rhoH - rhoL) / (phiH - phiL)) / (rhoL + phi[DIR_0PP] * (rhoH - rhoL) / (phiH - phiL)));
					//	mfbca -= pBefore * c1o18 * ((rhoL + phi[DIR_000] * (rhoH - rhoL) / (phiH - phiL)) / (rhoL + phi[DIR_0MP] * (rhoH - rhoL) / (phiH - phiL)));
					//	mfaaa -= pBefore * c1o72 * ((rhoL + phi[DIR_000] * (rhoH - rhoL) / (phiH - phiL)) / (rhoL + phi[DIR_PPP] * (rhoH - rhoL) / (phiH - phiL)));
					//	mfcaa -= pBefore * c1o72 * ((rhoL + phi[DIR_000] * (rhoH - rhoL) / (phiH - phiL)) / (rhoL + phi[DIR_MPP] * (rhoH - rhoL) / (phiH - phiL)));
					//	mfaca -= pBefore * c1o72 * ((rhoL + phi[DIR_000] * (rhoH - rhoL) / (phiH - phiL)) / (rhoL + phi[DIR_PMP] * (rhoH - rhoL) / (phiH - phiL)));
					//	mfcca -= pBefore * c1o72 * ((rhoL + phi[DIR_000] * (rhoH - rhoL) / (phiH - phiL)) / (rhoL + phi[DIR_MMP] * (rhoH - rhoL) / (phiH - phiL)));
					//	mfcbb -= pBefore * c2o9 * ((rhoL + phi[DIR_000] * (rhoH - rhoL) / (phiH - phiL)) / (rhoL + phi[DIR_M00] * (rhoH - rhoL) / (phiH - phiL)));
					//	mfbcb -= pBefore * c2o9 * ((rhoL + phi[DIR_000] * (rhoH - rhoL) / (phiH - phiL)) / (rhoL + phi[DIR_0M0] * (rhoH - rhoL) / (phiH - phiL)));
					//	mfbbc -= pBefore * c2o9 * ((rhoL + phi[DIR_000] * (rhoH - rhoL) / (phiH - phiL)) / (rhoL + phi[DIR_00M] * (rhoH - rhoL) / (phiH - phiL)));
					//	mfccb -= pBefore * c1o18 * ((rhoL + phi[DIR_000] * (rhoH - rhoL) / (phiH - phiL)) / (rhoL + phi[DIR_MM0] * (rhoH - rhoL) / (phiH - phiL)));
					//	mfacb -= pBefore * c1o18 * ((rhoL + phi[DIR_000] * (rhoH - rhoL) / (phiH - phiL)) / (rhoL + phi[DIR_PM0] * (rhoH - rhoL) / (phiH - phiL)));
					//	mfcbc -= pBefore * c1o18 * ((rhoL + phi[DIR_000] * (rhoH - rhoL) / (phiH - phiL)) / (rhoL + phi[DIR_M0M] * (rhoH - rhoL) / (phiH - phiL)));
					//	mfabc -= pBefore * c1o18 * ((rhoL + phi[DIR_000] * (rhoH - rhoL) / (phiH - phiL)) / (rhoL + phi[DIR_P0M] * (rhoH - rhoL) / (phiH - phiL)));
					//	mfbcc -= pBefore * c1o18 * ((rhoL + phi[DIR_000] * (rhoH - rhoL) / (phiH - phiL)) / (rhoL + phi[DIR_0MM] * (rhoH - rhoL) / (phiH - phiL)));
					//	mfbac -= pBefore * c1o18 * ((rhoL + phi[DIR_000] * (rhoH - rhoL) / (phiH - phiL)) / (rhoL + phi[DIR_0PM] * (rhoH - rhoL) / (phiH - phiL)));
					//	mfccc -= pBefore * c1o72 * ((rhoL + phi[DIR_000] * (rhoH - rhoL) / (phiH - phiL)) / (rhoL + phi[DIR_MMM] * (rhoH - rhoL) / (phiH - phiL)));
					//	mfacc -= pBefore * c1o72 * ((rhoL + phi[DIR_000] * (rhoH - rhoL) / (phiH - phiL)) / (rhoL + phi[DIR_PMM] * (rhoH - rhoL) / (phiH - phiL)));
					//	mfcac -= pBefore * c1o72 * ((rhoL + phi[DIR_000] * (rhoH - rhoL) / (phiH - phiL)) / (rhoL + phi[DIR_MPM] * (rhoH - rhoL) / (phiH - phiL)));
					//	mfaac -= pBefore * c1o72 * ((rhoL + phi[DIR_000] * (rhoH - rhoL) / (phiH - phiL)) / (rhoL + phi[DIR_PPM] * (rhoH - rhoL) / (phiH - phiL)));
					//	mfbbb -= pBefore * 8.0 / 9.0;
					//}

					///////////////////////////////////////////////

					//real pStarStart = ((((((mfaaa + mfccc) + (mfaac + mfcca)) + ((mfcac + mfaca) + (mfcaa + mfacc)))
					//	+ (((mfaab + mfccb) + (mfacb + mfcab)) + ((mfaba + mfcbc) + (mfabc + mfcba)) + ((mfbaa + mfbcc) + (mfbac + mfbca))))
					//	+ ((mfabb + mfcbb) + (mfbab + mfbcb) + (mfbba + mfbbc))) + mfbbb) * c1o3;

					//rho = rhoH + rhoToPhi * ((phi[DIR_000] - phiH)+fabs(pStarStart)*0); //Incompressible

					muRho = rho;


					/////////////////////

					 vvx = ((((mfccc - mfaaa) + (mfcac - mfaca)) + ((mfcaa - mfacc) + (mfcca - mfaac))) +
						(((mfcba - mfabc) + (mfcbc - mfaba)) + ((mfcab - mfacb) + (mfccb - mfaab))) +
						(mfcbb - mfabb)) / rhoRef;
					 vvy = ((((mfccc - mfaaa) + (mfaca - mfcac)) + ((mfacc - mfcaa) + (mfcca - mfaac))) +
						(((mfbca - mfbac) + (mfbcc - mfbaa)) + ((mfacb - mfcab) + (mfccb - mfaab))) +
						(mfbcb - mfbab)) / rhoRef;
					 vvz = ((((mfccc - mfaaa) + (mfcac - mfaca)) + ((mfacc - mfcaa) + (mfaac - mfcca))) +
						(((mfbac - mfbca) + (mfbcc - mfbaa)) + ((mfabc - mfcba) + (mfcbc - mfaba))) +
						(mfbbc - mfbba)) / rhoRef;


					 //real dRhoInvX = -(((((mfhccc - mfhaaa) + (mfhcac - mfhaca)) + ((mfhcaa - mfhacc) + (mfhcca - mfhaac))) +
						// (((mfhcba - mfhabc) + (mfhcbc - mfhaba)) + ((mfhcab - mfhacb) + (mfhccb - mfhaab))) +
						// (mfhcbb - mfhabb)));
					 //real dRhoInvY = -(((((mfhccc - mfhaaa) + (mfhaca - mfhcac)) + ((mfhacc - mfhcaa) + (mfhcca - mfhaac))) +
						// (((mfhbca - mfhbac) + (mfhbcc - mfhbaa)) + ((mfhacb - mfhcab) + (mfhccb - mfhaab))) +
						// (mfhbcb - mfhbab)));
					 //real dRhoInvZ = -(((((mfhccc - mfhaaa) + (mfhcac - mfhaca)) + ((mfhacc - mfhcaa) + (mfhaac - mfhcca))) +
						// (((mfhbac - mfhbca) + (mfhbcc - mfhbaa)) + ((mfhabc - mfhcba) + (mfhcbc - mfhaba))) +
						// (mfhbbc - mfhbba)));


					 forcingX1 = 0.0;
					 forcingX2 = 0.0;
					 forcingX3 = 0.0;
					//!Abbas
					//real dX1_rhoInv = gradX1_rhoInv(rhoL, rhoH - rhoL);
					//real dX2_rhoInv = gradX2_rhoInv(rhoL, rhoH - rhoL);
					//real dX3_rhoInv = gradX3_rhoInv(rhoL, rhoH - rhoL);
					//forcingX1 =/* muForcingX1.Eval() / rho*/ +pStar * dX1_rhoInv * rho;
					//forcingX2 =/* muForcingX2.Eval() / rho*/ +pStar * dX2_rhoInv * rho;
					//forcingX3 =/* muForcingX3.Eval() / rho*/ +pStar * dX3_rhoInv * rho;

					//forcingX1 = (-pStar * dX1_phi * rhoToPhi / rho + pStar * dX1_rhoInv * rho) *c1o2;
					//forcingX2 = (-pStar * dX2_phi * rhoToPhi / rho + pStar * dX2_rhoInv * rho) *c1o2;
					//forcingX3 = (-pStar * dX3_phi * rhoToPhi / rho + pStar * dX3_rhoInv * rho) *c1o2;
					 //real FdX1_phi = normX1 * (1.0 - phi[DIR_000]) * (phi[DIR_000]) * oneOverInterfaceScale;
					 //real FdX2_phi = normX2 * (1.0 - phi[DIR_000]) * (phi[DIR_000]) * oneOverInterfaceScale;
					 //real FdX3_phi = normX3 * (1.0 - phi[DIR_000]) * (phi[DIR_000]) * oneOverInterfaceScale;


					//forcingX1 = (-pStar * dX1_phi * rhoToPhi / rho ) ;
					//forcingX2 = (-pStar * dX2_phi * rhoToPhi / rho ) ;
					//forcingX3 = (-pStar * dX3_phi * rhoToPhi / rho ) ;

					//forcingX1 = (pStar * dRhoInvX* rho *c3o1) ;
					//forcingX2 = (pStar * dRhoInvY* rho *c3o1) ;
					//forcingX3 = (pStar * dRhoInvZ* rho *c3o1) ;
					//if (phi[DIR_000] > 0.1 && phi[DIR_000] < 0.9) std::cout << phi[DIR_000] << " " << dX1_phi * rhoToPhi / rho << " " << dRhoInvX * rho *3<< std::endl;
					//real forcingX1ALTERNAT = ( pStar * dX1_rhoInv * rho) ;
					//real forcingX2ALTERNAT = ( pStar * dX2_rhoInv * rho) ;
					//real forcingX3ALTERNAT = ( pStar * dX3_rhoInv * rho) ;

					//forcingX1 = (fabs(vvx + c1o2 * forcingX1) < fabs(vvx + c1o2 * forcingX1ALTERNAT)) ? forcingX1 : forcingX1ALTERNAT;
					//forcingX2 = (fabs(vvy + c1o2 * forcingX2) < fabs(vvy + c1o2 * forcingX2ALTERNAT)) ? forcingX2 : forcingX2ALTERNAT;
					//forcingX3 = (fabs(vvz + c1o2 * forcingX3) < fabs(vvz + c1o2 * forcingX3ALTERNAT)) ? forcingX3 : forcingX3ALTERNAT;

					//	 forcingX1 = -pStar * rhoToPhi / rho * normX1 * (1.0 - phi[DIR_000]) * (phi[DIR_000]) * oneOverInterfaceScale;
					//	 forcingX2 = -pStar * rhoToPhi / rho * normX2 * (1.0 - phi[DIR_000]) * (phi[DIR_000]) * oneOverInterfaceScale;
					//	 forcingX3 = -pStar * rhoToPhi / rho * normX3 * (1.0 - phi[DIR_000]) * (phi[DIR_000]) * oneOverInterfaceScale;

					//forcingX1 = (-pStar * dX1_phi * rhoToPhi / rho *(c1o1- phi[DIR_000]) + pStar * dX1_rhoInv * rho*(phi[DIR_000]));
					//forcingX2 = (-pStar * dX2_phi * rhoToPhi / rho *(c1o1- phi[DIR_000]) + pStar * dX2_rhoInv * rho*(phi[DIR_000]));
					//forcingX3 = (-pStar * dX3_phi * rhoToPhi / rho *(c1o1- phi[DIR_000]) + pStar * dX3_rhoInv * rho*(phi[DIR_000]));
						 //if (phi[DIR_000] > 0.3 && phi[DIR_000] < 0.7)
						 //{
							// int test = 1;
							// std::cout << phi[DIR_000] <<" "<< dX1_phi <<" "<< normX1 * (1.0 - phi[DIR_000]) * (phi[DIR_000]) * oneOverInterfaceScale<<" "<< normX1 * (1.0 - phi[DIR_000]) * (phi[DIR_000]) * oneOverInterfaceScale/ dX1_phi<< std::endl;
						 //}



					 //real scaleGrad = c2o1 * phi[DIR_000] * (1.0 - phi[DIR_000]) / ((phi[DIR_000] * phi[DIR_000] + (1.0 - phi[DIR_000]) * (1.0 - phi[DIR_000])) * (phi[DIR_000] * phi[DIR_000] + (1.0 - phi[DIR_000]) * (1.0 - phi[DIR_000])));
					 //dX1_phi *= scaleGrad;
					 //dX2_phi *= scaleGrad;
					 //dX3_phi *= scaleGrad;

					 ///Experimental interface sharpening force 20.06.2022

					 //real scaleSharpener = 1.0;
					 //forcingX1 += scaleSharpener * (FdX1_phi - dX1_phi) * fabsf(FdX1_phi - dX1_phi)  / rho;
					 //forcingX2 += scaleSharpener * (FdX2_phi - dX2_phi) * fabsf(FdX2_phi - dX2_phi)  / rho;
					 //forcingX3 += scaleSharpener * (FdX3_phi - dX3_phi) * fabsf(FdX3_phi - dX3_phi)  / rho;
					///surface tension force
					//forcingX1 += mu * dX1_phi/rho;
					//forcingX2 += mu * dX2_phi/rho;
					//forcingX3 += mu * dX3_phi/rho;

					//real forcingBIAS = 0.5;
				//	forcingX1 += muForcingX1.Eval() / rho;//*phi[DIR_000];
                //     forcingX2 += -5.0e-7;//  *phi[DIR_000];                         // muForcingX2.Eval() / rho - 5.0e-7 * phi[DIR_000] * 0;// * phi[DIR_000];
				//	forcingX3 += muForcingX3.Eval() / rho;// * phi[DIR_000];

				//	//19.08.2022
					//vvx += vvxh / rho * c1o2;
					//vvy += vvyh / rho * c1o2;
					//vvz += vvzh / rho * c1o2;
				//	//


				//	vvx += (forcingX1) * deltaT * c1o2;
				//	vvy += (forcingX2) * deltaT * c1o2;
				//	vvz += (forcingX3) * deltaT * c1o2;

					    if (withForcing) {

                        forcingX1 += muForcingX1.Eval();
                        forcingX2 += muForcingX2.Eval();
                        forcingX3 += muForcingX3.Eval();

                        vvx += (forcingX1)*deltaT * c1o2;
                        vvy += (forcingX2)*deltaT * c1o2;
                        vvz += (forcingX3)*deltaT * c1o2;
                    }

					//vvx += (forcingX1 + muForcingX1.Eval() / rho) * deltaT *  c1o2; // X
					//vvy += (forcingX2 + muForcingX2.Eval() / rho) * deltaT *  c1o2; // Y
					//vvz += (forcingX3 + muForcingX3.Eval() / rho) * deltaT *  c1o2; // Z



				//	vvx += (forcingX1 + muForcingX1.Eval() / rho) * deltaT * forcingBIAS; // X
				//	vvy += (forcingX2 + muForcingX2.Eval() / rho) * deltaT * forcingBIAS; // Y
				//	vvz += (forcingX3 + muForcingX3.Eval() / rho) * deltaT * forcingBIAS; // Z



					real vx2;
					real vy2;
					real vz2;
					vx2 = vvx * vvx;
					vy2 = vvy * vvy;
					vz2 = vvz * vvz;
					//pStar =ppStar- (vx2 + vy2 + vz2)*pStar;
				//	pStar = (pStar + ppStar)*c1o2;
					///////////////////////////////////////////////////////////////////////////////////////////               
					real oMdrho;
					///////////////

					oMdrho = mfccc + mfaaa;
					m0 = mfaca + mfcac;
					m1 = mfacc + mfcaa;
					m2 = mfaac + mfcca;
					oMdrho += m0;
					m1 += m2;
					oMdrho += m1;
					m0 = mfbac + mfbca;
					m1 = mfbaa + mfbcc;
					m0 += m1;
					m1 = mfabc + mfcba;
					m2 = mfaba + mfcbc;
					m1 += m2;
					m0 += m1;
					m1 = mfacb + mfcab;
					m2 = mfaab + mfccb;
					m1 += m2;
					m0 += m1;
					oMdrho += m0;
					m0 = mfabb + mfcbb;
					m1 = mfbab + mfbcb;
					m2 = mfbba + mfbbc;
					m0 += m1 + m2;
					m0 += mfbbb; //hat gefehlt
					oMdrho = (rhoRef - (oMdrho + m0))/rhoRef;// 12.03.21 check derivation!!!!

															 ////////////////////////////////////////////////////////////////////////////////////
					real wadjust;
					//real qudricLimit = 0.01 / (c1o1 + 1.0e5 * phi[DIR_000] * (c1o1 - phi[DIR_000])); //real qudricLimit = 0.01;
					//real qudricLimit = (((*phaseField)(x1, x2, x3) > c1o2) && (normX1 * vvx + normX2 * vvy + normX3 * vvz < 0)) ? 0.01 / (c1o1 + 1.0e5 * phi[DIR_000] * (c1o1 - phi[DIR_000])) : 0.01;
					//real qudricLimit = (((*phaseField)(x1, x2, x3) > c1o2)&& (normX1*vvx+normX2*vvy+normX3*vvz<0) ) ? 0.01 / (c1o1 + 1.0e5 * phi[DIR_000] * (c1o1 - phi[DIR_000])) : 0.01 ;
                    real qudricLimit = 0.0001;
                    /// (c1o1 + 1.0e3 * (dX1_phi * dX1_phi + dX2_phi * dX2_phi + dX3_phi * dX3_phi));
					//real qudricLimit = 0.01 / (c1o1 + 1.0e5 * phi[DIR_000] * (c1o1 - phi[DIR_000])) ;
					//real qudricLimit = (((*phaseField)(x1, x2, x3) > c1o2) ) ? 0.01 / (c1o1 + 1.0e5 * phi[DIR_000] * (c1o1 - phi[DIR_000])) : 0.01 ;
					//qudricLimit = (((*phaseField)(x1, x2, x3)-c1o2 ) * (normX1 * vvx + normX2 * vvy + normX3 * vvz) < 0) ? 0.01 / (c1o1 + 1.0e8 * phi[DIR_000] * (c1o1 - phi[DIR_000])) : 0.01;
				//	if (phi[DIR_000] > c1o2 && (*phaseFieldOld)(x1, x2, x3) <= c1o2) collFactorM = 1.8;
					
																													////////////////////////////////////////////////////////////////////////////////////
						//! - Chimera transform from well conditioned distributions to central moments as defined in Appendix J in \ref
						//! <a href="https://doi.org/10.1016/j.camwa.2015.05.001"><b>[ M. Geier et al. (2015), DOI:10.1016/j.camwa.2015.05.001 ]</b></a>
						//! see also Eq. (6)-(14) in \ref
						//! <a href="https://doi.org/10.1016/j.jcp.2017.05.040"><b>[ M. Geier et al. (2017), DOI:10.1016/j.jcp.2017.05.040 ]</b></a>
						//!
						////////////////////////////////////////////////////////////////////////////////////
						// Z - Dir
					forwardInverseChimeraWithKincompressible(mfaaa, mfaab, mfaac, vvz, vz2, c36o1, c1o36, oMdrho);
					forwardInverseChimeraWithKincompressible(mfaba, mfabb, mfabc, vvz, vz2, c9o1, c1o9, oMdrho);
					forwardInverseChimeraWithKincompressible(mfaca, mfacb, mfacc, vvz, vz2, c36o1, c1o36, oMdrho);
					forwardInverseChimeraWithKincompressible(mfbaa, mfbab, mfbac, vvz, vz2, c9o1, c1o9, oMdrho);
					forwardInverseChimeraWithKincompressible(mfbba, mfbbb, mfbbc, vvz, vz2, c9o4, c4o9, oMdrho);
					forwardInverseChimeraWithKincompressible(mfbca, mfbcb, mfbcc, vvz, vz2, c9o1, c1o9, oMdrho);
					forwardInverseChimeraWithKincompressible(mfcaa, mfcab, mfcac, vvz, vz2, c36o1, c1o36, oMdrho);
					forwardInverseChimeraWithKincompressible(mfcba, mfcbb, mfcbc, vvz, vz2, c9o1, c1o9, oMdrho);
					forwardInverseChimeraWithKincompressible(mfcca, mfccb, mfccc, vvz, vz2, c36o1, c1o36, oMdrho);

					////////////////////////////////////////////////////////////////////////////////////
					// Y - Dir
					forwardInverseChimeraWithKincompressible(mfaaa, mfaba, mfaca, vvy, vy2, c6o1, c1o6, oMdrho);
					forwardChimera(mfaab, mfabb, mfacb, vvy, vy2);
					forwardInverseChimeraWithKincompressible(mfaac, mfabc, mfacc, vvy, vy2, c18o1, c1o18, oMdrho);
					forwardInverseChimeraWithKincompressible(mfbaa, mfbba, mfbca, vvy, vy2, c3o2, c2o3, oMdrho);
					forwardChimera(mfbab, mfbbb, mfbcb, vvy, vy2);
					forwardInverseChimeraWithKincompressible(mfbac, mfbbc, mfbcc, vvy, vy2, c9o2, c2o9, oMdrho);
					forwardInverseChimeraWithKincompressible(mfcaa, mfcba, mfcca, vvy, vy2, c6o1, c1o6, oMdrho);
					forwardChimera(mfcab, mfcbb, mfccb, vvy, vy2);
					forwardInverseChimeraWithKincompressible(mfcac, mfcbc, mfccc, vvy, vy2, c18o1, c1o18, oMdrho);

					////////////////////////////////////////////////////////////////////////////////////
					// X - Dir
					forwardInverseChimeraWithKincompressible(mfaaa, mfbaa, mfcaa, vvx, vx2, c1o1, c1o1, oMdrho);
					forwardChimera(mfaba, mfbba, mfcba, vvx, vx2);
					forwardInverseChimeraWithKincompressible(mfaca, mfbca, mfcca, vvx, vx2, c3o1, c1o3, oMdrho);
					forwardChimera(mfaab, mfbab, mfcab, vvx, vx2);
					forwardChimera(mfabb, mfbbb, mfcbb, vvx, vx2);
					forwardChimera(mfacb, mfbcb, mfccb, vvx, vx2);
					forwardInverseChimeraWithKincompressible(mfaac, mfbac, mfcac, vvx, vx2, c3o1, c1o3, oMdrho);
					forwardChimera(mfabc, mfbbc, mfcbc, vvx, vx2);
					forwardInverseChimeraWithKincompressible(mfacc, mfbcc, mfccc, vvx, vx2, c3o1, c1o9, oMdrho);

																							  
																							  ////////////////////////////////////////////////////////////////////////////////////
					////////////////////////////////////////////////////////////////////////////////////
					// Cumulants
					////////////////////////////////////////////////////////////////////////////////////

					// mfaaa = 0.0;
					real OxxPyyPzz = 1.0; //omega2 or bulk viscosity
											//  real OxyyPxzz = 1.;//-s9;//2+s9;//
											//  real OxyyMxzz  = 1.;//2+s9;//
					real O4 = 1.;
					real O5 = 1.;
					real O6 = 1.;

					//collFactorM+= (1.7 - collFactorM) * fabs(mfaaa) / (fabs(mfaaa) + 0.001f);
					//////
					//M110 -= vvx * vvy - mfbba;
					//M101 -= vvx * vvz - mfbab;
					//M011 -= vvy * vvz - mfabb;



					//M200 -= vx2;
					//M020 -= vy2;
					//M002 -= vz2;
					//real Mp = (M200 + M020 + M002);



					//M200 -= c1o3 * Mp;
					//M020 -= c1o3 * Mp;
					//M002 -= c1o3 * Mp;

					//M200 -= -mfcaa + (mfcaa + mfaca + mfaac) * c1o3;
					//M020 -= -mfaca + (mfcaa + mfaca + mfaac) * c1o3;
					//M002 -= -mfaac + (mfcaa + mfaca + mfaac) * c1o3;

					/////

					/////fourth order parameters; here only for test. Move out of loop!

					real OxyyPxzz =  8.0 * (collFactorM - 2.0) * (OxxPyyPzz * (3.0 * collFactorM - 1.0) - 5.0 * collFactorM) / (8.0 * (5.0 - 2.0 * collFactorM) * collFactorM + OxxPyyPzz * (8.0 + collFactorM * (9.0 * collFactorM - 26.0)));
					real OxyyMxzz = 8.0 * (collFactorM - 2.0) * (collFactorM + OxxPyyPzz * (3.0 * collFactorM - 7.0)) / (OxxPyyPzz * (56.0 - 42.0 * collFactorM + 9.0 * collFactorM * collFactorM) - 8.0 * collFactorM);
				    real Oxyz = 24.0 * (collFactorM - 2.0) * (4.0 * collFactorM * collFactorM + collFactorM * OxxPyyPzz * (18.0 - 13.0 * collFactorM) + OxxPyyPzz * OxxPyyPzz * (2.0 + collFactorM * (6.0 * collFactorM - 11.0))) / (16.0 * collFactorM * collFactorM * (collFactorM - 6.0) - 2.0 * collFactorM * OxxPyyPzz * (216.0 + 5.0 * collFactorM * (9.0 * collFactorM - 46.0)) + OxxPyyPzz * OxxPyyPzz * (collFactorM * (3.0 * collFactorM - 10.0) * (15.0 * collFactorM - 28.0) - 48.0));
					real A = (4.0 * collFactorM * collFactorM + 2.0 * collFactorM * OxxPyyPzz * (collFactorM - 6.0) + OxxPyyPzz * OxxPyyPzz * (collFactorM * (10.0 - 3.0 * collFactorM) - 4.0)) / ((collFactorM - OxxPyyPzz) * (OxxPyyPzz * (2.0 + 3.0 * collFactorM) - 8.0 * collFactorM));
					//FIXME:  warning C4459: declaration of 'B' hides global declaration (message : see declaration of 'D3Q27System::B' )
					real BB =  (4.0 * collFactorM * OxxPyyPzz * (9.0 * collFactorM - 16.0) - 4.0 * collFactorM * collFactorM - 2.0 * OxxPyyPzz * OxxPyyPzz * (2.0 + 9.0 * collFactorM * (collFactorM - 2.0))) / (3.0 * (collFactorM - OxxPyyPzz) * (OxxPyyPzz * (2.0 + 3.0 * collFactorM) - 8.0 * collFactorM));

					//if ((phi[DIR_000] <= phiLim) && (phi[DIR_000] >0.1)) {
     //                   collFactorM = (0.1 - phi[DIR_000] + collFactorM * phi[DIR_000] - collFactorM * phiLim) / (0.1 - phiLim);
     //                   OxyyPxzz = c1o1;
     //                   OxyyMxzz = c1o1;
     //                   Oxyz = c1o1;
     //                   A = 0.;
     //                   BB = 0.;
     //               }

					//real stress = 1.0;// stress / (stress + 1.0e-10);
					//stress = 1.0;
					//OxyyPxzz += stress*(1.0-OxyyPxzz);
					//OxyyPxzz = c3o1 * (collFactorM - c2o1) / (collFactorM - c3o1);
					//OxyyMxzz += stress*(1.0-OxyyMxzz);
					//Oxyz +=  stress*(1.0-Oxyz);
					//A *= 1.0-stress;
					//BB *= 1.0-stress;

					//Cum 4.
					//real CUMcbb = mfcbb - ((mfcaa + c1o3 * oMdrho) * mfabb + 2. * mfbba * mfbab); // till 18.05.2015
					//real CUMbcb = mfbcb - ((mfaca + c1o3 * oMdrho) * mfbab + 2. * mfbba * mfabb); // till 18.05.2015
					//real CUMbbc = mfbbc - ((mfaac + c1o3 * oMdrho) * mfbba + 2. * mfbab * mfabb); // till 18.05.2015

					real CUMcbb = mfcbb - ((mfcaa + c1o3) * mfabb + 2. * mfbba * mfbab);
					real CUMbcb = mfbcb - ((mfaca + c1o3) * mfbab + 2. * mfbba * mfabb);
					real CUMbbc = mfbbc - ((mfaac + c1o3) * mfbba + 2. * mfbab * mfabb);

					real CUMcca = mfcca - ((mfcaa * mfaca + 2. * mfbba * mfbba) + c1o3 * (mfcaa + mfaca) * oMdrho + c1o9 * (oMdrho - c1o1) * oMdrho);
					real CUMcac = mfcac - ((mfcaa * mfaac + 2. * mfbab * mfbab) + c1o3 * (mfcaa + mfaac) * oMdrho + c1o9 * (oMdrho - c1o1) * oMdrho);
					real CUMacc = mfacc - ((mfaac * mfaca + 2. * mfabb * mfabb) + c1o3 * (mfaac + mfaca) * oMdrho + c1o9 * (oMdrho - c1o1) * oMdrho);

					//Cum 5.
					real CUMbcc = mfbcc - (mfaac * mfbca + mfaca * mfbac + 4. * mfabb * mfbbb + 2. * (mfbab * mfacb + mfbba * mfabc)) - c1o3 * (mfbca + mfbac) * oMdrho;
					real CUMcbc = mfcbc - (mfaac * mfcba + mfcaa * mfabc + 4. * mfbab * mfbbb + 2. * (mfabb * mfcab + mfbba * mfbac)) - c1o3 * (mfcba + mfabc) * oMdrho;
					real CUMccb = mfccb - (mfcaa * mfacb + mfaca * mfcab + 4. * mfbba * mfbbb + 2. * (mfbab * mfbca + mfabb * mfcba)) - c1o3 * (mfacb + mfcab) * oMdrho;

					//Cum 6.
					real CUMccc = mfccc + ((-4. * mfbbb * mfbbb
						- (mfcaa * mfacc + mfaca * mfcac + mfaac * mfcca)
						- 4. * (mfabb * mfcbb + mfbab * mfbcb + mfbba * mfbbc)
						- 2. * (mfbca * mfbac + mfcba * mfabc + mfcab * mfacb))
						+ (4. * (mfbab * mfbab * mfaca + mfabb * mfabb * mfcaa + mfbba * mfbba * mfaac)
							+ 2. * (mfcaa * mfaca * mfaac)
							+ 16. * mfbba * mfbab * mfabb)
						- c1o3 * (mfacc + mfcac + mfcca) * oMdrho - c1o9 * oMdrho * oMdrho
						- c1o9 * (mfcaa + mfaca + mfaac) * oMdrho * (1. - 2. * oMdrho) - c1o27 * oMdrho * oMdrho * (-2. * oMdrho)
						+ (2. * (mfbab * mfbab + mfabb * mfabb + mfbba * mfbba)
							+ (mfaac * mfaca + mfaac * mfcaa + mfaca * mfcaa)) * c2o3 * oMdrho) + c1o27 * oMdrho;

					//2.
					// linear combinations
					real mxxPyyPzz = mfcaa + mfaca + mfaac;
					//pStar = (mxxPyyPzz+vx2+vy2+vz2) * c1o3;//does not work
					//pStar = (mxxPyyPzz) * c1o3;
					//pStar = pStar + 1.5 * (mxxPyyPzz * c1o3 - pStar);
					//mfaaa = mxxPyyPzz;
					//  real mfaaaS = (mfaaa * (-4 - 3 * OxxPyyPzz * (-1 + rho)) + 6 * mxxPyyPzz * OxxPyyPzz * (-1 + rho)) / (-4 + 3 * OxxPyyPzz * (-1 + rho));
					mxxPyyPzz -= mfaaa ;//12.03.21 shifted by mfaaa
										//mxxPyyPzz-=(mfaaa+mfaaaS)*c1o2;//12.03.21 shifted by mfaaa
					//dirty (04.04.2023)
					//if (phi[DIR_000] > c1o2  &&(dX1_phi*vvx+dX2_phi*vvy+dX3_phi*vvz)<0) {
					//	//collFactorM = c1o1 / (c1o1 / collFactorM +1e10* fabsf(mxxPyyPzz)*(c1o1-fabsf(phi[DIR_000])));
					//	collFactorM = c1o1 / (c1o1 / collFactorM - 1e15*(dX1_phi * vvx + dX2_phi * vvy + dX3_phi * vvz)* fabsf(mxxPyyPzz) );
					//	collFactorM = (collFactorM < 1.8) ? 1.8 : collFactorM;
					//	 OxyyPxzz = 8.0 * (collFactorM - 2.0) * (OxxPyyPzz * (3.0 * collFactorM - 1.0) - 5.0 * collFactorM) / (8.0 * (5.0 - 2.0 * collFactorM) * collFactorM + OxxPyyPzz * (8.0 + collFactorM * (9.0 * collFactorM - 26.0)));
					//	 OxyyMxzz = 8.0 * (collFactorM - 2.0) * (collFactorM + OxxPyyPzz * (3.0 * collFactorM - 7.0)) / (OxxPyyPzz * (56.0 - 42.0 * collFactorM + 9.0 * collFactorM * collFactorM) - 8.0 * collFactorM);
					//	 Oxyz = 24.0 * (collFactorM - 2.0) * (4.0 * collFactorM * collFactorM + collFactorM * OxxPyyPzz * (18.0 - 13.0 * collFactorM) + OxxPyyPzz * OxxPyyPzz * (2.0 + collFactorM * (6.0 * collFactorM - 11.0))) / (16.0 * collFactorM * collFactorM * (collFactorM - 6.0) - 2.0 * collFactorM * OxxPyyPzz * (216.0 + 5.0 * collFactorM * (9.0 * collFactorM - 46.0)) + OxxPyyPzz * OxxPyyPzz * (collFactorM * (3.0 * collFactorM - 10.0) * (15.0 * collFactorM - 28.0) - 48.0));
					//	 A = (4.0 * collFactorM * collFactorM + 2.0 * collFactorM * OxxPyyPzz * (collFactorM - 6.0) + OxxPyyPzz * OxxPyyPzz * (collFactorM * (10.0 - 3.0 * collFactorM) - 4.0)) / ((collFactorM - OxxPyyPzz) * (OxxPyyPzz * (2.0 + 3.0 * collFactorM) - 8.0 * collFactorM));
					//	 BB = (4.0 * collFactorM * OxxPyyPzz * (9.0 * collFactorM - 16.0) - 4.0 * collFactorM * collFactorM - 2.0 * OxxPyyPzz * OxxPyyPzz * (2.0 + 9.0 * collFactorM * (collFactorM - 2.0))) / (3.0 * (collFactorM - OxxPyyPzz) * (OxxPyyPzz * (2.0 + 3.0 * collFactorM) - 8.0 * collFactorM));

					//}
					real mxxMyy = mfcaa - mfaca;
					real mxxMzz = mfcaa - mfaac;

					///
					// real mmfcaa = c1o3 * (mxxMyy + mxxMzz + mxxPyyPzz);
					// real mmfaca = c1o3 * (-2. * mxxMyy + mxxMzz + mxxPyyPzz);
					// real mmfaac = c1o3 * (mxxMyy - 2. * mxxMzz + mxxPyyPzz);
					// real mmfabb = mfabb;
					// real mmfbab = mfbab;
					// real mmfbba = mfbba;
					///

					real dxux = -c1o2 * collFactorM * (mxxMyy + mxxMzz) + c1o2 * OxxPyyPzz * (/*mfaaa*/ -mxxPyyPzz);// *0;
					//real dxux = -c1o2 * (mxxMyy + mxxMzz) * collFactorM - mfaaa * c1o3* omegaDRho;
					real dyuy =  dxux + collFactorM * c3o2 * mxxMyy;
					real dzuz =  dxux + collFactorM * c3o2 * mxxMzz;
					real Dxy = -c3o1 * collFactorM * mfbba;
					real Dxz = -c3o1 * collFactorM * mfbab;
					real Dyz = -c3o1 * collFactorM * mfabb;
<<<<<<< HEAD
                    if ((phi[DIR_000] > phiLim) && (phi[DIR_000]<0.99)
						//if (((phi[DIR_000] > phiLim) && ((phi[DIR_P00] <= phiLim) || (phi[DIR_M00] <= phiLim) || (phi[DIR_00P] <= phiLim) || (phi[DIR_00M] <= phiLim) || (phi[DIR_0M0] <= phiLim) || (phi[DIR_0P0] <= phiLim) || (phi[DIR_PP0] <= phiLim) || (phi[DIR_PM0] <= phiLim) || (phi[DIR_P0P] <= phiLim) ||
      //                                            (phi[DIR_P0M] <= phiLim) || (phi[DIR_MP0] <= phiLim) || (phi[DIR_MM0] <= phiLim) || (phi[DIR_M0P] <= phiLim) || (phi[DIR_M0M] <= phiLim) || (phi[DIR_0PM] <= phiLim) || (phi[DIR_0MM] <= phiLim) || (phi[DIR_0PP] <= phiLim) || (phi[DIR_0MP] <= phiLim) ||
      //                                            (phi[DIR_PPP] <= phiLim) || (phi[DIR_PMP] <= phiLim) || (phi[DIR_MPP] <= phiLim) || (phi[DIR_MMP] <= phiLim) ||
      //                   (phi[DIR_PPM] <= phiLim) || (phi[DIR_PMM] <= phiLim) || (phi[DIR_MPM] <= phiLim) || (phi[DIR_MMM] <= phiLim))) 
						/*
=======
                     //if ((phi[DIR_000] > phiLim) 
					//if (((phi[DIR_000] < 0.9) || (phi[DIR_000]>0.1))
						if (((phi[DIR_000] > phiLim) && ((phi[DIR_P00] <= phiLim) || (phi[DIR_M00] <= phiLim) || (phi[DIR_00P] <= phiLim) || (phi[DIR_00M] <= phiLim) || (phi[DIR_0M0] <= phiLim) || (phi[DIR_0P0] <= phiLim) || (phi[DIR_PP0] <= phiLim) || (phi[DIR_PM0] <= phiLim) || (phi[DIR_P0P] <= phiLim) ||
                                                  (phi[DIR_P0M] <= phiLim) || (phi[DIR_MP0] <= phiLim) || (phi[DIR_MM0] <= phiLim) || (phi[DIR_M0P] <= phiLim) || (phi[DIR_M0M] <= phiLim) || (phi[DIR_0PM] <= phiLim) || (phi[DIR_0MM] <= phiLim) || (phi[DIR_0PP] <= phiLim) || (phi[DIR_0MP] <= phiLim) ||
                                                  (phi[DIR_PPP] <= phiLim) || (phi[DIR_PMP] <= phiLim) || (phi[DIR_MPP] <= phiLim) || (phi[DIR_MMP] <= phiLim) ||
                         (phi[DIR_PPM] <= phiLim) || (phi[DIR_PMM] <= phiLim) || (phi[DIR_MPM] <= phiLim) || (phi[DIR_MMM] <= phiLim))) 
						
>>>>>>> c014eec4
                        || ((phi[DIR_000] <= phiLim) && ((phi[DIR_P00] > phiLim) || (phi[DIR_M00] > phiLim) || (phi[DIR_00P] > phiLim) || (phi[DIR_00M] > phiLim) || (phi[DIR_0M0] > phiLim) || (phi[DIR_0P0] > phiLim) || (phi[DIR_PP0] > phiLim) ||
                                                                                 (phi[DIR_PM0] > phiLim) || (phi[DIR_P0P] > phiLim) || (phi[DIR_P0M] > phiLim) || (phi[DIR_MP0] > phiLim) || (phi[DIR_MM0] > phiLim) || (phi[DIR_M0P] > phiLim) || (phi[DIR_M0M] > phiLim) ||
                                                                                 (phi[DIR_0PM] > phiLim) || (phi[DIR_0MM] > phiLim) || (phi[DIR_0PP] > phiLim) || (phi[DIR_0MP] > phiLim) || (phi[DIR_PPP] > phiLim) || (phi[DIR_PMP] > phiLim) || (phi[DIR_MPP] > phiLim) ||
                                                                                 (phi[DIR_MMP] > phiLim) || (phi[DIR_PPM] > phiLim) || (phi[DIR_PMM] > phiLim) || (phi[DIR_MPM] > phiLim) || (phi[DIR_MMM] > phiLim))) 
						){

					// {
                        /// QR eddyviscosity:
                        real eddyR = -(Dxy * Dxy + Dxz * Dxz + c1o3 * dxux * dxux) * (dxux) - (Dxy * Dxy + Dyz * Dyz + c1o3 * dyuy * dyuy) * dyuy - (Dxz * Dxz + Dyz * Dyz + c1o3 * dzuz * dzuz) * dzuz - c2o1 * Dxy * Dxz * Dyz;
                        real eddyQ = Dxy * Dxz + Dxy * Dyz + Dxz * Dyz + c1o2 * (dxux * dxux + dyuy * dyuy + dzuz * dzuz);
                        //real nuEddy = 5.0e5 * (eddyR / (eddyQ + 1e-100)) * (dX1_phi * dX1_phi + dX2_phi * dX2_phi + dX3_phi * dX3_phi);
                        real nuEddy = 5.0e3 * (eddyR / (eddyQ + 1e-100));//was 5.0e3
                        nuEddy = (nuEddy < c1o1 / collFactorM) ? c1o1 / collFactorM : nuEddy;
                        collFactorM = c1o1 / nuEddy;
                        // collFactorM = c1o1 / (c1o1 / collFactorM +1.e2*nuEddy*(dX1_phi*dX1_phi+dX2_phi*dX2_phi+dX3_phi*dX3_phi));
                        collFactorM = (collFactorM < 1.8) ? 1.8 : collFactorM;
                        OxyyPxzz = 8.0 * (collFactorM - 2.0) * (OxxPyyPzz * (3.0 * collFactorM - 1.0) - 5.0 * collFactorM) / (8.0 * (5.0 - 2.0 * collFactorM) * collFactorM + OxxPyyPzz * (8.0 + collFactorM * (9.0 * collFactorM - 26.0)));
                        OxyyMxzz = 8.0 * (collFactorM - 2.0) * (collFactorM + OxxPyyPzz * (3.0 * collFactorM - 7.0)) / (OxxPyyPzz * (56.0 - 42.0 * collFactorM + 9.0 * collFactorM * collFactorM) - 8.0 * collFactorM);
                        Oxyz = 24.0 * (collFactorM - 2.0) * (4.0 * collFactorM * collFactorM + collFactorM * OxxPyyPzz * (18.0 - 13.0 * collFactorM) + OxxPyyPzz * OxxPyyPzz * (2.0 + collFactorM * (6.0 * collFactorM - 11.0))) / (16.0 * collFactorM * collFactorM * (collFactorM - 6.0) - 2.0 *
                        collFactorM * OxxPyyPzz * (216.0 + 5.0 * collFactorM * (9.0 * collFactorM - 46.0)) + OxxPyyPzz * OxxPyyPzz * (collFactorM * (3.0 * collFactorM - 10.0) * (15.0 * collFactorM - 28.0) - 48.0)); A = (4.0 * collFactorM * collFactorM + 2.0 * collFactorM * OxxPyyPzz * (collFactorM
                        - 6.0) + OxxPyyPzz * OxxPyyPzz * (collFactorM * (10.0 - 3.0 * collFactorM) - 4.0)) / ((collFactorM - OxxPyyPzz) * (OxxPyyPzz * (2.0 + 3.0 * collFactorM) - 8.0 * collFactorM)); BB = (4.0 * collFactorM * OxxPyyPzz * (9.0 * collFactorM - 16.0) - 4.0 * collFactorM * collFactorM
                        - 2.0 * OxxPyyPzz * OxxPyyPzz * (2.0 + 9.0 * collFactorM * (collFactorM - 2.0))) / (3.0 * (collFactorM - OxxPyyPzz) * (OxxPyyPzz * (2.0 + 3.0 * collFactorM) - 8.0 * collFactorM));
                    }

					//if ((phi[DIR_000] > c1o2)&& (normX1 * vvx + normX2 * vvy + normX3 * vvz < 0)){//&& ((*phaseFieldOld)(x1, x2, x3) <= c1o2)) {
     //               if ((phi[DIR_000] > 0.01) && (phi[DIR_000]<0.99)){
					//	//std::cout << "new node\n";
					//	///QR eddyviscosity:
					//	real eddyR = -(Dxy * Dxy + Dxz * Dxz + c1o3 * dxux * dxux) * (dxux)-(Dxy * Dxy + Dyz * Dyz + c1o3 * dyuy * dyuy) * dyuy - (Dxz * Dxz + Dyz * Dyz + c1o3 * dzuz * dzuz) * dzuz - c2o1 * Dxy * Dxz * Dyz;
					//	real eddyQ = Dxy * Dxz + Dxy * Dyz + Dxz * Dyz + c1o2 * (dxux * dxux + dyuy * dyuy + dzuz * dzuz);
					//	real nuEddy = 10.0e4*(eddyR / (eddyQ + 1e-100)) * (dX1_phi * dX1_phi + dX2_phi * dX2_phi + dX3_phi * dX3_phi);
     //                   nuEddy = 1000*(dX1_phi * dX1_phi + dX2_phi * dX2_phi + dX3_phi * dX3_phi);
					//	//nuEddy=10.0e4*fabsf(dxux+dyuy+dzuz) * (dX1_phi * dX1_phi + dX2_phi * dX2_phi + dX3_phi * dX3_phi);
					//	//if (nuEddy > c1o1 / collFactorM) std::cout << nuEddy <<" "<< fabsf(dxux + dyuy + dzuz)<< "\n";
					//	nuEddy = (nuEddy < c1o1 / collFactorM) ? c1o1 / collFactorM : nuEddy;
					//	collFactorM = c1o1 / nuEddy;
					//	//collFactorM = 1.8;
					//	//collFactorM = c1o1 / (c1o1 / collFactorM +1.e2*nuEddy*(dX1_phi*dX1_phi+dX2_phi*dX2_phi+dX3_phi*dX3_phi));
					//	collFactorM = (collFactorM < 1.8) ? 1.8 : collFactorM;
					//	OxyyPxzz = 8.0 * (collFactorM - 2.0) * (OxxPyyPzz * (3.0 * collFactorM - 1.0) - 5.0 * collFactorM) / (8.0 * (5.0 - 2.0 * collFactorM) * collFactorM + OxxPyyPzz * (8.0 + collFactorM * (9.0 * collFactorM - 26.0)));
					//	OxyyMxzz = 8.0 * (collFactorM - 2.0) * (collFactorM + OxxPyyPzz * (3.0 * collFactorM - 7.0)) / (OxxPyyPzz * (56.0 - 42.0 * collFactorM + 9.0 * collFactorM * collFactorM) - 8.0 * collFactorM);
					//	Oxyz = 24.0 * (collFactorM - 2.0) * (4.0 * collFactorM * collFactorM + collFactorM * OxxPyyPzz * (18.0 - 13.0 * collFactorM) + OxxPyyPzz * OxxPyyPzz * (2.0 + collFactorM * (6.0 * collFactorM - 11.0))) / (16.0 * collFactorM * collFactorM * (collFactorM - 6.0) - 2.0 * collFactorM * OxxPyyPzz * (216.0 + 5.0 * collFactorM * (9.0 * collFactorM - 46.0)) + OxxPyyPzz * OxxPyyPzz * (collFactorM * (3.0 * collFactorM - 10.0) * (15.0 * collFactorM - 28.0) - 48.0));
					//	A = (4.0 * collFactorM * collFactorM + 2.0 * collFactorM * OxxPyyPzz * (collFactorM - 6.0) + OxxPyyPzz * OxxPyyPzz * (collFactorM * (10.0 - 3.0 * collFactorM) - 4.0)) / ((collFactorM - OxxPyyPzz) * (OxxPyyPzz * (2.0 + 3.0 * collFactorM) - 8.0 * collFactorM));
					//	BB = (4.0 * collFactorM * OxxPyyPzz * (9.0 * collFactorM - 16.0) - 4.0 * collFactorM * collFactorM - 2.0 * OxxPyyPzz * OxxPyyPzz * (2.0 + 9.0 * collFactorM * (collFactorM - 2.0))) / (3.0 * (collFactorM - OxxPyyPzz) * (OxxPyyPzz * (2.0 + 3.0 * collFactorM) - 8.0 * collFactorM));

					//}
					///////

                    // non Newtonian fluid collision factor
                    //if (phi[DIR_000] > phiLim /*- 0.3*/) {
                    //if (phi[DIR_000] > phiLim) {
                    //    real shearRate = sqrt(c2o1 * (dxux * dxux + dyuy * dyuy + dzuz * dzuz) + Dxy * Dxy + Dxz * Dxz + Dyz * Dyz);
                    //    collFactorM = Rheology::getBinghamCollFactor(collFactorM, shearRate, c1o1);
                    //    collFactorM = (collFactorM < c1o1) ? c1o1 : collFactorM;
                    //}

				//low viscouse non Newtonian fluid
                if (phi[DIR_000] > phiLim) {
                        real shearRate = sqrt(c2o1 * (dxux * dxux + dyuy * dyuy + dzuz * dzuz) + Dxy * Dxy + Dxz * Dxz + Dyz * Dyz);
                        collFactorM = Rheology::getBinghamCollFactor(collFactorM, shearRate, c1o1);
                        collFactorM = (collFactorM < c1o54) ? c1o54 : collFactorM;
                        if (collFactorM < c1o1) {
                            OxyyPxzz = c1o1;
                            OxyyMxzz = c1o1;
                            Oxyz = c1o1;
                            A = 0.0;
                            BB = 0.0;
                        }
							//Mathematica output 31.07.23
      //                      if (collFactorM < c1o6) {
						//
						//		Oxyz = 24 * collFactorM * pow(-2 + collFactorM, 2) * (668 - 1738 * collFactorM + 1630 * pow(collFactorM, 2) - 523 * pow(collFactorM, 3) - 133 * pow(collFactorM, 4) + 122 * pow(collFactorM, 5) - 12 * pow(collFactorM, 6) - 6 * pow(collFactorM, 7) + pow(collFactorM, 8)) *
      //                             pow(-7424 + 57424 * collFactorM - 138736 * pow(collFactorM, 2) + 151892 * pow(collFactorM, 3) - 69704 * pow(collFactorM, 4) - 9888 * pow(collFactorM, 5) +
      //                                     pow(collFactorM, 11) * (19 + pow(pow(-2 + collFactorM, 2) * pow(collFactorM, -12) *
      //                                                                          (13456 - 43152 * collFactorM + 45684 * pow(collFactorM, 2) - 2240 * pow(collFactorM, 3) - 35008 * pow(collFactorM, 4) + 31108 * pow(collFactorM, 5) - 10835 * pow(collFactorM, 6) + 376 * pow(collFactorM, 7) +
      //                                                                           882 * pow(collFactorM, 8) - 260 * pow(collFactorM, 9) + 25 * pow(collFactorM, 10)),
      //                                                                      0.5)) -
      //                                     3 * pow(collFactorM, 10) *
      //                                         (77 + 3 * pow(pow(-2 + collFactorM, 2) * pow(collFactorM, -12) *
      //                                                           (13456 - 43152 * collFactorM + 45684 * pow(collFactorM, 2) - 2240 * pow(collFactorM, 3) - 35008 * pow(collFactorM, 4) + 31108 * pow(collFactorM, 5) - 10835 * pow(collFactorM, 6) + 376 * pow(collFactorM, 7) + 882 * pow(collFactorM, 8) -
      //                                                            260 * pow(collFactorM, 9) + 25 * pow(collFactorM, 10)),
      //                                                       0.5)) +
      //                                     pow(collFactorM, 8) * (251 + 4 * pow(pow(-2 + collFactorM, 2) * pow(collFactorM, -12) *
      //                                                                              (13456 - 43152 * collFactorM + 45684 * pow(collFactorM, 2) - 2240 * pow(collFactorM, 3) - 35008 * pow(collFactorM, 4) + 31108 * pow(collFactorM, 5) - 10835 * pow(collFactorM, 6) + 376 * pow(collFactorM, 7) +
      //                                                                               882 * pow(collFactorM, 8) - 260 * pow(collFactorM, 9) + 25 * pow(collFactorM, 10)),
      //                                                                          0.5)) -
      //                                     3 * pow(collFactorM, 7) *
      //                                         (3361 + 14 * pow(pow(-2 + collFactorM, 2) * pow(collFactorM, -12) *
      //                                                              (13456 - 43152 * collFactorM + 45684 * pow(collFactorM, 2) - 2240 * pow(collFactorM, 3) - 35008 * pow(collFactorM, 4) + 31108 * pow(collFactorM, 5) - 10835 * pow(collFactorM, 6) + 376 * pow(collFactorM, 7) +
      //                                                               882 * pow(collFactorM, 8) - 260 * pow(collFactorM, 9) + 25 * pow(collFactorM, 10)),
      //                                                          0.5)) +
      //                                     2 * pow(collFactorM, 6) *
      //                                         (12873 + 16 * pow(pow(-2 + collFactorM, 2) * pow(collFactorM, -12) *
      //                                                               (13456 - 43152 * collFactorM + 45684 * pow(collFactorM, 2) - 2240 * pow(collFactorM, 3) - 35008 * pow(collFactorM, 4) + 31108 * pow(collFactorM, 5) - 10835 * pow(collFactorM, 6) + 376 * pow(collFactorM, 7) +
      //                                                                882 * pow(collFactorM, 8) - 260 * pow(collFactorM, 9) + 25 * pow(collFactorM, 10)),
      //                                                           0.5)) +
      //                                     pow(collFactorM, 9) * (860 + 17 * pow(pow(-2 + collFactorM, 2) * pow(collFactorM, -12) *
      //                                                                               (13456 - 43152 * collFactorM + 45684 * pow(collFactorM, 2) - 2240 * pow(collFactorM, 3) - 35008 * pow(collFactorM, 4) + 31108 * pow(collFactorM, 5) - 10835 * pow(collFactorM, 6) + 376 * pow(collFactorM, 7) +
      //                                                                                882 * pow(collFactorM, 8) - 260 * pow(collFactorM, 9) + 25 * pow(collFactorM, 10)),
      //                                                                           0.5)),
      //                                 -1);
      //                      OxyyMxzz = -12 * collFactorM * pow(-2 + collFactorM, 2) * (10 - 2 * collFactorM - 9 * pow(collFactorM, 2) + 4 * pow(collFactorM, 3)) *
      //                                 pow(-232 + 248 * collFactorM - 6 * pow(collFactorM, 2) - 8 * pow(collFactorM, 3) - 63 * pow(collFactorM, 4) + 36 * pow(collFactorM, 5) +
      //                                         pow(collFactorM, 6) * (-5 + pow(pow(-2 + collFactorM, 2) * pow(collFactorM, -12) *
      //                                                                             (13456 - 43152 * collFactorM + 45684 * pow(collFactorM, 2) - 2240 * pow(collFactorM, 3) - 35008 * pow(collFactorM, 4) + 31108 * pow(collFactorM, 5) - 10835 * pow(collFactorM, 6) + 376 * pow(collFactorM, 7) +
      //                                                                              882 * pow(collFactorM, 8) - 260 * pow(collFactorM, 9) + 25 * pow(collFactorM, 10)),
      //                                                                         0.5)),
      //                                     -1);
						//	OxyyPxzz = 12 * collFactorM * pow(-2 + collFactorM, 2) * (-14 + 10 * collFactorM + pow(collFactorM, 2)) *
      //                                 pow(-232 + 152 * collFactorM + 138 * pow(collFactorM, 2) - 56 * pow(collFactorM, 3) - 63 * pow(collFactorM, 4) + 36 * pow(collFactorM, 5) +
      //                                         pow(collFactorM, 6) * (-5 + pow(pow(-2 + collFactorM, 2) * pow(collFactorM, -12) *
      //                                                                             (13456 - 43152 * collFactorM + 45684 * pow(collFactorM, 2) - 2240 * pow(collFactorM, 3) - 35008 * pow(collFactorM, 4) + 31108 * pow(collFactorM, 5) - 10835 * pow(collFactorM, 6) + 376 * pow(collFactorM, 7) +
      //                                                                              882 * pow(collFactorM, 8) - 260 * pow(collFactorM, 9) + 25 * pow(collFactorM, 10)),
      //                                                                         0.5)),
      //                                     -1);

						//	A = -(pow(-2 + collFactorM, -3) * pow(-1 + collFactorM, -1) * pow(collFactorM, -2) * pow(3 - 3 * collFactorM + pow(collFactorM, 2), -1) *
      //                            (464 - 1440 * collFactorM + 1652 * pow(collFactorM, 2) - 772 * pow(collFactorM, 3) + 20 * pow(collFactorM, 4) + 98 * pow(collFactorM, 5) +
      //                             pow(collFactorM, 8) * (1 + pow(pow(-2 + collFactorM, 2) * pow(collFactorM, -12) *
      //                                                                (13456 - 43152 * collFactorM + 45684 * pow(collFactorM, 2) - 2240 * pow(collFactorM, 3) - 35008 * pow(collFactorM, 4) + 31108 * pow(collFactorM, 5) - 10835 * pow(collFactorM, 6) + 376 * pow(collFactorM, 7) +
      //                                                                 882 * pow(collFactorM, 8) - 260 * pow(collFactorM, 9) + 25 * pow(collFactorM, 10)),
      //                                                            0.5)) -
      //                             2 * pow(collFactorM, 7) *
      //                                 (2 + pow(pow(-2 + collFactorM, 2) * pow(collFactorM, -12) *
      //                                              (13456 - 43152 * collFactorM + 45684 * pow(collFactorM, 2) - 2240 * pow(collFactorM, 3) - 35008 * pow(collFactorM, 4) + 31108 * pow(collFactorM, 5) - 10835 * pow(collFactorM, 6) + 376 * pow(collFactorM, 7) + 882 * pow(collFactorM, 8) -
      //                                               260 * pow(collFactorM, 9) + 25 * pow(collFactorM, 10)),
      //                                          0.5)) +
      //                             pow(collFactorM, 6) * (-19 + 2 * pow(pow(-2 + collFactorM, 2) * pow(collFactorM, -12) *
      //                                                                      (13456 - 43152 * collFactorM + 45684 * pow(collFactorM, 2) - 2240 * pow(collFactorM, 3) - 35008 * pow(collFactorM, 4) + 31108 * pow(collFactorM, 5) - 10835 * pow(collFactorM, 6) + 376 * pow(collFactorM, 7) +
      //                                                                       882 * pow(collFactorM, 8) - 260 * pow(collFactorM, 9) + 25 * pow(collFactorM, 10)),
      //                                                                  0.5)))) /
      //                          12.;
						//	BB = (pow(-2 + collFactorM, -3) * pow(-1 + collFactorM, -1) * pow(collFactorM, -2) * pow(3 - 3 * collFactorM + pow(collFactorM, 2), -1) *
      //                            (232 - 720 * collFactorM + 998 * pow(collFactorM, 2) - 718 * pow(collFactorM, 3) + 163 * pow(collFactorM, 4) + 141 * pow(collFactorM, 5) - 4 * pow(collFactorM, 8) +
      //                             pow(collFactorM, 6) * (-123 + pow(pow(-2 + collFactorM, 2) * pow(collFactorM, -12) *
      //                                                                   (13456 - 43152 * collFactorM + 45684 * pow(collFactorM, 2) - 2240 * pow(collFactorM, 3) - 35008 * pow(collFactorM, 4) + 31108 * pow(collFactorM, 5) - 10835 * pow(collFactorM, 6) + 376 * pow(collFactorM, 7) +
      //                                                                    882 * pow(collFactorM, 8) - 260 * pow(collFactorM, 9) + 25 * pow(collFactorM, 10)),
      //                                                               0.5)) -
      //                             pow(collFactorM, 7) * (-37 + pow(pow(-2 + collFactorM, 2) * pow(collFactorM, -12) *
      //                                                                  (13456 - 43152 * collFactorM + 45684 * pow(collFactorM, 2) - 2240 * pow(collFactorM, 3) - 35008 * pow(collFactorM, 4) + 31108 * pow(collFactorM, 5) - 10835 * pow(collFactorM, 6) + 376 * pow(collFactorM, 7) +
      //                                                                   882 * pow(collFactorM, 8) - 260 * pow(collFactorM, 9) + 25 * pow(collFactorM, 10)),
      //                                                              0.5)))) /
      //                           6.;
      //                      A = 0.;
      //                      BB = 0.;
						//}
                    }


					real mxxMyyh = -c2o1 * (dxux - dyuy) / collFactorMInv * c1o3;
					real mxxMzzh = -c2o1 * (dxux - dzuz) / collFactorMInv * c1o3;
//					mfhbba = -Dxy / collFactorMInv*c1o3;
//					mfhbab = -Dxz / collFactorMInv * c1o3;
//					mfhabb = -Dyz / collFactorMInv * c1o3;

//					// attempt to improve implicit  stress computation by fixed iteration
//					real dX2_rho = (rhoToPhi)*dX2_phi;
//					real dX1_rho = (rhoToPhi)*dX1_phi;
//					real dX3_rho = (rhoToPhi)*dX3_phi;
//
//						real dfx= c1o3 * (c1o1 / collFactorM - c1o2) *(2 * dxux * dX1_rho + Dxy * dX2_rho + Dxz * dX3_rho) / (rho);
//						real dfy = c1o3 * (c1o1 / collFactorM - c1o2) *(Dxy * dX1_rho + 2 * dyuy * dX2_rho + Dyz * dX3_rho) / (rho);
//						real dfz = c1o3 * (c1o1 / collFactorM - c1o2) *(Dxz * dX1_rho + Dyz * dX2_rho + 2 * dyuy * dX3_rho) / (rho);
//
//						for (int iteration = 0; iteration < 5; iteration++) {
//							mxxMyy = (mfcaa - dfx * dfx * c1o2) - (mfaca - dfy * dfy * c1o2);
//							mxxMzz = (mfcaa - dfx * dfx * c1o2) - (mfaac - dfz * dfz * c1o2);
//						}
/////end fixed iteration
//


					//relax
					mxxPyyPzz += OxxPyyPzz * (/*mfaaa*/ - mxxPyyPzz) - 3. * (1. - c1o2 * OxxPyyPzz) * (vx2 * dxux + vy2 * dyuy + vz2 * dzuz);
					mxxMyy += collFactorM * (-mxxMyy) - 3. * (1. - c1o2 * collFactorM) * (vx2 * dxux - vy2 * dyuy);
					mxxMzz += collFactorM * (-mxxMzz) - 3. * (1. - c1o2 * collFactorM) * (vx2 * dxux - vz2 * dzuz);

					mfabb += collFactorM * (-mfabb);
					mfbab += collFactorM * (-mfbab);
					mfbba += collFactorM * (-mfbba);

//					mfhaaa = (phi[DIR_000] < c1o2) ? mfaaa * rhoL / rhoH : mfaaa * rhoL / rhoH;
					mxxMyyh += collFactorMInv * (-mxxMyyh) - 3. * (1. - c1o2 * collFactorMInv) * (vx2 * dxux - vy2 * dyuy);
					mxxMzzh += collFactorMInv * (-mxxMzzh) - 3. * (1. - c1o2 * collFactorMInv) * (vx2 * dxux - vz2 * dzuz);

					//mfhabb += collFactorMInv * (-mfhabb);
					//mfhbab += collFactorMInv * (-mfhbab);
					//mfhbba += collFactorMInv * (-mfhbba);

					//mfhcaa = c1o3 * (mxxMyyh + mxxMzzh + mfhaaa);
					//mfhaca = c1o3 * (-2. * mxxMyyh + mxxMzzh + mfhaaa);
					//mfhaac = c1o3 * (mxxMyyh - 2. * mxxMzzh + mfhaaa);


					//if (fabsf(mfaaa + (dxux + dyuy + dzuz) > 1e-9)){
					//	std::cout << mfaaa <<" "<< (dxux + dyuy + dzuz)<< std::endl;
					//}


					////updated pressure
					//mfaaa += (dX1_phi * vvx + dX2_phi * vvy + dX3_phi * vvz) * correctionScaling;
					//mfaaa *= (c1o1-omegaDRho);// (mfaaa + (dxux + dyuy + dzuz)) * .5; // Pressure elimination as in standard velocity model
								 //  mfaaa += (rho - c1o1) * (dxux + dyuy + dzuz);
				
					mxxPyyPzz += mfaaa; // 12.03.21 shifted by mfaaa

										// mxxPyyPzz += (mfaaa + mfaaaS) * c1o2;
										//mfaaa = mfaaaS;
										// linear combinations back
					mfcaa = c1o3 * (mxxMyy + mxxMzz + mxxPyyPzz);
					mfaca = c1o3 * (-2. * mxxMyy + mxxMzz + mxxPyyPzz);
					mfaac = c1o3 * (mxxMyy - 2. * mxxMzz + mxxPyyPzz);

					//3.
					// linear combinations
					real mxxyPyzz = mfcba + mfabc;
					real mxxyMyzz = mfcba - mfabc;

					real mxxzPyyz = mfcab + mfacb;
					real mxxzMyyz = mfcab - mfacb;

					real mxyyPxzz = mfbca + mfbac;
					real mxyyMxzz = mfbca - mfbac;

					//  mmfcaa += c1o3 * (mxxMyy + mxxMzz + mxxPyyPzz- mfaaa);
					//  mmfaca += c1o3 * (-2. * mxxMyy + mxxMzz + mxxPyyPzz- mfaaa);
					//  mmfaac += c1o3 * (mxxMyy - 2. * mxxMzz + mxxPyyPzz- mfaaa);
					//  mmfabb += mfabb;
					//  mmfbab += mfbab;
					//  mmfbba += mfbba;

					//relax
					wadjust = Oxyz + (1. - Oxyz) * fabs(mfbbb) / (fabs(mfbbb) + qudricLimit);
					mfbbb += wadjust * (-mfbbb);
					wadjust = OxyyPxzz + (1. - OxyyPxzz) * fabs(mxxyPyzz) / (fabs(mxxyPyzz) + qudricLimit);
					mxxyPyzz += wadjust * (-mxxyPyzz);
					wadjust = OxyyMxzz + (1. - OxyyMxzz) * fabs(mxxyMyzz) / (fabs(mxxyMyzz) + qudricLimit);
					mxxyMyzz += wadjust * (-mxxyMyzz);
					wadjust = OxyyPxzz + (1. - OxyyPxzz) * fabs(mxxzPyyz) / (fabs(mxxzPyyz) + qudricLimit);
					mxxzPyyz += wadjust * (-mxxzPyyz);
					wadjust = OxyyMxzz + (1. - OxyyMxzz) * fabs(mxxzMyyz) / (fabs(mxxzMyyz) + qudricLimit);
					mxxzMyyz += wadjust * (-mxxzMyyz);
					wadjust = OxyyPxzz + (1. - OxyyPxzz) * fabs(mxyyPxzz) / (fabs(mxyyPxzz) + qudricLimit);
					mxyyPxzz += wadjust * (-mxyyPxzz);
					wadjust = OxyyMxzz + (1. - OxyyMxzz) * fabs(mxyyMxzz) / (fabs(mxyyMxzz) + qudricLimit);
					mxyyMxzz += wadjust * (-mxyyMxzz);

					// linear combinations back
					mfcba = (mxxyMyzz + mxxyPyzz) * c1o2;
					mfabc = (-mxxyMyzz + mxxyPyzz) * c1o2;
					mfcab = (mxxzMyyz + mxxzPyyz) * c1o2;
					mfacb = (-mxxzMyyz + mxxzPyyz) * c1o2;
					mfbca = (mxyyMxzz + mxyyPxzz) * c1o2;
					mfbac = (-mxyyMxzz + mxyyPxzz) * c1o2;

					//4.
					CUMacc = -O4 * (c1o1 / collFactorM - c1o2) * (dyuy + dzuz) * c2o3 * A + (c1o1 - O4) * (CUMacc);
					CUMcac = -O4 * (c1o1 / collFactorM - c1o2) * (dxux + dzuz) * c2o3 * A + (c1o1 - O4) * (CUMcac);
					CUMcca = -O4 * (c1o1 / collFactorM - c1o2) * (dyuy + dxux) * c2o3 * A + (c1o1 - O4) * (CUMcca);
					CUMbbc = -O4 * (c1o1 / collFactorM - c1o2) * Dxy * c1o3 * BB + (c1o1 - O4) * (CUMbbc);
					CUMbcb = -O4 * (c1o1 / collFactorM - c1o2) * Dxz * c1o3 * BB + (c1o1 - O4) * (CUMbcb);
					CUMcbb = -O4 * (c1o1 / collFactorM - c1o2) * Dyz * c1o3 * BB + (c1o1 - O4) * (CUMcbb);

					//5.
					CUMbcc += O5 * (-CUMbcc);
					CUMcbc += O5 * (-CUMcbc);
					CUMccb += O5 * (-CUMccb);

					//6.
					CUMccc += O6 * (-CUMccc);

					//back cumulants to central moments
					//4.
					//mfcbb = CUMcbb + ((mfcaa + c1o3 * oMdrho) * mfabb + 2. * mfbba * mfbab); // till 18.05.2015
					//mfbcb = CUMbcb + ((mfaca + c1o3 * oMdrho) * mfbab + 2. * mfbba * mfabb); // till 18.05.2015
					//mfbbc = CUMbbc + ((mfaac + c1o3 * oMdrho) * mfbba + 2. * mfbab * mfabb); // till 18.05.2015

					mfcbb = CUMcbb + ((mfcaa + c1o3) * mfabb + 2. * mfbba * mfbab);
					mfbcb = CUMbcb + ((mfaca + c1o3) * mfbab + 2. * mfbba * mfabb);
					mfbbc = CUMbbc + ((mfaac + c1o3) * mfbba + 2. * mfbab * mfabb);

					mfcca = CUMcca + (mfcaa * mfaca + 2. * mfbba * mfbba) + c1o3 * (mfcaa + mfaca) * oMdrho + c1o9 * (oMdrho - c1o1) * oMdrho;
					mfcac = CUMcac + (mfcaa * mfaac + 2. * mfbab * mfbab) + c1o3 * (mfcaa + mfaac) * oMdrho + c1o9 * (oMdrho - c1o1) * oMdrho;
					mfacc = CUMacc + (mfaac * mfaca + 2. * mfabb * mfabb) + c1o3 * (mfaac + mfaca) * oMdrho + c1o9 * (oMdrho - c1o1) * oMdrho;

					//5.
					mfbcc = CUMbcc + (mfaac * mfbca + mfaca * mfbac + 4. * mfabb * mfbbb + 2. * (mfbab * mfacb + mfbba * mfabc)) + c1o3 * (mfbca + mfbac) * oMdrho;
					mfcbc = CUMcbc + (mfaac * mfcba + mfcaa * mfabc + 4. * mfbab * mfbbb + 2. * (mfabb * mfcab + mfbba * mfbac)) + c1o3 * (mfcba + mfabc) * oMdrho;
					mfccb = CUMccb + (mfcaa * mfacb + mfaca * mfcab + 4. * mfbba * mfbbb + 2. * (mfbab * mfbca + mfabb * mfcba)) + c1o3 * (mfacb + mfcab) * oMdrho;

					//6.
					mfccc = CUMccc - ((-4. * mfbbb * mfbbb
						- (mfcaa * mfacc + mfaca * mfcac + mfaac * mfcca)
						- 4. * (mfabb * mfcbb + mfbac * mfbca + mfbba * mfbbc)
						- 2. * (mfbca * mfbac + mfcba * mfabc + mfcab * mfacb))
						+ (4. * (mfbab * mfbab * mfaca + mfabb * mfabb * mfcaa + mfbba * mfbba * mfaac)
							+ 2. * (mfcaa * mfaca * mfaac)
							+ 16. * mfbba * mfbab * mfabb)
						- c1o3 * (mfacc + mfcac + mfcca) * oMdrho - c1o9 * oMdrho * oMdrho
						- c1o9 * (mfcaa + mfaca + mfaac) * oMdrho * (1. - 2. * oMdrho) - c1o27 * oMdrho * oMdrho * (-2. * oMdrho)
						+ (2. * (mfbab * mfbab + mfabb * mfabb + mfbba * mfbba)
							+ (mfaac * mfaca + mfaac * mfcaa + mfaca * mfcaa)) * c2o3 * oMdrho) - c1o27 * oMdrho;


					////////save central moments for the phase field
					//real MMxx = mfcaa - c1o3 * mfaaa;
					//real MMyy = mfaca - c1o3 * mfaaa;
					//real MMzz = mfaac - c1o3 * mfaaa;
					//real MMxy = mfbba;
					//real MMxz = mfbab;
					//real MMyz = mfabb;


					////////////////////////////////////////////////////////////////////////////////////
					//forcing
					mfbaa = -mfbaa;// *(c1o1 - forcingBIAS) / forcingBIAS;
					mfaba = -mfaba;// *(c1o1 - forcingBIAS) / forcingBIAS;
					mfaab = -mfaab;// *(c1o1 - forcingBIAS) / forcingBIAS;


					//mfhbaa = mfbaa;
					//mfhaba = mfaba;
					//mfhaab = mfaab;

					//mfhcba = 0.;
					//mfhabc = 0.;
					//mfhcab = 0.;
					//mfhacb = 0.;
					//mfhbca = 0.;
					//mfhbac = 0.;
					//mfhbbb = 0.;

					//real oMdrhoInv = (rhoRef - (mfhaaa )) / rhoRef;
					//mfhcbb =/* CUMcbb + */((mfhcaa + c1o3) * mfhabb + 2. * mfhbba * mfhbab);
					//mfhbcb =/* CUMbcb + */((mfhaca + c1o3) * mfhbab + 2. * mfhbba * mfhabb);
					//mfhbbc =/* CUMbbc + */((mfhaac + c1o3) * mfhbba + 2. * mfhbab * mfhabb);

					//mfhcca = /*CUMcca + */(mfhcaa * mfhaca + 2. * mfhbba * mfhbba) + c1o3 * (mfhcaa + mfhaca) * oMdrhoInv + c1o9 * (oMdrhoInv - c1o1) * oMdrhoInv;
					//mfhcac = /*CUMcac + */(mfhcaa * mfhaac + 2. * mfhbab * mfhbab) + c1o3 * (mfhcaa + mfhaac) * oMdrhoInv + c1o9 * (oMdrhoInv - c1o1) * oMdrhoInv;
					//mfhacc = /*CUMacc + */(mfhaac * mfhaca + 2. * mfhabb * mfhabb) + c1o3 * (mfhaac + mfhaca) * oMdrhoInv + c1o9 * (oMdrhoInv - c1o1) * oMdrhoInv;

					////5.
					//mfhbcc = /*CUMbcc +*/ (mfhaac * mfhbca + mfhaca * mfhbac + 4. * mfhabb * mfhbbb + 2. * (mfhbab * mfhacb + mfhbba * mfhabc)) + c1o3 * (mfhbca + mfhbac) * oMdrhoInv;
					//mfhcbc = /*CUMcbc +*/ (mfhaac * mfhcba + mfhcaa * mfhabc + 4. * mfhbab * mfhbbb + 2. * (mfhabb * mfhcab + mfhbba * mfhbac)) + c1o3 * (mfhcba + mfhabc) * oMdrhoInv;
					//mfhccb = /*CUMccb +*/ (mfhcaa * mfhacb + mfhaca * mfhcab + 4. * mfhbba * mfhbbb + 2. * (mfhbab * mfhbca + mfhabb * mfhcba)) + c1o3 * (mfhacb + mfhcab) * oMdrhoInv;

					////6.
					//mfhccc = /*CUMccc */- ((-4. * mfhbbb * mfhbbb
					//	- (mfhcaa * mfhacc + mfhaca * mfhcac + mfhaac * mfhcca)
					//	- 4. * (mfhabb * mfhcbb + mfhbac * mfhbca + mfhbba * mfhbbc)
					//	- 2. * (mfhbca * mfhbac + mfhcba * mfhabc + mfhcab * mfhacb))
					//	+ (4. * (mfhbab * mfhbab * mfhaca + mfhabb * mfhabb * mfhcaa + mfhbba * mfhbba * mfhaac)
					//		+ 2. * (mfhcaa * mfhaca * mfhaac)
					//		+ 16. * mfhbba * mfhbab * mfhabb)
					//	- c1o3 * (mfhacc + mfhcac + mfhcca) * oMdrhoInv - c1o9 * oMdrhoInv * oMdrhoInv
					//	- c1o9 * (mfhcaa + mfhaca + mfhaac) * oMdrhoInv * (1. - 2. * oMdrhoInv) - c1o27 * oMdrhoInv * oMdrhoInv * (-2. * oMdrhoInv)
					//	+ (2. * (mfhbab * mfhbab + mfhabb * mfhabb + mfhbba * mfhbba)
					//		+ (mfhaac * mfhaca + mfhaac * mfhcaa + mfhaca * mfhcaa)) * c2o3 * oMdrhoInv) - c1o27 * oMdrhoInv;





					backwardInverseChimeraWithKincompressible(mfaaa, mfbaa, mfcaa, vvx, vx2, c1o1, c1o1, oMdrho);
					backwardChimera(mfaba, mfbba, mfcba, vvx, vx2);
					backwardInverseChimeraWithKincompressible(mfaca, mfbca, mfcca, vvx, vx2, c3o1, c1o3, oMdrho);
					backwardChimera(mfaab, mfbab, mfcab, vvx, vx2);
					backwardChimera(mfabb, mfbbb, mfcbb, vvx, vx2);
					backwardChimera(mfacb, mfbcb, mfccb, vvx, vx2);
					backwardInverseChimeraWithKincompressible(mfaac, mfbac, mfcac, vvx, vx2, c3o1, c1o3, oMdrho);
					backwardChimera(mfabc, mfbbc, mfcbc, vvx, vx2);
					backwardInverseChimeraWithKincompressible(mfacc, mfbcc, mfccc, vvx, vx2, c9o1, c1o9, oMdrho);

					////////////////////////////////////////////////////////////////////////////////////
					// Y - Dir
					backwardInverseChimeraWithKincompressible(mfaaa, mfaba, mfaca, vvy, vy2, c6o1, c1o6, oMdrho);
					backwardChimera(mfaab, mfabb, mfacb, vvy, vy2);
					backwardInverseChimeraWithKincompressible(mfaac, mfabc, mfacc, vvy, vy2, c18o1, c1o18, oMdrho);
					backwardInverseChimeraWithKincompressible(mfbaa, mfbba, mfbca, vvy, vy2, c3o2, c2o3, oMdrho);
					backwardChimera(mfbab, mfbbb, mfbcb, vvy, vy2);
					backwardInverseChimeraWithKincompressible(mfbac, mfbbc, mfbcc, vvy, vy2, c9o2, c2o9, oMdrho);
					backwardInverseChimeraWithKincompressible(mfcaa, mfcba, mfcca, vvy, vy2, c6o1, c1o6, oMdrho);
					backwardChimera(mfcab, mfcbb, mfccb, vvy, vy2);
					backwardInverseChimeraWithKincompressible(mfcac, mfcbc, mfccc, vvy, vy2, c18o1, c1o18, oMdrho);

					////////////////////////////////////////////////////////////////////////////////////
					// Z - Dir
					backwardInverseChimeraWithKincompressible(mfaaa, mfaab, mfaac, vvz, vz2, c36o1, c1o36, oMdrho);
					backwardInverseChimeraWithKincompressible(mfaba, mfabb, mfabc, vvz, vz2, c9o1, c1o9, oMdrho);
					backwardInverseChimeraWithKincompressible(mfaca, mfacb, mfacc, vvz, vz2, c36o1, c1o36, oMdrho);
					backwardInverseChimeraWithKincompressible(mfbaa, mfbab, mfbac, vvz, vz2, c9o1, c1o9, oMdrho);
					backwardInverseChimeraWithKincompressible(mfbba, mfbbb, mfbbc, vvz, vz2, c9o4, c4o9, oMdrho);
					backwardInverseChimeraWithKincompressible(mfbca, mfbcb, mfbcc, vvz, vz2, c9o1, c1o9, oMdrho);
					backwardInverseChimeraWithKincompressible(mfcaa, mfcab, mfcac, vvz, vz2, c36o1, c1o36, oMdrho);
					backwardInverseChimeraWithKincompressible(mfcba, mfcbb, mfcbc, vvz, vz2, c9o1, c1o9, oMdrho);
					backwardInverseChimeraWithKincompressible(mfcca, mfccb, mfccc, vvz, vz2, c36o1, c1o36, oMdrho);





					//backwardInverseChimeraWithKincompressible(mfhaaa, mfhbaa, mfhcaa, vvx, vx2, c1o1, c1o1, oMdrhoInv);
					//backwardChimera(mfhaba, mfhbba, mfhcba, vvx, vx2);
					//backwardInverseChimeraWithKincompressible(mfhaca, mfhbca, mfhcca, vvx, vx2, c3o1, c1o3, oMdrhoInv);
					//backwardChimera(mfhaab, mfhbab, mfhcab, vvx, vx2);
					//backwardChimera(mfhabb, mfhbbb, mfhcbb, vvx, vx2);
					//backwardChimera(mfhacb, mfhbcb, mfhccb, vvx, vx2);
					//backwardInverseChimeraWithKincompressible(mfhaac, mfhbac, mfhcac, vvx, vx2, c3o1, c1o3, oMdrhoInv);
					//backwardChimera(mfhabc, mfhbbc, mfhcbc, vvx, vx2);
					//backwardInverseChimeraWithKincompressible(mfhacc, mfhbcc, mfhccc, vvx, vx2, c9o1, c1o9, oMdrhoInv);

					//////////////////////////////////////////////////////////////////////////////////////
					//// Y - Dir
					//backwardInverseChimeraWithKincompressible(mfhaaa, mfhaba, mfhaca, vvy, vy2, c6o1, c1o6, oMdrhoInv);
					//backwardChimera(mfhaab, mfhabb, mfhacb, vvy, vy2);
					//backwardInverseChimeraWithKincompressible(mfhaac, mfhabc, mfhacc, vvy, vy2, c18o1, c1o18, oMdrhoInv);
					//backwardInverseChimeraWithKincompressible(mfhbaa, mfhbba, mfhbca, vvy, vy2, c3o2, c2o3, oMdrhoInv);
					//backwardChimera(mfhbab, mfhbbb, mfhbcb, vvy, vy2);
					//backwardInverseChimeraWithKincompressible(mfhbac, mfhbbc, mfhbcc, vvy, vy2, c9o2, c2o9, oMdrhoInv);
					//backwardInverseChimeraWithKincompressible(mfhcaa, mfhcba, mfhcca, vvy, vy2, c6o1, c1o6, oMdrhoInv);
					//backwardChimera(mfhcab, mfhcbb, mfhccb, vvy, vy2);
					//backwardInverseChimeraWithKincompressible(mfhcac, mfhcbc, mfhccc, vvy, vy2, c18o1, c1o18, oMdrhoInv);

					//////////////////////////////////////////////////////////////////////////////////////
					//// Z - Dir
					//backwardInverseChimeraWithKincompressible(mfhaaa, mfhaab, mfhaac, vvz, vz2, c36o1, c1o36, oMdrhoInv);
					//backwardInverseChimeraWithKincompressible(mfhaba, mfhabb, mfhabc, vvz, vz2, c9o1, c1o9, oMdrhoInv);
					//backwardInverseChimeraWithKincompressible(mfhaca, mfhacb, mfhacc, vvz, vz2, c36o1, c1o36, oMdrhoInv);
					//backwardInverseChimeraWithKincompressible(mfhbaa, mfhbab, mfhbac, vvz, vz2, c9o1, c1o9, oMdrhoInv);
					//backwardInverseChimeraWithKincompressible(mfhbba, mfhbbb, mfhbbc, vvz, vz2, c9o4, c4o9, oMdrhoInv);
					//backwardInverseChimeraWithKincompressible(mfhbca, mfhbcb, mfhbcc, vvz, vz2, c9o1, c1o9, oMdrhoInv);
					//backwardInverseChimeraWithKincompressible(mfhcaa, mfhcab, mfhcac, vvz, vz2, c36o1, c1o36, oMdrhoInv);
					//backwardInverseChimeraWithKincompressible(mfhcba, mfhcbb, mfhcbc, vvz, vz2, c9o1, c1o9, oMdrhoInv);
					//backwardInverseChimeraWithKincompressible(mfhcca, mfhccb, mfhccc, vvz, vz2, c36o1, c1o36, oMdrhoInv);

					/////////////////////

					//////////////////////////////////////////////////////////////////////////
					//proof correctness
					//////////////////////////////////////////////////////////////////////////
					//#ifdef  PROOF_CORRECTNESS
					real rho_post = (mfaaa + mfaac + mfaca + mfcaa + mfacc + mfcac + mfccc + mfcca)
						+ (mfaab + mfacb + mfcab + mfccb) + (mfaba + mfabc + mfcba + mfcbc) + (mfbaa + mfbac + mfbca + mfbcc)
						+ (mfabb + mfcbb) + (mfbab + mfbcb) + (mfbba + mfbbc) + mfbbb;
					//			   //real dif = fabs(drho - rho_post);
					//               real dif = drho + (dX1_phi * vvx + dX2_phi * vvy + dX3_phi * vvz) * correctionScaling - rho_post;
					//#ifdef SINGLEPRECISION
					//			   if (dif > 10.0E-7 || dif < -10.0E-7)
					//#else
					//			   if (dif > 10.0E-15 || dif < -10.0E-15)
					//#endif
					//			   {
					//				   UB_THROW(UbException(UB_EXARGS, "drho=" + UbSystem::toString(drho) + ", rho_post=" + UbSystem::toString(rho_post)
					//					   + " dif=" + UbSystem::toString(dif)
					//					   + " drho is not correct for node " + UbSystem::toString(x1) + "," + UbSystem::toString(x2) + "," + UbSystem::toString(x3)));
					//				   //UBLOG(logERROR,"LBMKernelETD3Q27CCLB::collideAll(): drho is not correct for node "+UbSystem::toString(x1)+","+UbSystem::toString(x2)+","+UbSystem::toString(x3));
					//				   //exit(EXIT_FAILURE);
					//			   }
					//#endif

					if (UbMath::isNaN(rho_post) || UbMath::isInfinity(rho_post))
						UB_THROW(UbException(UB_EXARGS, "rho_post is not a number (nan or -1.#IND) or infinity number -1.#INF, node=" + UbSystem::toString(x1) + "," + UbSystem::toString(x2) + "," + UbSystem::toString(x3) + ",phi=" + UbSystem::toString(phi[DIR_000])));

					//////////////////////////////////////////////////////////////////////////
					//write distribution
					//////////////////////////////////////////////////////////////////////////
				//	if (phi[DIR_000] < c1o2) {
						(*this->localDistributionsF)(D3Q27System::ET_E, x1, x2, x3) = mfabb;//* rho * c1o3;
						(*this->localDistributionsF)(D3Q27System::ET_N, x1, x2, x3) = mfbab;//* rho * c1o3;
						(*this->localDistributionsF)(D3Q27System::ET_T, x1, x2, x3) = mfbba;//* rho * c1o3;
						(*this->localDistributionsF)(D3Q27System::ET_NE, x1, x2, x3) = mfaab;//* rho * c1o3;
						(*this->localDistributionsF)(D3Q27System::ET_NW, x1p, x2, x3) = mfcab;//* rho * c1o3;
						(*this->localDistributionsF)(D3Q27System::ET_TE, x1, x2, x3) = mfaba;//* rho * c1o3;
						(*this->localDistributionsF)(D3Q27System::ET_TW, x1p, x2, x3) = mfcba;//* rho * c1o3;
						(*this->localDistributionsF)(D3Q27System::ET_TN, x1, x2, x3) = mfbaa;//* rho * c1o3;
						(*this->localDistributionsF)(D3Q27System::ET_TS, x1, x2p, x3) = mfbca;//* rho * c1o3;
						(*this->localDistributionsF)(D3Q27System::ET_TNE, x1, x2, x3) = mfaaa;//* rho * c1o3;
						(*this->localDistributionsF)(D3Q27System::ET_TNW, x1p, x2, x3) = mfcaa;//* rho * c1o3;
						(*this->localDistributionsF)(D3Q27System::ET_TSE, x1, x2p, x3) = mfaca;//* rho * c1o3;
						(*this->localDistributionsF)(D3Q27System::ET_TSW, x1p, x2p, x3) = mfcca;//* rho * c1o3;
						(*this->nonLocalDistributionsF)(D3Q27System::ET_W, x1p, x2, x3) = mfcbb;//* rho * c1o3;
						(*this->nonLocalDistributionsF)(D3Q27System::ET_S, x1, x2p, x3) = mfbcb;//* rho * c1o3;
						(*this->nonLocalDistributionsF)(D3Q27System::ET_B, x1, x2, x3p) = mfbbc;//* rho * c1o3;
						(*this->nonLocalDistributionsF)(D3Q27System::ET_SW, x1p, x2p, x3) = mfccb;//* rho * c1o3;
						(*this->nonLocalDistributionsF)(D3Q27System::ET_SE, x1, x2p, x3) = mfacb;//* rho * c1o3;
						(*this->nonLocalDistributionsF)(D3Q27System::ET_BW, x1p, x2, x3p) = mfcbc;//* rho * c1o3;
						(*this->nonLocalDistributionsF)(D3Q27System::ET_BE, x1, x2, x3p) = mfabc;//* rho * c1o3;
						(*this->nonLocalDistributionsF)(D3Q27System::ET_BS, x1, x2p, x3p) = mfbcc;//* rho * c1o3;
						(*this->nonLocalDistributionsF)(D3Q27System::ET_BN, x1, x2, x3p) = mfbac;//* rho * c1o3;
						(*this->nonLocalDistributionsF)(D3Q27System::ET_BSW, x1p, x2p, x3p) = mfccc;//* rho * c1o3;
						(*this->nonLocalDistributionsF)(D3Q27System::ET_BSE, x1, x2p, x3p) = mfacc;//* rho * c1o3;
						(*this->nonLocalDistributionsF)(D3Q27System::ET_BNW, x1p, x2, x3p) = mfcac;//* rho * c1o3;
						(*this->nonLocalDistributionsF)(D3Q27System::ET_BNE, x1, x2, x3p) = mfaac;//* rho * c1o3;

						(*this->zeroDistributionsF)(x1, x2, x3) = mfbbb;// *rho* c1o3;


						//(*this->localDistributionsH2)(D3Q27System::ET_E, x1, x2, x3) = mfhabb;//* rho * c1o3;
						//(*this->localDistributionsH2)(D3Q27System::ET_N, x1, x2, x3) = mfhbab;//* rho * c1o3;
						//(*this->localDistributionsH2)(D3Q27System::ET_T, x1, x2, x3) = mfhbba;//* rho * c1o3;
						//(*this->localDistributionsH2)(D3Q27System::ET_NE, x1, x2, x3) = mfhaab;//* rho * c1o3;
						//(*this->localDistributionsH2)(D3Q27System::ET_NW, x1p, x2, x3) = mfhcab;//* rho * c1o3;
						//(*this->localDistributionsH2)(D3Q27System::ET_TE, x1, x2, x3) = mfhaba;//* rho * c1o3;
						//(*this->localDistributionsH2)(D3Q27System::ET_TW, x1p, x2, x3) = mfhcba;//* rho * c1o3;
						//(*this->localDistributionsH2)(D3Q27System::ET_TN, x1, x2, x3) = mfhbaa;//* rho * c1o3;
						//(*this->localDistributionsH2)(D3Q27System::ET_TS, x1, x2p, x3) = mfhbca;//* rho * c1o3;
						//(*this->localDistributionsH2)(D3Q27System::ET_TNE, x1, x2, x3) = mfhaaa;//* rho * c1o3;
						//(*this->localDistributionsH2)(D3Q27System::ET_TNW, x1p, x2, x3) = mfhcaa;//* rho * c1o3;
						//(*this->localDistributionsH2)(D3Q27System::ET_TSE, x1, x2p, x3) = mfhaca;//* rho * c1o3;
						//(*this->localDistributionsH2)(D3Q27System::ET_TSW, x1p, x2p, x3) = mfhcca;//* rho * c1o3;
						//(*this->nonLocalDistributionsH2)(D3Q27System::ET_W, x1p, x2, x3) = mfhcbb;//* rho * c1o3;
						//(*this->nonLocalDistributionsH2)(D3Q27System::ET_S, x1, x2p, x3) = mfhbcb;//* rho * c1o3;
						//(*this->nonLocalDistributionsH2)(D3Q27System::ET_B, x1, x2, x3p) = mfhbbc;//* rho * c1o3;
						//(*this->nonLocalDistributionsH2)(D3Q27System::ET_SW, x1p, x2p, x3) = mfhccb;//* rho * c1o3;
						//(*this->nonLocalDistributionsH2)(D3Q27System::ET_SE, x1, x2p, x3) = mfhacb;//* rho * c1o3;
						//(*this->nonLocalDistributionsH2)(D3Q27System::ET_BW, x1p, x2, x3p) = mfhcbc;//* rho * c1o3;
						//(*this->nonLocalDistributionsH2)(D3Q27System::ET_BE, x1, x2, x3p) = mfhabc;//* rho * c1o3;
						//(*this->nonLocalDistributionsH2)(D3Q27System::ET_BS, x1, x2p, x3p) = mfhbcc;//* rho * c1o3;
						//(*this->nonLocalDistributionsH2)(D3Q27System::ET_BN, x1, x2, x3p) = mfhbac;//* rho * c1o3;
						//(*this->nonLocalDistributionsH2)(D3Q27System::ET_BSW, x1p, x2p, x3p) = mfhccc;//* rho * c1o3;
						//(*this->nonLocalDistributionsH2)(D3Q27System::ET_BSE, x1, x2p, x3p) = mfhacc;//* rho * c1o3;
						//(*this->nonLocalDistributionsH2)(D3Q27System::ET_BNW, x1p, x2, x3p) = mfhcac;//* rho * c1o3;
						//(*this->nonLocalDistributionsH2)(D3Q27System::ET_BNE, x1, x2, x3p) = mfhaac;//* rho * c1o3;

						//(*this->zeroDistributionsH2)(x1, x2, x3) = mfhbbb;// *rho* c1o3;
				//	}


				//	else {
					//	(*this->localDistributionsF)(D3Q27System::ET_E, x1, x2, x3)         = mfhabb;//* rho * c1o3;
					//	(*this->localDistributionsF)(D3Q27System::ET_N, x1, x2, x3)         = mfhbab;//* rho * c1o3;
					//	(*this->localDistributionsF)(D3Q27System::ET_T, x1, x2, x3)         = mfhbba;//* rho * c1o3;
					//	(*this->localDistributionsF)(D3Q27System::ET_NE, x1, x2, x3)        = mfhaab;//* rho * c1o3;
					//	(*this->localDistributionsF)(D3Q27System::ET_NW, x1p, x2, x3)       = mfhcab;//* rho * c1o3;
					//	(*this->localDistributionsF)(D3Q27System::ET_TE, x1, x2, x3)        = mfhaba;//* rho * c1o3;
					//	(*this->localDistributionsF)(D3Q27System::ET_TW, x1p, x2, x3)       = mfhcba;//* rho * c1o3;
					//	(*this->localDistributionsF)(D3Q27System::ET_TN, x1, x2, x3)        = mfhbaa;//* rho * c1o3;
					//	(*this->localDistributionsF)(D3Q27System::ET_TS, x1, x2p, x3)       = mfhbca;//* rho * c1o3;
					//	(*this->localDistributionsF)(D3Q27System::ET_TNE, x1, x2, x3)       = mfhaaa;//* rho * c1o3;
					//	(*this->localDistributionsF)(D3Q27System::ET_TNW, x1p, x2, x3)      = mfhcaa;//* rho * c1o3;
					//	(*this->localDistributionsF)(D3Q27System::ET_TSE, x1, x2p, x3)      = mfhaca;//* rho * c1o3;
					//	(*this->localDistributionsF)(D3Q27System::ET_TSW, x1p, x2p, x3)     = mfhcca;//* rho * c1o3;
					//	(*this->nonLocalDistributionsF)(D3Q27System::ET_W, x1p, x2, x3)     = mfhcbb;//* rho * c1o3;
					//	(*this->nonLocalDistributionsF)(D3Q27System::ET_S, x1, x2p, x3)     = mfhbcb;//* rho * c1o3;
					//	(*this->nonLocalDistributionsF)(D3Q27System::ET_B, x1, x2, x3p)     = mfhbbc;//* rho * c1o3;
					//	(*this->nonLocalDistributionsF)(D3Q27System::ET_SW, x1p, x2p, x3)   = mfhccb;//* rho * c1o3;
					//	(*this->nonLocalDistributionsF)(D3Q27System::ET_SE, x1, x2p, x3)    = mfhacb;//* rho * c1o3;
					//	(*this->nonLocalDistributionsF)(D3Q27System::ET_BW, x1p, x2, x3p)   = mfhcbc;//* rho * c1o3;
					//	(*this->nonLocalDistributionsF)(D3Q27System::ET_BE, x1, x2, x3p)    = mfhabc;//* rho * c1o3;
					//	(*this->nonLocalDistributionsF)(D3Q27System::ET_BS, x1, x2p, x3p)   = mfhbcc;//* rho * c1o3;
					//	(*this->nonLocalDistributionsF)(D3Q27System::ET_BN, x1, x2, x3p)    = mfhbac;//* rho * c1o3;
					//	(*this->nonLocalDistributionsF)(D3Q27System::ET_BSW, x1p, x2p, x3p) = mfhccc;//* rho * c1o3;
					//	(*this->nonLocalDistributionsF)(D3Q27System::ET_BSE, x1, x2p, x3p)  = mfhacc;//* rho * c1o3;
					//	(*this->nonLocalDistributionsF)(D3Q27System::ET_BNW, x1p, x2, x3p)  = mfhcac;//* rho * c1o3;
					//	(*this->nonLocalDistributionsF)(D3Q27System::ET_BNE, x1, x2, x3p)   = mfhaac;//* rho * c1o3;

					//	(*this->zeroDistributionsF)(x1, x2, x3) = mfhbbb;// *rho* c1o3;


					//	(*this->localDistributionsH2)(D3Q27System::ET_E, x1, x2, x3)         = mfabb;//* rho * c1o3;
					//	(*this->localDistributionsH2)(D3Q27System::ET_N, x1, x2, x3)         = mfbab;//* rho * c1o3;
					//	(*this->localDistributionsH2)(D3Q27System::ET_T, x1, x2, x3)         = mfbba;//* rho * c1o3;
					//	(*this->localDistributionsH2)(D3Q27System::ET_NE, x1, x2, x3)        = mfaab;//* rho * c1o3;
					//	(*this->localDistributionsH2)(D3Q27System::ET_NW, x1p, x2, x3)       = mfcab;//* rho * c1o3;
					//	(*this->localDistributionsH2)(D3Q27System::ET_TE, x1, x2, x3)        = mfaba;//* rho * c1o3;
					//	(*this->localDistributionsH2)(D3Q27System::ET_TW, x1p, x2, x3)       = mfcba;//* rho * c1o3;
					//	(*this->localDistributionsH2)(D3Q27System::ET_TN, x1, x2, x3)        = mfbaa;//* rho * c1o3;
					//	(*this->localDistributionsH2)(D3Q27System::ET_TS, x1, x2p, x3)       = mfbca;//* rho * c1o3;
					//	(*this->localDistributionsH2)(D3Q27System::ET_TNE, x1, x2, x3)       = mfaaa;//* rho * c1o3;
					//	(*this->localDistributionsH2)(D3Q27System::ET_TNW, x1p, x2, x3)      = mfcaa;//* rho * c1o3;
					//	(*this->localDistributionsH2)(D3Q27System::ET_TSE, x1, x2p, x3)      = mfaca;//* rho * c1o3;
					//	(*this->localDistributionsH2)(D3Q27System::ET_TSW, x1p, x2p, x3)     = mfcca;//* rho * c1o3;
					//	(*this->nonLocalDistributionsH2)(D3Q27System::ET_W, x1p, x2, x3)     = mfcbb;//* rho * c1o3;
					//	(*this->nonLocalDistributionsH2)(D3Q27System::ET_S, x1, x2p, x3)     = mfbcb;//* rho * c1o3;
					//	(*this->nonLocalDistributionsH2)(D3Q27System::ET_B, x1, x2, x3p)     = mfbbc;//* rho * c1o3;
					//	(*this->nonLocalDistributionsH2)(D3Q27System::ET_SW, x1p, x2p, x3)   = mfccb;//* rho * c1o3;
					//	(*this->nonLocalDistributionsH2)(D3Q27System::ET_SE, x1, x2p, x3)    = mfacb;//* rho * c1o3;
					//	(*this->nonLocalDistributionsH2)(D3Q27System::ET_BW, x1p, x2, x3p)   = mfcbc;//* rho * c1o3;
					//	(*this->nonLocalDistributionsH2)(D3Q27System::ET_BE, x1, x2, x3p)    = mfabc;//* rho * c1o3;
					//	(*this->nonLocalDistributionsH2)(D3Q27System::ET_BS, x1, x2p, x3p)   = mfbcc;//* rho * c1o3;
					//	(*this->nonLocalDistributionsH2)(D3Q27System::ET_BN, x1, x2, x3p)    = mfbac;//* rho * c1o3;
					//	(*this->nonLocalDistributionsH2)(D3Q27System::ET_BSW, x1p, x2p, x3p) = mfccc;//* rho * c1o3;
					//	(*this->nonLocalDistributionsH2)(D3Q27System::ET_BSE, x1, x2p, x3p)  = mfacc;//* rho * c1o3;
					//	(*this->nonLocalDistributionsH2)(D3Q27System::ET_BNW, x1p, x2, x3p)  = mfcac;//* rho * c1o3;
					//	(*this->nonLocalDistributionsH2)(D3Q27System::ET_BNE, x1, x2, x3p)   = mfaac;//* rho * c1o3;

					//	(*this->zeroDistributionsH2)(x1, x2, x3) = mfbbb;// *rho* c1o3;
					//}
																	// !Old Kernel
/////////////////////  P H A S E - F I E L D   S O L V E R
////////////////////////////////////////////
/////CUMULANT PHASE-FIELD
					real omegaD =1.0/( 3.0 * mob + 0.5);
                        {
                        mfcbb = (*this->localDistributionsH1)(D3Q27System::ET_E, x1, x2, x3);
                        mfbcb = (*this->localDistributionsH1)(D3Q27System::ET_N, x1, x2, x3);
                        mfbbc = (*this->localDistributionsH1)(D3Q27System::ET_T, x1, x2, x3);
                        mfccb = (*this->localDistributionsH1)(D3Q27System::ET_NE, x1, x2, x3);
                        mfacb = (*this->localDistributionsH1)(D3Q27System::ET_NW, x1p, x2, x3);
                        mfcbc = (*this->localDistributionsH1)(D3Q27System::ET_TE, x1, x2, x3);
                        mfabc = (*this->localDistributionsH1)(D3Q27System::ET_TW, x1p, x2, x3);
                        mfbcc = (*this->localDistributionsH1)(D3Q27System::ET_TN, x1, x2, x3);
                        mfbac = (*this->localDistributionsH1)(D3Q27System::ET_TS, x1, x2p, x3);
                        mfccc = (*this->localDistributionsH1)(D3Q27System::ET_TNE, x1, x2, x3);
                        mfacc = (*this->localDistributionsH1)(D3Q27System::ET_TNW, x1p, x2, x3);
                        mfcac = (*this->localDistributionsH1)(D3Q27System::ET_TSE, x1, x2p, x3);
                        mfaac = (*this->localDistributionsH1)(D3Q27System::ET_TSW, x1p, x2p, x3);
                        mfabb = (*this->nonLocalDistributionsH1)(D3Q27System::ET_W, x1p, x2, x3);
                        mfbab = (*this->nonLocalDistributionsH1)(D3Q27System::ET_S, x1, x2p, x3);
                        mfbba = (*this->nonLocalDistributionsH1)(D3Q27System::ET_B, x1, x2, x3p);
                        mfaab = (*this->nonLocalDistributionsH1)(D3Q27System::ET_SW, x1p, x2p, x3);
                        mfcab = (*this->nonLocalDistributionsH1)(D3Q27System::ET_SE, x1, x2p, x3);
                        mfaba = (*this->nonLocalDistributionsH1)(D3Q27System::ET_BW, x1p, x2, x3p);
                        mfcba = (*this->nonLocalDistributionsH1)(D3Q27System::ET_BE, x1, x2, x3p);
                        mfbaa = (*this->nonLocalDistributionsH1)(D3Q27System::ET_BS, x1, x2p, x3p);
                        mfbca = (*this->nonLocalDistributionsH1)(D3Q27System::ET_BN, x1, x2, x3p);
                        mfaaa = (*this->nonLocalDistributionsH1)(D3Q27System::ET_BSW, x1p, x2p, x3p);
                        mfcaa = (*this->nonLocalDistributionsH1)(D3Q27System::ET_BSE, x1, x2p, x3p);
                        mfaca = (*this->nonLocalDistributionsH1)(D3Q27System::ET_BNW, x1p, x2, x3p);
                        mfcca = (*this->nonLocalDistributionsH1)(D3Q27System::ET_BNE, x1, x2, x3p);
                        mfbbb = (*this->zeroDistributionsH1)(x1, x2, x3);

                        ////////////////////////////////////////////////////////////////////////////////////
                        //! - Calculate density and velocity using pyramid summation for low round-off errors as in Eq. (J1)-(J3) \ref
                        //! <a href="https://doi.org/10.1016/j.camwa.2015.05.001"><b>[ M. Geier et al. (2015), DOI:10.1016/j.camwa.2015.05.001 ]</b></a>
                        //!
                        ////////////////////////////////////////////////////////////////////////////////////
                        // second component
                       // real concentration =
                       //     ((((mfccc + mfaaa) + (mfaca + mfcac)) + ((mfacc + mfcaa) + (mfaac + mfcca))) + (((mfbac + mfbca) + (mfbaa + mfbcc)) + ((mfabc + mfcba) + (mfaba + mfcbc)) + ((mfacb + mfcab) + (mfaab + mfccb))) + ((mfabb + mfcbb) + (mfbab + mfbcb) + (mfbba + mfbbc))) + mfbbb;
                        // 06.10.2023 filtered phi
                        real concentration = phi[DIR_000];
                        //for (int dir = 0; dir <= 26; dir++) {concentration += WEIGTH[dir] * phi[dir];} 
						
						////////////////////////////////////////////////////////////////////////////////////
                        //bool inverseConcentration = false;
                        //if (true) //(concentration <= phiLim)
                        //{
                        //    inverseConcentration = true;
                        //    mfcbb = D3Q27System::getIncompFeqForDirection(DIR_PMM, c1o1, vvx, vvy, vvz) - mfcbb;
                        //    mfbcb = D3Q27System::getIncompFeqForDirection(DIR_MPM, c1o1, vvx, vvy, vvz) - mfbcb;
                        //    mfbbc = D3Q27System::getIncompFeqForDirection(DIR_MMP, c1o1, vvx, vvy, vvz) - mfbbc;
                        //    mfccb = D3Q27System::getIncompFeqForDirection(DIR_PPM, c1o1, vvx, vvy, vvz) - mfccb;
                        //    mfacb = D3Q27System::getIncompFeqForDirection(DIR_0PM, c1o1, vvx, vvy, vvz) - mfacb;
                        //    mfcbc = D3Q27System::getIncompFeqForDirection(DIR_PMP, c1o1, vvx, vvy, vvz) - mfcbc;
                        //    mfabc = D3Q27System::getIncompFeqForDirection(DIR_0MP, c1o1, vvx, vvy, vvz) - mfabc;
                        //    mfbcc = D3Q27System::getIncompFeqForDirection(DIR_MPP, c1o1, vvx, vvy, vvz) - mfbcc;
                        //    mfbac = D3Q27System::getIncompFeqForDirection(DIR_M0P, c1o1, vvx, vvy, vvz) - mfbac;
                        //    mfccc = D3Q27System::getIncompFeqForDirection(DIR_PPP, c1o1, vvx, vvy, vvz) - mfccc;
                        //    mfacc = D3Q27System::getIncompFeqForDirection(DIR_0PP, c1o1, vvx, vvy, vvz) - mfacc;
                        //    mfcac = D3Q27System::getIncompFeqForDirection(DIR_P0P, c1o1, vvx, vvy, vvz) - mfcac;
                        //    mfaac = D3Q27System::getIncompFeqForDirection(DIR_00P, c1o1, vvx, vvy, vvz) - mfaac;
                        //    mfabb = D3Q27System::getIncompFeqForDirection(DIR_0MM, c1o1, vvx, vvy, vvz) - mfabb;
                        //    mfbab = D3Q27System::getIncompFeqForDirection(DIR_M0M, c1o1, vvx, vvy, vvz) - mfbab;
                        //    mfbba = D3Q27System::getIncompFeqForDirection(DIR_MM0, c1o1, vvx, vvy, vvz) - mfbba;
                        //    mfaab = D3Q27System::getIncompFeqForDirection(DIR_00M, c1o1, vvx, vvy, vvz) - mfaab;
                        //    mfcab = D3Q27System::getIncompFeqForDirection(DIR_P0M, c1o1, vvx, vvy, vvz) - mfcab;
                        //    mfaba = D3Q27System::getIncompFeqForDirection(DIR_0M0, c1o1, vvx, vvy, vvz) - mfaba;
                        //    mfcba = D3Q27System::getIncompFeqForDirection(DIR_PM0, c1o1, vvx, vvy, vvz) - mfcba;
                        //    mfbaa = D3Q27System::getIncompFeqForDirection(DIR_M00, c1o1, vvx, vvy, vvz) - mfbaa;
                        //    mfbca = D3Q27System::getIncompFeqForDirection(DIR_MP0, c1o1, vvx, vvy, vvz) - mfbca;
                        //    mfaaa = D3Q27System::getIncompFeqForDirection(DIR_000, c1o1, vvx, vvy, vvz) - mfaaa;
                        //    mfcaa = D3Q27System::getIncompFeqForDirection(DIR_P00, c1o1, vvx, vvy, vvz) - mfcaa;
                        //    mfaca = D3Q27System::getIncompFeqForDirection(DIR_0P0, c1o1, vvx, vvy, vvz) - mfaca;
                        //    mfcca = D3Q27System::getIncompFeqForDirection(DIR_PP0, c1o1, vvx, vvy, vvz) - mfcca;
                        //    mfbbb = D3Q27System::getIncompFeqForDirection(DIR_MMM, c1o1, vvx, vvy, vvz) - mfbbb;
                        //    normX1 *= -c1o1;
                        //    normX2 *= -c1o1;
                        //    normX3 *= -c1o1;
                        //    concentration = c1o1 - concentration;
                        //}

                        real oneMinusRho = c1o1 - concentration;

                        real cx = ((((mfccc - mfaaa) + (mfcac - mfaca)) + ((mfcaa - mfacc) + (mfcca - mfaac))) + (((mfcba - mfabc) + (mfcbc - mfaba)) + ((mfcab - mfacb) + (mfccb - mfaab))) + (mfcbb - mfabb));
                        real cy = ((((mfccc - mfaaa) + (mfaca - mfcac)) + ((mfacc - mfcaa) + (mfcca - mfaac))) + (((mfbca - mfbac) + (mfbcc - mfbaa)) + ((mfacb - mfcab) + (mfccb - mfaab))) + (mfbcb - mfbab));
                        real cz = ((((mfccc - mfaaa) + (mfcac - mfaca)) + ((mfacc - mfcaa) + (mfaac - mfcca))) + (((mfbac - mfbca) + (mfbcc - mfbaa)) + ((mfabc - mfcba) + (mfcbc - mfaba))) + (mfbbc - mfbba));

                        ////////////////////////////////////////////////////////////////////////////////////
                        // calculate the square of velocities for this lattice node
                        real cx2 = cx * cx;
                        real cy2 = cy * cy;
                        real cz2 = cz * cz;
                        ////////////////////////////////////////////////////////////////////////////////////
                        //! - Chimera transform from well conditioned distributions to central moments as defined in Appendix J in \ref
                        //! <a href="https://doi.org/10.1016/j.camwa.2015.05.001"><b>[ M. Geier et al. (2015), DOI:10.1016/j.camwa.2015.05.001 ]</b></a>
                        //! see also Eq. (6)-(14) in \ref
                        //! <a href="https://doi.org/10.1016/j.jcp.2017.05.040"><b>[ M. Geier et al. (2017), DOI:10.1016/j.jcp.2017.05.040 ]</b></a>
                        //!
                        ////////////////////////////////////////////////////////////////////////////////////
                        // Z - Dir
                        forwardInverseChimeraWithKincompressible(mfaaa, mfaab, mfaac, cz, cz2, c36o1, c1o36, oneMinusRho);
                        forwardInverseChimeraWithKincompressible(mfaba, mfabb, mfabc, cz, cz2, c9o1, c1o9, oneMinusRho);
                        forwardInverseChimeraWithKincompressible(mfaca, mfacb, mfacc, cz, cz2, c36o1, c1o36, oneMinusRho);
                        forwardInverseChimeraWithKincompressible(mfbaa, mfbab, mfbac, cz, cz2, c9o1, c1o9, oneMinusRho);
                        forwardInverseChimeraWithKincompressible(mfbba, mfbbb, mfbbc, cz, cz2, c9o4, c4o9, oneMinusRho);
                        forwardInverseChimeraWithKincompressible(mfbca, mfbcb, mfbcc, cz, cz2, c9o1, c1o9, oneMinusRho);
                        forwardInverseChimeraWithKincompressible(mfcaa, mfcab, mfcac, cz, cz2, c36o1, c1o36, oneMinusRho);
                        forwardInverseChimeraWithKincompressible(mfcba, mfcbb, mfcbc, cz, cz2, c9o1, c1o9, oneMinusRho);
                        forwardInverseChimeraWithKincompressible(mfcca, mfccb, mfccc, cz, cz2, c36o1, c1o36, oneMinusRho);

                        ////////////////////////////////////////////////////////////////////////////////////
                        // Y - Dir
                        forwardInverseChimeraWithKincompressible(mfaaa, mfaba, mfaca, cy, cy2, c6o1, c1o6, oneMinusRho);
                        forwardChimera(mfaab, mfabb, mfacb, cy, cy2);
                        forwardInverseChimeraWithKincompressible(mfaac, mfabc, mfacc, cy, cy2, c18o1, c1o18, oneMinusRho);
                        forwardInverseChimeraWithKincompressible(mfbaa, mfbba, mfbca, cy, cy2, c3o2, c2o3, oneMinusRho);
                        forwardChimera(mfbab, mfbbb, mfbcb, cy, cy2);
                        forwardInverseChimeraWithKincompressible(mfbac, mfbbc, mfbcc, cy, cy2, c9o2, c2o9, oneMinusRho);
                        forwardInverseChimeraWithKincompressible(mfcaa, mfcba, mfcca, cy, cy2, c6o1, c1o6, oneMinusRho);
                        forwardChimera(mfcab, mfcbb, mfccb, cy, cy2);
                        forwardInverseChimeraWithKincompressible(mfcac, mfcbc, mfccc, cy, cy2, c18o1, c1o18, oneMinusRho);

                        ////////////////////////////////////////////////////////////////////////////////////
                        // X - Dir
                        forwardInverseChimeraWithKincompressible(mfaaa, mfbaa, mfcaa, cx, cx2, c1o1, c1o1, oneMinusRho);
                        forwardChimera(mfaba, mfbba, mfcba, cx, cx2);
                        forwardInverseChimeraWithKincompressible(mfaca, mfbca, mfcca, cx, cx2, c3o1, c1o3, oneMinusRho);
                        forwardChimera(mfaab, mfbab, mfcab, cx, cx2);
                        forwardChimera(mfabb, mfbbb, mfcbb, cx, cx2);
                        forwardChimera(mfacb, mfbcb, mfccb, cx, cx2);
                        forwardInverseChimeraWithKincompressible(mfaac, mfbac, mfcac, cx, cx2, c3o1, c1o3, oneMinusRho);
                        forwardChimera(mfabc, mfbbc, mfcbc, cx, cx2);
                        forwardInverseChimeraWithKincompressible(mfacc, mfbcc, mfccc, cx, cx2, c3o1, c1o9, oneMinusRho);

                        ////////////////////////////////////////////////////////////////////////////////////
                        //! - experimental Cumulant ... to be published ... hopefully
                        //!

                        // linearized orthogonalization of 3rd order central moments
                        real Mabc = mfabc - mfaba * c1o3;
                        real Mbca = mfbca - mfbaa * c1o3;
                        real Macb = mfacb - mfaab * c1o3;
                        real Mcba = mfcba - mfaba * c1o3;
                        real Mcab = mfcab - mfaab * c1o3;
                        real Mbac = mfbac - mfbaa * c1o3;
                        // linearized orthogonalization of 5th order central moments
                        real Mcbc = mfcbc - mfaba * c1o9;
                        real Mbcc = mfbcc - mfbaa * c1o9;
                        real Mccb = mfccb - mfaab * c1o9;

                        // 25.03.2023 mixed normals
                        real MomX1 = vvx * concentration - cx;
                        real MomX2 = vvy * concentration - cy;
                        real MomX3 = vvz * concentration - cz;
                        real mixNormal = 0.5;
                        // 0.75;

                        real MomXDenom = sqrt(MomX1 * MomX1 + MomX2 * MomX2 + MomX3 * MomX3) + 1.0e-100;
                        real scaleNorm = (normX1 * MomX1 + normX2 * MomX2 + normX3 * MomX3) / MomXDenom;
<<<<<<< HEAD
                        scaleNorm = scaleNorm * scaleNorm; //(c1o2 + c1o2 * scaleNorm) * scaleNorm; // scaleNorm * (c1o1+(c2o1*concentration - c1o1) * (c2o1*concentration - c1o1) * (scaleNorm-c1o1)); // *scaleNorm* scaleNorm;

                        //if (phi[DIR_000] > phiLim)
                            if ((phi[DIR_000] > phiLim)|| (normX1*vvx+normX2*vvy+normX3*vvz<0))
=======
                        //scaleNorm = scaleNorm * scaleNorm; //(c1o2 + c1o2 * scaleNorm) * scaleNorm; // scaleNorm * (c1o1+(c2o1*concentration - c1o1) * (c2o1*concentration - c1o1) * (scaleNorm-c1o1)); // *scaleNorm* scaleNorm;
                        //scaleNorm = scaleNorm * scaleNorm;
                        //scaleNorm = scaleNorm * scaleNorm;
                        //scaleNorm = scaleNorm * scaleNorm;
                        if  (true)//(phi[DIR_000] > phiLim) //(true) // ((phi[DIR_000] > phiLim)||(normX1*vvx+normX2*vvy+normX3*vvz<0))
>>>>>>> c014eec4
						{
                        
                        normX1 = (normX1 * (c1o1 - mixNormal) + mixNormal * MomX1 / MomXDenom) * scaleNorm;
                        normX2 = (normX2 * (c1o1 - mixNormal) + mixNormal * MomX2 / MomXDenom) * scaleNorm;
                        normX3 = (normX3 * (c1o1 - mixNormal) + mixNormal * MomX3 / MomXDenom) * scaleNorm;

                        // 31.05.2022 addaptive mobility
                        // omegaD = c1o1 + (sqrt((cx - vvx * concentration) * (cx - vvx * concentration) + (cy - vvy * concentration) * (cy - vvy * concentration) + (cz - vvz * concentration) * (cz - vvz * concentration))) / (sqrt((cx - vvx * concentration) * (cx - vvx * concentration) + (cy - vvy *
                        // concentration) * (cy - vvy * concentration) + (cz - vvz * concentration) * (cz - vvz * concentration)) + fabs((1.0 - concentration) * (concentration)) * c1o6 * oneOverInterfaceScale+1.0e-200); omegaD = c2o1 * (concentration * (concentration - c1o1)) / (-c6o1 * (sqrt((cx -
                        // vvx * concentration) * (cx - vvx * concentration) + (cy - vvy * concentration) * (cy - vvy * concentration) + (cz - vvz * concentration) * (cz - vvz * concentration))) + (concentration * (concentration - c1o1))+1.0e-200);
                        //  collision of 1st order moments
                        // 15.08.23 shifting of concentration
                        // real modConcentration = (concentration - phiL) / (phiH - phiL);
                        cx = cx * (c1o1 - omegaD) + omegaD * vvx * concentration + normX1 * (c1o1 - 0.5 * omegaD) * (phiH - concentration) * (concentration - phiL) * c1o3 * oneOverInterfaceScale / (phiH - phiL);
                        cy = cy * (c1o1 - omegaD) + omegaD * vvy * concentration + normX2 * (c1o1 - 0.5 * omegaD) * (phiH - concentration) * (concentration - phiL) * c1o3 * oneOverInterfaceScale / (phiH - phiL);
                        cz = cz * (c1o1 - omegaD) + omegaD * vvz * concentration + normX3 * (c1o1 - 0.5 * omegaD) * (phiH - concentration) * (concentration - phiL) * c1o3 * oneOverInterfaceScale / (phiH - phiL);
                        }
                        else
                        {
                        real normX1FD = normX1;
                        real normX2FD = normX2;
                        real normX3FD = normX3;
                        normX1 = (normX1 * (c1o1 - mixNormal) + mixNormal * MomX1 / MomXDenom) * scaleNorm;
                        normX2 = (normX2 * (c1o1 - mixNormal) + mixNormal * MomX2 / MomXDenom) * scaleNorm;
                        normX3 = (normX3 * (c1o1 - mixNormal) + mixNormal * MomX3 / MomXDenom) * scaleNorm;
                        real scaleAdvectionContribution = (c1o1 - (concentration - phiL) / (phiH - phiL) * c2o1) ;
<<<<<<< HEAD
                        //scaleAdvectionContribution = scaleAdvectionContribution * scaleAdvectionContribution * scaleAdvectionContribution * scaleAdvectionContribution * scaleAdvectionContribution; 


						// Death reckoning off =1 on=0;
						scaleAdvectionContribution = 0;

                        cx = scaleAdvectionContribution * (cx * (c1o1 - omegaD) + omegaD * vvx * concentration + normX1 * (c1o1 - 0.5 * omegaD) * (phiH - concentration) * (concentration - phiL) * c1o3 * oneOverInterfaceScale / (phiH - phiL))
=======
      //                  scaleAdvectionContribution = scaleAdvectionContribution * scaleAdvectionContribution * scaleAdvectionContribution * scaleAdvectionContribution * scaleAdvectionContribution; 
						//scaleAdvectionContribution = scaleAdvectionContribution * scaleAdvectionContribution *
      //                                               scaleAdvectionContribution * scaleAdvectionContribution *
      //                                               scaleAdvectionContribution; 
                     //   scaleAdvectionContribution = 0;
                       // scaleAdvectionContribution = (concentration > 0.0001) ? 0 : 1;
						cx = scaleAdvectionContribution * (cx * (c1o1 - omegaD) + omegaD * vvx * concentration + normX1 * (c1o1 - 0.5 * omegaD) * (phiH - concentration) * (concentration - phiL) * c1o3 * oneOverInterfaceScale / (phiH - phiL))
>>>>>>> c014eec4
							 +(c1o1-scaleAdvectionContribution)*(cx - normX1FD* (oneOverInterfaceScale * (concentration - phiH) * (concentration - phiL)) / ((phiH - phiL)) * c1o3);
                        cy = scaleAdvectionContribution * (cy * (c1o1 - omegaD) + omegaD * vvy * concentration + normX2 * (c1o1 - 0.5 * omegaD) * (phiH - concentration) * (concentration - phiL) * c1o3 * oneOverInterfaceScale / (phiH - phiL))
							+(c1o1 - scaleAdvectionContribution) *
                             (cy - normX2FD * (oneOverInterfaceScale * (concentration - phiH) * (concentration - phiL)) / ((phiH - phiL)) * c1o3);
                        cz = scaleAdvectionContribution * (cz * (c1o1 - omegaD) + omegaD * vvz * concentration + normX3 * (c1o1 - 0.5 * omegaD) * (phiH - concentration) * (concentration - phiL) * c1o3 * oneOverInterfaceScale / (phiH - phiL))
							+(c1o1 - scaleAdvectionContribution) *
                             (cz - normX3FD * (oneOverInterfaceScale * (concentration - phiH) * (concentration - phiL)) / ((phiH - phiL)) * c1o3);
                      //  cy = cy - normX2FD * (oneOverInterfaceScale * (concentration - phiH) * (concentration - phiL)) / ((phiH - phiL)) * c1o3;
                      //  cz = cz - normX3FD * (oneOverInterfaceScale * (concentration - phiH) * (concentration - phiL)) / ((phiH - phiL)) * c1o3;
                        }
						//cx = cx * (c1o1 - omegaD) + omegaD * vvx * concentration + normX1 * (c1o1 - 0.5 * omegaD) * (1.0 - concentration) * (concentration)*c1o3 * oneOverInterfaceScale;
                        //cy = cy * (c1o1 - omegaD) + omegaD * vvy * concentration + normX2 * (c1o1 - 0.5 * omegaD) * (1.0 - concentration) * (concentration)*c1o3 * oneOverInterfaceScale;
                        //cz = cz * (c1o1 - omegaD) + omegaD * vvz * concentration + normX3 * (c1o1 - 0.5 * omegaD) * (1.0 - concentration) * (concentration)*c1o3 * oneOverInterfaceScale;

						//cx = cx * (c1o1 - omegaD) + omegaD * vvx * concentration + normX1 * (c1o1 - 0.5 * omegaD) * (1.0 - concentration) * (concentration) * (c1o1-(1.0 - concentration) * (concentration)) * c1o3 * oneOverInterfaceScale;
      //                  cy = cy * (c1o1 - omegaD) + omegaD * vvy * concentration + normX2 * (c1o1 - 0.5 * omegaD) * (1.0 - concentration) * (concentration) * (c1o1 - (1.0 - concentration) * (concentration)) * c1o3 * oneOverInterfaceScale;
      //                  cz = cz * (c1o1 - omegaD) + omegaD * vvz * concentration + normX3 * (c1o1 - 0.5 * omegaD) * (1.0 - concentration) * (concentration) * (c1o1 - (1.0 - concentration) * (concentration)) * c1o3 * oneOverInterfaceScale;

						cx2 = cx * cx;
						cy2 = cy * cy;
						cz2 = cz * cz;

						//// equilibration of 2nd order moments
                        mfbba = c0o1;
						mfbab = c0o1;
						mfabb = c0o1;

						mfcaa = c1o3 * concentration;
						mfaca = c1o3 * concentration;
						mfaac = c1o3 * concentration;

						//take second moment from fluid
						//mfbba = concentration*MMxy;
						//mfbab = concentration*MMxz;
						//mfabb = concentration*MMyz;

						//mfcaa = (c1o3+MMxx) * concentration;
						//mfaca = (c1o3+MMyy) * concentration;
						//mfaac = (c1o3+MMzz) * concentration;



						// equilibration of 3rd order moments
						//Mabc = c0o1;
						//Mbca = c0o1;
						//Macb = c0o1;
						//Mcba = c0o1;
						//Mcab = c0o1;
						//Mbac = c0o1;
						//mfbbb = c0o1;

						///Overrelaxaton third moments
                        real omePhiThird = 1.0;
                        Mabc -= omePhiThird * Mabc;
                        Mbca -= omePhiThird * Mbca;
                        Macb -= omePhiThird * Macb;
                        Mcba -= omePhiThird * Mcba;
                        Mcab -= omePhiThird * Mcab;
                        Mbac -= omePhiThird * Mbac;
                        mfbbb -= omePhiThird *mfbbb;						

						// from linearized orthogonalization 3rd order central moments to central moments
						mfabc = Mabc + mfaba * c1o3;
						mfbca = Mbca + mfbaa * c1o3;
						mfacb = Macb + mfaab * c1o3;
						mfcba = Mcba + mfaba * c1o3;
						mfcab = Mcab + mfaab * c1o3;
						mfbac = Mbac + mfbaa * c1o3;

						// equilibration of 4th order moments
						mfacc = c1o9 * concentration;
						mfcac = c1o9 * concentration;
						mfcca = c1o9 * concentration;

						mfcbb = c0o1;
						mfbcb = c0o1;
						mfbbc = c0o1;

						// equilibration of 5th order moments
						Mcbc = c0o1;
						Mbcc = c0o1;
						Mccb = c0o1;

						// from linearized orthogonalization 5th order central moments to central moments
						mfcbc = Mcbc + mfaba * c1o9;
						mfbcc = Mbcc + mfbaa * c1o9;
						mfccb = Mccb + mfaab * c1o9;

						// equilibration of 6th order moment
						mfccc = c1o27 * concentration;

						////////////////////////////////////////////////////////////////////////////////////
						//! - Chimera transform from central moments to well conditioned distributions as defined in Appendix J in
						//! <a href="https://doi.org/10.1016/j.camwa.2015.05.001"><b>[ M. Geier et al. (2015), DOI:10.1016/j.camwa.2015.05.001 ]</b></a>
						//! see also Eq. (88)-(96) in
						//! <a href="https://doi.org/10.1016/j.jcp.2017.05.040"><b>[ M. Geier et al. (2017), DOI:10.1016/j.jcp.2017.05.040 ]</b></a>
						//!
						////////////////////////////////////////////////////////////////////////////////////
						// X - Dir
						backwardInverseChimeraWithKincompressible(mfaaa, mfbaa, mfcaa, cx, cx2, c1o1, c1o1, oneMinusRho);
						backwardChimera(mfaba, mfbba, mfcba, cx, cx2);
						backwardInverseChimeraWithKincompressible(mfaca, mfbca, mfcca, cx, cx2, c3o1, c1o3, oneMinusRho);
						backwardChimera(mfaab, mfbab, mfcab, cx, cx2);
						backwardChimera(mfabb, mfbbb, mfcbb, cx, cx2);
						backwardChimera(mfacb, mfbcb, mfccb, cx, cx2);
						backwardInverseChimeraWithKincompressible(mfaac, mfbac, mfcac, cx, cx2, c3o1, c1o3, oneMinusRho);
						backwardChimera(mfabc, mfbbc, mfcbc, cx, cx2);
						backwardInverseChimeraWithKincompressible(mfacc, mfbcc, mfccc, cx, cx2, c9o1, c1o9, oneMinusRho);

						////////////////////////////////////////////////////////////////////////////////////
						// Y - Dir
						backwardInverseChimeraWithKincompressible(mfaaa, mfaba, mfaca, cy, cy2, c6o1, c1o6, oneMinusRho);
						backwardChimera(mfaab, mfabb, mfacb, cy, cy2);
						backwardInverseChimeraWithKincompressible(mfaac, mfabc, mfacc, cy, cy2, c18o1, c1o18, oneMinusRho);
						backwardInverseChimeraWithKincompressible(mfbaa, mfbba, mfbca, cy, cy2, c3o2, c2o3, oneMinusRho);
						backwardChimera(mfbab, mfbbb, mfbcb, cy, cy2);
						backwardInverseChimeraWithKincompressible(mfbac, mfbbc, mfbcc, cy, cy2, c9o2, c2o9, oneMinusRho);
						backwardInverseChimeraWithKincompressible(mfcaa, mfcba, mfcca, cy, cy2, c6o1, c1o6, oneMinusRho);
						backwardChimera(mfcab, mfcbb, mfccb, cy, cy2);
						backwardInverseChimeraWithKincompressible(mfcac, mfcbc, mfccc, cy, cy2, c18o1, c1o18, oneMinusRho);

						////////////////////////////////////////////////////////////////////////////////////
						// Z - Dir
						backwardInverseChimeraWithKincompressible(mfaaa, mfaab, mfaac, cz, cz2, c36o1, c1o36, oneMinusRho);
						backwardInverseChimeraWithKincompressible(mfaba, mfabb, mfabc, cz, cz2, c9o1, c1o9, oneMinusRho);
						backwardInverseChimeraWithKincompressible(mfaca, mfacb, mfacc, cz, cz2, c36o1, c1o36, oneMinusRho);
						backwardInverseChimeraWithKincompressible(mfbaa, mfbab, mfbac, cz, cz2, c9o1, c1o9, oneMinusRho);
						backwardInverseChimeraWithKincompressible(mfbba, mfbbb, mfbbc, cz, cz2, c9o4, c4o9, oneMinusRho);
						backwardInverseChimeraWithKincompressible(mfbca, mfbcb, mfbcc, cz, cz2, c9o1, c1o9, oneMinusRho);
						backwardInverseChimeraWithKincompressible(mfcaa, mfcab, mfcac, cz, cz2, c36o1, c1o36, oneMinusRho);
						backwardInverseChimeraWithKincompressible(mfcba, mfcbb, mfcbc, cz, cz2, c9o1, c1o9, oneMinusRho);
						backwardInverseChimeraWithKincompressible(mfcca, mfccb, mfccc, cz, cz2, c36o1, c1o36, oneMinusRho);


						//if (inverseConcentration) {
      //                      mfcbb = D3Q27System::getIncompFeqForDirection(DIR_PMM, c1o1, vvx, vvy, vvz) - mfcbb;
      //                      mfbcb = D3Q27System::getIncompFeqForDirection(DIR_MPM, c1o1, vvx, vvy, vvz) - mfbcb;
      //                      mfbbc = D3Q27System::getIncompFeqForDirection(DIR_MMP, c1o1, vvx, vvy, vvz) - mfbbc;
      //                      mfccb = D3Q27System::getIncompFeqForDirection(DIR_PPM, c1o1, vvx, vvy, vvz) - mfccb;
      //                      mfacb = D3Q27System::getIncompFeqForDirection(DIR_0PM, c1o1, vvx, vvy, vvz) - mfacb;
      //                      mfcbc = D3Q27System::getIncompFeqForDirection(DIR_PMP, c1o1, vvx, vvy, vvz) - mfcbc;
      //                      mfabc = D3Q27System::getIncompFeqForDirection(DIR_0MP, c1o1, vvx, vvy, vvz) - mfabc;
      //                      mfbcc = D3Q27System::getIncompFeqForDirection(DIR_MPP, c1o1, vvx, vvy, vvz) - mfbcc;
      //                      mfbac = D3Q27System::getIncompFeqForDirection(DIR_M0P, c1o1, vvx, vvy, vvz) - mfbac;
      //                      mfccc = D3Q27System::getIncompFeqForDirection(DIR_PPP, c1o1, vvx, vvy, vvz) - mfccc;
      //                      mfacc = D3Q27System::getIncompFeqForDirection(DIR_0PP, c1o1, vvx, vvy, vvz) - mfacc;
      //                      mfcac = D3Q27System::getIncompFeqForDirection(DIR_P0P, c1o1, vvx, vvy, vvz) - mfcac;
      //                      mfaac = D3Q27System::getIncompFeqForDirection(DIR_00P, c1o1, vvx, vvy, vvz) - mfaac;
      //                      mfabb = D3Q27System::getIncompFeqForDirection(DIR_0MM, c1o1, vvx, vvy, vvz) - mfabb;
      //                      mfbab = D3Q27System::getIncompFeqForDirection(DIR_M0M, c1o1, vvx, vvy, vvz) - mfbab;
      //                      mfbba = D3Q27System::getIncompFeqForDirection(DIR_MM0, c1o1, vvx, vvy, vvz) - mfbba;
      //                      mfaab = D3Q27System::getIncompFeqForDirection(DIR_00M, c1o1, vvx, vvy, vvz) - mfaab;
      //                      mfcab = D3Q27System::getIncompFeqForDirection(DIR_P0M, c1o1, vvx, vvy, vvz) - mfcab;
      //                      mfaba = D3Q27System::getIncompFeqForDirection(DIR_0M0, c1o1, vvx, vvy, vvz) - mfaba;
      //                      mfcba = D3Q27System::getIncompFeqForDirection(DIR_PM0, c1o1, vvx, vvy, vvz) - mfcba;
      //                      mfbaa = D3Q27System::getIncompFeqForDirection(DIR_M00, c1o1, vvx, vvy, vvz) - mfbaa;
      //                      mfbca = D3Q27System::getIncompFeqForDirection(DIR_MP0, c1o1, vvx, vvy, vvz) - mfbca;
      //                      mfaaa = D3Q27System::getIncompFeqForDirection(DIR_000, c1o1, vvx, vvy, vvz) - mfaaa;
      //                      mfcaa = D3Q27System::getIncompFeqForDirection(DIR_P00, c1o1, vvx, vvy, vvz) - mfcaa;
      //                      mfaca = D3Q27System::getIncompFeqForDirection(DIR_0P0, c1o1, vvx, vvy, vvz) - mfaca;
      //                      mfcca = D3Q27System::getIncompFeqForDirection(DIR_PP0, c1o1, vvx, vvy, vvz) - mfcca;
      //                      mfbbb = D3Q27System::getIncompFeqForDirection(DIR_MMM, c1o1, vvx, vvy, vvz) - mfbbb;

      //                  }
						

						(*this->localDistributionsH1)(D3Q27System::ET_E,   x1,  x2,  x3) = mfabb;
						(*this->localDistributionsH1)(D3Q27System::ET_N,   x1,  x2,  x3) = mfbab;
						(*this->localDistributionsH1)(D3Q27System::ET_T,   x1,  x2,  x3) = mfbba;
						(*this->localDistributionsH1)(D3Q27System::ET_NE,  x1,  x2,  x3) = mfaab;
						(*this->localDistributionsH1)(D3Q27System::ET_NW,  x1p, x2,  x3) = mfcab;
						(*this->localDistributionsH1)(D3Q27System::ET_TE,  x1,  x2,  x3) = mfaba;
						(*this->localDistributionsH1)(D3Q27System::ET_TW,  x1p, x2,  x3) = mfcba;
						(*this->localDistributionsH1)(D3Q27System::ET_TN,  x1,  x2,  x3) = mfbaa;
						(*this->localDistributionsH1)(D3Q27System::ET_TS,  x1,  x2p, x3) = mfbca;
						(*this->localDistributionsH1)(D3Q27System::ET_TNE, x1,  x2,  x3) = mfaaa;
						(*this->localDistributionsH1)(D3Q27System::ET_TNW, x1p, x2,  x3) = mfcaa;
						(*this->localDistributionsH1)(D3Q27System::ET_TSE, x1,  x2p, x3) = mfaca;
						(*this->localDistributionsH1)(D3Q27System::ET_TSW, x1p, x2p, x3) = mfcca;

						(*this->nonLocalDistributionsH1)(D3Q27System::ET_W,   x1p, x2,  x3 ) = mfcbb;
						(*this->nonLocalDistributionsH1)(D3Q27System::ET_S,   x1,  x2p, x3 ) = mfbcb;
						(*this->nonLocalDistributionsH1)(D3Q27System::ET_B,   x1,  x2,  x3p) = mfbbc;
						(*this->nonLocalDistributionsH1)(D3Q27System::ET_SW,  x1p, x2p, x3 ) = mfccb;
						(*this->nonLocalDistributionsH1)(D3Q27System::ET_SE,  x1,  x2p, x3 ) = mfacb;
						(*this->nonLocalDistributionsH1)(D3Q27System::ET_BW,  x1p, x2,  x3p) = mfcbc;
						(*this->nonLocalDistributionsH1)(D3Q27System::ET_BE,  x1,  x2,  x3p) = mfabc;
						(*this->nonLocalDistributionsH1)(D3Q27System::ET_BS,  x1,  x2p, x3p) = mfbcc;
						(*this->nonLocalDistributionsH1)(D3Q27System::ET_BN,  x1,  x2,  x3p) = mfbac;
						(*this->nonLocalDistributionsH1)(D3Q27System::ET_BSW, x1p, x2p, x3p) = mfccc;
						(*this->nonLocalDistributionsH1)(D3Q27System::ET_BSE, x1,  x2p, x3p) = mfacc;
						(*this->nonLocalDistributionsH1)(D3Q27System::ET_BNW, x1p, x2,  x3p) = mfcac;
						(*this->nonLocalDistributionsH1)(D3Q27System::ET_BNE, x1,  x2,  x3p) = mfaac;

						(*this->zeroDistributionsH1)(x1,x2,x3) = mfbbb;




					}
				}
			}
		}
	}
	//Set multiphase BCs
	//for (int x3 = minX3; x3 < maxX3; x3++) {
	//	for (int x2 = minX2; x2 < maxX2; x2++) {
	//		for (int x1 = minX1; x1 < maxX1; x1++) {
	//			if (!bcArray->isSolid(x1, x2, x3) && !bcArray->isUndefined(x1, x2, x3)) {
	//				int x1p = x1 + 1;
	//				int x2p = x2 + 1;
	//				int x3p = x3 + 1;
	//				findNeighbors(phaseField, x1, x2, x3);
	//				if ((phi[DIR_000] > c1o2) && (
	//					(phi[DIR_P00] <= c1o2) ||
	//					(phi[DIR_M00] <= c1o2) ||
	//					(phi[DIR_00P] <= c1o2) ||
	//					(phi[DIR_00M] <= c1o2) ||
	//					(phi[DIR_0M0] <= c1o2) ||
	//					(phi[DIR_0P0] <= c1o2) ||
	//					(phi[DIR_PP0] <= c1o2) ||
	//					(phi[DIR_PM0] <= c1o2) ||
	//					(phi[DIR_P0P] <= c1o2) ||
	//					(phi[DIR_P0M] <= c1o2) ||
	//					(phi[DIR_MP0] <= c1o2) ||
	//					(phi[DIR_MM0] <= c1o2) ||
	//					(phi[DIR_M0P] <= c1o2) ||
	//					(phi[DIR_M0M] <= c1o2) ||
	//					(phi[DIR_0PM] <= c1o2) ||
	//					(phi[DIR_0MM] <= c1o2) ||
	//					(phi[DIR_0PP] <= c1o2) ||
	//					(phi[DIR_0MP] <= c1o2) ||
	//					(phi[DIR_PPP] <= c1o2) ||
	//					(phi[DIR_PMP] <= c1o2) ||
	//					(phi[DIR_MPP] <= c1o2) ||
	//					(phi[DIR_MMP] <= c1o2) ||
	//					(phi[DIR_PPM] <= c1o2) ||
	//					(phi[DIR_PMM] <= c1o2) ||
	//					(phi[DIR_MPM] <= c1o2) ||
	//					(phi[DIR_MMM] <= c1o2)
	//					)) {
	//					//real mfabb = (*this->localDistributionsF)(D3Q27System::ET_E, x1, x2, x3);//* rho * c1o3;
	//					//real mfbab = (*this->localDistributionsF)(D3Q27System::ET_N, x1, x2, x3);//* rho * c1o3;
	//					//real mfbba = (*this->localDistributionsF)(D3Q27System::ET_T, x1, x2, x3);//* rho * c1o3;
	//					//real mfaab = (*this->localDistributionsF)(D3Q27System::ET_NE, x1, x2, x3);//* rho * c1o3;
	//					//real mfcab = (*this->localDistributionsF)(D3Q27System::ET_NW, x1p, x2, x3);//* rho * c1o3;
	//					//real mfaba = (*this->localDistributionsF)(D3Q27System::ET_TE, x1, x2, x3);//* rho * c1o3;
	//					//real mfcba = (*this->localDistributionsF)(D3Q27System::ET_TW, x1p, x2, x3);//* rho * c1o3;
	//					//real mfbaa = (*this->localDistributionsF)(D3Q27System::ET_TN, x1, x2, x3);//* rho * c1o3;
	//					//real mfbca = (*this->localDistributionsF)(D3Q27System::ET_TS, x1, x2p, x3);//* rho * c1o3;
	//					//real mfaaa = (*this->localDistributionsF)(D3Q27System::ET_TNE, x1, x2, x3);//* rho * c1o3;
	//					//real mfcaa = (*this->localDistributionsF)(D3Q27System::ET_TNW, x1p, x2, x3);//* rho * c1o3;
	//					//real mfaca = (*this->localDistributionsF)(D3Q27System::ET_TSE, x1, x2p, x3);//* rho * c1o3;
	//					//real mfcca = (*this->localDistributionsF)(D3Q27System::ET_TSW, x1p, x2p, x3);//* rho * c1o3;
	//					//real mfcbb = (*this->nonLocalDistributionsF)(D3Q27System::ET_W, x1p, x2, x3);//* rho * c1o3;
	//					//real mfbcb = (*this->nonLocalDistributionsF)(D3Q27System::ET_S, x1, x2p, x3);//* rho * c1o3;
	//					//real mfbbc = (*this->nonLocalDistributionsF)(D3Q27System::ET_B, x1, x2, x3p);//* rho * c1o3;
	//					//real mfccb = (*this->nonLocalDistributionsF)(D3Q27System::ET_SW, x1p, x2p, x3);//* rho * c1o3;
	//					//real mfacb = (*this->nonLocalDistributionsF)(D3Q27System::ET_SE, x1, x2p, x3);//* rho * c1o3;
	//					//real mfcbc = (*this->nonLocalDistributionsF)(D3Q27System::ET_BW, x1p, x2, x3p);//* rho * c1o3;
	//					//real mfabc = (*this->nonLocalDistributionsF)(D3Q27System::ET_BE, x1, x2, x3p);//* rho * c1o3;
	//					//real mfbcc = (*this->nonLocalDistributionsF)(D3Q27System::ET_BS, x1, x2p, x3p);//* rho * c1o3;
	//					//real mfbac = (*this->nonLocalDistributionsF)(D3Q27System::ET_BN, x1, x2, x3p);//* rho * c1o3;
	//					//real mfccc = (*this->nonLocalDistributionsF)(D3Q27System::ET_BSW, x1p, x2p, x3p);//* rho * c1o3;
	//					//real mfacc = (*this->nonLocalDistributionsF)(D3Q27System::ET_BSE, x1, x2p, x3p);//* rho * c1o3;
	//					//real mfcac = (*this->nonLocalDistributionsF)(D3Q27System::ET_BNW, x1p, x2, x3p);//* rho * c1o3;
	//					//real mfaac = (*this->nonLocalDistributionsF)(D3Q27System::ET_BNE, x1, x2, x3p);//* rho * c1o3;
	//					//real mfbbb = (*this->zeroDistributionsF)(x1, x2, x3);
	//					
	//					real vx = (*vxNode)(x1, x2, x3);
	//					real vy = (*vyNode)(x1, x2, x3);
	//					real vz = (*vzNode)(x1, x2, x3);
	//					SPtr<DistributionArray3D> distribution = this->getDataSet()->getFdistributions();
	//					real ff[27];
	//					distribution->getDistributionInv(ff, x1, x2 , x3 );

	//					for (int fdir = D3Q27System::STARTF; fdir <= D3Q27System::ENDF; fdir++) {
	//						if ((phi[fdir] <= c1o2)) {
	//							real rhoG = (*rhoNode)(x1 + D3Q27System::DX1[fdir], x2 + D3Q27System::DX2[fdir], x3 + D3Q27System::DX3[fdir]);
	//							real ftemp= D3Q27System::getCompFeqForDirection(D3Q27System::INVDIR[fdir], rhoG, vx, vy, vz) + D3Q27System::getCompFeqForDirection(fdir, rhoG, vx, vy, vz);
	//							real fBB;
	//							fBB=distribution->getDistributionInvForDirection( x1 + D3Q27System::DX1[fdir], x2 + D3Q27System::DX2[fdir], x3 + D3Q27System::DX3[fdir],fdir);
	//							distribution->setDistributionInvForDirection(ftemp - ff[fdir], x1 + D3Q27System::DX1[fdir], x2 + D3Q27System::DX2[fdir], x3 + D3Q27System::DX3[fdir], fdir);
	//							distribution->setDistributionForDirection(fBB-c6o1*D3Q27System::WEIGTH[fdir] * (-vx * D3Q27System::DX1[fdir] - vy * D3Q27System::DX2[fdir] - vz * D3Q27System::DX3[fdir]), x1, x2, x3, fdir);
	//						}
	//					}

	//					//if ((phi[DIR_P00] <= c1o2)) {
	//					//	real rhoG = (*rhoNode)(x1 + 1, x2, x3);
	//					//	real ftemp = D3Q27System::getCompFeqForDirection(W, rhoG, vx,vy,vz )+ D3Q27System::getCompFeqForDirection(E, rhoG, vx, vy, vz);
	//					//	real fBB = (*this->localDistributionsF)(D3Q27System::ET_E, x1 + 1, x2, x3);
	//					//	(*this->localDistributionsF)(D3Q27System::ET_E, x1+1, x2, x3)=ftemp-mfcbb;
	//					//	(*this->nonLocalDistributionsF)(D3Q27System::ET_W, x1p, x2, x3)=fBB-c6o1*c2o27*(-vx);
	//					//}
	//					//if ((phi[DIR_M00] <= c1o2)) {
	//					//	real rhoG = (*rhoNode)(x1 - 1, x2, x3);
	//					//	real ftemp = D3Q27System::getCompFeqForDirection(E, rhoG, vx, vy, vz)+ D3Q27System::getCompFeqForDirection(W, rhoG, vx, vy, vz);
	//					//	real fBB = (*this->nonLocalDistributionsF)(D3Q27System::ET_W, x1p-1, x2, x3);
	//					//	(*this->nonLocalDistributionsF)(D3Q27System::ET_W, x1p - 1, x2, x3) = ftemp - mfabb;
	//					//	(*this->localDistributionsF)(D3Q27System::ET_E, x1, x2, x3) = fBB - c6o1 * c2o27 * ( vx);
	//					//}
	//					//if ((phi[DIR_0P0] <= c1o2)) {
	//					//	real rhoG = (*rhoNode)(x1, x2+1, x3);
	//					//	real ftemp = D3Q27System::getCompFeqForDirection(S, rhoG, vx, vy, vz)+ D3Q27System::getCompFeqForDirection(N, rhoG, vx, vy, vz);
	//					//	real fBB = (*this->localDistributionsF)(D3Q27System::ET_N, x1, x2+1, x3);
	//					//	(*this->localDistributionsF)(D3Q27System::ET_N, x1, x2+1, x3) = ftemp - mfbcb;
	//					//	(*this->nonLocalDistributionsF)(D3Q27System::ET_S, x1, x2p, x3) = fBB - c6o1 * c2o27 * (-vy);
	//					//}
	//					//if ((phi[DIR_0M0] <= c1o2)) {
	//					//	real rhoG = (*rhoNode)(x1, x2 - 1, x3);
	//					//	real ftemp = D3Q27System::getCompFeqForDirection(N, rhoG, vx, vy, vz)+ D3Q27System::getCompFeqForDirection(S, rhoG, vx, vy, vz);
	//					//	real fBB = (*this->nonLocalDistributionsF)(D3Q27System::ET_S, x1, x2p-1, x3);
	//					//	(*this->nonLocalDistributionsF)(D3Q27System::ET_S, x1, x2p - 1, x3) = ftemp - mfbab;
	//					//	(*this->localDistributionsF)(D3Q27System::ET_N, x1, x2, x3) = fBB - c6o1 * c2o27 * ( vy);
	//					//}
	//					//if ((phi[DIR_00P] <= c1o2)) {
	//					//	real rhoG = (*rhoNode)(x1, x2 , x3+1);
	//					//	real ftemp = D3Q27System::getCompFeqForDirection(B, rhoG, vx, vy, vz)+ D3Q27System::getCompFeqForDirection(T, rhoG, vx, vy, vz);
	//					//	real fBB = (*this->localDistributionsF)(D3Q27System::ET_T, x1, x2, x3+1);
	//					//	(*this->localDistributionsF)(D3Q27System::ET_T, x1, x2, x3+1) = ftemp - mfbbc;
	//					//	(*this->nonLocalDistributionsF)(D3Q27System::ET_B, x1, x2, x3p) = fBB - c6o1 * c2o27 * (-vz);
	//					//}
	//					//if ((phi[DIR_00M] <= c1o2)) {
	//					//	real rhoG = (*rhoNode)(x1, x2, x3 - 1);
	//					//	real ftemp = D3Q27System::getCompFeqForDirection(T, rhoG, vx, vy, vz)+ D3Q27System::getCompFeqForDirection(B, rhoG, vx, vy, vz);
	//					//	real fBB = (*this->nonLocalDistributionsF)(D3Q27System::ET_B, x1, x2, x3p-1);
	//					//	(*this->nonLocalDistributionsF)(D3Q27System::ET_B, x1, x2, x3p-1) = ftemp - mfbba;
	//					//	(*this->localDistributionsF)(D3Q27System::ET_T, x1, x2, x3) = fBB - c6o1 * c2o27 * ( vz);
	//					//}
	//					//
	//					//if ((phi[DIR_PP0] <= c1o2)) {
	//					//	real rhoG = (*rhoNode)(x1 + 1, x2+1, x3);
	//					//	real ftemp = D3Q27System::getCompFeqForDirection(SW, rhoG, vx, vy, vz)+ D3Q27System::getCompFeqForDirection(NE, rhoG, vx, vy, vz);
	//					//	real fBB = (*this->localDistributionsF)(D3Q27System::ET_NE, x1+1, x2+1, x3);
	//					//	(*this->localDistributionsF)(D3Q27System::ET_NE, x1 + 1, x2 + 1, x3) = ftemp - mfccb;
	//					//	(*this->nonLocalDistributionsF)(D3Q27System::ET_SW, x1p, x2p, x3) = fBB - c6o1 * c1o54 * (-vx-vy);
	//					//}
	//					//if ((phi[DIR_MM0] <= c1o2)) {
	//					//	real rhoG = (*rhoNode)(x1 - 1, x2 - 1, x3);
	//					//	real ftemp = D3Q27System::getCompFeqForDirection(NE, rhoG, vx, vy, vz)+ D3Q27System::getCompFeqForDirection(SW, rhoG, vx, vy, vz);
	//					//	real fBB = (*this->nonLocalDistributionsF)(D3Q27System::ET_SW, x1p-1, x2p-1, x3);
	//					//	(*this->nonLocalDistributionsF)(D3Q27System::ET_SW, x1p - 1, x2p - 1, x3) = ftemp - mfaab;
	//					//	(*this->localDistributionsF)(D3Q27System::ET_NE, x1, x2, x3) = fBB - c6o1 * c1o54 * ( vx + vy);
	//					//}
	//					//if ((phi[DIR_MP0] <= c1o2)) {
	//					//	real rhoG = (*rhoNode)(x1 - 1, x2 + 1, x3);
	//					//	real ftemp = D3Q27System::getCompFeqForDirection(SE, rhoG, vx, vy, vz)+ D3Q27System::getCompFeqForDirection(NW, rhoG, vx, vy, vz);
	//					//	real fBB = (*this->localDistributionsF)(D3Q27System::ET_NW, x1p-1, x2+1, x3);
	//					//	(*this->localDistributionsF)(D3Q27System::ET_NW, x1p - 1, x2 + 1, x3) = ftemp - mfacb;
	//					//	(*this->nonLocalDistributionsF)(D3Q27System::ET_SE, x1, x2p, x3) = fBB - c6o1 * c1o54 * ( vx - vy);
	//					//}
	//					//if ((phi[DIR_PM0] <= c1o2)) {
	//					//	real rhoG = (*rhoNode)(x1 + 1, x2 - 1, x3);
	//					//	real ftemp = D3Q27System::getCompFeqForDirection(NW, rhoG, vx, vy, vz)+ D3Q27System::getCompFeqForDirection(SE, rhoG, vx, vy, vz);
	//					//	real fBB = (*this->nonLocalDistributionsF)(D3Q27System::ET_SE, x1+1, x2p-1, x3);
	//					//	(*this->nonLocalDistributionsF)(D3Q27System::ET_SE, x1 + 1, x2p - 1, x3) = ftemp - mfcab;
	//					//	(*this->localDistributionsF)(D3Q27System::ET_NW, x1p, x2, x3) = fBB - c6o1 * c1o54 * (-vx + vy);
	//					//}
	//					//if ((phi[DIR_P0P] <= c1o2)) {
	//					//	real rhoG = (*rhoNode)(x1 + 1, x2 , x3+1);
	//					//	real ftemp = D3Q27System::getCompFeqForDirection(BW, rhoG, vx, vy, vz)+ D3Q27System::getCompFeqForDirection(TE, rhoG, vx, vy, vz);
	//					//	real fBB = (*this->localDistributionsF)(D3Q27System::ET_TE, x1+1, x2, x3+1);
	//					//	(*this->localDistributionsF)(D3Q27System::ET_TE, x1 + 1, x2, x3 + 1) = ftemp - mfcbc;
	//					//	(*this->nonLocalDistributionsF)(D3Q27System::ET_BW, x1p, x2, x3p) = fBB - c6o1 * c1o54 * (-vx - vz);
	//					//}
	//					//if ((phi[DIR_M0P] <= c1o2)) {
	//					//	real rhoG = (*rhoNode)(x1 - 1, x2, x3 + 1);
	//					//	real ftemp = D3Q27System::getCompFeqForDirection(BE, rhoG, vx, vy, vz)+ D3Q27System::getCompFeqForDirection(TW, rhoG, vx, vy, vz);
	//					//	real fBB = (*this->localDistributionsF)(D3Q27System::ET_TW, x1p-1, x2, x3+1);
	//					//	(*this->localDistributionsF)(D3Q27System::ET_TW, x1p - 1, x2, x3 + 1) = ftemp - mfabc;
	//					//	(*this->nonLocalDistributionsF)(D3Q27System::ET_BE, x1, x2, x3p) = fBB - c6o1 * c1o54 * ( vx - vz);
	//					//}
	//					//if ((phi[DIR_P0M] <= c1o2)) {
	//					//	real rhoG = (*rhoNode)(x1 + 1, x2, x3 - 1);
	//					//	real ftemp = D3Q27System::getCompFeqForDirection(TW, rhoG, vx, vy, vz)+ D3Q27System::getCompFeqForDirection(BE, rhoG, vx, vy, vz);
	//					//	real fBB = (*this->nonLocalDistributionsF)(D3Q27System::ET_BE, x1+1, x2, x3p-1);
	//					//	(*this->nonLocalDistributionsF)(D3Q27System::ET_BE, x1 + 1, x2, x3p - 1) = ftemp - mfcba;
	//					//	(*this->localDistributionsF)(D3Q27System::ET_TW, x1p, x2, x3) = fBB - c6o1 * c1o54 * (-vx + vz);
	//					//}
	//					//if ((phi[DIR_M0M] <= c1o2)) {
	//					//	real rhoG = (*rhoNode)(x1 - 1, x2, x3 - 1);
	//					//	real ftemp = D3Q27System::getCompFeqForDirection(TE, rhoG, vx, vy, vz)+ D3Q27System::getCompFeqForDirection(BW, rhoG, vx, vy, vz);
	//					//	real fBB = (*this->nonLocalDistributionsF)(D3Q27System::ET_BW, x1p-1, x2, x3p-1);
	//					//	(*this->nonLocalDistributionsF)(D3Q27System::ET_BW, x1p - 1, x2, x3p - 1) = ftemp - mfaba;
	//					//	(*this->localDistributionsF)(D3Q27System::ET_TE, x1, x2, x3) = fBB - c6o1 * c1o54 * ( vx + vz);
	//					//}
	//					//if ((phi[DIR_0PP] <= c1o2)) {
	//					//	real rhoG = (*rhoNode)(x1, x2+1, x3 + 1);
	//					//	real ftemp = D3Q27System::getCompFeqForDirection(BS, rhoG, vx, vy, vz)+ D3Q27System::getCompFeqForDirection(TN, rhoG, vx, vy, vz);
	//					//	real fBB = (*this->localDistributionsF)(D3Q27System::ET_TN, x1, x2+1, x3+1);
	//					//	(*this->localDistributionsF)(D3Q27System::ET_TN, x1, x2 + 1, x3 + 1) = ftemp - mfbcc;
	//					//	(*this->nonLocalDistributionsF)(D3Q27System::ET_BS, x1, x2p, x3p) = fBB - c6o1 * c1o54 * (-vy - vz);
	//					//}
	//					//if ((phi[DIR_0MP] <= c1o2)) {
	//					//	real rhoG = (*rhoNode)(x1, x2 - 1, x3 + 1);
	//					//	real ftemp = D3Q27System::getCompFeqForDirection(BN, rhoG, vx, vy, vz)+ D3Q27System::getCompFeqForDirection(TS, rhoG, vx, vy, vz);
	//					//	real fBB = (*this->localDistributionsF)(D3Q27System::ET_TS, x1, x2p-1, x3+1);
	//					//	(*this->localDistributionsF)(D3Q27System::ET_TS, x1, x2p - 1, x3 + 1) = ftemp - mfbac;
	//					//	(*this->nonLocalDistributionsF)(D3Q27System::ET_BN, x1, x2, x3p) = fBB - c6o1 * c1o54 * ( vy - vz);
	//					//}
	//					//if ((phi[DIR_0PM] <= c1o2)) {
	//					//	real rhoG = (*rhoNode)(x1, x2 + 1, x3 - 1);
	//					//	real ftemp = D3Q27System::getCompFeqForDirection(TS, rhoG, vx, vy, vz)+ D3Q27System::getCompFeqForDirection(BN, rhoG, vx, vy, vz);
	//					//	real fBB = (*this->nonLocalDistributionsF)(D3Q27System::ET_BN, x1, x2+1, x3p-1);
	//					//	(*this->nonLocalDistributionsF)(D3Q27System::ET_BN, x1, x2 + 1, x3p - 1) = ftemp - mfbca;
	//					//	(*this->localDistributionsF)(D3Q27System::ET_TS, x1, x2p, x3) = fBB - c6o1 * c1o54 * (-vy + vz);
	//					//}
	//					//if ((phi[DIR_0MM] <= c1o2)) {
	//					//	real rhoG = (*rhoNode)(x1, x2 - 1, x3 - 1);
	//					//	real ftemp = D3Q27System::getCompFeqForDirection(TN, rhoG, vx, vy, vz)+ D3Q27System::getCompFeqForDirection(BS, rhoG, vx, vy, vz);
	//					//	real fBB = (*this->nonLocalDistributionsF)(D3Q27System::ET_BS, x1, x2p-1, x3p-1);
	//					//	(*this->nonLocalDistributionsF)(D3Q27System::ET_BS, x1, x2p - 1, x3p - 1) = ftemp - mfbaa;
	//					//	(*this->localDistributionsF)(D3Q27System::ET_TN, x1, x2, x3) = fBB - c6o1 * c1o54 * (-vy - vz);
	//					//}

	//					//if ((phi[DIR_PPP] <= c1o2)) {
	//					//	real rhoG = (*rhoNode)(x1+1, x2 + 1, x3 + 1);
	//					//	real ftemp = D3Q27System::getCompFeqForDirection(BSW, rhoG, vx, vy, vz)+ D3Q27System::getCompFeqForDirection(TNE, rhoG, vx, vy, vz);
	//					//	real fBB = (*this->localDistributionsF)(D3Q27System::ET_TNE, x1+1, x2+1, x3+1);
	//					//	(*this->localDistributionsF)(D3Q27System::ET_TNE, x1 + 1, x2 + 1, x3 + 1) = ftemp - mfccc;
	//					//	(*this->nonLocalDistributionsF)(D3Q27System::ET_BSW, x1p, x2p, x3p) = fBB - c6o1 * c1o216 * (-vx -vy - vz);
	//					//}
	//					//if ((phi[DIR_MPP] <= c1o2)) {
	//					//	real rhoG = (*rhoNode)(x1 - 1, x2 + 1, x3 + 1);
	//					//	real ftemp = D3Q27System::getCompFeqForDirection(BSE, rhoG, vx, vy, vz)+ D3Q27System::getCompFeqForDirection(TNW, rhoG, vx, vy, vz);
	//					//	real fBB = (*this->localDistributionsF)(D3Q27System::ET_TNW, x1p-1, x2+1, x3+1);
	//					//	(*this->localDistributionsF)(D3Q27System::ET_TNW, x1p - 1, x2 + 1, x3 + 1) = ftemp - mfacc;
	//					//	(*this->nonLocalDistributionsF)(D3Q27System::ET_BSE, x1, x2p, x3p) = fBB - c6o1 * c1o216 * ( vx - vy - vz);
	//					//}
	//					//if ((phi[DIR_MMP] <= c1o2)) {
	//					//	real rhoG = (*rhoNode)(x1 - 1, x2 - 1, x3 + 1);
	//					//	real ftemp = D3Q27System::getCompFeqForDirection(BNE, rhoG, vx, vy, vz)+ D3Q27System::getCompFeqForDirection(TSW, rhoG, vx, vy, vz);
	//					//	real fBB = (*this->localDistributionsF)(D3Q27System::ET_TSW, x1p-1, x2p-1, x3+1);
	//					//	(*this->localDistributionsF)(D3Q27System::ET_TSW, x1p - 1, x2p - 1, x3 + 1) = ftemp - mfaac;
	//					//	(*this->nonLocalDistributionsF)(D3Q27System::ET_BNE, x1, x2, x3p) = fBB - c6o1 * c1o216 * (vx + vy - vz);
	//					//}
	//					//if ((phi[DIR_PMP] <= c1o2)) {
	//					//	real rhoG = (*rhoNode)(x1 + 1, x2 - 1, x3 + 1);
	//					//	real ftemp = D3Q27System::getCompFeqForDirection(BNW, rhoG, vx, vy, vz)+ D3Q27System::getCompFeqForDirection(TSE, rhoG, vx, vy, vz);
	//					//	real fBB = (*this->localDistributionsF)(D3Q27System::ET_TSE, x1+1, x2p-1, x3+1);
	//					//	(*this->localDistributionsF)(D3Q27System::ET_TSE, x1 + 1, x2p - 1, x3 + 1) = ftemp - mfcac;
	//					//	(*this->nonLocalDistributionsF)(D3Q27System::ET_BNW, x1p, x2, x3p) = fBB - c6o1 * c1o216 * (-vx + vy - vz);
	//					//}
	//					//if ((phi[DIR_PMM] <= c1o2)) {
	//					//	real rhoG = (*rhoNode)(x1 + 1, x2 - 1, x3 - 1);
	//					//	real ftemp = D3Q27System::getCompFeqForDirection(TNW, rhoG, vx, vy, vz)+ D3Q27System::getCompFeqForDirection(BSE, rhoG, vx, vy, vz);
	//					//	real fBB = (*this->nonLocalDistributionsF)(D3Q27System::ET_BSE, x1+1, x2p-1, x3p-1);
	//					//	(*this->nonLocalDistributionsF)(D3Q27System::ET_BSE, x1+1, x2p-1, x3p-1) = ftemp - mfcaa;
	//					//	(*this->localDistributionsF)(D3Q27System::ET_TNW, x1p, x2, x3) = fBB - c6o1 * c1o216 * (-vx + vy + vz);
	//					//}
	//					//if ((phi[DIR_MMM] <= c1o2)) {
	//					//	real rhoG = (*rhoNode)(x1 - 1, x2 - 1, x3 - 1);
	//					//	real ftemp = D3Q27System::getCompFeqForDirection(TNE, rhoG, vx, vy, vz)+ D3Q27System::getCompFeqForDirection(BSW, rhoG, vx, vy, vz);
	//					//	real fBB = (*this->nonLocalDistributionsF)(D3Q27System::ET_BSW, x1p-1, x2p-1, x3p-1);
	//					//	(*this->nonLocalDistributionsF)(D3Q27System::ET_BSW, x1p - 1, x2p - 1, x3p - 1) = ftemp - mfaaa;
	//					//	(*this->localDistributionsF)(D3Q27System::ET_TNE, x1, x2, x3) = fBB - c6o1 * c1o216 * ( vx + vy + vz);
	//					//}
	//					//if ((phi[DIR_MPM] <= c1o2)) {
	//					//	real rhoG = (*rhoNode)(x1 - 1, x2 + 1, x3 - 1);
	//					//	real ftemp = D3Q27System::getCompFeqForDirection(TSE, rhoG, vx, vy, vz)+ D3Q27System::getCompFeqForDirection(BNW, rhoG, vx, vy, vz);
	//					//	real fBB = (*this->nonLocalDistributionsF)(D3Q27System::ET_BNW, x1p-1, x2+1, x3p-1);
	//					//	(*this->nonLocalDistributionsF)(D3Q27System::ET_BNW, x1p - 1, x2 + 1, x3p - 1) = ftemp - mfaca;
	//					//	(*this->localDistributionsF)(D3Q27System::ET_TSE, x1, x2p, x3) = fBB - c6o1 * c1o216 * (vx - vy + vz);
	//					//}
	//					//if ((phi[DIR_PPM] <= c1o2)) {
	//					//	real rhoG = (*rhoNode)(x1 + 1, x2 + 1, x3 - 1);
	//					//	real ftemp = D3Q27System::getCompFeqForDirection(TSW, rhoG, vx, vy, vz)+ D3Q27System::getCompFeqForDirection(BNE, rhoG, vx, vy, vz);
	//					//	real fBB = (*this->nonLocalDistributionsF)(D3Q27System::ET_BNE, x1+1, x2+1, x3p-1);
	//					//	(*this->nonLocalDistributionsF)(D3Q27System::ET_BNE, x1 + 1, x2 + 1, x3p - 1) = ftemp - mfcca;
	//					//	(*this->localDistributionsF)(D3Q27System::ET_TSW, x1p, x2p, x3) = fBB - c6o1 * c1o216 * (-vx - vy + vz);
	//					//}




	//				}
	//			}
	//		}
	//	}
	//}

//{
//        real fff[27];
//        SPtr<DistributionArray3D> distributionC = this->getDataSet()->getFdistributions();
//        // for (int x3 = minX3 - 1; x3 < maxX3 + 1; x3++) {
//        //     for (int x2 = minX2 - 1; x2 < maxX2 + 1; x2++) {
//        //         for (int x1 = minX1 - 1; x1 < maxX1 + 1; x1++) {
//        //             if (!bcArray->isSolid(x1, x2, x3) && !bcArray->isUndefined(x1, x2, x3))
//        for (int x3 = minX3 - ghostLayerWidth + 1; x3 < maxX3 + ghostLayerWidth - 1; x3++) {
//            for (int x2 = minX2 - ghostLayerWidth + 1; x2 < maxX2 + ghostLayerWidth - 1; x2++) {
//                for (int x1 = minX1 - ghostLayerWidth + 1; x1 < maxX1 + ghostLayerWidth - 1; x1++) {
//                    if (!bcArray->isSolid(x1, x2, x3) /* && !bcArray->isUndefined(x1, x2, x3)*/)
//
//                    {
//
//                        findNeighbors(phaseFieldOld, x1, x2, x3);
//                        findNeighbors2(phaseField, x1, x2, x3);
//                        if ((phi[DIR_000] <= phiLim) && (phi2[DIR_000] > phiLim)) {
//                        for (int fdir = D3Q27System::FSTARTDIR; fdir <= D3Q27System::FENDDIR; fdir++) {
//                                if ((phi2[fdir] > phiLim) &&
//                                    (!bcArray->isSolid(x1 + D3Q27System::DX1[fdir], x2 + D3Q27System::DX2[fdir],
//                                                       x3 + D3Q27System::DX3[fdir]) &&
//                                     !bcArray->isUndefined(x1 + D3Q27System::DX1[fdir], x2 + D3Q27System::DX2[fdir],
//                                                           x3 + D3Q27System::DX3[fdir]))) {
//                                    distributionC->getDistributionInv(fff, x1 + D3Q27System::DX1[fdir],
//                                                                      x2 + D3Q27System::DX2[fdir],
//                                                                      x3 + D3Q27System::DX3[fdir]);
//                                    real vx, vy, vz, rho;
//                                    D3Q27System::calcIncompMacroscopicValues(fff, rho, vx, vy, vz);
//                                    real feq = D3Q27System::getIncompFeqForDirection(fdir, rho, vx, vy, vz);
//                                    // real feqZero=D3Q27System::getIncompFeqForDirection(fdir, 0.0,vx,vy,vz);
//                                    // real feqZeroI = D3Q27System::getIncompFeqForDirection(D3Q27System::INVDIR[fdir], 0.0,
//                                    // vx, vy, vz); distribution->setDistributionForDirection(
//                                    //     c1o2 * (feqZero+feqZeroI-feq+
//                                    //     distribution->getDistributionInvForDirection(
//                                    //         x1 + D3Q27System::DX1[fdir], x2 + D3Q27System::DX2[fdir], x3 +
//                                    //         D3Q27System::DX3[fdir],fdir)),
//                                    //     x1, x2, x3,
//                                    //                                           fdir);
//                                    distributionC->setDistributionForDirection(feq, x1, x2, x3, fdir);
//                                }
//                        }
//                        }
//                    }
//                }
//            }
//        }
//    }

	}







//////////////////////////////////////////////////////////////////////////

real MultiphaseScaleDistributionLBMKernel::gradX1_phi()
{
	using namespace D3Q27System;
	return 3.0* ((WEIGTH[DIR_PPP] * (((phi[DIR_PPP] - phi[DIR_MMM]) + (phi[DIR_PMM] - phi[DIR_MPP])) + ((phi[DIR_PMP] - phi[DIR_MPM]) + (phi[DIR_PPM] - phi[DIR_MMP])))
		+ WEIGTH[DIR_PP0] * (((phi[DIR_P0P] - phi[DIR_M0M]) + (phi[DIR_P0M] - phi[DIR_M0P])) + ((phi[DIR_PM0] - phi[DIR_MP0]) + (phi[DIR_PP0] - phi[DIR_MM0])))) +
		+WEIGTH[DIR_0P0] * (phi[DIR_P00] - phi[DIR_M00]));
}

real MultiphaseScaleDistributionLBMKernel::gradX2_phi()
{
	using namespace D3Q27System;
	return 3.0 * ((WEIGTH[DIR_PPP] * (((phi[DIR_PPP] - phi[DIR_MMM]) - (phi[DIR_PMM] - phi[DIR_MPP])) + ((phi[DIR_PPM] - phi[DIR_MMP])- (phi[DIR_PMP] - phi[DIR_MPM])))
		+ WEIGTH[DIR_PP0] * (((phi[DIR_0PP] - phi[DIR_0MM]) + (phi[DIR_0PM] - phi[DIR_0MP])) + ((phi[DIR_PP0] - phi[DIR_MM0])- (phi[DIR_PM0] - phi[DIR_MP0])))) +
		+WEIGTH[DIR_0P0] * (phi[DIR_0P0] - phi[DIR_0M0]));
}

real MultiphaseScaleDistributionLBMKernel::gradX3_phi()
{
	using namespace D3Q27System;
	return 3.0 * ((WEIGTH[DIR_PPP] * (((phi[DIR_PPP] - phi[DIR_MMM]) - (phi[DIR_PMM] - phi[DIR_MPP])) + ((phi[DIR_PMP] - phi[DIR_MPM]) - (phi[DIR_PPM] - phi[DIR_MMP])))
		+ WEIGTH[DIR_PP0] * (((phi[DIR_P0P] - phi[DIR_M0M]) - (phi[DIR_P0M] - phi[DIR_M0P])) + ((phi[DIR_0MP] - phi[DIR_0PM]) + (phi[DIR_0PP] - phi[DIR_0MM])))) +
		+WEIGTH[DIR_0P0] * (phi[DIR_00P] - phi[DIR_00M]));
}

real MultiphaseScaleDistributionLBMKernel::gradX1_rhoInv(real rhoL,real rhoDIV)
{
	using namespace D3Q27System;
	return 3.0 * ((WEIGTH[DIR_PPP] * (((1.0/(rhoL+rhoDIV*phi[DIR_PPP]) - 1.0 / (rhoL + rhoDIV * phi[DIR_MMM])) + (1.0 / (rhoL + rhoDIV * phi[DIR_PMM]) - 1.0 / (rhoL + rhoDIV * phi[DIR_MPP]))) + ((1.0 / (rhoL + rhoDIV * phi[DIR_PMP]) - 1.0 / (rhoL + rhoDIV * phi[DIR_MPM])) + (1.0 / (rhoL + rhoDIV * phi[DIR_PPM]) - 1.0 / (rhoL + rhoDIV * phi[DIR_MMP]))))
		+ WEIGTH[DIR_PP0] * (((1.0 / (rhoL + rhoDIV * phi[DIR_P0P]) - 1.0 / (rhoL + rhoDIV * phi[DIR_M0M])) + (1.0 / (rhoL + rhoDIV * phi[DIR_P0M]) - 1.0 / (rhoL + rhoDIV * phi[DIR_M0P]))) + ((1.0 / (rhoL + rhoDIV * phi[DIR_PM0]) - 1.0 / (rhoL + rhoDIV * phi[DIR_MP0])) + (1.0 / (rhoL + rhoDIV * phi[DIR_PP0]) - 1.0 / (rhoL + rhoDIV * phi[DIR_MM0]))))) +
		+WEIGTH[DIR_0P0] * (1.0 / (rhoL + rhoDIV * phi[DIR_P00]) - 1.0 / (rhoL + rhoDIV * phi[DIR_M00])));
}

real MultiphaseScaleDistributionLBMKernel::gradX2_rhoInv(real rhoL,real rhoDIV)
{
	using namespace D3Q27System;
	return 3.0 * ((WEIGTH[DIR_PPP] * (((1.0 / (rhoL + rhoDIV * phi[DIR_PPP]) - 1.0 / (rhoL + rhoDIV * phi[DIR_MMM])) - (1.0 / (rhoL + rhoDIV * phi[DIR_PMM]) - 1.0 / (rhoL + rhoDIV * phi[DIR_MPP]))) + ((1.0 / (rhoL + rhoDIV * phi[DIR_PPM]) - 1.0 / (rhoL + rhoDIV * phi[DIR_MMP])) - (1.0 / (rhoL + rhoDIV * phi[DIR_PMP]) - 1.0 / (rhoL + rhoDIV * phi[DIR_MPM]))))
		+ WEIGTH[DIR_PP0] * (((1.0 / (rhoL + rhoDIV * phi[DIR_0PP]) - 1.0 / (rhoL + rhoDIV * phi[DIR_0MM])) + (1.0 / (rhoL + rhoDIV * phi[DIR_0PM]) - 1.0 / (rhoL + rhoDIV * phi[DIR_0MP]))) + ((1.0 / (rhoL + rhoDIV * phi[DIR_PP0]) - 1.0 / (rhoL + rhoDIV * phi[DIR_MM0])) - (1.0 / (rhoL + rhoDIV * phi[DIR_PM0]) - 1.0 / (rhoL + rhoDIV * phi[DIR_MP0]))))) +
		+WEIGTH[DIR_0P0] * (1.0 / (rhoL + rhoDIV * phi[DIR_0P0]) - 1.0 / (rhoL + rhoDIV * phi[DIR_0M0])));
}

real MultiphaseScaleDistributionLBMKernel::gradX3_rhoInv(real rhoL, real rhoDIV)
{
	using namespace D3Q27System;
	return 3.0 * ((WEIGTH[DIR_PPP] * (((1.0 / (rhoL + rhoDIV * phi[DIR_PPP]) - 1.0 / (rhoL + rhoDIV * phi[DIR_MMM])) - (1.0 / (rhoL + rhoDIV * phi[DIR_PMM]) - 1.0 / (rhoL + rhoDIV * phi[DIR_MPP]))) + ((1.0 / (rhoL + rhoDIV * phi[DIR_PMP]) - 1.0 / (rhoL + rhoDIV * phi[DIR_MPM])) - (1.0 / (rhoL + rhoDIV * phi[DIR_PPM]) - 1.0 / (rhoL + rhoDIV * phi[DIR_MMP]))))
		+ WEIGTH[DIR_PP0] * (((1.0 / (rhoL + rhoDIV * phi[DIR_P0P]) - 1.0 / (rhoL + rhoDIV * phi[DIR_M0M])) - (1.0 / (rhoL + rhoDIV * phi[DIR_P0M]) - 1.0 / (rhoL + rhoDIV * phi[DIR_M0P]))) + ((1.0 / (rhoL + rhoDIV * phi[DIR_0MP]) - 1.0 / (rhoL + rhoDIV * phi[DIR_0PM])) + (1.0 / (rhoL + rhoDIV * phi[DIR_0PP]) - 1.0 / (rhoL + rhoDIV * phi[DIR_0MM]))))) +
		+WEIGTH[DIR_0P0] * (1.0 / (rhoL + rhoDIV * phi[DIR_00P]) - 1.0 / (rhoL + rhoDIV * phi[DIR_00M])));
}

real MultiphaseScaleDistributionLBMKernel::gradX1_phi2()
{
	using namespace D3Q27System;
	return 3.0 * ((WEIGTH[DIR_PPP] * (((phi2[DIR_PPP] - phi2[DIR_MMM]) + (phi2[DIR_PMM] - phi2[DIR_MPP])) + ((phi2[DIR_PMP] - phi2[DIR_MPM]) + (phi2[DIR_PPM] - phi2[DIR_MMP])))
		+ WEIGTH[DIR_PP0] * (((phi2[DIR_P0P] - phi2[DIR_M0M]) + (phi2[DIR_P0M] - phi2[DIR_M0P])) + ((phi2[DIR_PM0] - phi2[DIR_MP0]) + (phi2[DIR_PP0] - phi2[DIR_MM0])))) +
		+WEIGTH[DIR_0P0] * (phi2[DIR_P00] - phi2[DIR_M00]));
}

real MultiphaseScaleDistributionLBMKernel::gradX2_phi2()
{
	using namespace D3Q27System;
	return 3.0 * ((WEIGTH[DIR_PPP] * (((phi2[DIR_PPP] - phi2[DIR_MMM]) - (phi2[DIR_PMM] - phi2[DIR_MPP])) + ((phi2[DIR_PPM] - phi2[DIR_MMP]) - (phi2[DIR_PMP] - phi2[DIR_MPM])))
		+ WEIGTH[DIR_PP0] * (((phi2[DIR_0PP] - phi2[DIR_0MM]) + (phi2[DIR_0PM] - phi2[DIR_0MP])) + ((phi2[DIR_PP0] - phi2[DIR_MM0]) - (phi2[DIR_PM0] - phi2[DIR_MP0])))) +
		+WEIGTH[DIR_0P0] * (phi2[DIR_0P0] - phi2[DIR_0M0]));
}

real MultiphaseScaleDistributionLBMKernel::gradX3_phi2()
{
	using namespace D3Q27System;
	return 3.0 * ((WEIGTH[DIR_PPP] * (((phi2[DIR_PPP] - phi2[DIR_MMM]) - (phi2[DIR_PMM] - phi2[DIR_MPP])) + ((phi2[DIR_PMP] - phi2[DIR_MPM]) - (phi2[DIR_PPM] - phi2[DIR_MMP])))
		+ WEIGTH[DIR_PP0] * (((phi2[DIR_P0P] - phi2[DIR_M0M]) - (phi2[DIR_P0M] - phi2[DIR_M0P])) + ((phi2[DIR_0MP] - phi2[DIR_0PM]) + (phi2[DIR_0PP] - phi2[DIR_0MM])))) +
		+WEIGTH[DIR_0P0] * (phi2[DIR_00P] - phi2[DIR_00M]));
}

real MultiphaseScaleDistributionLBMKernel::nabla2_phi()
{
	using namespace D3Q27System;
	real sum = 0.0;
	sum += WEIGTH[DIR_PPP] * ((((phi[DIR_PPP] - phi[DIR_000]) + (phi[DIR_MMM] - phi[DIR_000])) + ((phi[DIR_MMP] - phi[DIR_000]) + (phi[DIR_PPM] - phi[DIR_000])))
		+ (((phi[DIR_MPP] - phi[DIR_000]) + (phi[DIR_PMM] - phi[DIR_000])) + ((phi[DIR_PMP] - phi[DIR_000]) + (phi[DIR_MPM] - phi[DIR_000]))));
	sum += WEIGTH[DIR_0PP] * (
		(((phi[DIR_0PP] - phi[DIR_000]) + (phi[DIR_0MM] - phi[DIR_000])) + ((phi[DIR_0MP] - phi[DIR_000]) + (phi[DIR_0PM] - phi[DIR_000])))
		+	(((phi[DIR_P0P] - phi[DIR_000]) + (phi[DIR_M0M] - phi[DIR_000])) + ((phi[DIR_M0P] - phi[DIR_000]) + (phi[DIR_P0M] - phi[DIR_000])))
		+	(((phi[DIR_PP0] - phi[DIR_000]) + (phi[DIR_MM0] - phi[DIR_000])) + ((phi[DIR_MP0] - phi[DIR_000]) + (phi[DIR_PM0] - phi[DIR_000])))
		);
	sum += WEIGTH[DIR_00P] * (
		((phi[DIR_00P] - phi[DIR_000]) + (phi[DIR_00M] - phi[DIR_000]))
		+	((phi[DIR_0P0] - phi[DIR_000]) + (phi[DIR_0M0] - phi[DIR_000]))
		+	((phi[DIR_P00] - phi[DIR_000]) + (phi[DIR_M00] - phi[DIR_000]))
		);

	return 6.0 * sum;
}

real MultiphaseScaleDistributionLBMKernel::computeCurvature_phi()
{
    using namespace D3Q27System;
    using namespace UbMath;

    real phiX = gradX1_phi();
    real phiY = gradX2_phi();
    real phiZ = gradX3_phi();
    real phiXX =
        c4o9 * (phi[DIR_P00] - c2o1 * phi[DIR_000] + phi[DIR_M00]) + (c1o9 * (((phi[DIR_PP0] - c2o1 * phi[DIR_0P0] + phi[DIR_MP0]) + (phi[DIR_PM0] - c2o1 * phi[DIR_0M0] + phi[DIR_MM0])) + ((phi[DIR_P0P] - c2o1 * phi[DIR_00P] + phi[DIR_M0P]) + (phi[DIR_P0M] - c2o1 * phi[DIR_00M] + phi[DIR_M0M]))) +
                                                                      c1o36 * (((phi[DIR_PPP] - c2o1 * phi[DIR_0PP] + phi[DIR_MPP]) + (phi[DIR_PMP] - c2o1 * phi[DIR_0MP] + phi[DIR_MMP])) + ((phi[DIR_PPM] - c2o1 * phi[DIR_0PM] + phi[DIR_MPM]) + (phi[DIR_PMM] - c2o1 * phi[DIR_0MM] + phi[DIR_MMM]))));
    real phiYY =
        c4o9 * (phi[DIR_0P0] - c2o1 * phi[DIR_000] + phi[DIR_0M0]) + (c1o9 * (((phi[DIR_PP0] - c2o1 * phi[DIR_P00] + phi[DIR_PM0]) + (phi[DIR_MP0] - c2o1 * phi[DIR_M00] + phi[DIR_MM0])) + ((phi[DIR_0PP] - c2o1 * phi[DIR_00P] + phi[DIR_0MP]) + (phi[DIR_0PM] - c2o1 * phi[DIR_00M] + phi[DIR_0MM]))) +
                                                                      c1o36 * (((phi[DIR_PPP] - c2o1 * phi[DIR_P0P] + phi[DIR_PMP]) + (phi[DIR_MPM] - c2o1 * phi[DIR_M0M] + phi[DIR_MMM])) + ((phi[DIR_MPP] - c2o1 * phi[DIR_M0P] + phi[DIR_MMP]) + (phi[DIR_PPM] - c2o1 * phi[DIR_P0M] + phi[DIR_PMM]))));
    real phiZZ =
        c4o9 * (phi[DIR_00P] - c2o1 * phi[DIR_000] + phi[DIR_00M]) + (c1o9 * (((phi[DIR_M0P] - c2o1 * phi[DIR_M00] + phi[DIR_M0M]) + (phi[DIR_P0P] - c2o1 * phi[DIR_P00] + phi[DIR_P0M])) + ((phi[DIR_0MP] - c2o1 * phi[DIR_0M0] + phi[DIR_0MM]) + (phi[DIR_0PP] - c2o1 * phi[DIR_0P0] + phi[DIR_0PM]))) +
                                                                      c1o36 * (((phi[DIR_MPP] - c2o1 * phi[DIR_MP0] + phi[DIR_MPM]) + (phi[DIR_PMP] - c2o1 * phi[DIR_PM0] + phi[DIR_PMM])) + ((phi[DIR_MMP] - c2o1 * phi[DIR_MM0] + phi[DIR_MMM]) + (phi[DIR_PPP] - c2o1 * phi[DIR_PP0] + phi[DIR_PPM]))));
    real phiXY = c1o4 * (c2o3 * (phi[DIR_MM0] - phi[DIR_PM0] + phi[DIR_PP0] - phi[DIR_MP0]) + c1o6 * ((phi[DIR_MMP] - phi[DIR_PMP] + phi[DIR_PPP] - phi[DIR_MPP]) + (phi[DIR_MMM] - phi[DIR_PMM] + phi[DIR_PPM] - phi[DIR_MPM])));
    real phiXZ = c1o4 * (c2o3 * (phi[DIR_M0M] - phi[DIR_P0M] + phi[DIR_P0P] - phi[DIR_M0P]) + c1o6 * ((phi[DIR_MPM] - phi[DIR_PPM] + phi[DIR_PPP] - phi[DIR_MPP]) + (phi[DIR_MMM] - phi[DIR_PMM] + phi[DIR_PMP] - phi[DIR_MMP])));
    real phiYZ = c1o4 * (c2o3 * (phi[DIR_0MM] - phi[DIR_0MP] + phi[DIR_0PP] - phi[DIR_0PM]) + c1o6 * ((phi[DIR_MMM] - phi[DIR_MMP] + phi[DIR_MPP] - phi[DIR_MPM]) + (phi[DIR_PMM] - phi[DIR_PMP] + phi[DIR_PPP] - phi[DIR_PPM])));

    // non isotropic FD (to be improved):
    // real phiX = (phi[DIR_P00] - phi[DIR_M00]) * c1o2; //gradX1_phi();
    // real phiY = (phi[DIR_0P0] - phi[DIR_0M0]) * c1o2; //gradX2_phi();
    // real phiZ = (phi[DIR_00P] - phi[DIR_00M]) * c1o2; //gradX3_phi();

    // real phiXX = phi[DIR_P00] - c2o1 * phi[DIR_000] + phi[DIR_M00];
    // real phiYY = phi[DIR_0P0] - c2o1 * phi[DIR_000] + phi[DIR_0M0];
    // real phiZZ =( phi[DIR_00P] - c2o1 * phi[DIR_000] + phi[DIR_00M]);
    // real phiXY = c1o4 * (phi[DIR_MM0] - phi[DIR_PM0] + phi[DIR_PP0] - phi[DIR_MP0]);
    // real phiXZ = c1o4 * (phi[DIR_M0M] - phi[DIR_P0M] + phi[DIR_P0P] - phi[DIR_M0P]);
    // real phiYZ = c1o4 * (phi[DIR_0MM] - phi[DIR_0MP] + phi[DIR_0PP] - phi[DIR_0PM]);
    // real back= (c2o1 * (phiX * phiY * phiXY + phiX * phiZ * phiXZ + phiY * phiZ * phiYZ) - phiXX * (phiY * phiY + phiZ * phiZ) - phiYY * (phiX * phiX + phiZ * phiZ) - phiZZ * (phiX * phiX + phiY * phiY)) / (c2o1 * pow(phiX * phiX + phiY * phiY + phiZ * phiZ, c3o2));

	return (c2o1 * (phiX * phiY * phiXY + phiX * phiZ * phiXZ + phiY * phiZ * phiYZ) - phiXX * (phiY * phiY + phiZ * phiZ) - phiYY * (phiX * phiX + phiZ * phiZ) - phiZZ * (phiX * phiX + phiY * phiY)) / (c2o1 * pow(phiX * phiX + phiY * phiY + phiZ * phiZ, c3o2)+1e-200);
}
void MultiphaseScaleDistributionLBMKernel::computePhasefield()
{
	using namespace D3Q27System;
	SPtr<DistributionArray3D> distributionsH = dataSet->getHdistributions();

	int minX1 = ghostLayerWidth;
	int minX2 = ghostLayerWidth;
	int minX3 = ghostLayerWidth;
	int maxX1 = (int)distributionsH->getNX1() - ghostLayerWidth;
	int maxX2 = (int)distributionsH->getNX2() - ghostLayerWidth;
	int maxX3 = (int)distributionsH->getNX3() - ghostLayerWidth;

	//------------- Computing the phase-field ------------------
	for (int x3 = minX3; x3 < maxX3; x3++) {
		for (int x2 = minX2; x2 < maxX2; x2++) {
			for (int x1 = minX1; x1 < maxX1; x1++) {
				// if(!bcArray->isSolid(x1,x2,x3) && !bcArray->isUndefined(x1,x2,x3))
				{
					int x1p = x1 + 1;
					int x2p = x2 + 1;
					int x3p = x3 + 1;

					h[DIR_P00]   = (*this->localDistributionsH1)(D3Q27System::ET_E, x1, x2, x3);
					h[DIR_0P0]   = (*this->localDistributionsH1)(D3Q27System::ET_N, x1, x2, x3);
					h[DIR_00P]   = (*this->localDistributionsH1)(D3Q27System::ET_T, x1, x2, x3);
					h[DIR_PP0]  = (*this->localDistributionsH1)(D3Q27System::ET_NE, x1, x2, x3);
					h[DIR_MP0]  = (*this->localDistributionsH1)(D3Q27System::ET_NW, x1p, x2, x3);
					h[DIR_P0P]  = (*this->localDistributionsH1)(D3Q27System::ET_TE, x1, x2, x3);
					h[DIR_M0P]  = (*this->localDistributionsH1)(D3Q27System::ET_TW, x1p, x2, x3);
					h[DIR_0PP]  = (*this->localDistributionsH1)(D3Q27System::ET_TN, x1, x2, x3);
					h[DIR_0MP]  = (*this->localDistributionsH1)(D3Q27System::ET_TS, x1, x2p, x3);
					h[DIR_PPP] = (*this->localDistributionsH1)(D3Q27System::ET_TNE, x1, x2, x3);
					h[DIR_MPP] = (*this->localDistributionsH1)(D3Q27System::ET_TNW, x1p, x2, x3);
					h[DIR_PMP] = (*this->localDistributionsH1)(D3Q27System::ET_TSE, x1, x2p, x3);
					h[DIR_MMP] = (*this->localDistributionsH1)(D3Q27System::ET_TSW, x1p, x2p, x3);

					h[DIR_M00]   = (*this->nonLocalDistributionsH1)(D3Q27System::ET_W, x1p, x2, x3);
					h[DIR_0M0]   = (*this->nonLocalDistributionsH1)(D3Q27System::ET_S, x1, x2p, x3);
					h[DIR_00M]   = (*this->nonLocalDistributionsH1)(D3Q27System::ET_B, x1, x2, x3p);
					h[DIR_MM0]  = (*this->nonLocalDistributionsH1)(D3Q27System::ET_SW, x1p, x2p, x3);
					h[DIR_PM0]  = (*this->nonLocalDistributionsH1)(D3Q27System::ET_SE, x1, x2p, x3);
					h[DIR_M0M]  = (*this->nonLocalDistributionsH1)(D3Q27System::ET_BW, x1p, x2, x3p);
					h[DIR_P0M]  = (*this->nonLocalDistributionsH1)(D3Q27System::ET_BE, x1, x2, x3p);
					h[DIR_0MM]  = (*this->nonLocalDistributionsH1)(D3Q27System::ET_BS, x1, x2p, x3p);
					h[DIR_0PM]  = (*this->nonLocalDistributionsH1)(D3Q27System::ET_BN, x1, x2, x3p);
					h[DIR_MMM] = (*this->nonLocalDistributionsH1)(D3Q27System::ET_BSW, x1p, x2p, x3p);
					h[DIR_PMM] = (*this->nonLocalDistributionsH1)(D3Q27System::ET_BSE, x1, x2p, x3p);
					h[DIR_MPM] = (*this->nonLocalDistributionsH1)(D3Q27System::ET_BNW, x1p, x2, x3p);
					h[DIR_PPM] = (*this->nonLocalDistributionsH1)(D3Q27System::ET_BNE, x1, x2, x3p);

					h[DIR_000] = (*this->zeroDistributionsH1)(x1, x2, x3);
				}
			}
		}
	}
}

void MultiphaseScaleDistributionLBMKernel::findNeighbors(CbArray3D<real, IndexerX3X2X1>::CbArray3DPtr ph, int x1, int x2,
	int x3)
{
	using namespace D3Q27System;

	SPtr<BCArray3D> bcArray = this->getBCSet()->getBCArray();

	phi[DIR_000] = (*ph)(x1, x2, x3);


	for (int k = FSTARTDIR; k <= FENDDIR; k++) {

		if (!bcArray->isSolid(x1 + DX1[k], x2 + DX2[k], x3 + DX3[k])) {
			phi[k] = (*ph)(x1 + DX1[k], x2 + DX2[k], x3 + DX3[k]);
		} else {
            //if (bcArray->getBC(x1, x2, x3)->hasVelocityBoundaryFlag(D3Q27System::INVDIR[k]))
            //    phi[k] = (*ph)(x1, x2, x3); // neutral wetting
            //else
            //    phi[k] = 0.0; // unwetting
            //phi[k] = (*ph)(x1, x2, x3) * 0.7;
            if (bcArray->getBC(x1, x2, x3)->hasNoSlipBoundaryFlag(D3Q27System::INVDIR[k]))
			{
			   if(bcArray->getBC(x1, x2, x3)->getNoSlipSecondaryOption(D3Q27System::INVDIR[k]) == 0)
                  phi[k] = (*ph)(x1, x2, x3); // neutral wetting
			   else
                  phi[k] = 0.0; // unwetting
		    }

		}
	}
}

void MultiphaseScaleDistributionLBMKernel::findNeighbors2(CbArray3D<real, IndexerX3X2X1>::CbArray3DPtr ph, int x1, int x2,
	int x3)
{
	using namespace D3Q27System;

	SPtr<BCArray3D> bcArray = this->getBCSet()->getBCArray();

	phi2[DIR_000] = (*ph)(x1, x2, x3);


	for (int k = FSTARTDIR; k <= FENDDIR; k++) {
        if (!bcArray->isSolid(x1 + DX1[k], x2 + DX2[k], x3 + DX3[k])) {
            phi2[k] = (*ph)(x1 + DX1[k], x2 + DX2[k], x3 + DX3[k]);
        } else {
            // if (bcArray->getBC(x1, x2, x3)->hasVelocityBoundaryFlag(D3Q27System::INVDIR[k]))
            //     phi[k] = (*ph)(x1, x2, x3); // neutral wetting
            // else
            //     phi[k] = 0.0; // unwetting
            // phi[k] = (*ph)(x1, x2, x3) * 0.7;
            if (bcArray->getBC(x1, x2, x3)->hasNoSlipBoundaryFlag(D3Q27System::INVDIR[k])) {
               if (bcArray->getBC(x1, x2, x3)->getNoSlipSecondaryOption(D3Q27System::INVDIR[k]) == 0)
                  phi2[k] = (*ph)(x1, x2, x3); // neutral wetting
               else
                  phi2[k] = 0.0; // unwetting
            }
        }
    }

	//	if (!bcArray->isSolid(x1 + DX1[k], x2 + DX2[k], x3 + DX3[k])) {
	//		phi2[k] = (*ph)(x1 + DX1[k], x2 + DX2[k], x3 + DX3[k]);
	//	}
	//	else {
 //           //if (bcArray->getBC(x1, x2, x3)->hasVelocityBoundaryFlag(D3Q27System::INVDIR[k]))
 //           //    phi2[k] = (*ph)(x1, x2, x3); // neutral wetting
 //           //else
 //               phi2[k] = 0.0; // unwetting
 //          // phi2[k] = (*ph)(x1, x2, x3) * 0.7;
	//	}
	//}
}

void MultiphaseScaleDistributionLBMKernel::swapDistributions()
{
	LBMKernel::swapDistributions();
	dataSet->getHdistributions()->swap();
	dataSet->getH2distributions()->swap();
}

void MultiphaseScaleDistributionLBMKernel::initForcing()
{
	muForcingX1.DefineVar("x1", &muX1); muForcingX1.DefineVar("x2", &muX2); muForcingX1.DefineVar("x3", &muX3);
	muForcingX2.DefineVar("x1", &muX1); muForcingX2.DefineVar("x2", &muX2); muForcingX2.DefineVar("x3", &muX3);
	muForcingX3.DefineVar("x1", &muX1); muForcingX3.DefineVar("x2", &muX2); muForcingX3.DefineVar("x3", &muX3);

	muDeltaT = deltaT;

	muForcingX1.DefineVar("dt", &muDeltaT);
	muForcingX2.DefineVar("dt", &muDeltaT);
	muForcingX3.DefineVar("dt", &muDeltaT);

	muNu = (1.0 / 3.0) * (1.0 / collFactor - 1.0 / 2.0);

	muForcingX1.DefineVar("nu", &muNu);
	muForcingX2.DefineVar("nu", &muNu);
	muForcingX3.DefineVar("nu", &muNu);

	muForcingX1.DefineVar("rho",&muRho); 
	muForcingX2.DefineVar("rho",&muRho); 
	muForcingX3.DefineVar("rho",&muRho); 

}<|MERGE_RESOLUTION|>--- conflicted
+++ resolved
@@ -1025,49 +1025,8 @@
                                             // eqBCN = eqBC;
                                             // distribution->setDistributionForDirection(LaplacePressure* WEIGTH[fdir] + (fBC + fG - eqBC - eqG) / densityRatio + (eqBCN + eqGN) * (c1o1 - c1o1 / densityRatio*0) - fL - 0*(feqG - feqL - 2 * fL + 2 * feqL) * (c1o1 / densityRatio - c1o1) * vBC, x1, x2,
                                             // x3, fdir);// (vxBC * D3Q27System::DX1[fdir] + vyBC * D3Q27System::DX2[fdir] + vzBC * D3Q27System::DX3[fdir]), x1, x2, x3, fdir);
-<<<<<<< HEAD
-                                                distribution->setDistributionForDirection(
-                                                    laplacePressureBC * WEIGTH[fdir] + (fBC + fG) / densityRatio +
-                                                        (eqBCN + eqGN) * (c1o1 - c1o1 / densityRatio) -
-                                                        fL  +
-                                                         (fL - feqOLD)
-                                                       +0* (c2o1 - collFactorL) * (fL - feqOLD) / (c1o1 - collFactorL),
-                                                    x1, x2, x3, fdir);
-
-=======
-											real vLink = -(D3Q27System::DX1[fdir] * (*vxNode)(x1 + D3Q27System::DX1[fdir],
-                                                                                             x2 + D3Q27System::DX2[fdir],
-                                                                                             x3 + D3Q27System::DX3[fdir]) +
-                                                          D3Q27System::DX2[fdir] * (*vyNode)(x1 + D3Q27System::DX1[fdir],
-                                                                                             x2 + D3Q27System::DX2[fdir],
-                                                                                             x3 + D3Q27System::DX3[fdir]) +
-                                                          D3Q27System::DX3[fdir] * (*vzNode)(x1 + D3Q27System::DX1[fdir],
-                                                                                             x2 + D3Q27System::DX2[fdir],
-                                                                                             x3 + D3Q27System::DX3[fdir]));
-											distribution->setDistributionForDirection(
-                                                laplacePressureBC * WEIGTH[fdir] + (fBC + fG) / densityRatio +
-                                                c1o2*   ( (eqBCN + eqGN) * (c1o1 -2* c1o1 / densityRatio) - fL) +
-												//alternative to antiBB is BB
-												c1o2*(fL- WEIGTH[fdir]*(c6o1*vLink
-													+c2o1*(*rhoNode)(x1 + D3Q27System::DX1[fdir], x2 + D3Q27System::DX2[fdir], x3 + D3Q27System::DX3[fdir])))+
-												//(-fL*vLink/(c1o1-vLink))+
-												//!BB
-
-                                                    0*(fL - feqOLD)+
-                                                    0*(c2o1 - collFactorL) * (fL - feqOLD) / (c1o1 - collFactorL),
-                                                x1, x2, x3, fdir);
- /*                                               std::cout
-                                                    << "eqBCN=" << eqBCN << " eqGN=" << eqGN
-                                                    << (*vxNode)(x1 + D3Q27System::DX1[fdir], x2 + D3Q27System::DX2[fdir],
-                                                                 x3 + D3Q27System::DX3[fdir])
-                                                    << " "
-                                                    <<
-                                                    (*vyNode)(x1 + D3Q27System::DX1[fdir], x2 + D3Q27System::DX2[fdir],
-                                                              x3 + D3Q27System::DX3[fdir])
-                                                        << " "<<(*vzNode)(x1 + D3Q27System::DX1[fdir],
-                                                                       x2 + D3Q27System::DX2[fdir],
-                                                                       x3 + D3Q27System::DX3[fdir])<< "\n";*/
->>>>>>> c014eec4
+                                            distribution->setDistributionForDirection(laplacePressureBC * WEIGTH[fdir] + (fBC + fG) / densityRatio + (eqBCN + eqGN) * (c1o1 - c1o1 / densityRatio) - fL, x1, x2, x3, fdir);
+
 
 
 
@@ -1268,23 +1227,6 @@
 											//distribution->setDistributionForDirection(LaplacePressure* WEIGTH[fdir] + (fBC + fG - eqBC - eqG) / densityRatio + (eqBCN + eqGN) * (c1o1 - c1o1 / densityRatio*0) - fL - 0*(feqG - feqL - 2 * fL + 2 * feqL) * (c1o1 / densityRatio - c1o1) * vBC, x1, x2, x3, fdir);// (vxBC * D3Q27System::DX1[fdir] + vyBC * D3Q27System::DX2[fdir] + vzBC * D3Q27System::DX3[fdir]), x1, x2, x3, fdir);
                                            // fBC = (fG) / (densityRatio - c1o1) +
                                            //       ((densityRatio) / (densityRatio - c1o1)) * ((eqBCN + eqGN) * (c1o1 - c1o1 / densityRatio) - c2o1 * fL + (fGEQ - WEIGTH[fdir] * dvDir * (c1o1 / collFactorG - c1o1)) + laplacePressureBC * WEIGTH[fdir]);
-<<<<<<< HEAD
-                                            // 13.07.2023
-                                            real feqOLD = D3Q27System::getIncompFeqForDirection(D3Q27System::INVDIR[fdir], (*rhoNode)(x1 + D3Q27System::DX1[fdir], x2 + D3Q27System::DX2[fdir], x3 + D3Q27System::DX3[fdir]),
-                                                                                                (*vxNode)(x1 + D3Q27System::DX1[fdir], x2 + D3Q27System::DX2[fdir], x3 + D3Q27System::DX3[fdir]), (*vyNode)(x1 + D3Q27System::DX1[fdir], x2 + D3Q27System::DX2[fdir], x3 + D3Q27System::DX3[fdir]),
-                                                                                                (*vzNode)(x1 + D3Q27System::DX1[fdir], x2 + D3Q27System::DX2[fdir], x3 + D3Q27System::DX3[fdir]));
-                                            real feqNew = D3Q27System::getIncompFeqForDirection(D3Q27System::INVDIR[fdir], rhoG, (*vxNode)(x1 + D3Q27System::DX1[fdir], x2 + D3Q27System::DX2[fdir], x3 + D3Q27System::DX3[fdir]),
-                                                                                                (*vyNode)(x1 + D3Q27System::DX1[fdir], x2 + D3Q27System::DX2[fdir], x3 + D3Q27System::DX3[fdir]), (*vzNode)(x1 + D3Q27System::DX1[fdir], x2 + D3Q27System::DX2[fdir], x3 + D3Q27System::DX3[fdir]));
-
-                                            real fBC = feqNew + (fL - feqOLD) * (c1o1 / collFactorG - c1o1) / (c1o1 / collFactorL - c1o1) ;
-
-											
-											distribution->setDistributionForDirection(
-                                                laplacePressureBC * WEIGTH[fdir] + (fBC + fG) / densityRatio +
-                                                  (eqBCN + eqGN) * (c1o1 - c1o1 / densityRatio) - fL +
-                                                     (fL - feqOLD)
-                                                   +0* (c2o1 - collFactorL) * (fL - feqOLD) / (c1o1 - collFactorL),
-=======
                                             //// 13.07.2023
                                             //real feqOLD = D3Q27System::getIncompFeqForDirection(D3Q27System::INVDIR[fdir], (*rhoNode)(x1 + D3Q27System::DX1[fdir], x2 + D3Q27System::DX2[fdir], x3 + D3Q27System::DX3[fdir]),
                                             //                                                    (*vxNode)(x1 + D3Q27System::DX1[fdir], x2 + D3Q27System::DX2[fdir], x3 + D3Q27System::DX3[fdir]), (*vyNode)(x1 + D3Q27System::DX1[fdir], x2 + D3Q27System::DX2[fdir], x3 + D3Q27System::DX3[fdir]),
@@ -1294,28 +1236,8 @@
 
                                             //real fBC = feqNew + (fL - feqOLD) * (c1o1 / collFactorG - c1o1) / (c1o1 / collFactorL - c1o1) ;
 
-											real vLink = -(D3Q27System::DX1[fdir] * (*vxNode)(x1 + D3Q27System::DX1[fdir],
-                                                                                             x2 + D3Q27System::DX2[fdir],
-                                                                                             x3 + D3Q27System::DX3[fdir]) +
-                                                          D3Q27System::DX2[fdir] * (*vyNode)(x1 + D3Q27System::DX1[fdir],
-                                                                                             x2 + D3Q27System::DX2[fdir],
-                                                                                             x3 + D3Q27System::DX3[fdir]) +
-                                                          D3Q27System::DX3[fdir] * (*vzNode)(x1 + D3Q27System::DX1[fdir],
-                                                                                             x2 + D3Q27System::DX2[fdir],
-                                                                                             x3 + D3Q27System::DX3[fdir]));
-											distribution->setDistributionForDirection(
-                                                laplacePressureBC * WEIGTH[fdir] + (fBC + fG) / densityRatio +
-                                                c1o2*   ( (eqBCN + eqGN) * (c1o1 -2* c1o1 / densityRatio) - fL) +
-												//alternative to antiBB is BB
-												c1o2*(fL- WEIGTH[fdir]*(c6o1*vLink
-													+c2o1*(*rhoNode)(x1 + D3Q27System::DX1[fdir], x2 + D3Q27System::DX2[fdir], x3 + D3Q27System::DX3[fdir])))+
-												//(-fL*vLink/(c1o1-vLink))+
-												//!BB
-
-                                                    0*(fL - feqOLD)+
-                                                    0*(c2o1 - collFactorL) * (fL - feqOLD) / (c1o1 - collFactorL),
->>>>>>> c014eec4
-                                                x1, x2, x3, fdir);
+											
+											distribution->setDistributionForDirection(laplacePressureBC* WEIGTH[fdir] + (fBC + fG) / densityRatio + (eqBCN + eqGN) * (c1o1 - c1o1 / densityRatio)  - fL , x1, x2, x3, fdir);
 										//	real number = 666;
 
 
@@ -4300,22 +4222,12 @@
 					real Dxy = -c3o1 * collFactorM * mfbba;
 					real Dxz = -c3o1 * collFactorM * mfbab;
 					real Dyz = -c3o1 * collFactorM * mfabb;
-<<<<<<< HEAD
-                    if ((phi[DIR_000] > phiLim) && (phi[DIR_000]<0.99)
-						//if (((phi[DIR_000] > phiLim) && ((phi[DIR_P00] <= phiLim) || (phi[DIR_M00] <= phiLim) || (phi[DIR_00P] <= phiLim) || (phi[DIR_00M] <= phiLim) || (phi[DIR_0M0] <= phiLim) || (phi[DIR_0P0] <= phiLim) || (phi[DIR_PP0] <= phiLim) || (phi[DIR_PM0] <= phiLim) || (phi[DIR_P0P] <= phiLim) ||
-      //                                            (phi[DIR_P0M] <= phiLim) || (phi[DIR_MP0] <= phiLim) || (phi[DIR_MM0] <= phiLim) || (phi[DIR_M0P] <= phiLim) || (phi[DIR_M0M] <= phiLim) || (phi[DIR_0PM] <= phiLim) || (phi[DIR_0MM] <= phiLim) || (phi[DIR_0PP] <= phiLim) || (phi[DIR_0MP] <= phiLim) ||
-      //                                            (phi[DIR_PPP] <= phiLim) || (phi[DIR_PMP] <= phiLim) || (phi[DIR_MPP] <= phiLim) || (phi[DIR_MMP] <= phiLim) ||
-      //                   (phi[DIR_PPM] <= phiLim) || (phi[DIR_PMM] <= phiLim) || (phi[DIR_MPM] <= phiLim) || (phi[DIR_MMM] <= phiLim))) 
-						/*
-=======
-                     //if ((phi[DIR_000] > phiLim) 
-					//if (((phi[DIR_000] < 0.9) || (phi[DIR_000]>0.1))
+                    // if (phi[DIR_000] > phiLim) 
 						if (((phi[DIR_000] > phiLim) && ((phi[DIR_P00] <= phiLim) || (phi[DIR_M00] <= phiLim) || (phi[DIR_00P] <= phiLim) || (phi[DIR_00M] <= phiLim) || (phi[DIR_0M0] <= phiLim) || (phi[DIR_0P0] <= phiLim) || (phi[DIR_PP0] <= phiLim) || (phi[DIR_PM0] <= phiLim) || (phi[DIR_P0P] <= phiLim) ||
                                                   (phi[DIR_P0M] <= phiLim) || (phi[DIR_MP0] <= phiLim) || (phi[DIR_MM0] <= phiLim) || (phi[DIR_M0P] <= phiLim) || (phi[DIR_M0M] <= phiLim) || (phi[DIR_0PM] <= phiLim) || (phi[DIR_0MM] <= phiLim) || (phi[DIR_0PP] <= phiLim) || (phi[DIR_0MP] <= phiLim) ||
                                                   (phi[DIR_PPP] <= phiLim) || (phi[DIR_PMP] <= phiLim) || (phi[DIR_MPP] <= phiLim) || (phi[DIR_MMP] <= phiLim) ||
                          (phi[DIR_PPM] <= phiLim) || (phi[DIR_PMM] <= phiLim) || (phi[DIR_MPM] <= phiLim) || (phi[DIR_MMM] <= phiLim))) 
-						
->>>>>>> c014eec4
+						/*
                         || ((phi[DIR_000] <= phiLim) && ((phi[DIR_P00] > phiLim) || (phi[DIR_M00] > phiLim) || (phi[DIR_00P] > phiLim) || (phi[DIR_00M] > phiLim) || (phi[DIR_0M0] > phiLim) || (phi[DIR_0P0] > phiLim) || (phi[DIR_PP0] > phiLim) ||
                                                                                  (phi[DIR_PM0] > phiLim) || (phi[DIR_P0P] > phiLim) || (phi[DIR_P0M] > phiLim) || (phi[DIR_MP0] > phiLim) || (phi[DIR_MM0] > phiLim) || (phi[DIR_M0P] > phiLim) || (phi[DIR_M0M] > phiLim) ||
                                                                                  (phi[DIR_0PM] > phiLim) || (phi[DIR_0MM] > phiLim) || (phi[DIR_0PP] > phiLim) || (phi[DIR_0MP] > phiLim) || (phi[DIR_PPP] > phiLim) || (phi[DIR_PMP] > phiLim) || (phi[DIR_MPP] > phiLim) ||
@@ -5066,18 +4978,9 @@
 
                         real MomXDenom = sqrt(MomX1 * MomX1 + MomX2 * MomX2 + MomX3 * MomX3) + 1.0e-100;
                         real scaleNorm = (normX1 * MomX1 + normX2 * MomX2 + normX3 * MomX3) / MomXDenom;
-<<<<<<< HEAD
                         scaleNorm = scaleNorm * scaleNorm; //(c1o2 + c1o2 * scaleNorm) * scaleNorm; // scaleNorm * (c1o1+(c2o1*concentration - c1o1) * (c2o1*concentration - c1o1) * (scaleNorm-c1o1)); // *scaleNorm* scaleNorm;
 
-                        //if (phi[DIR_000] > phiLim)
-                            if ((phi[DIR_000] > phiLim)|| (normX1*vvx+normX2*vvy+normX3*vvz<0))
-=======
-                        //scaleNorm = scaleNorm * scaleNorm; //(c1o2 + c1o2 * scaleNorm) * scaleNorm; // scaleNorm * (c1o1+(c2o1*concentration - c1o1) * (c2o1*concentration - c1o1) * (scaleNorm-c1o1)); // *scaleNorm* scaleNorm;
-                        //scaleNorm = scaleNorm * scaleNorm;
-                        //scaleNorm = scaleNorm * scaleNorm;
-                        //scaleNorm = scaleNorm * scaleNorm;
-                        if  (true)//(phi[DIR_000] > phiLim) //(true) // ((phi[DIR_000] > phiLim)||(normX1*vvx+normX2*vvy+normX3*vvz<0))
->>>>>>> c014eec4
+                        if (phi[DIR_000] > phiLim)
 						{
                         
                         normX1 = (normX1 * (c1o1 - mixNormal) + mixNormal * MomX1 / MomXDenom) * scaleNorm;
@@ -5104,23 +5007,8 @@
                         normX2 = (normX2 * (c1o1 - mixNormal) + mixNormal * MomX2 / MomXDenom) * scaleNorm;
                         normX3 = (normX3 * (c1o1 - mixNormal) + mixNormal * MomX3 / MomXDenom) * scaleNorm;
                         real scaleAdvectionContribution = (c1o1 - (concentration - phiL) / (phiH - phiL) * c2o1) ;
-<<<<<<< HEAD
-                        //scaleAdvectionContribution = scaleAdvectionContribution * scaleAdvectionContribution * scaleAdvectionContribution * scaleAdvectionContribution * scaleAdvectionContribution; 
-
-
-						// Death reckoning off =1 on=0;
-						scaleAdvectionContribution = 0;
-
+                        scaleAdvectionContribution = scaleAdvectionContribution * scaleAdvectionContribution * scaleAdvectionContribution * scaleAdvectionContribution * scaleAdvectionContribution; 
                         cx = scaleAdvectionContribution * (cx * (c1o1 - omegaD) + omegaD * vvx * concentration + normX1 * (c1o1 - 0.5 * omegaD) * (phiH - concentration) * (concentration - phiL) * c1o3 * oneOverInterfaceScale / (phiH - phiL))
-=======
-      //                  scaleAdvectionContribution = scaleAdvectionContribution * scaleAdvectionContribution * scaleAdvectionContribution * scaleAdvectionContribution * scaleAdvectionContribution; 
-						//scaleAdvectionContribution = scaleAdvectionContribution * scaleAdvectionContribution *
-      //                                               scaleAdvectionContribution * scaleAdvectionContribution *
-      //                                               scaleAdvectionContribution; 
-                     //   scaleAdvectionContribution = 0;
-                       // scaleAdvectionContribution = (concentration > 0.0001) ? 0 : 1;
-						cx = scaleAdvectionContribution * (cx * (c1o1 - omegaD) + omegaD * vvx * concentration + normX1 * (c1o1 - 0.5 * omegaD) * (phiH - concentration) * (concentration - phiL) * c1o3 * oneOverInterfaceScale / (phiH - phiL))
->>>>>>> c014eec4
 							 +(c1o1-scaleAdvectionContribution)*(cx - normX1FD* (oneOverInterfaceScale * (concentration - phiH) * (concentration - phiL)) / ((phiH - phiL)) * c1o3);
                         cy = scaleAdvectionContribution * (cy * (c1o1 - omegaD) + omegaD * vvy * concentration + normX2 * (c1o1 - 0.5 * omegaD) * (phiH - concentration) * (concentration - phiL) * c1o3 * oneOverInterfaceScale / (phiH - phiL))
 							+(c1o1 - scaleAdvectionContribution) *
