--- conflicted
+++ resolved
@@ -96,7 +96,6 @@
 
    for (int fdir = D3Q27System::STARTF; fdir <= D3Q27System::ENDF; fdir++) {
        if (bcPtr->hasDensityBoundaryFlag(fdir)) {
-<<<<<<< HEAD
         // //if(D3Q27System::DX1[fdir]*vx1+D3Q27System::DX2[fdir]*vx2+D3Q27System::DX3[fdir]*vx3 <= 0)
         //    if (false)//(phi<0.01)
         //    {
@@ -115,13 +114,6 @@
            distributions->setDistributionForDirection(0.7*f[D3Q27System::INVDIR[fdir]], x1, x2, x3, D3Q27System::INVDIR[fdir]);
            distributionsH->setDistributionForDirection(0.7*h[D3Q27System::INVDIR[fdir]], x1, x2, x3, D3Q27System::INVDIR[fdir]);
         // }
-=======
-           LBMReal ftemp = -f[D3Q27System::INVDIR[fdir]] + feq[fdir] + feq[D3Q27System::INVDIR[fdir]];
-           distributions->setPostCollisionDistributionForDirection(ftemp, x1, x2, x3, D3Q27System::INVDIR[fdir]);
-
-           LBMReal hReturn = -h[D3Q27System::INVDIR[fdir]] + htemp[fdir] + htemp[D3Q27System::INVDIR[fdir]];
-           distributionsH->setPostCollisionDistributionForDirection(hReturn, x1, x2, x3, D3Q27System::INVDIR[fdir]);
->>>>>>> d964b7e7
        }
    }
 }
