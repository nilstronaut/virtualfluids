--- conflicted
+++ resolved
@@ -30,13 +30,8 @@
         py::class_<GridFactory, std::shared_ptr<GridFactory>>(gridGeneratorModule, "GridFactory")
         .def_static("make", &GridFactory::make, py::return_value_policy::reference);
 
-<<<<<<< HEAD
         py::class_<BoundingBox>(gridGeneratorModule, "BoundingBox")
         .def(py::init<real, real, real, real, real, real>(), py::arg("min_x"), py::arg("max_x"), py::arg("min_y"), py::arg("max_y"), py::arg("min_z"), py::arg("max_z"));
-=======
-        py::class_<BoundingBox, std::shared_ptr<BoundingBox>>(gridGeneratorModule, "BoundingBox")
-        .def(py::init<real, real, real, real, real, real>(),"min_x","max_x","min_y","max_y","min_z","max_z");
->>>>>>> 28ac02fd
 
         py::class_<Object, std::shared_ptr<Object>>(gridGeneratorModule, "Object");
         
@@ -77,14 +72,10 @@
         .def("add_geometry", py::overload_cast<Object*>(&MultipleGridBuilder::addGeometry), py::arg("solid_object"))
         .def("add_geometry", py::overload_cast<Object*, uint>(&MultipleGridBuilder::addGeometry), py::arg("solid_object"), py::arg("level"))
         .def("get_number_of_levels", &MultipleGridBuilder::getNumberOfLevels)
-<<<<<<< HEAD
-        .def("build_grids", &MultipleGridBuilder::buildGrids, py::arg("lbm_or_gks"), py::arg("enable_thin_walls"));
-=======
-        .def("build_grids", &MultipleGridBuilder::buildGrids)
+        .def("build_grids", &MultipleGridBuilder::buildGrids, py::arg("lbm_or_gks"), py::arg("enable_thin_walls"))
         .def("set_subdomain_box", &MultipleGridBuilder::setSubDomainBox)
         .def("find_communication_indices", &MultipleGridBuilder::findCommunicationIndices)
         .def("set_communication_process", &MultipleGridBuilder::setCommunicationProcess);
->>>>>>> 28ac02fd
 
         return gridGeneratorModule;
     }
