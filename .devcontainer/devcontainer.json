{
    "name": "virtual-fluids-environment",
    "extensions": [
        "mhutchie.git-graph",
        "donjayamanne.githistory",
        "twxs.cmake",
        "streetsidesoftware.code-spell-checker",
        "llvm-vs-code-extensions.vscode-clangd"
        // "ms-vscode.cpptools",
        // "visualstudioexptteam.vscodeintellicode",
        // "xaver.clang-format",
        // "notskm.clang-tidy",
    ],
    "containerEnv": {"TZ": "${localEnv:TZ:Europe/Berlin}"},
    "runArgs": ["--gpus","all",                     // remove this line in case you have no gpus available
<<<<<<< HEAD
                "--hostname=${localEnv:HOSTNAME}"], // HOSTNAME needs to be known by the vscode environment. It is probably necessary to add "export HOSTNAME=<hostname>" to the config file of your host machine's bash. 
    "image": "git.rz.tu-bs.de:4567/irmb/virtualfluids/ubuntu20_04:1.3",
    "containerEnv": {"HOME": "/workspaces/"},
    "mounts": [
        "source=/mnt/d/output,target=/${containerWorkspaceFolder}/output,type=bind",
        "source=${localEnv:HOME}/STLs,target=${containerWorkspaceFolder}/stl,type=bind"
    ],
    "postCreateCommand": "./scripts/postCreateCommand.sh"
=======
                "--hostname=${localEnv:HOSTNAME}"], // HOSTNAME needs to be known by the vscode environment. It is probably necessary to add "export HOSTNAME=<hostname>" to the config file of your host machine's bash.

    "image": "git.rz.tu-bs.de:4567/irmb/virtualfluids/ubuntu20_04:1.5"
>>>>>>> e3cfb269
}<|MERGE_RESOLUTION|>--- conflicted
+++ resolved
@@ -13,18 +13,7 @@
     ],
     "containerEnv": {"TZ": "${localEnv:TZ:Europe/Berlin}"},
     "runArgs": ["--gpus","all",                     // remove this line in case you have no gpus available
-<<<<<<< HEAD
-                "--hostname=${localEnv:HOSTNAME}"], // HOSTNAME needs to be known by the vscode environment. It is probably necessary to add "export HOSTNAME=<hostname>" to the config file of your host machine's bash. 
-    "image": "git.rz.tu-bs.de:4567/irmb/virtualfluids/ubuntu20_04:1.3",
-    "containerEnv": {"HOME": "/workspaces/"},
-    "mounts": [
-        "source=/mnt/d/output,target=/${containerWorkspaceFolder}/output,type=bind",
-        "source=${localEnv:HOME}/STLs,target=${containerWorkspaceFolder}/stl,type=bind"
-    ],
-    "postCreateCommand": "./scripts/postCreateCommand.sh"
-=======
                 "--hostname=${localEnv:HOSTNAME}"], // HOSTNAME needs to be known by the vscode environment. It is probably necessary to add "export HOSTNAME=<hostname>" to the config file of your host machine's bash.
 
     "image": "git.rz.tu-bs.de:4567/irmb/virtualfluids/ubuntu20_04:1.5"
->>>>>>> e3cfb269
 }