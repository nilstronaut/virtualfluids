image: irmb/virtualfluids-python-deps:latest

stages:
  - build
  - build_python
  - container_upload
  - test
  - benchmark
  - analyze
  - deploy
  - release


###############################################################################
##                                Builds                                     ##
###############################################################################
.gnu_build_template:
  stage: build

  image: irmb/virtualfluids-deps-ubuntu20.04

  tags:
    - gpu
    - linux

  cache:
    key: "$CI_JOB_NAME-$CI_COMMIT_REF_SLUG"
    paths:
      - $BUILD_FOLDER
      - $CI_PROJECT_DIR/cache

  artifacts:
    expire_in: 1 hrs
    paths:
      - $BUILD_FOLDER

  script:
    - export CCACHE_BASEDIR=$CI_PROJECT_DIR
    - export CCACHE_DIR=$CI_PROJECT_DIR/cache
    - export CCACHE_COMPILERCHECK=content
    - ccache --zero-stats
    - ccache --show-stats
    - $CXX --version
    - $CC --version
    - cmake --version
    - mpirun --version
    - mkdir -p $CI_PROJECT_DIR/$BUILD_FOLDER
    - cd $CI_PROJECT_DIR/$BUILD_FOLDER
    - rm -r -f ./*
    - cmake ..
      --preset=all_make_ccache
      -DBUILD_WARNINGS_AS_ERRORS=ON
      #-DCMAKE_CUDA_ARCHITECTURES=60
    - cmake . -LAH
    - make -j4
    - ccache --show-stats

  variables:
    BUILD_FOLDER: "build"

###############################################################################
gcc_9:
  extends: .gnu_build_template

  before_script:
    - export CC=gcc
    - export CXX=g++

###############################################################################
clang_10:
  extends: .gnu_build_template

  before_script:
    - export CC=clang
    - export CXX=clang++

<<<<<<< HEAD

###############################################################################
gcc_9_rebuild:
  stage: build

  image: irmb/virtualfluids-deps-ubuntu20.04

  tags:
    - gpu
    - linux

  before_script:
    - export CCACHE_BASEDIR=$CI_PROJECT_DIR
    - export CCACHE_DIR=$CI_PROJECT_DIR/cache
    - ccache -s

  script:
    - mkdir -p $CI_PROJECT_DIR/build
    - cd $CI_PROJECT_DIR/build
    - rm -r -f ./*
    - cmake ..
      --preset=all_make_ccache
      -DBUILD_WARNINGS_AS_ERRORS=ON
      #-DCMAKE_CUDA_ARCHITECTURES=60
    - make -j4  2>&1 | tee gcc_warnings.txt
    - ccache -s

  artifacts:
    paths:
      - build/gcc_warnings.txt

  cache:
    key: "$CI_JOB_NAME-$CI_COMMIT_REF_SLUG"
    paths:
      - $CI_PROJECT_DIR/cache

=======
>>>>>>> 27823bc9
###############################################################################
msvc_16:
  stage: build

  tags:
    - win
    - gpu

  variables:
    BUILD_CONFIGURATION: "Release"
    BUILD_FOLDER: "build"

  # add cmake and MSBuild.exe to the path.
  # This Needs to be adapted when moved to a new build machine.
  before_script:
    - git --version
    - $env:Path += ";C:\Program Files\CMake\bin\"
    - cmake --version
    - $env:Path += ";C:\Program Files (x86)\Microsoft Visual Studio\2019\Enterprise\MSBuild\Current\Bin"
    - MSBuild.exe -version

  script:
    - cd $CI_PROJECT_DIR
    - md -force $env:BUILD_FOLDER
    - cd $env:BUILD_FOLDER
    - cmake .. --preset=all_msvc -DBUILD_WARNINGS_AS_ERRORS=ON
    - MSBuild.exe VirtualFluids.sln /property:Configuration=$env:BUILD_CONFIGURATION /verbosity:minimal /maxcpucount:4

  cache:
    key: "$CI_JOB_NAME-$CI_COMMIT_REF_SLUG"
    paths:
      - $CI_PROJECT_DIR/$env:BUILD_FOLDER/

  artifacts:
    expire_in: 1 hrs
    paths:
      - $CI_PROJECT_DIR/$env:BUILD_FOLDER/


###############################################################################
##                             Build Python                                  ##
###############################################################################
gcc_9_python:
  stage: build_python

  needs: ["gcc_9"]

  cache:
    key: "gcc_9-$CI_COMMIT_REF_SLUG"
    paths:
      - build

  artifacts:
    expire_in: 1 hrs
    paths:
      - build/
      - dist/

  before_script:
    - export CCACHE_BASEDIR=$CI_PROJECT_DIR
    - export CCACHE_DIR=$CI_PROJECT_DIR/cache

  script:
    - python3 setup.py bdist_wheel build_ext --build-temp=build

###############################################################################
##                            Container Upload                               ##
###############################################################################
build_singularity_image:
  stage: container_upload

  needs:
    - gcc_9_python

  tags:
    - linux
    - privileged

  rules:
    - if: $CI_COMMIT_TAG

  script:
    - singularity build Containers/VirtualFluidsPython.sif Containers/VirtualFluidsPython.def
    - singularity push --docker-username "${CI_REGISTRY_USER}" --docker-password "${CI_REGISTRY_PASSWORD}" Containers/VirtualFluidsPython.sif oras://"$CI_REGISTRY_IMAGE"/"$CI_PROJECT_NAME":"$CI_COMMIT_TAG"

###############################################################################
##                                Tests                                      ##
###############################################################################
gcc_9_unit_tests:
  stage: test

  needs: ["gcc_9"]

  before_script:
    - cd $CI_PROJECT_DIR/build

  script:
    - ctest

###############################################################################
msvc_16_unit_tests:
  stage: test

  tags:
    - win
    - gpu

  needs: ["msvc_16"]

  before_script:
    - $env:Path += ";C:\Program Files\CMake\bin\"
    - ctest --version

  script:
    - cd $CI_PROJECT_DIR/build
    - ctest -C Release

###############################################################################
gcc_9_python_bindings_test:
  stage: test

  needs: ["gcc_9_python"]

  before_script:
    - export PYTHONPATH="Python"
    - export VF_WHEEL=$(find dist/*.whl)
    - pip3 install $VF_WHEEL
    - pip3 install -r Python/requirements.txt

  script:
    - python3 -m unittest discover -s Python -v

###############################################################################
gcc_9_python_slurm_test:
  stage: test

  needs: ["gcc_9_python"]

  rules:
    - if: $PHOENIX_PRIVATE_KEY

  tags:
    - linux
    - privileged

  variables:
    SSH_KEY: "$PHOENIX_PRIVATE_KEY"
    HOST: "$PHOENIX_HOSTNAME"
    USER: "$PHOENIX_USER"

  before_script:
    - 'command -v ssh-agent >/dev/null || ( apt-get update -y && apt-get install openssh-client -y )'
    - apt-get install -y rsync
    - mkdir -p ~/.ssh
    - chmod 700 ~/.ssh
    - eval $(ssh-agent -s)
    - echo "$SSH_KEY" | tr -d '\r' | ssh-add -
    - echo $SSH_KEY >> ansible/private_key
    - ssh-keyscan -t rsa $HOST >> ~/.ssh/known_hosts
    - ssh $USER@$HOST "rm -rf output-*"
    - ssh $USER@$HOST "rm -f *.out"
    - pip3 install git+git://github.com/SvenMarcus/ssh-slurm-runner

  script:
    - singularity build PoiseuilleTestContainer.sif Python/SlurmTests/poiseuille/PoiseuilleTestContainer.def
    - scp PoiseuilleTestContainer.sif $USER@$HOST:PoiseuilleTestContainer.sif
    - scp Python/SlurmTests/poiseuille/slurm.job $USER@$HOST:slurm.job
    - python3 -m ssh_slurm_runner slurm.job --host $HOST --user $USER --keyfile ansible/private_key
    - ssh $USER@$HOST "rm -rf output-*"
    - ssh $USER@$HOST "rm -f *.out"
    - ssh $USER@$HOST "rm PoiseuilleTestContainer.sif"
    - ssh $USER@$HOST "rm slurm.job"

###############################################################################
##                            Benchmark                                      ##
###############################################################################
nvidia_test:
  stage: benchmark

  needs: []

  tags:
    - gpu
    - linux

  image: nvidia/cuda:11.1.1-devel-ubuntu20.04

  script:
  - echo NVIDIA_VISIBLE_DEVICES=${NVIDIA_VISIBLE_DEVICES}
  - nvidia-smi

###############################################################################
gpu_numerical_tests:
  stage: benchmark

  image: irmb/virtualfluids-deps-ubuntu20.04

  when: manual

  needs: []

  tags:
    - gpu
    - linux

  before_script:
    - cd /tmp
    - git clone https://gitlab-ci-token:${CI_JOB_TOKEN}@git.rz.tu-bs.de/irmb/test_data.git
    - export CCACHE_BASEDIR=$CI_PROJECT_DIR
    - export CCACHE_DIR=$CI_PROJECT_DIR/cache
    - ccache -s
    - mkdir -p $CI_PROJECT_DIR/build
    - cd $CI_PROJECT_DIR/build
    - rm -r -f ./*
    - cmake ..
      --preset=gpu_numerical_tests_ccache_make
      -DCMAKE_CUDA_ARCHITECTURES=60
      -DPATH_NUMERICAL_TESTS=/tmp/test_data/numerical_tests_gpu
    - make -j4
    - ccache -s

  script:
    - cd $CI_PROJECT_DIR
    - ./build/bin/NumericalTests $CI_PROJECT_DIR/apps/gpu/tests/NumericalTests/configK15_nu10tm2.txt 2>&1 | tee -a numerical_tests_gpu_results.txt

  cache:
    key: "$CI_JOB_NAME-$CI_COMMIT_REF_SLUG"
    paths:
      - $CI_PROJECT_DIR/cache

  artifacts:
    expire_in: 1 hrs
    paths:
      - $CI_PROJECT_DIR/numerical_tests_gpu_results.txt


###############################################################################
##                        Code analysis                                      ##
###############################################################################
clang_build_analyzer_clang_10:
  stage: analyze

  image: irmb/virtualfluids-deps-ubuntu20.04

  only: ["schedules"]

  needs: []

  before_script:
    - export CC=clang
    - export CXX=clang++
    - $CXX --version
    - cd /tmp
    - git clone https://github.com/aras-p/ClangBuildAnalyzer.git
    - cd ClangBuildAnalyzer
    - cmake .
    - make
    - export PATH+=:$(pwd)

  script:
    - mkdir -p $CI_PROJECT_DIR/build
    - cd $CI_PROJECT_DIR/build
    - cmake ..
      -DBUILD_VF_CPU=ON
      -DBUILD_VF_GPU=ON
      -DCMAKE_CUDA_ARCHITECTURES=60
      -DCMAKE_CXX_FLAGS=-ftime-trace
    - ClangBuildAnalyzer --start .
    - make
    - ClangBuildAnalyzer --stop . CBA
    - ClangBuildAnalyzer --analyze CBA

###############################################################################
include_what_you_use_clang_10:
  stage: analyze

  image: irmb/virtualfluids-deps-ubuntu20.04

  only: ["schedules"]

  needs: []

  before_script:
    - export CC=clang
    - export CXX=clang++
    - $CXX --version
    - cd /tmp
    - git clone https://github.com/include-what-you-use/include-what-you-use.git
    - cd include-what-you-use
    - git checkout clang_10
    - cmake . -DCMAKE_PREFIX_PATH=/usr/lib/llvm-10
    - make
    - export PATH+=:$(pwd)/bin

  script:
    - mkdir -p $CI_PROJECT_DIR/build
    - cd $CI_PROJECT_DIR/build
    - cmake ..
      -DBUILD_VF_CPU=ON
      -DBUILD_VF_GPU=ON
      -DCMAKE_CUDA_ARCHITECTURES=60
      -DBUILD_VF_INCLUDE_WHAT_YOU_USE=ON
    - make

###############################################################################
cppcheck:
  stage: analyze

  only:
    - develop@irmb/VirtualFluids_dev

  image: irmb/virtualfluids-deps-ubuntu20.04

  needs: []

  before_script:
    - export DEBIAN_FRONTEND=noninteractive
    - apt-get update
    - apt-get install -y cppcheck

  script:
    - cd $CI_PROJECT_DIR
    - cppcheck --version
    - cppcheck src --enable=all --xml 2> cppcheck.xml

  artifacts:
    expire_in: 1 week
    paths:
      - cppcheck.xml

###############################################################################
# lizard - Cyclomatic Complexity Analyzer
# Ignore warnings is manually set to 191. This job will fail when new warnings are added.
lizard:
  stage: analyze

  only:
    - develop@irmb/VirtualFluids_dev

  image: irmb/virtualfluids-python-deps-ubuntu20.04

  needs: []

  before_script:
    - cd /tmp
    - git clone https://github.com/terryyin/lizard.git
    - cd lizard
    - python3 setup.py install
    - lizard --version

  script:
    - cd $CI_PROJECT_DIR
    - lizard -l cpp src/ > lizard.txt --warnings_only --ignore_warnings 400

  artifacts:
    expire_in: 1 week
    paths:
      - lizard.txt

###############################################################################
# code coverage
gcov_gcc_9:
  stage: analyze

  only:
    - develop@irmb/VirtualFluids_dev

  image: irmb/virtualfluids-python-deps-ubuntu20.04

  needs: []

  before_script:
    - export DEBIAN_FRONTEND=noninteractive
    - apt-get update
    - pip3 install gcovr
    - gcovr --version

  script:
    - mkdir -p $CI_PROJECT_DIR/build
    - cd $CI_PROJECT_DIR/build
    - cmake ..
      --preset=all_make
      -DCMAKE_CUDA_ARCHITECTURES=60
      -DBUILD_VF_COVERAGE=ON
    - make -j4
    - ./bin/basicsTests
    - cd ..
    - mkdir coverage
    - gcovr -r $CI_PROJECT_DIR -k build -f "src" --print-summary --html coverage/coverage.html --html-details --xml coverage/coverage.xml

  artifacts:
    expire_in: 1 week
    paths:
      - coverage/

    reports:
      cobertura: coverage/coverage.xml

  cache:
    key: "$CI_JOB_NAME-$CI_COMMIT_REF_SLUG"
    paths:
      - build

###############################################################################
# this job also produces a compile commands json file.
clang-tidy:
  stage: analyze

  only:
    - develop@irmb/VirtualFluids_dev

  image: irmb/virtualfluids-python-deps-ubuntu20.04

  needs: []

  before_script:
    - run-clang-tidy -h

  script:
    - mkdir -p $CI_PROJECT_DIR/build
    - cd $CI_PROJECT_DIR/build
    - cmake ..
      -DCMAKE_EXPORT_COMPILE_COMMANDS=ON
      -DBUILD_VF_CPU=ON
      -DBUILD_VF_GPU=OFF
    - python3 ../utilities/filterCompileCommands.py compile_commands.json
    - run-clang-tidy -quiet > clangtidy.txt

  artifacts:
    expire_in: 1 week
    paths:
      - build/clangtidy.txt
      - build/compile_commands.json

###############################################################################
##                               Deploy                                      ##
###############################################################################
.deploy_template:
  stage: deploy

  before_script:
    - 'command -v ssh-agent >/dev/null || ( apt-get update -y && apt-get install openssh-client -y )'
    - apt-get install -y rsync
    - mkdir -p ~/.ssh
    - chmod 700 ~/.ssh
    - eval $(ssh-agent -s)
    - echo "$SSH_KEY" | tr -d '\r' | ssh-add -
    - echo $SSH_KEY >> ansible/private_key
    - ssh-keyscan -t rsa $HOST >> ~/.ssh/known_hosts
    - pip3 install ansible

  variables:
    SSH_KEY: ""
    HOST: ""

###############################################################################
vf_to_phoenix:
  extends: .deploy_template
  stage: deploy
  needs: ["gcc_9_python", "gcc_9_unit_tests", "gcc_9_python_bindings_test"]

  when: manual

  variables:
    SSH_KEY: "$SSH_PRIVATE_KEY"
    HOST: "phoenix.hlr.rz.tu-bs.de"

  script:
    - ansible-playbook -i ansible/hosts.cfg -u $REMOTE_USER ansible/playbook_vf_deploy.yml

  parallel:
    matrix:
      - ANSIBLE_MATRIX: 0
        REMOTE_USER:
          - y0054816

###############################################################################
vf_wheel_to_jupyterhub:
  extends: .deploy_template
  stage: deploy

  only: ["manual"]

  needs: ["gcc_9_python", "gcc_9_unit_tests", "gcc_9_python_bindings_test"]

  variables:
    HOST: "gitlab-runner01.irmb.bau.tu-bs.de"
    SSH_KEY: "$SSH_PRIVATE_KEY"
    REMOTE_USER: "runner"
    jupyter_host: "runner"

  script:
    - ansible-playbook -i ansible/hosts.cfg -u $REMOTE_USER ansible/playbook_jupyter_update.yml

###############################################################################
# sonar-scanner runs sonar-project.properties
# the reports in this file needs to match the artifacts.
# This job only run on the development branch of the parent repository, not on forks!
sonar-scanner:
  stage: deploy
  tags:
    - linux

  only:
    #- develop
    - develop@irmb/VirtualFluids_dev

  variables:
    SONAR_HOST_URL: "http://gitlab-runner01.irmb.bau.tu-bs.de/sonarqube/"

  needs: ["cppcheck","clang-tidy","gcov_gcc_9"]

  before_script:
    - cd /tmp
    - apt-get install unzip
    - wget https://binaries.sonarsource.com/Distribution/sonar-scanner-cli/sonar-scanner-cli-4.0.0.1744-linux.zip
    - unzip sonar-scanner-cli-4.0.0.1744-linux.zip
    - cd sonar-scanner-4.0.0.1744-linux/
    - echo "sonar.host.url=$SONAR_HOST_URL" >> conf/sonar-scanner.properties
    - echo "sonar.sourceEncoding=UTF-8" >> conf/sonar-scanner.properties
    - cat conf/sonar-scanner.properties
    - export PATH+=:$(pwd)/bin
    - sonar-scanner -v

  script:
    - cd $CI_PROJECT_DIR
    - sonar-scanner -X -Dsonar.verbose=true -Dsonar.login=$SONAR_SECURITY_TOKEN

###############################################################################
##                              Release                                      ##
###############################################################################
create_release:
  image: registry.gitlab.com/gitlab-org/release-cli:latest
  stage: release
  needs: ["build_singularity_image"]
  rules:
    - if: $CI_COMMIT_TAG

  script:
    - echo "Creating release with tag $CI_COMMIT_TAG"
    - release-cli create --name "VirtualFluids $CI_COMMIT_TAG" \
      --description "VirtualFluids CFD Simulator" \
      --tag-name "$CI_COMMIT_TAG" \
      --ref "$CI_COMMIT_SHA" \
      --job-token "$CI_JOB_TOKEN" \
      --assets-link="{'name':'VirtualFluidsSingularityImage_OpenMPI','url':'','type':'other','filepath':'Containers/VirtualFluidsOpenMPI.sif'}"
    - build/bin/basicsTests<|MERGE_RESOLUTION|>--- conflicted
+++ resolved
@@ -74,45 +74,6 @@
     - export CC=clang
     - export CXX=clang++
 
-<<<<<<< HEAD
-
-###############################################################################
-gcc_9_rebuild:
-  stage: build
-
-  image: irmb/virtualfluids-deps-ubuntu20.04
-
-  tags:
-    - gpu
-    - linux
-
-  before_script:
-    - export CCACHE_BASEDIR=$CI_PROJECT_DIR
-    - export CCACHE_DIR=$CI_PROJECT_DIR/cache
-    - ccache -s
-
-  script:
-    - mkdir -p $CI_PROJECT_DIR/build
-    - cd $CI_PROJECT_DIR/build
-    - rm -r -f ./*
-    - cmake ..
-      --preset=all_make_ccache
-      -DBUILD_WARNINGS_AS_ERRORS=ON
-      #-DCMAKE_CUDA_ARCHITECTURES=60
-    - make -j4  2>&1 | tee gcc_warnings.txt
-    - ccache -s
-
-  artifacts:
-    paths:
-      - build/gcc_warnings.txt
-
-  cache:
-    key: "$CI_JOB_NAME-$CI_COMMIT_REF_SLUG"
-    paths:
-      - $CI_PROJECT_DIR/cache
-
-=======
->>>>>>> 27823bc9
 ###############################################################################
 msvc_16:
   stage: build
