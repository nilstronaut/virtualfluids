image: irmb/virtualfluids-python-deps

stages:
  - build
  - test
  - deploy
<<<<<<< HEAD
  - release
=======
>>>>>>> abc97e19

build:
  stage: build

  cache:
    key: "$CI_JOB_NAME-$CI_COMMIT_REF_SLUG"
    paths:
      - _skbuild

  artifacts:
    paths:
      - _skbuild/
      - Python/venv

  before_script:
    - python3 -m venv --system-site-packages Python/venv
    - source Python/venv/bin/activate

  script:
    - python3 setup.py install


build_singularity_image:
  stage: build
  rules:
    - if: $CI_COMMIT_TAG

  artifacts:
    paths:
      - Containers/VirtualFluidsOpenMPI.sif

  script:
    - singularity build Containers/VirtualFluidsOpenMPI.sif Containers/VirtualFluidsOpenMPI.def
    - ls -sh Containers/VirtualFluidsOpenMPI.sif


virtual_fluids_basics_test:
  stage: test

  before_script:
    - export VF_UNITTESTS=$(find _skbuild -name basicsTests)

  script:
    - $VF_UNITTESTS


test_python_bindings:
  stage: test

  artifacts:
    when: on_failure
    paths:
      - output/mq/mq10000/

  before_script:
    - export PYTHONPATH="Python"
    - source Python/venv/bin/activate

  script:
    - python3 -m unittest discover -s Python -v

deploy_to_phoenix:
  stage: deploy
  needs: ["build"]

  before_script:
    - 'command -v ssh-agent >/dev/null || ( apt-get update -y && apt-get install openssh-client -y )'
    - apt-get install -y rsync
    - mkdir -p ~/.ssh
    - chmod 700 ~/.ssh
    - eval $(ssh-agent -s)
    - echo "$SSH_PRIVATE_KEY" | tr -d '\r' | ssh-add -
    - echo $SSH_PRIVATE_KEY >> ansible/private_key
    - ssh-keyscan -t rsa phoenix.hlr.rz.tu-bs.de >> ~/.ssh/known_hosts
    - pip3 install ansible

  script:
    - ansible-playbook -i ansible/hosts.cfg -u $REMOTE_USER ansible/playbook.yml

  parallel:
    matrix:
      - ANSIBLE_MATRIX: 0
        REMOTE_USER:
          - y0054816

create_release:
  image: registry.gitlab.com/gitlab-org/release-cli:latest
  stage: release
  needs: ["build_singularity_image"]
  rules:
    - if: $CI_COMMIT_TAG

  script:
<<<<<<< HEAD
    - echo "Creating release with tag $CI_COMMIT_TAG"
    - release-cli create --name "VirtualFluids $CI_COMMIT_TAG" \
      --description "VirtualFluids CFD Simulator" \
      --tag-name "$CI_COMMIT_TAG" \
      --ref "$CI_COMMIT_SHA" \
      --job-token "$CI_JOB_TOKEN" \
      --assets-link="{'name':'VirtualFluidsSingularityImage_OpenMPI','url':'','type':'other','filepath':'Containers/VirtualFluidsOpenMPI.sif'}"
=======
    - build/bin/basicsTests


###############################################################################
##                                                                           ##
##    Deploy: Code analysis                                                  ##
##                                                                           ##
###############################################################################

clangBuildAnalyzer:
  stage: deploy

  rules:
    - when: manual

  before_script:
    - export DEBIAN_FRONTEND=noninteractive
    - apt-get update
    - cmake --version
    - mpirun --version
    - export CC=clang
    - export CXX=clang++
    - $CXX --version
    - cd /tmp
    - git clone https://github.com/aras-p/ClangBuildAnalyzer.git
    - cd ClangBuildAnalyzer
    - cmake .
    - make
    - export PATH+=:$(pwd)

  script:
    - cd $CI_PROJECT_DIR/build
    - rm -r ./*
    - cmake .. -DBUILD_VF_CPU=ON -DUSE_OPENMP=OFF -DCMAKE_CXX_FLAGS=-ftime-trace
    - ClangBuildAnalyzer --start .
    - make
    - ClangBuildAnalyzer --stop . CBA
    - ClangBuildAnalyzer --analyze CBA


include_what_you_use:
  stage: deploy

  rules:
    - when: manual

  before_script:
    - export DEBIAN_FRONTEND=noninteractive
    - apt-get update
    - cd /tmp
    - git clone https://github.com/include-what-you-use/include-what-you-use.git
    - cd include-what-you-use
    - git checkout clang_10
    - cmake . -DCMAKE_PREFIX_PATH=/usr/lib/llvm-10
    - make
    - export PATH+=:$(pwd)/bin

  script:
    - cd $CI_PROJECT_DIR/build
    - rm -r ./*
    - cmake .. -DBUILD_VF_CPU=ON -DUSE_OPENMP=OFF -DBUILD_VF_INCLUDE_WHAT_YOU_USE=ON
    - make


cppcheck:
  stage: deploy

  before_script:
    - export DEBIAN_FRONTEND=noninteractive
    - apt-get update
    - apt-get install -y cppcheck

  script:
    - cd $CI_PROJECT_DIR
    - cppcheck --version
    - cppcheck src --enable=all --xml 2> report.xml
    - cppcheck-htmlreport --file=report.xml --report-dir=html_report --source-dir=.

  artifacts:
    paths:
      - html_report/

>>>>>>> abc97e19
<|MERGE_RESOLUTION|>--- conflicted
+++ resolved
@@ -4,10 +4,7 @@
   - build
   - test
   - deploy
-<<<<<<< HEAD
   - release
-=======
->>>>>>> abc97e19
 
 build:
   stage: build
@@ -101,7 +98,6 @@
     - if: $CI_COMMIT_TAG
 
   script:
-<<<<<<< HEAD
     - echo "Creating release with tag $CI_COMMIT_TAG"
     - release-cli create --name "VirtualFluids $CI_COMMIT_TAG" \
       --description "VirtualFluids CFD Simulator" \
@@ -109,7 +105,6 @@
       --ref "$CI_COMMIT_SHA" \
       --job-token "$CI_JOB_TOKEN" \
       --assets-link="{'name':'VirtualFluidsSingularityImage_OpenMPI','url':'','type':'other','filepath':'Containers/VirtualFluidsOpenMPI.sif'}"
-=======
     - build/bin/basicsTests
 
 
@@ -120,7 +115,7 @@
 ###############################################################################
 
 clangBuildAnalyzer:
-  stage: deploy
+  stage: test
 
   rules:
     - when: manual
@@ -141,8 +136,8 @@
     - export PATH+=:$(pwd)
 
   script:
+    - mkdir $CI_PROJECT_DIR/build
     - cd $CI_PROJECT_DIR/build
-    - rm -r ./*
     - cmake .. -DBUILD_VF_CPU=ON -DUSE_OPENMP=OFF -DCMAKE_CXX_FLAGS=-ftime-trace
     - ClangBuildAnalyzer --start .
     - make
@@ -151,7 +146,7 @@
 
 
 include_what_you_use:
-  stage: deploy
+  stage: test
 
   rules:
     - when: manual
@@ -168,14 +163,14 @@
     - export PATH+=:$(pwd)/bin
 
   script:
+    - mkdir $CI_PROJECT_DIR/build
     - cd $CI_PROJECT_DIR/build
-    - rm -r ./*
     - cmake .. -DBUILD_VF_CPU=ON -DUSE_OPENMP=OFF -DBUILD_VF_INCLUDE_WHAT_YOU_USE=ON
     - make
 
 
 cppcheck:
-  stage: deploy
+  stage: test
 
   before_script:
     - export DEBIAN_FRONTEND=noninteractive
@@ -192,4 +187,3 @@
     paths:
       - html_report/
 
->>>>>>> abc97e19
