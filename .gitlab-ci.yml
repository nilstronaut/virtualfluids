--- conflicted
+++ resolved
@@ -411,11 +411,6 @@
 ###############################################################################
 .deploy_template:
   stage: deploy
-<<<<<<< HEAD
-  
-  needs: ["gcc_9_python", "gcc_9_unit_tests", "gcc_9_python_bindings_test"]
-=======
->>>>>>> 65e3b885
 
   before_script:
     - 'command -v ssh-agent >/dev/null || ( apt-get update -y && apt-get install openssh-client -y )'
@@ -451,7 +446,6 @@
         REMOTE_USER:
           - y0054816
 
-<<<<<<< HEAD
 vf_wheel_to_jupyterhub:
   stage: deploy
 
@@ -479,9 +473,7 @@
   script:
     - ansible-playbook -i ansible/hosts.cfg -u $REMOTE_USER ansible/playbook_jupyter_update.yml
 
-=======
-###############################################################################
->>>>>>> 65e3b885
+###############################################################################
 cppcheck_to_elladan:
   extends: .deploy_template
   stage: deploy
