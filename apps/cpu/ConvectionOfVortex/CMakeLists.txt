<<<<<<< HEAD
=======
########################################################
## C++ PROJECT                                       ###
########################################################
>>>>>>> bd7e117c
PROJECT(ConvectionOfVortex)

vf_add_library(BUILDTYPE binary PRIVATE_LINK VirtualFluidsCore basics ${MPI_CXX_LIBRARIES} FILES cov.cpp )

<|MERGE_RESOLUTION|>--- conflicted
+++ resolved
@@ -1,9 +1,6 @@
-<<<<<<< HEAD
-=======
 ########################################################
 ## C++ PROJECT                                       ###
 ########################################################
->>>>>>> bd7e117c
 PROJECT(ConvectionOfVortex)
 
 vf_add_library(BUILDTYPE binary PRIVATE_LINK VirtualFluidsCore basics ${MPI_CXX_LIBRARIES} FILES cov.cpp )
