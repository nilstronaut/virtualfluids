//=======================================================================================
// ____          ____    __    ______     __________   __      __       __        __
// \    \       |    |  |  |  |   _   \  |___    ___| |  |    |  |     /  \      |  |
//  \    \      |    |  |  |  |  |_)   |     |  |     |  |    |  |    /    \     |  |
//   \    \     |    |  |  |  |   _   /      |  |     |  |    |  |   /  /\  \    |  |
//    \    \    |    |  |  |  |  | \  \      |  |     |   \__/   |  /  ____  \   |  |____
//     \    \   |    |  |__|  |__|  \__\     |__|      \________/  /__/    \__\  |_______|
//      \    \  |    |   ________________________________________________________________
//       \    \ |    |  |  ______________________________________________________________|
//        \    \|    |  |  |         __          __     __     __     ______      _______
//         \         |  |  |_____   |  |        |  |   |  |   |  |   |   _  \    /  _____)
//          \        |  |   _____|  |  |        |  |   |  |   |  |   |  | \  \   \_______
//           \       |  |  |        |  |_____   |   \_/   |   |  |   |  |_/  /    _____  |
//            \ _____|  |__|        |________|   \_______/    |__|   |______/    (_______/
//
//  This file is part of VirtualFluids. VirtualFluids is free software: you can
//  redistribute it and/or modify it under the terms of the GNU General Public
//  License as published by the Free Software Foundation, either version 3 of
//  the License, or (at your option) any later version.
//
//  VirtualFluids is distributed in the hope that it will be useful, but WITHOUT
//  ANY WARRANTY; without even the implied warranty of MERCHANTABILITY or
//  FITNESS FOR A PARTICULAR PURPOSE. See the GNU General Public License
//  for more details.
//
//  SPDX-License-Identifier: GPL-3.0-or-later
//  SPDX-FileCopyrightText: Copyright © VirtualFluids Project contributors, see AUTHORS.md in root folder
//
//! \addtogroup LaminarPipeFlow
//! \ingroup cpu_apps
//! \{
//! \author Konstantin Kutscher
//=======================================================================================
#include <iostream>
#include <string>
//#include <omp.h>

#include "VirtualFluids.h"

using namespace std;

void run(const vf::basics::ConfigurationFile& config)
{
    using namespace vf::lbm::dir;

<<<<<<< HEAD
   try
   {
      vf::basics::ConfigurationFile   config;
      config.load(configname);

      string        pathname = config.getValue<string>("pathname");
      int           numOfThreads = config.getValue<int>("numOfThreads");
      vector<int>   blocknx = config.getVector<int>("blocknx");
      real          endTime = config.getValue<real>("endTime");
      real          outTime = config.getValue<real>("outTime");
      int           refineLevel = config.getValue<int>("refineLevel");
      real          dx = config.getValue<real>("dx");
      vector<real>  length = config.getVector<real>("length");
      real          restartStep = config.getValue<real>("restartStep");
      real          cpStart = config.getValue<real>("cpStart");
      real          cpStep = config.getValue<real>("cpStep");
      bool          newStart = config.getValue<bool>("newStart");

      SPtr<vf::parallel::Communicator> comm = vf::parallel::MPICommunicator::getInstance();
      int myid = comm->getProcessID();

      real dLB = length[1] / dx;
      real rhoLB1 = 0.00001;
      real rhoLB2 = 0.0;
      real nuLB = 0.0064;

      SPtr<LBMUnitConverter> conv = SPtr<LBMUnitConverter>(new LBMUnitConverter());

      //boundary conditions
      //////////////////////////////////////////////////////////////////////////////
      SPtr<BC> noSlipBC(new NoSlipBC());
      noSlipBC->setBCStrategy(SPtr<BCStrategy>(new NoSlipInterpolated()));

      SPtr<BC> pressureBC1(new PressureBC(rhoLB1));
      pressureBC1->setBCStrategy(SPtr<BCStrategy>(new PressureNonEquilibrium()));

      SPtr<BC> pressureBC2(new PressureBC(rhoLB2));
      pressureBC2->setBCStrategy(SPtr<BCStrategy>(new PressureNonEquilibrium()));

      //////////////////////////////////////////////////////////////////////////////////
      //BC visitor
      BoundaryConditionsBlockVisitor bcVisitor;

      SPtr<Grid3D> grid(new Grid3D(comm));

      SPtr<BCSet> bcProc;
      bcProc = SPtr<BCSet>(new BCSet());

      SPtr<LBMKernel> kernel = SPtr<LBMKernel>(new K17CompressibleNavierStokes());
      kernel->setBCSet(bcProc);

      SPtr<Grid3DVisitor> metisVisitor(new MetisPartitioningGridVisitor(comm, MetisPartitioningGridVisitor::LevelBased, dMMM, MetisPartitioner::RECURSIVE));


      //////////////////////////////////////////////////////////////////////////
      //restart
      SPtr<UbScheduler> mSch(new UbScheduler(cpStep, cpStart));
      SPtr<MPIIOMigrationSimulationObserver> restart(new MPIIOMigrationSimulationObserver(grid, mSch, metisVisitor, pathname, comm));
      restart->setLBMKernel(kernel);
      restart->setBCSet(bcProc);
      //////////////////////////////////////////////////////////////////////////
      real R = length[1] / 2.0;
      real dp = (rhoLB1 / 3. - rhoLB2 / 3.);
      real L = length[0];
      real u_max = R* R / (4. * nuLB) * (dp / L);
      real Re = u_max * 2 * R / nuLB;

      if (myid == 0) 
      {
          VF_LOG_INFO("Parameters:");
          VF_LOG_INFO("p1 = {}", rhoLB1 / 3.);
          VF_LOG_INFO("p1 = {}", rhoLB2 / 3.);
          VF_LOG_INFO("nuLb = {}", nuLB);
          VF_LOG_INFO("u_max = {}", u_max );
          VF_LOG_INFO("Re = {}", Re);
          VF_LOG_INFO("dx = {}", dx);
          VF_LOG_INFO("number of levels = {}", refineLevel + 1);
          VF_LOG_INFO("number of threads = {}", numOfThreads);
          VF_LOG_INFO("number of processes = {}", comm->getNumberOfProcesses());
          VF_LOG_INFO("path = {}", pathname);
          VF_LOG_INFO("Preprocess - start");
      }

      if (newStart)
      {

         //bounding box
         real g_minX1 = 0.0;
         real g_minX2 = -length[1] / 2.0;
         real g_minX3 = -length[2] / 2.0;

         real g_maxX1 = length[0];
         real g_maxX2 = length[1] / 2.0;
         real g_maxX3 = length[2] / 2.0;

         SPtr<GbObject3D> cylinder(new GbCylinder3D(g_minX1 - 2.0*dx, 0.0, 0.0, g_maxX1 + 2.0*dx, 0.0, 0.0, dLB / 2.0));
         GbSystem3D::writeGeoObject(cylinder.get(), pathname + "/geo/cylinder", WbWriterVtkXmlBinary::getInstance());

         SPtr<GbObject3D> gridCube(new GbCuboid3D(g_minX1, g_minX2, g_minX3, g_maxX1, g_maxX2, g_maxX3));
         if (myid == 0) GbSystem3D::writeGeoObject(gridCube.get(), pathname + "/geo/gridCube", WbWriterVtkXmlBinary::getInstance());

         real blockLength = 3. * dx;

         grid->setDeltaX(dx);
         grid->setBlockNX(blocknx[0], blocknx[1], blocknx[2]);
         grid->setPeriodicX1(false);
         grid->setPeriodicX2(false);
         grid->setPeriodicX3(false);

         if (myid == 0) GbSystem3D::writeGeoObject(gridCube.get(), pathname + "/geo/gridCube", WbWriterVtkXmlBinary::getInstance());

         GenBlocksGridVisitor genBlocks(gridCube);
         grid->accept(genBlocks);

         SPtr<GbObject3D> refineCube1_1(new GbCuboid3D(g_minX1, g_minX2, g_minX3, g_maxX1, g_minX2 + blockLength, g_maxX3));
         if (myid == 0) GbSystem3D::writeGeoObject(refineCube1_1.get(), pathname + "/geo/refineCube1_1", WbWriterVtkXmlBinary::getInstance());
=======
    string pathname = config.getValue<string>("pathname");
    int numOfThreads = config.getValue<int>("numOfThreads");
    vector<int> blocknx = config.getVector<int>("blocknx");
    real endTime = config.getValue<real>("endTime");
    real outTime = config.getValue<real>("outTime");
    int refineLevel = config.getValue<int>("refineLevel");
    real dx = config.getValue<real>("dx");
    vector<real> length = config.getVector<real>("length");
    real restartStep = config.getValue<real>("restartStep");
    real cpStart = config.getValue<real>("cpStart");
    real cpStep = config.getValue<real>("cpStep");
    bool newStart = config.getValue<bool>("newStart");

    SPtr<vf::parallel::Communicator> comm = vf::parallel::MPICommunicator::getInstance();
    int myid = comm->getProcessID();

    real dLB = length[1] / dx;
    real rhoLB1 = 0.00001;
    real rhoLB2 = 0.0;
    real nuLB = 0.0064;

    SPtr<LBMUnitConverter> conv = SPtr<LBMUnitConverter>(new LBMUnitConverter());

    // boundary conditions
    //////////////////////////////////////////////////////////////////////////////
    SPtr<BC> noSlipBC(new NoSlipBC());
    noSlipBC->setBCStrategy(SPtr<BCStrategy>(new NoSlipInterpolated()));

    SPtr<BC> pressureBC1(new PressureBC(rhoLB1));
    pressureBC1->setBCStrategy(SPtr<BCStrategy>(new PressureNonEquilibrium()));

    SPtr<BC> pressureBC2(new PressureBC(rhoLB2));
    pressureBC2->setBCStrategy(SPtr<BCStrategy>(new PressureNonEquilibrium()));

    //////////////////////////////////////////////////////////////////////////////////
    // BC visitor
    BoundaryConditionsBlockVisitor bcVisitor;

    SPtr<Grid3D> grid(new Grid3D(comm));

    SPtr<BCSet> bcProc;
    bcProc = SPtr<BCSet>(new BCSet());

    SPtr<LBMKernel> kernel = SPtr<LBMKernel>(new K17CompressibleNavierStokes());
    kernel->setBCSet(bcProc);

    SPtr<Grid3DVisitor> metisVisitor(new MetisPartitioningGridVisitor(comm, MetisPartitioningGridVisitor::LevelBased, d00M));

    //////////////////////////////////////////////////////////////////////////
    // restart
    SPtr<UbScheduler> mSch(new UbScheduler(cpStep, cpStart));
    SPtr<MPIIOMigrationSimulationObserver> restart(
        new MPIIOMigrationSimulationObserver(grid, mSch, metisVisitor, pathname, comm));
    restart->setLBMKernel(kernel);
    restart->setBCSet(bcProc);
    //////////////////////////////////////////////////////////////////////////
    real R = length[1] / 2.0;
    real dp = (rhoLB1 / 3. - rhoLB2 / 3.);
    real L = length[0];
    real u_max = R * R / (4. * nuLB) * (dp / L);
    real Re = u_max * 2 * R / nuLB;

    if (myid == 0) {
        VF_LOG_INFO("Parameters:");
        VF_LOG_INFO("p1 = {}", rhoLB1 / 3.);
        VF_LOG_INFO("p1 = {}", rhoLB2 / 3.);
        VF_LOG_INFO("nuLb = {}", nuLB);
        VF_LOG_INFO("u_max = {}", u_max);
        VF_LOG_INFO("Re = {}", Re);
        VF_LOG_INFO("dx = {}", dx);
        VF_LOG_INFO("number of levels = {}", refineLevel + 1);
        VF_LOG_INFO("numOfThreads = {}", numOfThreads);
        VF_LOG_INFO("path = {}", pathname);
        VF_LOG_INFO("Preprocess - start");
    }

    if (newStart) {

        // bounding box
        real g_minX1 = 0.0;
        real g_minX2 = -length[1] / 2.0;
        real g_minX3 = -length[2] / 2.0;

        real g_maxX1 = length[0];
        real g_maxX2 = length[1] / 2.0;
        real g_maxX3 = length[2] / 2.0;

        SPtr<GbObject3D> cylinder(new GbCylinder3D(g_minX1 - 2.0 * dx, 0.0, 0.0, g_maxX1 + 2.0 * dx, 0.0, 0.0, dLB / 2.0));
        GbSystem3D::writeGeoObject(cylinder.get(), pathname + "/geo/cylinder", WbWriterVtkXmlBinary::getInstance());

        SPtr<GbObject3D> gridCube(new GbCuboid3D(g_minX1, g_minX2, g_minX3, g_maxX1, g_maxX2, g_maxX3));
        if (myid == 0)
            GbSystem3D::writeGeoObject(gridCube.get(), pathname + "/geo/gridCube", WbWriterVtkXmlBinary::getInstance());

        real blockLength = 3. * dx;

        grid->setDeltaX(dx);
        grid->setBlockNX(blocknx[0], blocknx[1], blocknx[2]);
        grid->setPeriodicX1(false);
        grid->setPeriodicX2(false);
        grid->setPeriodicX3(false);

        if (myid == 0)
            GbSystem3D::writeGeoObject(gridCube.get(), pathname + "/geo/gridCube", WbWriterVtkXmlBinary::getInstance());

        GenBlocksGridVisitor genBlocks(gridCube);
        grid->accept(genBlocks);
>>>>>>> ea35af22

        SPtr<GbObject3D> refineCube1_1(new GbCuboid3D(g_minX1, g_minX2, g_minX3, g_maxX1, g_minX2 + blockLength, g_maxX3));
        if (myid == 0)
            GbSystem3D::writeGeoObject(refineCube1_1.get(), pathname + "/geo/refineCube1_1",
                                       WbWriterVtkXmlBinary::getInstance());

        SPtr<GbObject3D> refineCube1_2(new GbCuboid3D(g_minX1, g_maxX2 - blockLength, g_minX3, g_maxX1, g_maxX2, g_maxX3));
        if (myid == 0)
            GbSystem3D::writeGeoObject(refineCube1_2.get(), pathname + "/geo/refineCube1_2",
                                       WbWriterVtkXmlBinary::getInstance());

        SPtr<GbObject3D> refineCube1_3(new GbCuboid3D(g_minX1, g_minX2, g_minX3, g_maxX1, g_maxX2, g_minX3 + blockLength));
        if (myid == 0)
            GbSystem3D::writeGeoObject(refineCube1_3.get(), pathname + "/geo/refineCube1_3",
                                       WbWriterVtkXmlBinary::getInstance());

<<<<<<< HEAD
         if (refineLevel > 0)
         {
            if (myid == 0) VF_LOG_INFO("Refinement - start");
=======
        SPtr<GbObject3D> refineCube1_4(new GbCuboid3D(g_minX1, g_minX2, g_maxX3 - blockLength, g_maxX1, g_maxX2, g_maxX3));
        if (myid == 0)
            GbSystem3D::writeGeoObject(refineCube1_4.get(), pathname + "/geo/refineCube1_4",
                                       WbWriterVtkXmlBinary::getInstance());

        if (refineLevel > 0) {
            if (myid == 0)
                UBLOG(logINFO, "Refinement - start");
>>>>>>> ea35af22
            RefineCrossAndInsideGbObjectHelper refineHelper(grid, refineLevel, comm);
            refineHelper.addGbObject(refineCube1_1, 1);
            refineHelper.addGbObject(refineCube1_2, 1);
            refineHelper.addGbObject(refineCube1_3, 1);
            refineHelper.addGbObject(refineCube1_4, 1);
            refineHelper.refine();
<<<<<<< HEAD
            if (myid == 0) VF_LOG_INFO("Refinement - end");
         }
=======
            if (myid == 0)
                UBLOG(logINFO, "Refinement - end");
        }

        // inflow
        GbCuboid3DPtr geoInflow(new GbCuboid3D(g_minX1 - blockLength, g_minX2 - blockLength, g_minX3 - blockLength, g_minX1,
                                               g_maxX2 + blockLength, g_maxX3 + blockLength));
        if (myid == 0)
            GbSystem3D::writeGeoObject(geoInflow.get(), pathname + "/geo/geoInflow", WbWriterVtkXmlASCII::getInstance());

        // outflow
        GbCuboid3DPtr geoOutflow(new GbCuboid3D(g_maxX1, g_minX2 - blockLength, g_minX3 - blockLength, g_maxX1 + blockLength,
                                                g_maxX2 + blockLength, g_maxX3 + blockLength));
        if (myid == 0)
            GbSystem3D::writeGeoObject(geoOutflow.get(), pathname + "/geo/geoOutflow", WbWriterVtkXmlASCII::getInstance());
>>>>>>> ea35af22

        SPtr<D3Q27Interactor> cylinderInt(new D3Q27Interactor(cylinder, grid, noSlipBC, Interactor3D::INVERSESOLID));

        SPtr<D3Q27Interactor> inflowInt =
            SPtr<D3Q27Interactor>(new D3Q27Interactor(geoInflow, grid, pressureBC1, Interactor3D::SOLID));

        SPtr<D3Q27Interactor> outflowInt =
            SPtr<D3Q27Interactor>(new D3Q27Interactor(geoOutflow, grid, pressureBC2, Interactor3D::SOLID));

        InteractorsHelper intHelper(grid, metisVisitor);
        intHelper.addInteractor(cylinderInt);
        intHelper.addInteractor(inflowInt);
        intHelper.addInteractor(outflowInt);
        intHelper.selectBlocks();

<<<<<<< HEAD

         InteractorsHelper intHelper(grid, metisVisitor);
         intHelper.addInteractor(cylinderInt);
         intHelper.addInteractor(inflowInt);
         intHelper.addInteractor(outflowInt);
         if (myid == 0) VF_LOG_INFO("Select blocks - start");
         intHelper.selectBlocks();
         if (myid == 0) VF_LOG_INFO("Select blocks - end");
=======
        SPtr<SimulationObserver> ppblocks(new WriteBlocksSimulationObserver(
            grid, SPtr<UbScheduler>(new UbScheduler(1)), pathname, WbWriterVtkXmlBinary::getInstance(), comm));
        ppblocks->update(0);
        ppblocks.reset();
>>>>>>> ea35af22

        if (myid == 0)
            VF_LOG_INFO("{}", Utilities::toString(grid, comm->getNumberOfProcesses()));

<<<<<<< HEAD
         if (myid == 0) VF_LOG_INFO("{}",Utilities::toString(grid, comm->getNumberOfProcesses()));
 
         SetKernelBlockVisitor kernelVisitor(kernel, nuLB, comm->getNumberOfProcesses());
         grid->accept(kernelVisitor);
=======
        SetKernelBlockVisitor kernelVisitor(kernel, nuLB);
        grid->accept(kernelVisitor);
>>>>>>> ea35af22

        if (refineLevel > 0) {
            SetUndefinedNodesBlockVisitor undefNodesVisitor;
            grid->accept(undefNodesVisitor);
        }

<<<<<<< HEAD
         if (myid == 0) VF_LOG_INFO("Set BC - start");
         intHelper.setBC();
         if (myid == 0) VF_LOG_INFO("Set BC - end");
         
         //initialization of distributions
         if (myid == 0) VF_LOG_INFO("Initialization of distributions - start");
         InitDistributionsBlockVisitor initVisitor;
         grid->accept(initVisitor);
         if (myid == 0) VF_LOG_INFO("Initialization of distributions - end");

         //boundary conditions grid
         // {
         //    SPtr<UbScheduler> geoSch(new UbScheduler(1));
         //    SPtr<SimulationObserver> ppgeo(new WriteBoundaryConditionsSimulationObserver(grid, geoSch, pathname, WbWriterVtkXmlBinary::getInstance(), comm));
         //    ppgeo->update(0);
         //    ppgeo.reset();
         // }
=======
        intHelper.setBC();

        // initialization of distributions
        InitDistributionsBlockVisitor initVisitor;
        grid->accept(initVisitor);

        // boundary conditions grid
        {
            SPtr<UbScheduler> geoSch(new UbScheduler(1));
            SPtr<SimulationObserver> ppgeo(new WriteBoundaryConditionsSimulationObserver(
                grid, geoSch, pathname, WbWriterVtkXmlBinary::getInstance(), comm));
            ppgeo->update(0);
            ppgeo.reset();
        }
>>>>>>> ea35af22

    } else {
        restart->restart((int)restartStep);
        grid->setTimeStep(restartStep);

        if (myid == 0)
            VF_LOG_INFO("Restart - end");
    }

    grid->accept(bcVisitor);

    OneDistributionSetConnectorsBlockVisitor setConnsVisitor(comm);
    grid->accept(setConnsVisitor);

    SPtr<Interpolator> iProcessor(new CompressibleOffsetMomentsInterpolator());
    SetInterpolationConnectorsBlockVisitor setInterConnsVisitor(comm, nuLB, iProcessor);
    grid->accept(setInterConnsVisitor);

    SPtr<UbScheduler> visSch(new UbScheduler(outTime));
    SPtr<SimulationObserver> pp(new WriteMacroscopicQuantitiesSimulationObserver(
        grid, visSch, pathname, WbWriterVtkXmlBinary::getInstance(), conv, comm));

    SPtr<UbScheduler> nupsSch(new UbScheduler(10, 10, 100));
    SPtr<SimulationObserver> npr(new NUPSCounterSimulationObserver(grid, nupsSch, numOfThreads, comm));

#ifdef _OPENMP
    omp_set_num_threads(numOfThreads);
#endif

    if (myid == 0)
        VF_LOG_INFO("Preprocess - end");

    SPtr<UbScheduler> stepGhostLayer(visSch);
    SPtr<Simulation> simulation(new Simulation(grid, stepGhostLayer, int(endTime)));
    simulation->addSimulationObserver(npr);
    simulation->addSimulationObserver(pp);
    simulation->addSimulationObserver(restart);

    if (myid == 0)
        VF_LOG_INFO("Simulation-start");
    simulation->run();
    if (myid == 0)
        VF_LOG_INFO("Simulation-end");
}

int main(int argc, char* argv[])
{
    try {
        vf::logging::Logger::initializeLogger();
<<<<<<< HEAD

        //VF_LOG_INFO("Starting VirtualFluids...");

        if (argc > 1)
            run(std::string(argv[1]));
        else
            VF_LOG_CRITICAL("Configuration file is missing!");

        //VF_LOG_INFO("VirtualFluids is finished.");

    } catch (const spdlog::spdlog_ex &ex) {
        std::cout << "Log initialization failed: " << ex.what() << std::endl;
=======
        auto config = vf::basics::loadConfig(argc, argv);
        run(config);
    } catch (const std::exception& e) {
        VF_LOG_WARNING("{}", e.what());
        return 1;
>>>>>>> ea35af22
    }
    return 0;
}

//! \}<|MERGE_RESOLUTION|>--- conflicted
+++ resolved
@@ -43,73 +43,71 @@
 {
     using namespace vf::lbm::dir;
 
-<<<<<<< HEAD
-   try
-   {
-      vf::basics::ConfigurationFile   config;
-      config.load(configname);
-
-      string        pathname = config.getValue<string>("pathname");
-      int           numOfThreads = config.getValue<int>("numOfThreads");
-      vector<int>   blocknx = config.getVector<int>("blocknx");
-      real          endTime = config.getValue<real>("endTime");
-      real          outTime = config.getValue<real>("outTime");
-      int           refineLevel = config.getValue<int>("refineLevel");
-      real          dx = config.getValue<real>("dx");
-      vector<real>  length = config.getVector<real>("length");
-      real          restartStep = config.getValue<real>("restartStep");
-      real          cpStart = config.getValue<real>("cpStart");
-      real          cpStep = config.getValue<real>("cpStep");
-      bool          newStart = config.getValue<bool>("newStart");
-
-      SPtr<vf::parallel::Communicator> comm = vf::parallel::MPICommunicator::getInstance();
-      int myid = comm->getProcessID();
-
-      real dLB = length[1] / dx;
-      real rhoLB1 = 0.00001;
-      real rhoLB2 = 0.0;
-      real nuLB = 0.0064;
-
-      SPtr<LBMUnitConverter> conv = SPtr<LBMUnitConverter>(new LBMUnitConverter());
-
-      //boundary conditions
-      //////////////////////////////////////////////////////////////////////////////
-      SPtr<BC> noSlipBC(new NoSlipBC());
-      noSlipBC->setBCStrategy(SPtr<BCStrategy>(new NoSlipInterpolated()));
-
-      SPtr<BC> pressureBC1(new PressureBC(rhoLB1));
-      pressureBC1->setBCStrategy(SPtr<BCStrategy>(new PressureNonEquilibrium()));
-
-      SPtr<BC> pressureBC2(new PressureBC(rhoLB2));
-      pressureBC2->setBCStrategy(SPtr<BCStrategy>(new PressureNonEquilibrium()));
-
-      //////////////////////////////////////////////////////////////////////////////////
-      //BC visitor
-      BoundaryConditionsBlockVisitor bcVisitor;
-
-      SPtr<Grid3D> grid(new Grid3D(comm));
-
-      SPtr<BCSet> bcProc;
-      bcProc = SPtr<BCSet>(new BCSet());
-
-      SPtr<LBMKernel> kernel = SPtr<LBMKernel>(new K17CompressibleNavierStokes());
-      kernel->setBCSet(bcProc);
+    string pathname = config.getValue<string>("pathname");
+    int numOfThreads = config.getValue<int>("numOfThreads");
+    vector<int> blocknx = config.getVector<int>("blocknx");
+    real endTime = config.getValue<real>("endTime");
+    real outTime = config.getValue<real>("outTime");
+    int refineLevel = config.getValue<int>("refineLevel");
+    real dx = config.getValue<real>("dx");
+    vector<real> length = config.getVector<real>("length");
+    real restartStep = config.getValue<real>("restartStep");
+    real cpStart = config.getValue<real>("cpStart");
+    real cpStep = config.getValue<real>("cpStep");
+    bool newStart = config.getValue<bool>("newStart");
+
+    SPtr<vf::parallel::Communicator> comm = vf::parallel::MPICommunicator::getInstance();
+    int myid = comm->getProcessID();
+
+    real dLB = length[1] / dx;
+    real rhoLB1 = 0.00001;
+    real rhoLB2 = 0.0;
+    real nuLB = 0.0064;
+
+    SPtr<LBMUnitConverter> conv = SPtr<LBMUnitConverter>(new LBMUnitConverter());
+
+    // boundary conditions
+    //////////////////////////////////////////////////////////////////////////////
+    SPtr<BC> noSlipBC(new NoSlipBC());
+    noSlipBC->setBCStrategy(SPtr<BCStrategy>(new NoSlipInterpolated()));
+
+    SPtr<BC> pressureBC1(new PressureBC(rhoLB1));
+    pressureBC1->setBCStrategy(SPtr<BCStrategy>(new PressureNonEquilibrium()));
+
+    SPtr<BC> pressureBC2(new PressureBC(rhoLB2));
+    pressureBC2->setBCStrategy(SPtr<BCStrategy>(new PressureNonEquilibrium()));
+
+    //////////////////////////////////////////////////////////////////////////////////
+    // BC visitor
+    BoundaryConditionsBlockVisitor bcVisitor;
+
+    SPtr<Grid3D> grid(new Grid3D(comm));
+
+    SPtr<BCSet> bcProc;
+    bcProc = SPtr<BCSet>(new BCSet());
+
+    SPtr<LBMKernel> kernel = SPtr<LBMKernel>(new K17CompressibleNavierStokes());
+    kernel->setBCSet(bcProc);
+
+    SPtr<Grid3DVisitor> metisVisitor(new MetisPartitioningGridVisitor(comm, MetisPartitioningGridVisitor::LevelBased, d00M));
 
       SPtr<Grid3DVisitor> metisVisitor(new MetisPartitioningGridVisitor(comm, MetisPartitioningGridVisitor::LevelBased, dMMM, MetisPartitioner::RECURSIVE));
 
-
-      //////////////////////////////////////////////////////////////////////////
-      //restart
-      SPtr<UbScheduler> mSch(new UbScheduler(cpStep, cpStart));
-      SPtr<MPIIOMigrationSimulationObserver> restart(new MPIIOMigrationSimulationObserver(grid, mSch, metisVisitor, pathname, comm));
-      restart->setLBMKernel(kernel);
-      restart->setBCSet(bcProc);
-      //////////////////////////////////////////////////////////////////////////
-      real R = length[1] / 2.0;
-      real dp = (rhoLB1 / 3. - rhoLB2 / 3.);
-      real L = length[0];
-      real u_max = R* R / (4. * nuLB) * (dp / L);
-      real Re = u_max * 2 * R / nuLB;
+    if (myid == 0) {
+        VF_LOG_INFO("Parameters:");
+        VF_LOG_INFO("p1 = {}", rhoLB1 / 3.);
+        VF_LOG_INFO("p1 = {}", rhoLB2 / 3.);
+        VF_LOG_INFO("nuLb = {}", nuLB);
+        VF_LOG_INFO("u_max = {}", u_max);
+        VF_LOG_INFO("Re = {}", Re);
+        VF_LOG_INFO("dx = {}", dx);
+        VF_LOG_INFO("number of levels = {}", refineLevel + 1);
+        VF_LOG_INFO("numOfThreads = {}", numOfThreads);
+        VF_LOG_INFO("path = {}", pathname);
+        VF_LOG_INFO("Preprocess - start");
+    }
+
+    if (newStart) {
 
       if (myid == 0) 
       {
@@ -127,123 +125,6 @@
           VF_LOG_INFO("Preprocess - start");
       }
 
-      if (newStart)
-      {
-
-         //bounding box
-         real g_minX1 = 0.0;
-         real g_minX2 = -length[1] / 2.0;
-         real g_minX3 = -length[2] / 2.0;
-
-         real g_maxX1 = length[0];
-         real g_maxX2 = length[1] / 2.0;
-         real g_maxX3 = length[2] / 2.0;
-
-         SPtr<GbObject3D> cylinder(new GbCylinder3D(g_minX1 - 2.0*dx, 0.0, 0.0, g_maxX1 + 2.0*dx, 0.0, 0.0, dLB / 2.0));
-         GbSystem3D::writeGeoObject(cylinder.get(), pathname + "/geo/cylinder", WbWriterVtkXmlBinary::getInstance());
-
-         SPtr<GbObject3D> gridCube(new GbCuboid3D(g_minX1, g_minX2, g_minX3, g_maxX1, g_maxX2, g_maxX3));
-         if (myid == 0) GbSystem3D::writeGeoObject(gridCube.get(), pathname + "/geo/gridCube", WbWriterVtkXmlBinary::getInstance());
-
-         real blockLength = 3. * dx;
-
-         grid->setDeltaX(dx);
-         grid->setBlockNX(blocknx[0], blocknx[1], blocknx[2]);
-         grid->setPeriodicX1(false);
-         grid->setPeriodicX2(false);
-         grid->setPeriodicX3(false);
-
-         if (myid == 0) GbSystem3D::writeGeoObject(gridCube.get(), pathname + "/geo/gridCube", WbWriterVtkXmlBinary::getInstance());
-
-         GenBlocksGridVisitor genBlocks(gridCube);
-         grid->accept(genBlocks);
-
-         SPtr<GbObject3D> refineCube1_1(new GbCuboid3D(g_minX1, g_minX2, g_minX3, g_maxX1, g_minX2 + blockLength, g_maxX3));
-         if (myid == 0) GbSystem3D::writeGeoObject(refineCube1_1.get(), pathname + "/geo/refineCube1_1", WbWriterVtkXmlBinary::getInstance());
-=======
-    string pathname = config.getValue<string>("pathname");
-    int numOfThreads = config.getValue<int>("numOfThreads");
-    vector<int> blocknx = config.getVector<int>("blocknx");
-    real endTime = config.getValue<real>("endTime");
-    real outTime = config.getValue<real>("outTime");
-    int refineLevel = config.getValue<int>("refineLevel");
-    real dx = config.getValue<real>("dx");
-    vector<real> length = config.getVector<real>("length");
-    real restartStep = config.getValue<real>("restartStep");
-    real cpStart = config.getValue<real>("cpStart");
-    real cpStep = config.getValue<real>("cpStep");
-    bool newStart = config.getValue<bool>("newStart");
-
-    SPtr<vf::parallel::Communicator> comm = vf::parallel::MPICommunicator::getInstance();
-    int myid = comm->getProcessID();
-
-    real dLB = length[1] / dx;
-    real rhoLB1 = 0.00001;
-    real rhoLB2 = 0.0;
-    real nuLB = 0.0064;
-
-    SPtr<LBMUnitConverter> conv = SPtr<LBMUnitConverter>(new LBMUnitConverter());
-
-    // boundary conditions
-    //////////////////////////////////////////////////////////////////////////////
-    SPtr<BC> noSlipBC(new NoSlipBC());
-    noSlipBC->setBCStrategy(SPtr<BCStrategy>(new NoSlipInterpolated()));
-
-    SPtr<BC> pressureBC1(new PressureBC(rhoLB1));
-    pressureBC1->setBCStrategy(SPtr<BCStrategy>(new PressureNonEquilibrium()));
-
-    SPtr<BC> pressureBC2(new PressureBC(rhoLB2));
-    pressureBC2->setBCStrategy(SPtr<BCStrategy>(new PressureNonEquilibrium()));
-
-    //////////////////////////////////////////////////////////////////////////////////
-    // BC visitor
-    BoundaryConditionsBlockVisitor bcVisitor;
-
-    SPtr<Grid3D> grid(new Grid3D(comm));
-
-    SPtr<BCSet> bcProc;
-    bcProc = SPtr<BCSet>(new BCSet());
-
-    SPtr<LBMKernel> kernel = SPtr<LBMKernel>(new K17CompressibleNavierStokes());
-    kernel->setBCSet(bcProc);
-
-    SPtr<Grid3DVisitor> metisVisitor(new MetisPartitioningGridVisitor(comm, MetisPartitioningGridVisitor::LevelBased, d00M));
-
-    //////////////////////////////////////////////////////////////////////////
-    // restart
-    SPtr<UbScheduler> mSch(new UbScheduler(cpStep, cpStart));
-    SPtr<MPIIOMigrationSimulationObserver> restart(
-        new MPIIOMigrationSimulationObserver(grid, mSch, metisVisitor, pathname, comm));
-    restart->setLBMKernel(kernel);
-    restart->setBCSet(bcProc);
-    //////////////////////////////////////////////////////////////////////////
-    real R = length[1] / 2.0;
-    real dp = (rhoLB1 / 3. - rhoLB2 / 3.);
-    real L = length[0];
-    real u_max = R * R / (4. * nuLB) * (dp / L);
-    real Re = u_max * 2 * R / nuLB;
-
-    if (myid == 0) {
-        VF_LOG_INFO("Parameters:");
-        VF_LOG_INFO("p1 = {}", rhoLB1 / 3.);
-        VF_LOG_INFO("p1 = {}", rhoLB2 / 3.);
-        VF_LOG_INFO("nuLb = {}", nuLB);
-        VF_LOG_INFO("u_max = {}", u_max);
-        VF_LOG_INFO("Re = {}", Re);
-        VF_LOG_INFO("dx = {}", dx);
-        VF_LOG_INFO("number of levels = {}", refineLevel + 1);
-        VF_LOG_INFO("numOfThreads = {}", numOfThreads);
-        VF_LOG_INFO("path = {}", pathname);
-        VF_LOG_INFO("Preprocess - start");
-    }
-
-    if (newStart) {
-
-        // bounding box
-        real g_minX1 = 0.0;
-        real g_minX2 = -length[1] / 2.0;
-        real g_minX3 = -length[2] / 2.0;
-
         real g_maxX1 = length[0];
         real g_maxX2 = length[1] / 2.0;
         real g_maxX3 = length[2] / 2.0;
@@ -268,7 +149,6 @@
 
         GenBlocksGridVisitor genBlocks(gridCube);
         grid->accept(genBlocks);
->>>>>>> ea35af22
 
         SPtr<GbObject3D> refineCube1_1(new GbCuboid3D(g_minX1, g_minX2, g_minX3, g_maxX1, g_minX2 + blockLength, g_maxX3));
         if (myid == 0)
@@ -285,33 +165,28 @@
             GbSystem3D::writeGeoObject(refineCube1_3.get(), pathname + "/geo/refineCube1_3",
                                        WbWriterVtkXmlBinary::getInstance());
 
-<<<<<<< HEAD
+        SPtr<GbObject3D> refineCube1_4(new GbCuboid3D(g_minX1, g_minX2, g_maxX3 - blockLength, g_maxX1, g_maxX2, g_maxX3));
+        if (myid == 0)
+            GbSystem3D::writeGeoObject(refineCube1_4.get(), pathname + "/geo/refineCube1_4",
+                                       WbWriterVtkXmlBinary::getInstance());
+
+         SPtr<GbObject3D> refineCube1_3(new GbCuboid3D(g_minX1, g_minX2, g_minX3, g_maxX1, g_maxX2, g_minX3 + blockLength));
+         if (myid == 0) GbSystem3D::writeGeoObject(refineCube1_3.get(), pathname + "/geo/refineCube1_3", WbWriterVtkXmlBinary::getInstance());
+
+         SPtr<GbObject3D> refineCube1_4(new GbCuboid3D(g_minX1, g_minX2, g_maxX3 - blockLength, g_maxX1, g_maxX2, g_maxX3));
+         if (myid == 0) GbSystem3D::writeGeoObject(refineCube1_4.get(), pathname + "/geo/refineCube1_4", WbWriterVtkXmlBinary::getInstance());
+
          if (refineLevel > 0)
          {
             if (myid == 0) VF_LOG_INFO("Refinement - start");
-=======
-        SPtr<GbObject3D> refineCube1_4(new GbCuboid3D(g_minX1, g_minX2, g_maxX3 - blockLength, g_maxX1, g_maxX2, g_maxX3));
-        if (myid == 0)
-            GbSystem3D::writeGeoObject(refineCube1_4.get(), pathname + "/geo/refineCube1_4",
-                                       WbWriterVtkXmlBinary::getInstance());
-
-        if (refineLevel > 0) {
-            if (myid == 0)
-                UBLOG(logINFO, "Refinement - start");
->>>>>>> ea35af22
             RefineCrossAndInsideGbObjectHelper refineHelper(grid, refineLevel, comm);
             refineHelper.addGbObject(refineCube1_1, 1);
             refineHelper.addGbObject(refineCube1_2, 1);
             refineHelper.addGbObject(refineCube1_3, 1);
             refineHelper.addGbObject(refineCube1_4, 1);
             refineHelper.refine();
-<<<<<<< HEAD
             if (myid == 0) VF_LOG_INFO("Refinement - end");
          }
-=======
-            if (myid == 0)
-                UBLOG(logINFO, "Refinement - end");
-        }
 
         // inflow
         GbCuboid3DPtr geoInflow(new GbCuboid3D(g_minX1 - blockLength, g_minX2 - blockLength, g_minX3 - blockLength, g_minX1,
@@ -324,23 +199,12 @@
                                                 g_maxX2 + blockLength, g_maxX3 + blockLength));
         if (myid == 0)
             GbSystem3D::writeGeoObject(geoOutflow.get(), pathname + "/geo/geoOutflow", WbWriterVtkXmlASCII::getInstance());
->>>>>>> ea35af22
 
         SPtr<D3Q27Interactor> cylinderInt(new D3Q27Interactor(cylinder, grid, noSlipBC, Interactor3D::INVERSESOLID));
 
         SPtr<D3Q27Interactor> inflowInt =
             SPtr<D3Q27Interactor>(new D3Q27Interactor(geoInflow, grid, pressureBC1, Interactor3D::SOLID));
 
-        SPtr<D3Q27Interactor> outflowInt =
-            SPtr<D3Q27Interactor>(new D3Q27Interactor(geoOutflow, grid, pressureBC2, Interactor3D::SOLID));
-
-        InteractorsHelper intHelper(grid, metisVisitor);
-        intHelper.addInteractor(cylinderInt);
-        intHelper.addInteractor(inflowInt);
-        intHelper.addInteractor(outflowInt);
-        intHelper.selectBlocks();
-
-<<<<<<< HEAD
 
          InteractorsHelper intHelper(grid, metisVisitor);
          intHelper.addInteractor(cylinderInt);
@@ -349,32 +213,29 @@
          if (myid == 0) VF_LOG_INFO("Select blocks - start");
          intHelper.selectBlocks();
          if (myid == 0) VF_LOG_INFO("Select blocks - end");
-=======
-        SPtr<SimulationObserver> ppblocks(new WriteBlocksSimulationObserver(
-            grid, SPtr<UbScheduler>(new UbScheduler(1)), pathname, WbWriterVtkXmlBinary::getInstance(), comm));
-        ppblocks->update(0);
-        ppblocks.reset();
->>>>>>> ea35af22
-
-        if (myid == 0)
-            VF_LOG_INFO("{}", Utilities::toString(grid, comm->getNumberOfProcesses()));
-
-<<<<<<< HEAD
+
+        InteractorsHelper intHelper(grid, metisVisitor);
+        intHelper.addInteractor(cylinderInt);
+        intHelper.addInteractor(inflowInt);
+        intHelper.addInteractor(outflowInt);
+        intHelper.selectBlocks();
+
          if (myid == 0) VF_LOG_INFO("{}",Utilities::toString(grid, comm->getNumberOfProcesses()));
  
          SetKernelBlockVisitor kernelVisitor(kernel, nuLB, comm->getNumberOfProcesses());
          grid->accept(kernelVisitor);
-=======
+
+        if (myid == 0)
+            VF_LOG_INFO("{}", Utilities::toString(grid, comm->getNumberOfProcesses()));
+
         SetKernelBlockVisitor kernelVisitor(kernel, nuLB);
         grid->accept(kernelVisitor);
->>>>>>> ea35af22
 
         if (refineLevel > 0) {
             SetUndefinedNodesBlockVisitor undefNodesVisitor;
             grid->accept(undefNodesVisitor);
         }
 
-<<<<<<< HEAD
          if (myid == 0) VF_LOG_INFO("Set BC - start");
          intHelper.setBC();
          if (myid == 0) VF_LOG_INFO("Set BC - end");
@@ -392,22 +253,6 @@
          //    ppgeo->update(0);
          //    ppgeo.reset();
          // }
-=======
-        intHelper.setBC();
-
-        // initialization of distributions
-        InitDistributionsBlockVisitor initVisitor;
-        grid->accept(initVisitor);
-
-        // boundary conditions grid
-        {
-            SPtr<UbScheduler> geoSch(new UbScheduler(1));
-            SPtr<SimulationObserver> ppgeo(new WriteBoundaryConditionsSimulationObserver(
-                grid, geoSch, pathname, WbWriterVtkXmlBinary::getInstance(), comm));
-            ppgeo->update(0);
-            ppgeo.reset();
-        }
->>>>>>> ea35af22
 
     } else {
         restart->restart((int)restartStep);
@@ -457,7 +302,6 @@
 {
     try {
         vf::logging::Logger::initializeLogger();
-<<<<<<< HEAD
 
         //VF_LOG_INFO("Starting VirtualFluids...");
 
@@ -470,13 +314,6 @@
 
     } catch (const spdlog::spdlog_ex &ex) {
         std::cout << "Log initialization failed: " << ex.what() << std::endl;
-=======
-        auto config = vf::basics::loadConfig(argc, argv);
-        run(config);
-    } catch (const std::exception& e) {
-        VF_LOG_WARNING("{}", e.what());
-        return 1;
->>>>>>> ea35af22
     }
     return 0;
 }
