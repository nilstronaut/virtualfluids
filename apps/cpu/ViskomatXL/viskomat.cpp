#include <iostream>
#include <string>

#include <VirtualFluids.h>

using namespace std;


void bflow(string configname)
{
   try
   {
      ConfigurationFile   config;
      config.load(configname);

      string          outputPath = config.getValue<string>("outputPath");
      string          geoPath = config.getValue<string>("geoPath");
      string          geoFile = config.getValue<string>("geoFile");
      int             numOfThreads = config.getValue<int>("numOfThreads");
      vector<int>     blocknx = config.getVector<int>("blocknx");
      vector<double>  boundingBox = config.getVector<double>("boundingBox");
      double          endTime = config.getValue<double>("endTime");
      double          outTime = config.getValue<double>("outTime");
      double          availMem = config.getValue<double>("availMem");
      int             refineLevel = config.getValue<int>("refineLevel");
      bool            logToFile = config.getValue<bool>("logToFile");
      double          restartStep = config.getValue<double>("restartStep");
      double          deltax = config.getValue<double>("deltax");
      double          cpStep = config.getValue<double>("cpStep");
      double          cpStart = config.getValue<double>("cpStart");
      bool            newStart = config.getValue<bool>("newStart");
      double          OmegaLB = config.getValue<double>("OmegaLB");
      double          tau0 = config.getValue<double>("tau0");
      double          N = config.getValue<double>("N");
      double          mu = config.getValue<double>("mu");


      ConfigurationFile   viscosity;

      SPtr<Communicator> comm = MPICommunicator::getInstance();
      int myid = comm->getProcessID();

      if (logToFile)
      {
#if defined(__unix__)
         if (myid == 0)
         {
            const char* str = outputPath.c_str();
            mkdir(str, S_IRWXU | S_IRWXG | S_IROTH | S_IXOTH);
         }
#endif 

         if (myid == 0)
         {
            stringstream logFilename;
            logFilename << outputPath + "/logfile" + UbSystem::toString(UbSystem::getTimeStamp()) + ".txt";
            UbLog::output_policy::setStream(logFilename.str());
         }
      }

      LBMReal rhoLB = 0.0;

      //double N  = 70; //rpm
      double Omega = 2 * UbMath::PI / 60.0 * N; //rad/s
      //double mu    = 5; //Pa s
      double R     = 0.165 / 2.0; //m
      double rho   = 970; //kg/m^3
      double Re    = Omega * R * R * rho / mu;

      //double nuLB = OmegaLB * R * 1e3 * R * 1e3 / Re;

<<<<<<< HEAD
      double dx = deltax * 1e-3;
      double nuLB = OmegaLB * (R / dx)*(R / dx) / Re;
=======
      double nuLB = 0.01230579456896098; // OmegaLB* (R / deltax * 1e-3)* (R / deltax * 1e-3) / Re;
>>>>>>> 27138b35

      SPtr<LBMUnitConverter> conv = SPtr<LBMUnitConverter>(new LBMUnitConverter());
      //SPtr<LBMUnitConverter> conv = SPtr<LBMUnitConverter>(new LBMUnitConverter(1, 1461, 970, 1e3));
      //UBLOG(logINFO, conv->toString());

      //bounding box

      double g_minX1 = boundingBox[0];
      double g_maxX1 = boundingBox[1];

      double g_minX2 = boundingBox[2];
      double g_maxX2 = boundingBox[3];
      
      double g_minX3 = boundingBox[4];
      double g_maxX3 = boundingBox[5];

      SPtr<Rheology> thix = Rheology::getInstance();
      //thix->setPowerIndex(n);
      //thix->setViscosityParameter(k);
      thix->setYieldStress(tau0);
      //thix->setOmegaMin(omegaMin);

      SPtr<BCAdapter> noSlipBCAdapter(new NoSlipBCAdapter());
      noSlipBCAdapter->setBcAlgorithm(SPtr<BCAlgorithm>(new NoSlipBCAlgorithm()));
      //noSlipBCAdapter->setBcAlgorithm(SPtr<BCAlgorithm>(new RheologyHerschelBulkleyModelNoSlipBCAlgorithm()));
      //noSlipBCAdapter->setBcAlgorithm(SPtr<BCAlgorithm>(new RheologyBinghamModelNoSlipBCAlgorithm()));

      SPtr<BCAdapter> slipBCAdapter(new SlipBCAdapter());
      slipBCAdapter->setBcAlgorithm(SPtr<BCAlgorithm>(new SimpleSlipBCAlgorithm()));
      //slipBCAdapter->setBcAlgorithm(SPtr<BCAlgorithm>(new SlipBCAlgorithm()));

      //// rotation around X-axis
      mu::Parser fctVy;
      fctVy.SetExpr("-Omega*(x3-z0-r)");
      fctVy.DefineConst("Omega", OmegaLB);
      fctVy.DefineConst("r", 0.5 * (g_maxX3 - g_minX3));
      fctVy.DefineConst("z0", g_minX3);

      mu::Parser fctVz;
      fctVz.SetExpr("Omega*(x2-y0-r)");
      fctVz.DefineConst("Omega", OmegaLB);
      fctVz.DefineConst("r", 0.5 * (g_maxX2 - g_minX2));
      fctVz.DefineConst("y0", g_minX2);

      mu::Parser fctVx;
      fctVx.SetExpr("0.0");

      // rotation around Y-axis
      //mu::Parser fctVz;
      //// fctVx.SetExpr("omega*(r-x2)");
      //fctVz.SetExpr("Omega*(x1-r)");
      //fctVz.DefineConst("Omega", OmegaLB);
      //fctVz.DefineConst("r", 0.5 * (g_maxX1 - g_minX1));

      //mu::Parser fctVx;
      //fctVx.SetExpr("-Omega*(x3-r)");
      //fctVx.DefineConst("Omega", OmegaLB);
      //fctVx.DefineConst("r", 0.5 * (g_maxX1 - g_minX1));

      //mu::Parser fctVy;
      //fctVy.SetExpr("0.0");

      SPtr<BCAdapter> velocityBCAdapter(new VelocityBCAdapter(true, true, true, fctVx, fctVy, fctVz, 0, BCFunction::INFCONST));
      //velocityBCAdapter->setBcAlgorithm(SPtr<BCAlgorithm>(new VelocityBCAlgorithm()));
      velocityBCAdapter->setBcAlgorithm(SPtr<BCAlgorithm>(new SimpleVelocityBCAlgorithm()));
      //velocityBCAdapter->setBcAlgorithm(SPtr<BCAlgorithm>(new VelocityWithDensityBCAlgorithm()));
      //velocityBCAdapter->setBcAlgorithm(SPtr<BCAlgorithm>(new RheologyBinghamModelVelocityBCAlgorithm()));

      //SPtr<BCAdapter> densityBCAdapter(new DensityBCAdapter());
      //densityBCAdapter->setBcAlgorithm(SPtr<BCAlgorithm>(new NonEqDensityBCAlgorithm()));
      ////densityBCAdapter->setBcAlgorithm(SPtr<BCAlgorithm>(new NonReflectingOutflowBCAlgorithm()));


      //BS visitor
      BoundaryConditionsBlockVisitor bcVisitor;
      //bcVisitor.addBC(noSlipBCAdapter);
      bcVisitor.addBC(slipBCAdapter);
      bcVisitor.addBC(velocityBCAdapter);
      //bcVisitor.addBC(densityBCAdapter);
      
      SPtr<BCProcessor> bcProc;
      bcProc = SPtr<BCProcessor>(new BCProcessor());

      //SPtr<LBMKernel> kernel = SPtr<LBMKernel>(new BGKLBMKernel());
      //SPtr<LBMKernel> kernel = SPtr<LBMKernel>(new CumulantLBMKernel());
      //SPtr<LBMKernel> kernel = SPtr<LBMKernel>(new CompressibleCumulant4thOrderViscosityLBMKernel());
      //SPtr<LBMKernel> kernel = SPtr<LBMKernel>(new IncompressibleCumulantLBMKernel()); 
      SPtr<LBMKernel> kernel = SPtr<LBMKernel>(new CumulantK17LBMKernel()); 
      //SPtr<LBMKernel> kernel = SPtr<LBMKernel>(new RheologyBinghamModelLBMKernel());
      //SPtr<LBMKernel> kernel = SPtr<LBMKernel>(new HerschelBulkleyModelLBMKernel());
      //SPtr<LBMKernel> kernel = SPtr<LBMKernel>(new BinghamModelLBMKernel());
      kernel->setBCProcessor(bcProc);
      //kernel->setForcingX1(forcing);
      //kernel->setWithForcing(true);

      SPtr<Grid3D> grid(new Grid3D(comm));
      grid->setPeriodicX1(false);
      grid->setPeriodicX2(false);
      grid->setPeriodicX3(false);
      grid->setDeltaX(deltax);
      grid->setBlockNX(blocknx[0], blocknx[1], blocknx[2]);

      SPtr<GbObject3D> gridCube(new GbCuboid3D(g_minX1, g_minX2, g_minX3, g_maxX1, g_maxX2, g_maxX3));
      if (myid == 0) GbSystem3D::writeGeoObject(gridCube.get(), outputPath + "/geo/gridCube", WbWriterVtkXmlBinary::getInstance());

      ////////////////////////////////////////////
      //METIS
      SPtr<Grid3DVisitor> metisVisitor(new MetisPartitioningGridVisitor(comm, MetisPartitioningGridVisitor::LevelBased, D3Q27System::BSW, MetisPartitioner::RECURSIVE));
      ////////////////////////////////////////////
      //////////////////////////////////////////////////////////////////////////
      //restart
      SPtr<UbScheduler> mSch(new UbScheduler(cpStep, cpStart));
      SPtr<MPIIOMigrationCoProcessor> restartCoProcessor(new MPIIOMigrationCoProcessor(grid, mSch, metisVisitor, outputPath, comm));
      //SPtr<MPIIORestartCoProcessor> restartCoProcessor(new MPIIORestartCoProcessor(grid, mSch, outputPath, comm));
      restartCoProcessor->setLBMKernel(kernel);
      restartCoProcessor->setBCProcessor(bcProc);
      //restartCoProcessor->setNu(k);
      //////////////////////////////////////////////////////////////////////////

      ////stator
      // rotation around X-axis 
       //SPtr<GbObject3D> stator(new GbCylinder3D(g_minX1 - 3.0 * deltax, g_minX2 + 0.5 * (g_maxX2 - g_minX2),
       //                                         g_minX3 + 0.5 * (g_maxX3 - g_minX3), g_maxX1 + 3.0 * deltax,
       //    g_minX2 + 0.5 * (g_maxX2 - g_minX2), g_minX3 + 0.5 * (g_maxX3 - g_minX3), 0.5 * (g_maxX3 - g_minX3) * 0.5));

      // SPtr<GbObject3D> stator(new GbCylinder3D(g_minX1 - 4.0 * deltax, g_minX2 + 0.5 * (g_maxX2 - g_minX2),
      //                                          g_minX3 + 0.5 * (g_maxX3 - g_minX3), g_maxX1 + 3.0 * deltax,
      //     g_minX2 + 0.5 * (g_maxX2 - g_minX2), g_minX3 + 0.5 * (g_maxX3 - g_minX3), 12.0*0.5));

      ////  // rotation around Y-axis 
      //// //SPtr<GbObject3D> stator(new GbCylinder3D(g_minX1 + 0.5 * (g_maxX1 - g_minX1), g_minX2 - 3.0 * deltax, 
      //// //                                         g_minX3 + 0.5 * (g_maxX3 - g_minX3), g_minX1 + 0.5 * (g_maxX1 - g_minX1),
      //// //                                         g_maxX2 + 3.0 * deltax, g_minX3 + 0.5 * (g_maxX3 - g_minX3),
      //// //                                         0.5 * (g_maxX3 - g_minX3) * 0.5));

      // SPtr<D3Q27Interactor> statorInt =
      //    SPtr<D3Q27Interactor>(new D3Q27Interactor(stator, grid, noSlipBCAdapter, Interactor3D::SOLID));
      
      SPtr<GbTriFaceMesh3D> stator = make_shared<GbTriFaceMesh3D>();
      stator->readMeshFromSTLFileBinary(geoPath + "/" + geoFile, false);
      //stator->translate(4.0, -73.0, -6.0);

      SPtr<D3Q27Interactor> statorInt = SPtr<D3Q27TriFaceMeshInteractor>(
         new D3Q27TriFaceMeshInteractor(stator, grid, noSlipBCAdapter, Interactor3D::SOLID, Interactor3D::EDGES));

      GbSystem3D::writeGeoObject(stator.get(), outputPath + "/geo/stator", WbWriterVtkXmlBinary::getInstance());

      ////rotor (cylinder)
      // rotation around X-axis 
      SPtr<GbObject3D> rotor(new GbCylinder3D(
          g_minX1 - 3.0 * deltax, g_minX2 + 0.5 * (g_maxX2 - g_minX2),
                                              g_minX3 + 0.5 * (g_maxX3 - g_minX3), g_maxX1 + 3.0 * deltax,
          g_minX2 + 0.5 * (g_maxX2 - g_minX2), g_minX3 + 0.5 * (g_maxX3 - g_minX3), 0.5 * (g_maxX3 - g_minX3)));
      // rotation around Y-axis
      //SPtr<GbObject3D> rotor(new GbCylinder3D(g_minX1 + 0.5 * (g_maxX1 - g_minX1), g_minX2 - 3.0 * deltax,
      //                                        g_minX3 + 0.5 * (g_maxX3 - g_minX3), g_minX1 + 0.5 * (g_maxX1 - g_minX1),
      //                                        g_maxX2 + 3.0 * deltax, g_minX3 + 0.5 * (g_maxX3 - g_minX3),
      //                                        0.5 * (g_maxX3 - g_minX3)));

      GbSystem3D::writeGeoObject(rotor.get(), outputPath + "/geo/rotor", WbWriterVtkXmlBinary::getInstance());

      SPtr<D3Q27Interactor> rotorInt =
          SPtr<D3Q27Interactor>(new D3Q27Interactor(rotor, grid, velocityBCAdapter, Interactor3D::INVERSESOLID));

      //walls
      GbCuboid3DPtr wallXmin(new GbCuboid3D(g_minX1 - deltax, g_minX2 - deltax, g_minX3 - deltax, g_minX1,
          g_maxX2 + deltax, g_maxX3 + deltax));
      if (myid == 0) GbSystem3D::writeGeoObject(wallXmin.get(), outputPath + "/geo/wallXmin", WbWriterVtkXmlASCII::getInstance());

      GbCuboid3DPtr wallXmax(new GbCuboid3D(g_maxX1, g_minX2 - deltax, g_minX3 - deltax, g_maxX1 +  (double)blocknx[0]*deltax,
          g_maxX2 + deltax, g_maxX3 + deltax));
      if (myid == 0) GbSystem3D::writeGeoObject(wallXmax.get(), outputPath + "/geo/wallXmax", WbWriterVtkXmlASCII::getInstance());

      //wall interactors
      SPtr<D3Q27Interactor> wallXminInt(new D3Q27Interactor(wallXmin, grid, slipBCAdapter, Interactor3D::SOLID));
      SPtr<D3Q27Interactor> wallXmaxInt(new D3Q27Interactor(wallXmax, grid, slipBCAdapter, Interactor3D::SOLID));

      if (myid == 0)
      {
         UBLOG(logINFO, "Parameters:");
         UBLOG(logINFO, "N = " << N << " rpm");
         UBLOG(logINFO, "Omega = " << Omega << " rad/s");
         UBLOG(logINFO, "mu = " << mu << " Pa s");
         UBLOG(logINFO, "Re = " << Re);
         UBLOG(logINFO, "rho = " << rhoLB);
         UBLOG(logINFO, "uLB = " << OmegaLB);
         UBLOG(logINFO, "nuLB = " << nuLB);
         UBLOG(logINFO, "tau0 = " << tau0);
         UBLOG(logINFO, "deltax = " << deltax << " mm");
         UBLOG(logINFO, "number of levels = " << refineLevel + 1);
         UBLOG(logINFO, "number of threads = " << numOfThreads);
         UBLOG(logINFO, "number of processes = " << comm->getNumberOfProcesses());
         UBLOG(logINFO, "blocknx = " << blocknx[0] << " " << blocknx[1] << " " << blocknx[2]);
         UBLOG(logINFO, "output path = " << outputPath);
         UBLOG(logINFO, "Preprozess - start");
      }

      if (newStart)
      {
         GenBlocksGridVisitor genBlocks(gridCube);
         grid->accept(genBlocks);

         if (refineLevel > 0)
         {
            GbCuboid3DPtr refCube(new GbCuboid3D(-10, -10, -10, 0, 0, 0));
            if (myid == 0) GbSystem3D::writeGeoObject(refCube.get(), outputPath + "/geo/refCube", WbWriterVtkXmlASCII::getInstance());
            
            if (myid == 0) UBLOG(logINFO, "Refinement - start");
            RefineCrossAndInsideGbObjectHelper refineHelper(grid, refineLevel, comm);
            //refineHelper.addGbObject(sphere, refineLevel);
            refineHelper.addGbObject(refCube, refineLevel);
            refineHelper.refine();
            if (myid == 0) UBLOG(logINFO, "Refinement - end");
         }



         /////delete solid blocks
         if (myid == 0) UBLOG(logINFO, "deleteSolidBlocks - start");
         InteractorsHelper intHelper(grid, metisVisitor);
         intHelper.addInteractor(wallXmaxInt);
         intHelper.addInteractor(statorInt);
         intHelper.addInteractor(rotorInt);
         intHelper.addInteractor(wallXminInt);
         
         intHelper.selectBlocks();
         if (myid == 0) UBLOG(logINFO, "deleteSolidBlocks - end");
         //////////////////////////////////////

         SPtr<CoProcessor> ppblocks(new WriteBlocksCoProcessor(grid, SPtr<UbScheduler>(new UbScheduler(1)), outputPath, WbWriterVtkXmlBinary::getInstance(), comm));
         ppblocks->process(0);

         unsigned long nob = grid->getNumberOfBlocks();
         int gl = 3;
         unsigned long nodb = (blocknx[0]) * (blocknx[1]) * (blocknx[2]);
         unsigned long nod = nob * (blocknx[0]) * (blocknx[1]) * (blocknx[2]);
         unsigned long nodg = nob * (blocknx[0] + gl) * (blocknx[1] + gl) * (blocknx[1] + gl);
         double needMemAll = double(nodg * (27 * sizeof(double) + sizeof(int) + sizeof(float) * 4));
         double needMem = needMemAll / double(comm->getNumberOfProcesses());

         if (myid == 0)
         {
            UBLOG(logINFO, "Number of blocks = " << nob);
            UBLOG(logINFO, "Number of nodes  = " << nod);
            int minInitLevel = grid->getCoarsestInitializedLevel();
            int maxInitLevel = grid->getFinestInitializedLevel();
            for (int level = minInitLevel; level <= maxInitLevel; level++)
            {
               int nobl = grid->getNumberOfBlocks(level);
               UBLOG(logINFO, "Number of blocks for level " << level << " = " << nobl);
               UBLOG(logINFO, "Number of nodes for level " << level << " = " << nobl * nodb);
            }
            UBLOG(logINFO, "Necessary memory  = " << needMemAll << " bytes");
            UBLOG(logINFO, "Necessary memory per process = " << needMem << " bytes");
            UBLOG(logINFO, "Available memory per process = " << availMem << " bytes");
         }

         SetKernelBlockVisitor kernelVisitor(kernel, nuLB, availMem, needMem);
         grid->accept(kernelVisitor);

         if (refineLevel > 0)
         {
            SetUndefinedNodesBlockVisitor undefNodesVisitor;
            grid->accept(undefNodesVisitor);
         }

         //BC
         intHelper.setBC();

         //initialization of distributions
         InitDistributionsBlockVisitor initVisitor;
         grid->accept(initVisitor);

         SPtr<UbScheduler> geoSch(new UbScheduler(1));
         WriteBoundaryConditionsCoProcessor ppgeo = WriteBoundaryConditionsCoProcessor(grid, geoSch, outputPath, WbWriterVtkXmlBinary::getInstance(), comm);
         ppgeo.process(0);

         if (myid == 0) UBLOG(logINFO, "Preprozess - end");
      }
      else
      {
         restartCoProcessor->restart((int)restartStep);
         grid->setTimeStep(restartStep);
         
         SetBcBlocksBlockVisitor v2(wallXmaxInt);
         grid->accept(v2);
         wallXmaxInt->initInteractor();

         SetBcBlocksBlockVisitor v3(statorInt);
         grid->accept(v3);
         statorInt->initInteractor();

         SetBcBlocksBlockVisitor v4(rotorInt);
         grid->accept(v4);
         rotorInt->initInteractor();

         SetBcBlocksBlockVisitor v1(wallXminInt);
         grid->accept(v1);
         wallXminInt->initInteractor();
      }
      
      omp_set_num_threads(numOfThreads);

      //set connectors
      //InterpolationProcessorPtr iProcessor(new ThixotropyInterpolationProcessor());
      //static_pointer_cast<ThixotropyInterpolationProcessor>(iProcessor)->setOmegaMin(thix->getOmegaMin());
      //SetConnectorsBlockVisitor setConnsVisitor(comm, true, D3Q27System::ENDDIR, nuLB, iProcessor);
      //grid->accept(setConnsVisitor);

      OneDistributionSetConnectorsBlockVisitor setConnsVisitor(comm);
      grid->accept(setConnsVisitor);

      grid->accept(bcVisitor);

      SPtr<UbScheduler> nupsSch(new UbScheduler(10, 30, 100));
      SPtr<CoProcessor> npr(new NUPSCounterCoProcessor(grid, nupsSch, numOfThreads, comm));

      //write data for visualization of macroscopic quantities
      SPtr<UbScheduler> visSch(new UbScheduler(outTime));
      //SPtr<UbScheduler> visSch(new UbScheduler(10,1));
      SPtr<WriteMacroscopicQuantitiesCoProcessor> writeMQCoProcessor(new WriteMacroscopicQuantitiesCoProcessor(grid, visSch, outputPath, WbWriterVtkXmlBinary::getInstance(), SPtr<LBMUnitConverter>(new LBMUnitConverter()), comm));
      //writeMQCoProcessor->process(100);

      SPtr<UbScheduler> forceSch(new UbScheduler(10));
      SPtr<CalculateTorqueCoProcessor> fp = make_shared<CalculateTorqueCoProcessor>(grid, forceSch, outputPath + "/torque/TorqueRotor.csv", comm);
      fp->addInteractor(rotorInt);
      SPtr<CalculateTorqueCoProcessor> fp2 = make_shared<CalculateTorqueCoProcessor>(grid, forceSch, outputPath + "/torque/TorqueStator.csv", comm);
      fp2->addInteractor(statorInt);

      //SPtr<WriteThixotropyQuantitiesCoProcessor> writeThixotropicMQCoProcessor(new WriteThixotropyQuantitiesCoProcessor(grid, visSch, outputPath, WbWriterVtkXmlBinary::getInstance(), SPtr<LBMUnitConverter>(new LBMUnitConverter()), comm));

      SPtr<UbScheduler> stepGhostLayer(new UbScheduler(1));
      SPtr<Calculator> calculator(new BasicCalculator(grid, stepGhostLayer, endTime));
      //calculator->addCoProcessor(npr);
      //calculator->addCoProcessor(fp);
      calculator->addCoProcessor(fp2);
      //calculator->addCoProcessor(writeMQCoProcessor);
      //calculator->addCoProcessor(writeThixotropicMQCoProcessor);
      //calculator->addCoProcessor(restartCoProcessor);

      if (myid == 0) UBLOG(logINFO, "Simulation-start");
      calculator->calculate();
      if (myid == 0) UBLOG(logINFO, "Simulation-end");
   }
   catch (std::exception& e)
   {
      cerr << e.what() << endl << flush;
   }
   catch (std::string& s)
   {
      cerr << s << endl;
   }
   catch (...)
   {
      cerr << "unknown exception" << endl;
   }

}

//////////////////////////////////////////////////////////////////////////
int main(int argc, char* argv[])
{
   if (argv != NULL)
   {
      if (argv[1] != NULL)
      {
         //pflowForcing(string(argv[1]));
         bflow(string(argv[1]));
      }
      else
      {
         cout << "Configuration file is missing!" << endl;
      }
   }

   return 0;
}<|MERGE_RESOLUTION|>--- conflicted
+++ resolved
@@ -69,12 +69,8 @@
 
       //double nuLB = OmegaLB * R * 1e3 * R * 1e3 / Re;
 
-<<<<<<< HEAD
       double dx = deltax * 1e-3;
       double nuLB = OmegaLB * (R / dx)*(R / dx) / Re;
-=======
-      double nuLB = 0.01230579456896098; // OmegaLB* (R / deltax * 1e-3)* (R / deltax * 1e-3) / Re;
->>>>>>> 27138b35
 
       SPtr<LBMUnitConverter> conv = SPtr<LBMUnitConverter>(new LBMUnitConverter());
       //SPtr<LBMUnitConverter> conv = SPtr<LBMUnitConverter>(new LBMUnitConverter(1, 1461, 970, 1e3));
