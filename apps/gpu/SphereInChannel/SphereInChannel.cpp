//=======================================================================================
// ____          ____    __    ______     __________   __      __       __        __
// \    \       |    |  |  |  |   _   \  |___    ___| |  |    |  |     /  \      |  |
//  \    \      |    |  |  |  |  |_)   |     |  |     |  |    |  |    /    \     |  |
//   \    \     |    |  |  |  |   _   /      |  |     |  |    |  |   /  /\  \    |  |
//    \    \    |    |  |  |  |  | \  \      |  |     |   \__/   |  /  ____  \   |  |____
//     \    \   |    |  |__|  |__|  \__\     |__|      \________/  /__/    \__\  |_______|
//      \    \  |    |   ________________________________________________________________
//       \    \ |    |  |  ______________________________________________________________|
//        \    \|    |  |  |         __          __     __     __     ______      _______
//         \         |  |  |_____   |  |        |  |   |  |   |  |   |   _  \    /  _____)
//          \        |  |   _____|  |  |        |  |   |  |   |  |   |  | \  \   \_______
//           \       |  |  |        |  |_____   |   \_/   |   |  |   |  |_/  /    _____  |
//            \ _____|  |__|        |________|   \_______/    |__|   |______/    (_______/
//
//  This file is part of VirtualFluids. VirtualFluids is free software: you can
//  redistribute it and/or modify it under the terms of the GNU General Public
//  License as published by the Free Software Foundation, either version 3 of
//  the License, or (at your option) any later version.
//
//  VirtualFluids is distributed in the hope that it will be useful, but WITHOUT
//  ANY WARRANTY; without even the implied warranty of MERCHANTABILITY or
//  FITNESS FOR A PARTICULAR PURPOSE. See the GNU General Public License
//  for more details.
//
//  SPDX-License-Identifier: GPL-3.0-or-later
//  SPDX-FileCopyrightText: Copyright © VirtualFluids Project contributors, see AUTHORS.md in root folder
//
//! \addtogroup SphereInChannel
//! \ingroup gpu_apps
//! \{
//! \author Martin Schoenherr, Anna Wellmann
//=======================================================================================
#include <string>

#include <basics/DataTypes.h>
#include <basics/config/ConfigurationFile.h>

#include <logger/Logger.h>

#include "GridGenerator/geometries/Cuboid/Cuboid.h"
#include "GridGenerator/geometries/Sphere/Sphere.h"
#include "GridGenerator/geometries/TriangularMesh/TriangularMesh.h"
#include "GridGenerator/grid/BoundaryConditions/Side.h"
#include "GridGenerator/grid/GridBuilder/LevelGridBuilder.h"
#include "GridGenerator/grid/GridBuilder/MultipleGridBuilder.h"
#include "GridGenerator/grid/GridFactory.h"

#include "gpu/core/BoundaryConditions/BoundaryConditionFactory.h"
#include "gpu/core/Calculation/Simulation.h"
#include "gpu/core/GridScaling/GridScalingFactory.h"
#include "gpu/core/Kernel/KernelTypes.h"
#include "gpu/core/Parameter/Parameter.h"
#include "gpu/core/Samplers/Probe.h"

void run(const vf::basics::ConfigurationFile& config)
{
    //////////////////////////////////////////////////////////////////////////
    // Simulation parameters
    //////////////////////////////////////////////////////////////////////////
    std::string path("output/Sphere");
    std::string simulationName("SphereInChannel");

    const real reynoldsNumber = 300.0;
    const real velocity = 1.0;
    const real velocityLB = (real)0.5e-2; // LB units
    const uint numberOfNodesSphere = 10;
    const real dSphere =
        0.2; // Caution, this App uses an STL for the sphere, so this setting does not change the size of the sphere

    const uint timeStepOut = 10000;
    const uint timeStepEnd = 10000;

    bool refine = false;
    if (config.contains("refine"))
        refine = config.getValue<bool>("refine");

    if (config.contains("output_path"))
        path = config.getValue<std::string>("output_path");

    //////////////////////////////////////////////////////////////////////////
    // compute parameters in lattice units
    //////////////////////////////////////////////////////////////////////////

    const real deltaX = dSphere / real(numberOfNodesSphere);
    const real viscosityLB = velocityLB / reynoldsNumber; // LB units

    //////////////////////////////////////////////////////////////////////////
    // create grid
    //////////////////////////////////////////////////////////////////////////

    auto gridBuilder = std::make_shared<MultipleGridBuilder>();

    gridBuilder->addCoarseGrid(-3  * dSphere, -3 * dSphere, -3 * dSphere,
                                10 * dSphere,  3 * dSphere,  3 * dSphere, deltaX);

    // add geometry: use primitive
    // auto sphere = std::make_shared<Sphere>(0.0, 0.0, 0.0, dSphere / 2.0);

    // add geometry: use stl
    std::string stlPath = "./apps/gpu/SphereInChannel/sphere02.stl";
    std::cout << "Reading stl from " << stlPath << "." << std::endl;
    auto sphere = std::make_shared<TriangularMesh>(stlPath);

    gridBuilder->addGeometry(sphere);
    gridBuilder->setPeriodicBoundaryCondition(false, false, false);

    // add two fine grids
    if (refine) {
        gridBuilder->addGrid(std::make_shared<Sphere>(0., 0., 0., dSphere), 2);
    }

    GridScalingFactory scalingFactory = GridScalingFactory();
    scalingFactory.setScalingFactory(GridScalingFactory::GridScaling::ScaleCompressible);

    gridBuilder->buildGrids(false);

    //////////////////////////////////////////////////////////////////////////
    // set parameters
    //////////////////////////////////////////////////////////////////////////
    SPtr<Parameter> para = std::make_shared<Parameter>();

    para->setOutputPath(path);
    para->setOutputPrefix(simulationName);

    para->setPrintFiles(true);

    para->setVelocityLB(velocityLB);
    para->setViscosityLB(viscosityLB);

    para->setVelocityRatio(velocity / velocityLB);
    para->setDensityRatio(1.0);

    para->setTimestepOut(timeStepOut);
    para->setTimestepEnd(timeStepEnd);

    para->configureMainKernel(vf::collisionKernel::compressible::K17CompressibleNavierStokes);

    //////////////////////////////////////////////////////////////////////////
    // set boundary conditions
    //////////////////////////////////////////////////////////////////////////

    gridBuilder->setPressureBoundaryCondition(SideType::PX, 0.0);
    gridBuilder->setVelocityBoundaryCondition(SideType::MX, velocityLB, 0.0, 0.0);
    gridBuilder->setSlipBoundaryCondition(SideType::PY, 0.0, 0.0, 0.0);
    gridBuilder->setSlipBoundaryCondition(SideType::MY, 0.0, 0.0, 0.0);
    gridBuilder->setSlipBoundaryCondition(SideType::MZ, 0.0, 0.0, 0.0);
    gridBuilder->setSlipBoundaryCondition(SideType::PZ, 0.0, 0.0, 0.0);

    gridBuilder->setVelocityBoundaryCondition(SideType::GEOMETRY, 0.0, 0.0, 0.0);

    BoundaryConditionFactory bcFactory;

    bcFactory.setSlipBoundaryCondition(BoundaryConditionFactory::SlipBC::SlipCompressible);
    bcFactory.setVelocityBoundaryCondition(BoundaryConditionFactory::VelocityBC::VelocityInterpolatedCompressible);
    bcFactory.setPressureBoundaryCondition(BoundaryConditionFactory::PressureBC::PressureNonEquilibriumCompressible);

    //////////////////////////////////////////////////////////////////////////
    // setup probe(s)
    //////////////////////////////////////////////////////////////////////////

    const uint tStartAveraging = 0;
    const uint tAveraging = 100;
    const uint tStartOutProbe = 0;
    const uint tOutProbe = para->getTimestepOut();
    SPtr<PointProbe> pointProbe = std::make_shared<PointProbe>("pointProbe", para->getOutputPath(), tStartAveraging,
                                                                tAveraging, tStartOutProbe, tOutProbe);
    std::vector<real> probeCoordsX = { 0.3, 0.5 };
    std::vector<real> probeCoordsY = { 0.0, 0.0 };
    std::vector<real> probeCoordsZ = { 0.0, 0.0 };
    pointProbe->addProbePointsFromList(probeCoordsX, probeCoordsY, probeCoordsZ);

    pointProbe->addStatistic(Statistic::Instantaneous);
    pointProbe->addStatistic(Statistic::Means);
    pointProbe->addStatistic(Statistic::Variances);
    para->addProbe(pointProbe);

    SPtr<PlaneProbe> planeProbe = std::make_shared<PlaneProbe>("planeProbe", para->getOutputPath(), tStartAveraging,
                                                                tAveraging, tStartOutProbe, tOutProbe);
    planeProbe->setProbePlane(0.4, 0, 0, 0.3, 0.01, 0.1);
    planeProbe->addStatistic(Statistic::Instantaneous);
    para->addProbe(planeProbe);

    //////////////////////////////////////////////////////////////////////////
    // initial state of the flow field
    //////////////////////////////////////////////////////////////////////////

    para->setInitialCondition([&](real coordX, real coordY, real coordZ, real& rho, real& vx, real& vy, real& vz) {
        rho = c0o1;
        vx = velocityLB;
        vy = c0o1;
        vz = c0o1;
    });

    //////////////////////////////////////////////////////////////////////////
    // run simulation
    //////////////////////////////////////////////////////////////////////////

<<<<<<< HEAD
        //////////////////////////////////////////////////////////////////////////
        // set parameters
        //////////////////////////////////////////////////////////////////////////
        SPtr<Parameter> para = std::make_shared<Parameter>();

        para->setOutputPath(path);
        para->setOutputPrefix(simulationName);

        para->setPrintFiles(true);

        para->setVelocityLB(velocityLB);
        para->setViscosityLB(viscosityLB);

        para->setVelocityRatio(velocity / velocityLB);
        para->setDensityRatio(1.0);

        para->setTimestepOut(timeStepOut);
        para->setTimestepEnd(timeStepEnd);

        para->configureMainKernel(vf::collisionKernel::compressible::K17CompressibleNavierStokes);

        //////////////////////////////////////////////////////////////////////////
        // set boundary conditions
        //////////////////////////////////////////////////////////////////////////

        gridBuilder->setPressureBoundaryCondition(SideType::PX, 0.0);
        gridBuilder->setVelocityBoundaryCondition(SideType::MX, velocityLB, 0.0, 0.0);
        gridBuilder->setSlipBoundaryCondition(SideType::PY, 0.0, 0.0, 0.0);
        gridBuilder->setSlipBoundaryCondition(SideType::MY, 0.0, 0.0, 0.0);
        gridBuilder->setSlipBoundaryCondition(SideType::MZ, 0.0, 0.0, 0.0);
        gridBuilder->setSlipBoundaryCondition(SideType::PZ, 0.0, 0.0, 0.0);

        gridBuilder->setVelocityBoundaryCondition(SideType::GEOMETRY, 0.0, 0.0, 0.0);

        BoundaryConditionFactory bcFactory;

        bcFactory.setSlipBoundaryCondition(BoundaryConditionFactory::SlipBC::SlipCompressible);
        bcFactory.setVelocityBoundaryCondition(BoundaryConditionFactory::VelocityBC::VelocityInterpolatedCompressible);
        bcFactory.setPressureBoundaryCondition(BoundaryConditionFactory::PressureBC::PressureNonEquilibriumCompressible);

        //////////////////////////////////////////////////////////////////////////
        // setup probe(s)
        //////////////////////////////////////////////////////////////////////////
        auto cudaMemoryManager = std::make_shared<CudaMemoryManager>(para);

        const uint tStartAveraging = 0;
        const uint tAveraging = 100;
        const uint tStartOutProbe = 0;
        const uint tOutProbe = para->getTimestepOut();
        auto pointProbe = std::make_shared<Probe>(para, cudaMemoryManager, para->getOutputPath(), "pointProbe", tStartAveraging,
                                                                   tAveraging, tStartOutProbe, tOutProbe, false);
        std::vector<real> probeCoordsX = { 0.3, 0.5 };
        std::vector<real> probeCoordsY = { 0.0, 0.0 };
        std::vector<real> probeCoordsZ = { 0.0, 0.0 };
        pointProbe->addProbePointsFromList(probeCoordsX, probeCoordsY, probeCoordsZ);

        pointProbe->addStatistic(Probe::Statistic::Instantaneous);
        pointProbe->addStatistic(Probe::Statistic::Means);
        pointProbe->addStatistic(Probe::Statistic::Variances);
        para->addSampler(pointProbe);

        auto planeProbe = std::make_shared<Probe>(para, cudaMemoryManager, para->getOutputPath(), "planeProbe", tStartAveraging,
                                                                   tAveraging, tStartOutProbe, tOutProbe, false);
        planeProbe->addProbePlane(dSphere, 0, 0, 0.3, 0.01, 0.1);
        planeProbe->addStatistic(Probe::Statistic::Instantaneous);
        para->addSampler(planeProbe);

        //////////////////////////////////////////////////////////////////////////
        // initial state of the flow field
        //////////////////////////////////////////////////////////////////////////

        para->setInitialCondition([&](real coordX, real coordY, real coordZ, real& rho, real& vx, real& vy, real& vz) {
            rho = c0o1;
            vx = velocityLB;
            vy = c0o1;
            vz = c0o1;
        });

        //////////////////////////////////////////////////////////////////////////
        // set copy mesh to simulation
        //////////////////////////////////////////////////////////////////////////

        SPtr<GridProvider> gridGenerator =
            GridProvider::makeGridGenerator(gridBuilder, para, cudaMemoryManager, communicator);

        //////////////////////////////////////////////////////////////////////////
        // run simulation
        //////////////////////////////////////////////////////////////////////////

        VF_LOG_INFO("Start Running DrivenCavity Showcase...");
        printf("\n");
        VF_LOG_INFO("world parameter:");
        VF_LOG_INFO("--------------");
        VF_LOG_INFO("delta t [s]            = {}", deltaT);
        VF_LOG_INFO("dSphere [m]            = {}", dSphere);
        VF_LOG_INFO("world_velocity [m/s]   = {}", velocity);
        VF_LOG_INFO("delta x [m]            = {}", deltaX);
        printf("\n");
        VF_LOG_INFO("LB parameter:");
        VF_LOG_INFO("--------------");
        VF_LOG_INFO("Re                     = {}", reynoldsNumber);
        VF_LOG_INFO("lb_velocity [dx/dt]    = {}", velocityLB);
        VF_LOG_INFO("lb_viscosity [dx^2/dt] = {}", viscosityLB);
        printf("\n");
        VF_LOG_INFO("simulation parameter:");
        VF_LOG_INFO("--------------");
        VF_LOG_INFO("number of nodes in sphere = {}", numberOfNodesSphere);
        VF_LOG_INFO("write_nth_timestep        = {}", timeStepOut);
        VF_LOG_INFO("last timestep             = {}", timeStepEnd);
        VF_LOG_INFO("output_path               = {}", path);

        Simulation sim(para, cudaMemoryManager, communicator, *gridGenerator, &bcFactory, &scalingFactory);
        sim.run();

    } catch (const spdlog::spdlog_ex& ex) {
        std::cout << "Log initialization failed: " << ex.what() << std::endl;
    } catch (const std::bad_alloc& e) {
        VF_LOG_CRITICAL("Bad Alloc: {}", e.what());
=======
    Simulation simulation(para, gridBuilder, &bcFactory, &scalingFactory);
    simulation.run();
}

int main(int argc, char* argv[])
{
    try {
        vf::logging::Logger::initializeLogger();
        vf::basics::ConfigurationFile config =
            vf::basics::loadConfig(argc, argv, "/workspaces/VirtualFluids/apps/gpu/SphereInChannel/sphere_1level.cfg");
        run(config);
>>>>>>> 211bd5c8
    } catch (const std::exception& e) {
        VF_LOG_WARNING("{}", e.what());
        return 1;
    }
    return 0;
}

//! \}<|MERGE_RESOLUTION|>--- conflicted
+++ resolved
@@ -52,6 +52,7 @@
 #include "gpu/core/Kernel/KernelTypes.h"
 #include "gpu/core/Parameter/Parameter.h"
 #include "gpu/core/Samplers/Probe.h"
+#include "gpu/core/Cuda/CudaMemoryManager.h"
 
 void run(const vf::basics::ConfigurationFile& config)
 {
@@ -91,8 +92,7 @@
 
     auto gridBuilder = std::make_shared<MultipleGridBuilder>();
 
-    gridBuilder->addCoarseGrid(-3  * dSphere, -3 * dSphere, -3 * dSphere,
-                                10 * dSphere,  3 * dSphere,  3 * dSphere, deltaX);
+    gridBuilder->addCoarseGrid(-3 * dSphere, -3 * dSphere, -3 * dSphere, 10 * dSphere, 3 * dSphere, 3 * dSphere, deltaX);
 
     // add geometry: use primitive
     // auto sphere = std::make_shared<Sphere>(0.0, 0.0, 0.0, dSphere / 2.0);
@@ -159,27 +159,29 @@
     // setup probe(s)
     //////////////////////////////////////////////////////////////////////////
 
+    auto cudaMemoryManager = std::make_shared<CudaMemoryManager>(para);
+
     const uint tStartAveraging = 0;
     const uint tAveraging = 100;
     const uint tStartOutProbe = 0;
     const uint tOutProbe = para->getTimestepOut();
-    SPtr<PointProbe> pointProbe = std::make_shared<PointProbe>("pointProbe", para->getOutputPath(), tStartAveraging,
-                                                                tAveraging, tStartOutProbe, tOutProbe);
+    SPtr<Probe> pointProbe = std::make_shared<Probe>(para, cudaMemoryManager, "pointProbe", para->getOutputPath(),
+                                                     tStartAveraging, tAveraging, tStartOutProbe, tOutProbe, false);
     std::vector<real> probeCoordsX = { 0.3, 0.5 };
     std::vector<real> probeCoordsY = { 0.0, 0.0 };
     std::vector<real> probeCoordsZ = { 0.0, 0.0 };
     pointProbe->addProbePointsFromList(probeCoordsX, probeCoordsY, probeCoordsZ);
 
-    pointProbe->addStatistic(Statistic::Instantaneous);
-    pointProbe->addStatistic(Statistic::Means);
-    pointProbe->addStatistic(Statistic::Variances);
-    para->addProbe(pointProbe);
-
-    SPtr<PlaneProbe> planeProbe = std::make_shared<PlaneProbe>("planeProbe", para->getOutputPath(), tStartAveraging,
-                                                                tAveraging, tStartOutProbe, tOutProbe);
-    planeProbe->setProbePlane(0.4, 0, 0, 0.3, 0.01, 0.1);
-    planeProbe->addStatistic(Statistic::Instantaneous);
-    para->addProbe(planeProbe);
+    pointProbe->addStatistic(Probe::Statistic::Instantaneous);
+    pointProbe->addStatistic(Probe::Statistic::Means);
+    pointProbe->addStatistic(Probe::Statistic::Variances);
+    para->addSampler(pointProbe);
+
+    SPtr<Probe> planeProbe = std::make_shared<Probe>(para, cudaMemoryManager, "planeProbe", para->getOutputPath(),
+                                                     tStartAveraging, tAveraging, tStartOutProbe, tOutProbe, false);
+    planeProbe->addProbePlane(0.4, 0, 0, 0.3, 0.01, 0.1);
+    planeProbe->addStatistic(Probe::Statistic::Instantaneous);
+    para->addSampler(planeProbe);
 
     //////////////////////////////////////////////////////////////////////////
     // initial state of the flow field
@@ -196,127 +198,7 @@
     // run simulation
     //////////////////////////////////////////////////////////////////////////
 
-<<<<<<< HEAD
-        //////////////////////////////////////////////////////////////////////////
-        // set parameters
-        //////////////////////////////////////////////////////////////////////////
-        SPtr<Parameter> para = std::make_shared<Parameter>();
-
-        para->setOutputPath(path);
-        para->setOutputPrefix(simulationName);
-
-        para->setPrintFiles(true);
-
-        para->setVelocityLB(velocityLB);
-        para->setViscosityLB(viscosityLB);
-
-        para->setVelocityRatio(velocity / velocityLB);
-        para->setDensityRatio(1.0);
-
-        para->setTimestepOut(timeStepOut);
-        para->setTimestepEnd(timeStepEnd);
-
-        para->configureMainKernel(vf::collisionKernel::compressible::K17CompressibleNavierStokes);
-
-        //////////////////////////////////////////////////////////////////////////
-        // set boundary conditions
-        //////////////////////////////////////////////////////////////////////////
-
-        gridBuilder->setPressureBoundaryCondition(SideType::PX, 0.0);
-        gridBuilder->setVelocityBoundaryCondition(SideType::MX, velocityLB, 0.0, 0.0);
-        gridBuilder->setSlipBoundaryCondition(SideType::PY, 0.0, 0.0, 0.0);
-        gridBuilder->setSlipBoundaryCondition(SideType::MY, 0.0, 0.0, 0.0);
-        gridBuilder->setSlipBoundaryCondition(SideType::MZ, 0.0, 0.0, 0.0);
-        gridBuilder->setSlipBoundaryCondition(SideType::PZ, 0.0, 0.0, 0.0);
-
-        gridBuilder->setVelocityBoundaryCondition(SideType::GEOMETRY, 0.0, 0.0, 0.0);
-
-        BoundaryConditionFactory bcFactory;
-
-        bcFactory.setSlipBoundaryCondition(BoundaryConditionFactory::SlipBC::SlipCompressible);
-        bcFactory.setVelocityBoundaryCondition(BoundaryConditionFactory::VelocityBC::VelocityInterpolatedCompressible);
-        bcFactory.setPressureBoundaryCondition(BoundaryConditionFactory::PressureBC::PressureNonEquilibriumCompressible);
-
-        //////////////////////////////////////////////////////////////////////////
-        // setup probe(s)
-        //////////////////////////////////////////////////////////////////////////
-        auto cudaMemoryManager = std::make_shared<CudaMemoryManager>(para);
-
-        const uint tStartAveraging = 0;
-        const uint tAveraging = 100;
-        const uint tStartOutProbe = 0;
-        const uint tOutProbe = para->getTimestepOut();
-        auto pointProbe = std::make_shared<Probe>(para, cudaMemoryManager, para->getOutputPath(), "pointProbe", tStartAveraging,
-                                                                   tAveraging, tStartOutProbe, tOutProbe, false);
-        std::vector<real> probeCoordsX = { 0.3, 0.5 };
-        std::vector<real> probeCoordsY = { 0.0, 0.0 };
-        std::vector<real> probeCoordsZ = { 0.0, 0.0 };
-        pointProbe->addProbePointsFromList(probeCoordsX, probeCoordsY, probeCoordsZ);
-
-        pointProbe->addStatistic(Probe::Statistic::Instantaneous);
-        pointProbe->addStatistic(Probe::Statistic::Means);
-        pointProbe->addStatistic(Probe::Statistic::Variances);
-        para->addSampler(pointProbe);
-
-        auto planeProbe = std::make_shared<Probe>(para, cudaMemoryManager, para->getOutputPath(), "planeProbe", tStartAveraging,
-                                                                   tAveraging, tStartOutProbe, tOutProbe, false);
-        planeProbe->addProbePlane(dSphere, 0, 0, 0.3, 0.01, 0.1);
-        planeProbe->addStatistic(Probe::Statistic::Instantaneous);
-        para->addSampler(planeProbe);
-
-        //////////////////////////////////////////////////////////////////////////
-        // initial state of the flow field
-        //////////////////////////////////////////////////////////////////////////
-
-        para->setInitialCondition([&](real coordX, real coordY, real coordZ, real& rho, real& vx, real& vy, real& vz) {
-            rho = c0o1;
-            vx = velocityLB;
-            vy = c0o1;
-            vz = c0o1;
-        });
-
-        //////////////////////////////////////////////////////////////////////////
-        // set copy mesh to simulation
-        //////////////////////////////////////////////////////////////////////////
-
-        SPtr<GridProvider> gridGenerator =
-            GridProvider::makeGridGenerator(gridBuilder, para, cudaMemoryManager, communicator);
-
-        //////////////////////////////////////////////////////////////////////////
-        // run simulation
-        //////////////////////////////////////////////////////////////////////////
-
-        VF_LOG_INFO("Start Running DrivenCavity Showcase...");
-        printf("\n");
-        VF_LOG_INFO("world parameter:");
-        VF_LOG_INFO("--------------");
-        VF_LOG_INFO("delta t [s]            = {}", deltaT);
-        VF_LOG_INFO("dSphere [m]            = {}", dSphere);
-        VF_LOG_INFO("world_velocity [m/s]   = {}", velocity);
-        VF_LOG_INFO("delta x [m]            = {}", deltaX);
-        printf("\n");
-        VF_LOG_INFO("LB parameter:");
-        VF_LOG_INFO("--------------");
-        VF_LOG_INFO("Re                     = {}", reynoldsNumber);
-        VF_LOG_INFO("lb_velocity [dx/dt]    = {}", velocityLB);
-        VF_LOG_INFO("lb_viscosity [dx^2/dt] = {}", viscosityLB);
-        printf("\n");
-        VF_LOG_INFO("simulation parameter:");
-        VF_LOG_INFO("--------------");
-        VF_LOG_INFO("number of nodes in sphere = {}", numberOfNodesSphere);
-        VF_LOG_INFO("write_nth_timestep        = {}", timeStepOut);
-        VF_LOG_INFO("last timestep             = {}", timeStepEnd);
-        VF_LOG_INFO("output_path               = {}", path);
-
-        Simulation sim(para, cudaMemoryManager, communicator, *gridGenerator, &bcFactory, &scalingFactory);
-        sim.run();
-
-    } catch (const spdlog::spdlog_ex& ex) {
-        std::cout << "Log initialization failed: " << ex.what() << std::endl;
-    } catch (const std::bad_alloc& e) {
-        VF_LOG_CRITICAL("Bad Alloc: {}", e.what());
-=======
-    Simulation simulation(para, gridBuilder, &bcFactory, &scalingFactory);
+    Simulation simulation(para, cudaMemoryManager, gridBuilder, &bcFactory, &scalingFactory);
     simulation.run();
 }
 
@@ -327,7 +209,6 @@
         vf::basics::ConfigurationFile config =
             vf::basics::loadConfig(argc, argv, "/workspaces/VirtualFluids/apps/gpu/SphereInChannel/sphere_1level.cfg");
         run(config);
->>>>>>> 211bd5c8
     } catch (const std::exception& e) {
         VF_LOG_WARNING("{}", e.what());
         return 1;
