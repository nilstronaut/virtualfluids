--- conflicted
+++ resolved
@@ -357,11 +357,6 @@
         para->addProbe( wallModelProbe );
     }
 
-<<<<<<< HEAD
-    }
-
-=======
->>>>>>> d8624c14
     SPtr<PlaneProbe> planeProbe1 = SPtr<PlaneProbe>( new PlaneProbe("planeProbe_1", para->getOutputPath(), tStartAveraging/dt, 10, tStartOutProbe/dt, tOutProbe/dt) );
     planeProbe1->setProbePlane(100.0, 0.0, 0, dx, L_y, L_z);
     planeProbe1->addAllAvailableStatistics();
