
#define _USE_MATH_DEFINES
#include <math.h>
#include <string>
#include <sstream>
#include <iostream>
#include <stdexcept>
#include <fstream>
#include <exception>
#include <memory>
#include <numeric>

//////////////////////////////////////////////////////////////////////////

#include "Core/DataTypes.h"
#include "PointerDefinitions.h"

#include "Core/StringUtilities/StringUtil.h"

#include "Core/VectorTypes.h"

#include <basics/config/ConfigurationFile.h>
#include "lbm/constants/NumericConstants.h"

#include <logger/Logger.h>


//////////////////////////////////////////////////////////////////////////

#include "GridGenerator/grid/GridBuilder/LevelGridBuilder.h"
#include "GridGenerator/grid/GridBuilder/MultipleGridBuilder.h"
#include "GridGenerator/grid/BoundaryConditions/Side.h"
#include "GridGenerator/grid/BoundaryConditions/BoundaryCondition.h"

#include "GridGenerator/grid/GridFactory.h"

#include "geometries/Cuboid/Cuboid.h"
#include "geometries/TriangularMesh/TriangularMesh.h"

#include "GridGenerator/io/SimulationFileWriter/SimulationFileWriter.h"
#include "GridGenerator/io/GridVTKWriter/GridVTKWriter.h"
#include "GridGenerator/VelocitySetter/VelocitySetter.h"

//////////////////////////////////////////////////////////////////////////

#include "VirtualFluids_GPU/LBM/Simulation.h"
#include "VirtualFluids_GPU/Communication/Communicator.h"
#include "VirtualFluids_GPU/DataStructureInitializer/GridReaderGenerator/GridGenerator.h"
#include "VirtualFluids_GPU/DataStructureInitializer/GridProvider.h"
#include "VirtualFluids_GPU/DataStructureInitializer/GridReaderFiles/GridReader.h"
#include "VirtualFluids_GPU/Parameter/Parameter.h"
#include "VirtualFluids_GPU/Output/FileWriter.h"
#include "VirtualFluids_GPU/PreCollisionInteractor/Probes/PointProbe.h"
#include "VirtualFluids_GPU/PreCollisionInteractor/Probes/PlaneProbe.h"
#include "VirtualFluids_GPU/PreCollisionInteractor/Probes/PlanarAverageProbe.h"
#include "VirtualFluids_GPU/PreCollisionInteractor/Probes/WallModelProbe.h"
#include "VirtualFluids_GPU/PreCollisionInteractor/PrecursorWriter.h"
#include "VirtualFluids_GPU/Factories/BoundaryConditionFactory.h"
#include "VirtualFluids_GPU/TurbulenceModels/TurbulenceModelFactory.h"

#include "VirtualFluids_GPU/GPU/CudaMemoryManager.h"

#include "utilities/communication.h"

////////////////////////////////////////////////////////////////////////////////////////////////////////////////////////////////////////////////////
////////////////////////////////////////////////////////////////////////////////////////////////////////////////////////////////////////////////////
////////////////////////////////////////////////////////////////////////////////////////////////////////////////////////////////////////////////////

std::string path(".");

std::string simulationName("BoundaryLayer");

using namespace vf::lbm::constant;
////////////////////////////////////////////////////////////////////////////////////////////////////////////////////////////////////////////////////
////////////////////////////////////////////////////////////////////////////////////////////////////////////////////////////////////////////////////
////////////////////////////////////////////////////////////////////////////////////////////////////////////////////////////////////////////////////


void multipleLevel(const std::string& configPath)
{

    logging::Logger::addStream(&std::cout);
    logging::Logger::setDebugLevel(logging::Logger::Level::INFO_LOW);
    logging::Logger::timeStamp(logging::Logger::ENABLE);
    logging::Logger::enablePrintedRankNumbers(logging::Logger::ENABLE);

    auto gridFactory = GridFactory::make();
    auto gridBuilder = MultipleGridBuilder::makeShared(gridFactory);

    ////////////////////////////////////////////////////////////////////////////////////////////////////////////////////////////////////////////////////

    vf::gpu::Communicator& communicator = vf::gpu::Communicator::getInstance();

    vf::basics::ConfigurationFile config;
    config.load(configPath);
    ////////////////////////////////////////////////////////////////////////////////////////////////////////////////////////////////////////////////^
    SPtr<Parameter> para = std::make_shared<Parameter>(communicator.getNummberOfProcess(), communicator.getPID(), &config);
    BoundaryConditionFactory bcFactory = BoundaryConditionFactory();
    
    ////////////////////////////////////////////////////////////////////////////////////////////////////////////////////////////////////////////////////
    
    const int  nProcs = communicator.getNummberOfProcess();
    const uint procID = vf::gpu::Communicator::getInstance().getPID();
    std::vector<uint> devices(10);
    std::iota(devices.begin(), devices.end(), 0);
    para->setDevices(devices);
    para->setMaxDev(nProcs);
    
    ////////////////////////////////////////////////////////////////////////////////////////////////////////////////////////////////////////////////////
    ////////////////////////////////////////////////////////////////////////////////////////////////////////////////////////////////////////////////////
    //
    //          U s e r    s e t t i n g s
    //
    ////////////////////////////////////////////////////////////////////////////////////////////////////////////////////////////////////////////////////
    ////////////////////////////////////////////////////////////////////////////////////////////////////////////////////////////////////////////////////
    ////////////////////////////////////////////////////////////////////////////////////////////////////////////////////////////////////////////////////

    LbmOrGks lbmOrGks = LBM;

<<<<<<< HEAD

    real H = 1000.0; // boundary layer height in m
    const real L_x = config.contains("L_x")? config.getValue<real>("L_x"): 6*H;
    const real L_y = config.contains("L_y")? config.getValue<real>("L_y"): 4*H;
    const real L_z = config.contains("L_z")? config.getValue<real>("L_z"): 1*H;
    H = L_z;
=======
    const real H = config.getValue("boundaryLayerHeight", 1000.0); // boundary layer height in m

    const real L_x = 6*H;
    const real L_y = 4*H;
    const real L_z = H;

    const real z0  = config.getValue("z0", 0.1f); // roughness length in m
    const real u_star = config.getValue("u_star", 0.4f); //friction velocity in m/s
    const real kappa = config.getValue("vonKarmanConstant", 0.4f); // von Karman constant
>>>>>>> 3141318c

    const real viscosity = config.getValue("viscosity", 1.56e-5f);

    const real velocity  = 0.5f*u_star/kappa*log(H/z0+1.f); //0.5 times max mean velocity at the top in m/s

    const real mach = config.getValue<real>("Ma", 0.1);

    const uint nodes_per_H = config.getValue<uint>("nz", 64);

    const bool writePrecursor = config.getValue("writePrecursor", false);
    bool useDistributions;
    std::string precursorDirectory;
    int nTWritePrecursor; real tStartPrecursor, posXPrecursor;
    if(writePrecursor)
    {
        nTWritePrecursor      = config.getValue<int>("nTimestepsWritePrecursor");
        tStartPrecursor      = config.getValue<real>("tStartPrecursor");
        posXPrecursor        = config.getValue<real>("posXPrecursor");
        useDistributions     = config.getValue<bool>("useDistributions", false);
        precursorDirectory = config.getValue<std::string>("precursorDirectory");


    }

    const bool readPrecursor = config.getValue("readPrecursor", false);
    int nTReadPrecursor;
    if(readPrecursor)
    {
        nTReadPrecursor = config.getValue<int>("nTimestepsReadPrecursor");
        precursorDirectory = config.getValue<std::string>("precursorDirectory");
        useDistributions     = config.getValue<bool>("useDistributions", false);

    }
    // all in s
    const float tStartOut   = config.getValue<real>("tStartOut");
    const float tOut        = config.getValue<real>("tOut");
    const float tEnd        = config.getValue<real>("tEnd"); // total time of simulation

    const float tStartAveraging     =  config.getValue<real>("tStartAveraging");
    const float tStartTmpAveraging  =  config.getValue<real>("tStartTmpAveraging");
    const float tAveraging          =  config.getValue<real>("tAveraging");
    const float tStartOutProbe      =  config.getValue<real>("tStartOutProbe");
    const float tOutProbe           =  config.getValue<real>("tOutProbe");


    const real dx = H/real(nodes_per_H);

    const real dt = dx * mach / (sqrt(3) * velocity);

    const real velocityLB = velocity * dt / dx; // LB units

    const real viscosityLB = viscosity * dt / (dx * dx); // LB units

    const real pressureGradient = u_star * u_star / H ;
    const real pressureGradientLB = pressureGradient * (dt*dt)/dx; // LB units

    VF_LOG_INFO("velocity  [dx/dt] = {}", velocityLB);
    VF_LOG_INFO("dt   = {}", dt);
    VF_LOG_INFO("dx   = {}", dx);
    VF_LOG_INFO("viscosity [10^8 dx^2/dt] = {}", viscosityLB*1e8);
    VF_LOG_INFO("u* /(dx/dt) = {}", u_star*dt/dx);
    VF_LOG_INFO("dpdx  = {}", pressureGradient);
    VF_LOG_INFO("dpdx /(dx/dt^2) = {}", pressureGradientLB);

    ////////////////////////////////////////////////////////////////////////////////////////////////////////////////////////////////////////////////

    para->setOutputPrefix( simulationName );

    para->setPrintFiles(true);

    para->setForcing(pressureGradientLB, 0, 0);
    para->setVelocityLB(velocityLB);
    para->setViscosityLB(viscosityLB);
    para->setVelocityRatio( dx / dt );
    para->setViscosityRatio( dx*dx/dt );
    para->setDensityRatio( 1.0 );

    bool useStreams = (nProcs > 1 ? true: false);
    // useStreams=true;
    para->setUseStreams(useStreams);
    para->setMainKernel("CumulantK17Almighty");
    para->setIsBodyForce( config.getValue<bool>("bodyForce") );

    para->setTimestepStartOut(uint(tStartOut/dt) );
    para->setTimestepOut( uint(tOut/dt) );
    para->setTimestepEnd( uint(tEnd/dt) );

    ////////////////////////////////////////////////////////////////////////////////////////////////////////////////////////////////////////////////

    SPtr<TurbulenceModelFactory> tmFactory = std::make_shared<TurbulenceModelFactory>(para);
    tmFactory->readConfigFile( config );
<<<<<<< HEAD
    
=======

>>>>>>> 3141318c
    /////////////////////////////////////////////////////////////////////////////////////////////////////////////////////////////////////////////////

    const real xSplit = L_x/nProcs;
    const real overlap = 8.0*dx;

    real xMin      =  procID    * xSplit;
    real xMax      = (procID+1) * xSplit;
    real xGridMin  =  procID    * xSplit;
    real xGridMax  = (procID+1) * xSplit;

    real yMin      = 0.0;
    real yMax      = L_y;
    real zMin      = 0.0;
    real zMax      = L_z; 

<<<<<<< HEAD
    bool isFirstSubDomain = (procID == 0        && nProcs > 1)?                    true: false;
    bool isLastSubDomain  = (procID == nProcs-1 && nProcs > 1)?                    true: false;
    bool isMidSubDomain   = (!isFirstSubDomain && !isLastSubDomain && nProcs > 1)? true: false;
    
    if(isFirstSubDomain || isMidSubDomain)
    {
        xGridMax += overlap;
        xGridMin -= overlap;
    }
    if(isLastSubDomain || isMidSubDomain)
    {
        xGridMax += overlap;
        xGridMin -= overlap;
    }
=======
    gridBuilder->setPeriodicBoundaryCondition(!readPrecursor, true, false);
>>>>>>> 3141318c

    gridBuilder->addCoarseGrid( xGridMin,  0.0,  0.0,
                                xGridMax,  L_y,  L_z, dx);
    if(false)
    {
        gridBuilder->setNumberOfLayers(12, 8);
        gridBuilder->addGrid( new Cuboid( 0.0, 0.0, 0.0, L_x,  L_y,  0.3*L_z) , 1 );
        para->setMaxLevel(2);
    }

    if(nProcs > 1)
    {
            gridBuilder->setSubDomainBox(
                        std::make_shared<BoundingBox>(xMin, xMax, yMin, yMax, zMin, zMax));        
            gridBuilder->setPeriodicBoundaryCondition(false, true, false);
    }
    else         
    { 
        gridBuilder->setPeriodicBoundaryCondition(true, true, false);
    }

	gridBuilder->buildGrids(lbmOrGks, true); // buildGrids() has to be called before setting the BCs!!!!

    std::cout << "nProcs: "<< nProcs << "Proc: " << procID << " isFirstSubDomain: " << isFirstSubDomain << " isLastSubDomain: " << isLastSubDomain << " isMidSubDomain: " << isMidSubDomain << std::endl;
    
    if(nProcs > 1){
        if (isFirstSubDomain || isMidSubDomain) {
            gridBuilder->findCommunicationIndices(CommunicationDirections::PX, lbmOrGks);
            gridBuilder->setCommunicationProcess(CommunicationDirections::PX, procID+1);
        }

        if (isLastSubDomain || isMidSubDomain) {
            gridBuilder->findCommunicationIndices(CommunicationDirections::MX, lbmOrGks);
            gridBuilder->setCommunicationProcess(CommunicationDirections::MX, procID-1);
        }

        if (isFirstSubDomain) {
            gridBuilder->findCommunicationIndices(CommunicationDirections::MX, lbmOrGks);
            gridBuilder->setCommunicationProcess(CommunicationDirections::MX, nProcs-1);
        }

        if (isLastSubDomain) {
            gridBuilder->findCommunicationIndices(CommunicationDirections::PX, lbmOrGks);
            gridBuilder->setCommunicationProcess(CommunicationDirections::PX, 0);
        }
    }
    uint samplingOffset = 2;
<<<<<<< HEAD
    gridBuilder->setStressBoundaryCondition(SideType::MZ,
=======
    
    if(readPrecursor)
    {
        auto precursor = createFileCollection(precursorDirectory + "/precursor", FileType::VTK);
        gridBuilder->setPrecursorBoundaryCondition(SideType::MX, precursor, nTReadPrecursor);

        gridBuilder->setStressBoundaryCondition(SideType::MZ,
>>>>>>> 3141318c
                                            0.0, 0.0, 1.0,              // wall normals
                                            samplingOffset, z0/dx);     // wall model settinng
        para->setHasWallModelMonitor(true);
        
        gridBuilder->setSlipBoundaryCondition(SideType::PZ,  0.0f,  0.0f, -1.0f);

        
        gridBuilder->setPressureBoundaryCondition(SideType::PX, 0.f);
    } 
    else
    {
        gridBuilder->setSlipBoundaryCondition(SideType::PZ,  0.0,  0.0, -1.0);

        gridBuilder->setStressBoundaryCondition(SideType::MZ,
                                            0.0, 0.0, 1.0,              // wall normals
                                            samplingOffset, z0/dx);     // wall model settinng
        para->setHasWallModelMonitor(true);
    }



    bcFactory.setStressBoundaryCondition(BoundaryConditionFactory::StressBC::StressPressureBounceBack);
    bcFactory.setSlipBoundaryCondition(BoundaryConditionFactory::SlipBC::SlipBounceBack); 
    bcFactory.setPressureBoundaryCondition(BoundaryConditionFactory::PressureBC::OutflowNonReflective);
    bcFactory.setPrecursorBoundaryCondition(useDistributions ? BoundaryConditionFactory::PrecursorBC::DistributionsPrecursor : BoundaryConditionFactory::PrecursorBC::VelocityPrecursor);
    para->setOutflowPressureCorrectionFactor(0.0); 



    para->setInitialCondition([&](real coordX, real coordY, real coordZ, real &rho, real &vx, real &vy, real &vz) {
        rho = (real)0.0;
        vx  = rho = c0o1;
        vx  = (u_star/c4o10 * log(coordZ/z0+c1o1) + c2o1*sin(cPi*c16o1*coordX/L_x)*sin(cPi*c8o1*coordZ/H)/(pow(coordZ/H,c2o1)+c1o1)) * dt/dx; 
        vy  = c2o1*sin(cPi*c16o1*coordX/L_x)*sin(cPi*c8o1*coordZ/H)/(pow(coordZ/H,c2o1)+c1o1) * dt/dx; 
        vz  = c8o1*u_star/c4o10*(sin(cPi*c8o1*coordY/H)*sin(cPi*c8o1*coordZ/H)+sin(cPi*c8o1*coordX/L_x))/(pow(c1o2*L_z-coordZ, c2o1)+c1o1) * dt/dx;
    });


    ////////////////////////////////////////////////////////////////////////////////////////////////////////////////////////////////////////////////
<<<<<<< HEAD
    if(isFirstSubDomain)
    {
        SPtr<PlanarAverageProbe> planarAverageProbe = SPtr<PlanarAverageProbe>( new PlanarAverageProbe("planeProbe", para->getOutputPath(), tStartAveraging/dt, tStartTmpAveraging/dt, tAveraging/dt , tStartOutProbe/dt, tOutProbe/dt, 'z') );
        planarAverageProbe->addAllAvailableStatistics();
        planarAverageProbe->setFileNameToNOut();
        para->addProbe( planarAverageProbe );

        para->setHasWallModelMonitor(true);
        SPtr<WallModelProbe> wallModelProbe = SPtr<WallModelProbe>( new WallModelProbe("wallModelProbe", para->getOutputPath(), tStartAveraging/dt, tStartTmpAveraging/dt, tAveraging/dt/4.0 , tStartOutProbe/dt, tOutProbe/dt) );
        wallModelProbe->addAllAvailableStatistics();
        wallModelProbe->setFileNameToNOut();
        wallModelProbe->setForceOutputToStress(true);
        if(para->getIsBodyForce())
            wallModelProbe->setEvaluatePressureGradient(true);
        para->addProbe( wallModelProbe );
    }
=======

    SPtr<PlanarAverageProbe> planarAverageProbe = SPtr<PlanarAverageProbe>( new PlanarAverageProbe("horizontalPlanes", para->getOutputPath(), 0, tStartTmpAveraging/dt, tAveraging/dt , tStartOutProbe/dt, tOutProbe/dt, 'z') );
    planarAverageProbe->addAllAvailableStatistics();
    planarAverageProbe->setFileNameToNOut();
    para->addProbe( planarAverageProbe );

    SPtr<WallModelProbe> wallModelProbe = SPtr<WallModelProbe>( new WallModelProbe("wallModelProbe", para->getOutputPath(), 0, tStartTmpAveraging/dt, tAveraging/dt/4.0 , tStartOutProbe/dt, tOutProbe/dt) );
    wallModelProbe->addAllAvailableStatistics();
    wallModelProbe->setFileNameToNOut();
    wallModelProbe->setForceOutputToStress(true);
    if(para->getIsBodyForce())
        wallModelProbe->setEvaluatePressureGradient(true);
    para->addProbe( wallModelProbe );
>>>>>>> 3141318c

    SPtr<PlaneProbe> planeProbe1 = SPtr<PlaneProbe>( new PlaneProbe("planeProbe_1", para->getOutputPath(), tStartAveraging/dt, 10, tStartOutProbe/dt, tOutProbe/dt) );
    planeProbe1->setProbePlane(100.0, 0.0, 0, dx, L_y, L_z);
    planeProbe1->addAllAvailableStatistics();
    para->addProbe( planeProbe1 );

    if(readPrecursor)
    {
        SPtr<PlaneProbe> planeProbe2 = SPtr<PlaneProbe>( new PlaneProbe("planeProbe_2", para->getOutputPath(), tStartAveraging/dt, 10, tStartOutProbe/dt, tOutProbe/dt) );
        planeProbe2->setProbePlane(1000.0, 0.0, 0, dx, L_y, L_z);
        planeProbe2->addAllAvailableStatistics();
        para->addProbe( planeProbe2 );

        SPtr<PlaneProbe> planeProbe3 = SPtr<PlaneProbe>( new PlaneProbe("planeProbe_3", para->getOutputPath(), tStartAveraging/dt, 10, tStartOutProbe/dt, tOutProbe/dt) );
        planeProbe3->setProbePlane(1500.0, 0.0, 0, dx, L_y, L_z);
        planeProbe3->addAllAvailableStatistics();
        para->addProbe( planeProbe3 );

        SPtr<PlaneProbe> planeProbe4 = SPtr<PlaneProbe>( new PlaneProbe("planeProbe_4", para->getOutputPath(), tStartAveraging/dt, 10, tStartOutProbe/dt, tOutProbe/dt) );
        planeProbe4->setProbePlane(2000.0, 0.0, 0, dx, L_y, L_z);
        planeProbe4->addAllAvailableStatistics();
        para->addProbe( planeProbe4 );

        SPtr<PlaneProbe> planeProbe5 = SPtr<PlaneProbe>( new PlaneProbe("planeProbe_5", para->getOutputPath(), tStartAveraging/dt, 10, tStartOutProbe/dt, tOutProbe/dt) );
        planeProbe5->setProbePlane(2500.0, 0.0, 0, dx, L_y, L_z);
        planeProbe5->addAllAvailableStatistics();
        para->addProbe( planeProbe5 );

        SPtr<PlaneProbe> planeProbe6 = SPtr<PlaneProbe>( new PlaneProbe("planeProbe_6", para->getOutputPath(), tStartAveraging/dt, 10, tStartOutProbe/dt, tOutProbe/dt) );
        planeProbe6->setProbePlane(0.0, L_y/2.0, 0, L_x, dx, L_z);
        planeProbe6->addAllAvailableStatistics();
        para->addProbe( planeProbe6 );
    }


    if(writePrecursor)
    {
        SPtr<PrecursorWriter> precursorWriter = std::make_shared<PrecursorWriter>("precursor", para->getOutputPath()+precursorDirectory, posXPrecursor, 0, L_y, 0, L_z, tStartPrecursor/dt, nTWritePrecursor, useDistributions? OutputVariable::Distributions: OutputVariable::Velocities);
        para->addProbe(precursorWriter);
    }

    auto cudaMemoryManager = std::make_shared<CudaMemoryManager>(para);
    auto gridGenerator = GridProvider::makeGridGenerator(gridBuilder, para, cudaMemoryManager, communicator);

    Simulation sim(para, cudaMemoryManager, communicator, *gridGenerator, &bcFactory, tmFactory);
    sim.run();
}

int main( int argc, char* argv[])
{
    if ( argv != NULL )
    {
        try
        {
            vf::logging::Logger::initalizeLogger();

            if( argc > 1){ path = argv[1]; }

            multipleLevel(path + "/configBoundaryLayer.txt");
        }
        catch (const spdlog::spdlog_ex &ex) {
            std::cout << "Log initialization failed: " << ex.what() << std::endl;
        }

        catch (const std::bad_alloc& e)
        {
            VF_LOG_CRITICAL("Bad Alloc: {}", e.what());
        }
        catch (const std::exception& e)
        {
            VF_LOG_CRITICAL("exception: {}", e.what());
        }
        catch (...)
        {
            VF_LOG_CRITICAL("Unknown exception!");
        }
    }
    return 0;
}<|MERGE_RESOLUTION|>--- conflicted
+++ resolved
@@ -117,14 +117,6 @@
 
     LbmOrGks lbmOrGks = LBM;
 
-<<<<<<< HEAD
-
-    real H = 1000.0; // boundary layer height in m
-    const real L_x = config.contains("L_x")? config.getValue<real>("L_x"): 6*H;
-    const real L_y = config.contains("L_y")? config.getValue<real>("L_y"): 4*H;
-    const real L_z = config.contains("L_z")? config.getValue<real>("L_z"): 1*H;
-    H = L_z;
-=======
     const real H = config.getValue("boundaryLayerHeight", 1000.0); // boundary layer height in m
 
     const real L_x = 6*H;
@@ -134,7 +126,6 @@
     const real z0  = config.getValue("z0", 0.1f); // roughness length in m
     const real u_star = config.getValue("u_star", 0.4f); //friction velocity in m/s
     const real kappa = config.getValue("vonKarmanConstant", 0.4f); // von Karman constant
->>>>>>> 3141318c
 
     const real viscosity = config.getValue("viscosity", 1.56e-5f);
 
@@ -226,11 +217,6 @@
 
     SPtr<TurbulenceModelFactory> tmFactory = std::make_shared<TurbulenceModelFactory>(para);
     tmFactory->readConfigFile( config );
-<<<<<<< HEAD
-    
-=======
-
->>>>>>> 3141318c
     /////////////////////////////////////////////////////////////////////////////////////////////////////////////////////////////////////////////////
 
     const real xSplit = L_x/nProcs;
@@ -246,7 +232,6 @@
     real zMin      = 0.0;
     real zMax      = L_z; 
 
-<<<<<<< HEAD
     bool isFirstSubDomain = (procID == 0        && nProcs > 1)?                    true: false;
     bool isLastSubDomain  = (procID == nProcs-1 && nProcs > 1)?                    true: false;
     bool isMidSubDomain   = (!isFirstSubDomain && !isLastSubDomain && nProcs > 1)? true: false;
@@ -261,9 +246,7 @@
         xGridMax += overlap;
         xGridMin -= overlap;
     }
-=======
     gridBuilder->setPeriodicBoundaryCondition(!readPrecursor, true, false);
->>>>>>> 3141318c
 
     gridBuilder->addCoarseGrid( xGridMin,  0.0,  0.0,
                                 xGridMax,  L_y,  L_z, dx);
@@ -311,9 +294,6 @@
         }
     }
     uint samplingOffset = 2;
-<<<<<<< HEAD
-    gridBuilder->setStressBoundaryCondition(SideType::MZ,
-=======
     
     if(readPrecursor)
     {
@@ -321,7 +301,6 @@
         gridBuilder->setPrecursorBoundaryCondition(SideType::MX, precursor, nTReadPrecursor);
 
         gridBuilder->setStressBoundaryCondition(SideType::MZ,
->>>>>>> 3141318c
                                             0.0, 0.0, 1.0,              // wall normals
                                             samplingOffset, z0/dx);     // wall model settinng
         para->setHasWallModelMonitor(true);
@@ -361,7 +340,6 @@
 
 
     ////////////////////////////////////////////////////////////////////////////////////////////////////////////////////////////////////////////////
-<<<<<<< HEAD
     if(isFirstSubDomain)
     {
         SPtr<PlanarAverageProbe> planarAverageProbe = SPtr<PlanarAverageProbe>( new PlanarAverageProbe("planeProbe", para->getOutputPath(), tStartAveraging/dt, tStartTmpAveraging/dt, tAveraging/dt , tStartOutProbe/dt, tOutProbe/dt, 'z') );
@@ -378,21 +356,6 @@
             wallModelProbe->setEvaluatePressureGradient(true);
         para->addProbe( wallModelProbe );
     }
-=======
-
-    SPtr<PlanarAverageProbe> planarAverageProbe = SPtr<PlanarAverageProbe>( new PlanarAverageProbe("horizontalPlanes", para->getOutputPath(), 0, tStartTmpAveraging/dt, tAveraging/dt , tStartOutProbe/dt, tOutProbe/dt, 'z') );
-    planarAverageProbe->addAllAvailableStatistics();
-    planarAverageProbe->setFileNameToNOut();
-    para->addProbe( planarAverageProbe );
-
-    SPtr<WallModelProbe> wallModelProbe = SPtr<WallModelProbe>( new WallModelProbe("wallModelProbe", para->getOutputPath(), 0, tStartTmpAveraging/dt, tAveraging/dt/4.0 , tStartOutProbe/dt, tOutProbe/dt) );
-    wallModelProbe->addAllAvailableStatistics();
-    wallModelProbe->setFileNameToNOut();
-    wallModelProbe->setForceOutputToStress(true);
-    if(para->getIsBodyForce())
-        wallModelProbe->setEvaluatePressureGradient(true);
-    para->addProbe( wallModelProbe );
->>>>>>> 3141318c
 
     SPtr<PlaneProbe> planeProbe1 = SPtr<PlaneProbe>( new PlaneProbe("planeProbe_1", para->getOutputPath(), tStartAveraging/dt, 10, tStartOutProbe/dt, tOutProbe/dt) );
     planeProbe1->setProbePlane(100.0, 0.0, 0, dx, L_y, L_z);
