//=======================================================================================
// ____          ____    __    ______     __________   __      __       __        __
// \    \       |    |  |  |  |   _   \  |___    ___| |  |    |  |     /  \      |  |
//  \    \      |    |  |  |  |  |_)   |     |  |     |  |    |  |    /    \     |  |
//   \    \     |    |  |  |  |   _   /      |  |     |  |    |  |   /  /\  \    |  |
//    \    \    |    |  |  |  |  | \  \      |  |     |   \__/   |  /  ____  \   |  |____
//     \    \   |    |  |__|  |__|  \__\     |__|      \________/  /__/    \__\  |_______|
//      \    \  |    |   ________________________________________________________________
//       \    \ |    |  |  ______________________________________________________________|
//        \    \|    |  |  |         __          __     __     __     ______      _______
//         \         |  |  |_____   |  |        |  |   |  |   |  |   |   _  \    /  _____)
//          \        |  |   _____|  |  |        |  |   |  |   |  |   |  | \  \   \_______
//           \       |  |  |        |  |_____   |   \_/   |   |  |   |  |_/  /    _____  |
//            \ _____|  |__|        |________|   \_______/    |__|   |______/    (_______/
//
//  This file is part of VirtualFluids. VirtualFluids is free software: you can
//  redistribute it and/or modify it under the terms of the GNU General Public
//  License as published by the Free Software Foundation, either version 3 of
//  the License, or (at your option) any later version.
//
//  VirtualFluids is distributed in the hope that it will be useful, but WITHOUT
//  ANY WARRANTY; without even the implied warranty of MERCHANTABILITY or
//  FITNESS FOR A PARTICULAR PURPOSE.  See the GNU General Public License
//  for more details.
//
//  You should have received a copy of the GNU General Public License along
//  with VirtualFluids (see COPYING.txt). If not, see <http://www.gnu.org/licenses/>.
//
//! \file LidDrivenCavity.cpp
//! \ingroup Applications
//! \author Martin Schoenherr, Stephan Lenz
//=======================================================================================
#define _USE_MATH_DEFINES
#include <exception>
#include <fstream>
#include <iostream>
#include <memory>
#include <sstream>
#include <stdexcept>
#include <string>

//////////////////////////////////////////////////////////////////////////

#include "Core/DataTypes.h"
#include "Core/LbmOrGks.h"
#include "Core/Logger/Logger.h"
#include "Core/VectorTypes.h"
#include "PointerDefinitions.h"

#include <logger/Logger.h>

//////////////////////////////////////////////////////////////////////////

#include "GridGenerator/grid/BoundaryConditions/Side.h"
#include "GridGenerator/grid/GridBuilder/LevelGridBuilder.h"
#include "GridGenerator/grid/GridBuilder/MultipleGridBuilder.h"
#include "GridGenerator/grid/GridFactory.h"
#include "GridGenerator/geometries/Cuboid/Cuboid.h"

//////////////////////////////////////////////////////////////////////////

#include "VirtualFluids_GPU/Factories/BoundaryConditionFactory.h"
#include "VirtualFluids_GPU/Factories/GridScalingFactory.h"
#include "VirtualFluids_GPU/Communication/Communicator.h"
#include "VirtualFluids_GPU/DataStructureInitializer/GridProvider.h"
#include "VirtualFluids_GPU/DataStructureInitializer/GridReaderGenerator/GridGenerator.h"
#include "VirtualFluids_GPU/GPU/CudaMemoryManager.h"
#include "VirtualFluids_GPU/LBM/Simulation.h"
#include "VirtualFluids_GPU/Output/FileWriter.h"
#include "VirtualFluids_GPU/Parameter/Parameter.h"

//////////////////////////////////////////////////////////////////////////

int main()
{
    try {
         vf::logging::Logger::initalizeLogger();
        //////////////////////////////////////////////////////////////////////////
        // Simulation parameters
        //////////////////////////////////////////////////////////////////////////
        std::string path("./output/DrivenCavity");
        std::string simulationName("LidDrivenCavity");

        const real L = 1.0;
        const real Re = 1000.0;
        const real velocity = 1.0;
        const real dt = (real)0.5e-3;
        const uint nx = 64;

        const uint timeStepOut = 1000;
        const uint timeStepEnd = 10000;

        //////////////////////////////////////////////////////////////////////////
        // setup logger
        //////////////////////////////////////////////////////////////////////////

        logging::Logger::addStream(&std::cout);
        logging::Logger::setDebugLevel(logging::Logger::Level::INFO_LOW);
        logging::Logger::timeStamp(logging::Logger::ENABLE);
        logging::Logger::enablePrintedRankNumbers(logging::Logger::ENABLE);

        //////////////////////////////////////////////////////////////////////////
        // setup gridGenerator
        //////////////////////////////////////////////////////////////////////////

        auto gridFactory = GridFactory::make();
        gridFactory->setTriangularMeshDiscretizationMethod(TriangularMeshDiscretizationMethod::POINT_IN_OBJECT);
        auto gridBuilder = MultipleGridBuilder::makeShared(gridFactory);

        //////////////////////////////////////////////////////////////////////////
        // create grid
        //////////////////////////////////////////////////////////////////////////

        real dx = L / real(nx);

        gridBuilder->addCoarseGrid(-0.5 * L, -0.5 * L, -0.5 * L, 0.5 * L, 0.5 * L, 0.5 * L, dx);

<<<<<<< HEAD
        gridBuilder->setNumberOfLayers(10, 8);
        gridBuilder->addGrid(new Cuboid(-0.1 * L, -0.1 * L,-0.1 * L, 0.1 * L,0.1 * L,0.1 * L), 1);
=======
        gridBuilder->addGrid(new Cuboid(-0.25, -0.25, -0.25, 0.25, 0.25, 0.25), 1); // add fine grid
>>>>>>> 0d946c39

        gridBuilder->setPeriodicBoundaryCondition(false, false, false);

        gridBuilder->buildGrids(LbmOrGks::LBM, false);

        //////////////////////////////////////////////////////////////////////////
        // compute parameters in lattice units
        //////////////////////////////////////////////////////////////////////////

<<<<<<< HEAD
        if (lbmOrGks == LBM) {
            SPtr<Parameter> para = std::make_shared<Parameter>();
            BoundaryConditionFactory bcFactory = BoundaryConditionFactory();
            GridScalingFactory scalingFactory = GridScalingFactory();
            vf::gpu::Communicator &communicator = vf::gpu::Communicator::getInstance();

            //////////////////////////////////////////////////////////////////////////
            // compute parameters in lattice units
            //////////////////////////////////////////////////////////////////////////

            const real velocityLB = velocity * dt / dx; // LB units

            const real vxLB = velocityLB / sqrt(2.0); // LB units
            const real vyLB = velocityLB / sqrt(2.0); // LB units

            const real viscosityLB = nx * velocityLB / Re; // LB units

            *logging::out << logging::Logger::INFO_HIGH << "velocity  [dx/dt] = " << velocityLB << " \n";
            *logging::out << logging::Logger::INFO_HIGH << "viscosity [dx^2/dt] = " << viscosityLB << "\n";

            //////////////////////////////////////////////////////////////////////////
            // set parameters
            //////////////////////////////////////////////////////////////////////////

            para->setOutputPath(path);
            para->setOutputPrefix(simulationName);
            para->setPathAndFilename(para->getOutputPath() + para->getOutputPrefix());

            para->setPrintFiles(true);

            para->setVelocityLB(velocityLB);
            para->setViscosityLB(viscosityLB);

            para->setVelocityRatio(velocity / velocityLB);
            para->setDensityRatio(1.0);

            para->setTimestepOut(timeStepOut);
            para->setTimestepEnd(timeStepEnd);

            
            para->setMaxLevel(2);

            para->setMainKernel("CumulantK17CompChimRedesigned");
            scalingFactory.setScalingFactory(GridScalingFactory::GridScaling::ScaleRhoSq);


            //////////////////////////////////////////////////////////////////////////
            // set boundary conditions
            //////////////////////////////////////////////////////////////////////////

            gridBuilder->setNoSlipBoundaryCondition(SideType::PX);
            gridBuilder->setNoSlipBoundaryCondition(SideType::MX);
            gridBuilder->setNoSlipBoundaryCondition(SideType::PY);
            gridBuilder->setNoSlipBoundaryCondition(SideType::MY);
            gridBuilder->setVelocityBoundaryCondition(SideType::PZ, vxLB, vyLB, 0.0);
            gridBuilder->setNoSlipBoundaryCondition(SideType::MZ);

            bcFactory.setNoSlipBoundaryCondition(BoundaryConditionFactory::NoSlipBC::NoSlipBounceBack);
            bcFactory.setVelocityBoundaryCondition(BoundaryConditionFactory::VelocityBC::VelocitySimpleBounceBackCompressible);

            //////////////////////////////////////////////////////////////////////////
            // set copy mesh to simulation
            //////////////////////////////////////////////////////////////////////////

            auto cudaMemoryManager = std::make_shared<CudaMemoryManager>(para);
            SPtr<GridProvider> gridGenerator =
                GridProvider::makeGridGenerator(gridBuilder, para, cudaMemoryManager, communicator);

            para->setCalcParticles(false);
            para->setCalcMedian(false);
            para->setCalcTurbulenceIntensity(false);
            para->setDoCheckPoint(false);
            para->setUseMeasurePoints(false);
            para->setDiffOn(false);
            para->setCalcPlaneConc(false);
            para->setUseWale(false);
            para->setSimulatePorousMedia(false);
            //////////////////////////////////////////////////////////////////////////
            // run simulation
            //////////////////////////////////////////////////////////////////////////

            Simulation sim(para, cudaMemoryManager, communicator, *gridGenerator, &bcFactory, &scalingFactory);
            sim.run();
        } // else {
        //     CudaUtility::setCudaDevice(0);

        //     Parameters parameters;

        //     //////////////////////////////////////////////////////////////////////////
        //     // compute remaining parameters
        //     //////////////////////////////////////////////////////////////////////////

        //     const real vx = velocity / sqrt(2.0);
        //     const real vy = velocity / sqrt(2.0);

        //     parameters.K  = 2.0;
        //     parameters.Pr = 1.0;

        //     const real Ma = (real)0.1;
=======
        const real velocityLB = velocity * dt / dx; // LB units
>>>>>>> 0d946c39

        const real vxLB = velocityLB / sqrt(2.0); // LB units
        const real vyLB = velocityLB / sqrt(2.0); // LB units

        const real viscosityLB = nx * velocityLB / Re; // LB units

        //////////////////////////////////////////////////////////////////////////
        // set parameters
        //////////////////////////////////////////////////////////////////////////
        SPtr<Parameter> para = std::make_shared<Parameter>();

        para->setOutputPath(path);
        para->setOutputPrefix(simulationName);

        para->setPrintFiles(true);

        para->setVelocityLB(velocityLB);
        para->setViscosityLB(viscosityLB);

        para->setVelocityRatio(velocity / velocityLB);
        para->setDensityRatio(1.0);

        para->setTimestepOut(timeStepOut);
        para->setTimestepEnd(timeStepEnd);

        para->setMainKernel("CumulantK17CompChimRedesigned");

        //////////////////////////////////////////////////////////////////////////
        // set boundary conditions
        //////////////////////////////////////////////////////////////////////////

        gridBuilder->setNoSlipBoundaryCondition(SideType::PX);
        gridBuilder->setNoSlipBoundaryCondition(SideType::MX);
        gridBuilder->setNoSlipBoundaryCondition(SideType::PY);
        gridBuilder->setNoSlipBoundaryCondition(SideType::MY);
        gridBuilder->setVelocityBoundaryCondition(SideType::PZ, vxLB, vyLB, 0.0);
        gridBuilder->setNoSlipBoundaryCondition(SideType::MZ);

        BoundaryConditionFactory bcFactory;

        bcFactory.setNoSlipBoundaryCondition(BoundaryConditionFactory::NoSlipBC::NoSlipBounceBack);
        bcFactory.setVelocityBoundaryCondition(BoundaryConditionFactory::VelocityBC::VelocitySimpleBounceBackCompressible);

        //////////////////////////////////////////////////////////////////////////
        // set copy mesh to simulation
        //////////////////////////////////////////////////////////////////////////

        vf::gpu::Communicator &communicator = vf::gpu::Communicator::getInstance();

        auto cudaMemoryManager = std::make_shared<CudaMemoryManager>(para);
        SPtr<GridProvider> gridGenerator =
            GridProvider::makeGridGenerator(gridBuilder, para, cudaMemoryManager, communicator);


        //////////////////////////////////////////////////////////////////////////
        // run simulation
        //////////////////////////////////////////////////////////////////////////

        VF_LOG_INFO("Start Running DrivenCavity Showcase...");
        printf("\n");
        VF_LOG_INFO("world parameter:");
        VF_LOG_INFO("--------------");
        VF_LOG_INFO("dt [s]                 = {}", dt);
        VF_LOG_INFO("world_length   [m]     = {}", L);
        VF_LOG_INFO("world_velocity [m/s]   = {}", velocity);
        VF_LOG_INFO("dx [m]                 = {}", dx);
        printf("\n");
        VF_LOG_INFO("LB parameter:");
        VF_LOG_INFO("--------------");
        VF_LOG_INFO("Re                     = {}", Re);
        VF_LOG_INFO("lb_velocity [dx/dt]    = {}", velocityLB);
        VF_LOG_INFO("lb_viscosity [dx^2/dt] = {}", viscosityLB);
        VF_LOG_INFO("lb_vx [dx/dt] (lb_velocity/sqrt(2)) = {}", vxLB);
        VF_LOG_INFO("lb_vy [dx/dt] (lb_velocity/sqrt(2)) = {}", vyLB);
        printf("\n");
        VF_LOG_INFO("simulation parameter:");
        VF_LOG_INFO("--------------");
        VF_LOG_INFO("nx                     = {}", nx);
        VF_LOG_INFO("ny                     = {}", nx);
        VF_LOG_INFO("nz                     = {}", nx);
        VF_LOG_INFO("number of nodes        = {}", nx * nx * nx);
        VF_LOG_INFO("n timesteps            = {}", timeStepOut);
        VF_LOG_INFO("write_nth_timestep     = {}", timeStepEnd);
        VF_LOG_INFO("output_path            = {}", path);

        Simulation sim(para, cudaMemoryManager, communicator, *gridGenerator, &bcFactory);
        sim.run();

    } catch (const spdlog::spdlog_ex &ex) {
        std::cout << "Log initialization failed: " << ex.what() << std::endl;
    } catch (const std::bad_alloc &e) {
        VF_LOG_CRITICAL("Bad Alloc: {}", e.what());
    } catch (const std::exception &e) {
        VF_LOG_CRITICAL("exception: {}", e.what());
    } catch (...) {
        VF_LOG_CRITICAL("Unknown exception!");
    }

    return 0;
}<|MERGE_RESOLUTION|>--- conflicted
+++ resolved
@@ -115,12 +115,7 @@
 
         gridBuilder->addCoarseGrid(-0.5 * L, -0.5 * L, -0.5 * L, 0.5 * L, 0.5 * L, 0.5 * L, dx);
 
-<<<<<<< HEAD
-        gridBuilder->setNumberOfLayers(10, 8);
-        gridBuilder->addGrid(new Cuboid(-0.1 * L, -0.1 * L,-0.1 * L, 0.1 * L,0.1 * L,0.1 * L), 1);
-=======
         gridBuilder->addGrid(new Cuboid(-0.25, -0.25, -0.25, 0.25, 0.25, 0.25), 1); // add fine grid
->>>>>>> 0d946c39
 
         gridBuilder->setPeriodicBoundaryCondition(false, false, false);
 
@@ -130,109 +125,7 @@
         // compute parameters in lattice units
         //////////////////////////////////////////////////////////////////////////
 
-<<<<<<< HEAD
-        if (lbmOrGks == LBM) {
-            SPtr<Parameter> para = std::make_shared<Parameter>();
-            BoundaryConditionFactory bcFactory = BoundaryConditionFactory();
-            GridScalingFactory scalingFactory = GridScalingFactory();
-            vf::gpu::Communicator &communicator = vf::gpu::Communicator::getInstance();
-
-            //////////////////////////////////////////////////////////////////////////
-            // compute parameters in lattice units
-            //////////////////////////////////////////////////////////////////////////
-
-            const real velocityLB = velocity * dt / dx; // LB units
-
-            const real vxLB = velocityLB / sqrt(2.0); // LB units
-            const real vyLB = velocityLB / sqrt(2.0); // LB units
-
-            const real viscosityLB = nx * velocityLB / Re; // LB units
-
-            *logging::out << logging::Logger::INFO_HIGH << "velocity  [dx/dt] = " << velocityLB << " \n";
-            *logging::out << logging::Logger::INFO_HIGH << "viscosity [dx^2/dt] = " << viscosityLB << "\n";
-
-            //////////////////////////////////////////////////////////////////////////
-            // set parameters
-            //////////////////////////////////////////////////////////////////////////
-
-            para->setOutputPath(path);
-            para->setOutputPrefix(simulationName);
-            para->setPathAndFilename(para->getOutputPath() + para->getOutputPrefix());
-
-            para->setPrintFiles(true);
-
-            para->setVelocityLB(velocityLB);
-            para->setViscosityLB(viscosityLB);
-
-            para->setVelocityRatio(velocity / velocityLB);
-            para->setDensityRatio(1.0);
-
-            para->setTimestepOut(timeStepOut);
-            para->setTimestepEnd(timeStepEnd);
-
-            
-            para->setMaxLevel(2);
-
-            para->setMainKernel("CumulantK17CompChimRedesigned");
-            scalingFactory.setScalingFactory(GridScalingFactory::GridScaling::ScaleRhoSq);
-
-
-            //////////////////////////////////////////////////////////////////////////
-            // set boundary conditions
-            //////////////////////////////////////////////////////////////////////////
-
-            gridBuilder->setNoSlipBoundaryCondition(SideType::PX);
-            gridBuilder->setNoSlipBoundaryCondition(SideType::MX);
-            gridBuilder->setNoSlipBoundaryCondition(SideType::PY);
-            gridBuilder->setNoSlipBoundaryCondition(SideType::MY);
-            gridBuilder->setVelocityBoundaryCondition(SideType::PZ, vxLB, vyLB, 0.0);
-            gridBuilder->setNoSlipBoundaryCondition(SideType::MZ);
-
-            bcFactory.setNoSlipBoundaryCondition(BoundaryConditionFactory::NoSlipBC::NoSlipBounceBack);
-            bcFactory.setVelocityBoundaryCondition(BoundaryConditionFactory::VelocityBC::VelocitySimpleBounceBackCompressible);
-
-            //////////////////////////////////////////////////////////////////////////
-            // set copy mesh to simulation
-            //////////////////////////////////////////////////////////////////////////
-
-            auto cudaMemoryManager = std::make_shared<CudaMemoryManager>(para);
-            SPtr<GridProvider> gridGenerator =
-                GridProvider::makeGridGenerator(gridBuilder, para, cudaMemoryManager, communicator);
-
-            para->setCalcParticles(false);
-            para->setCalcMedian(false);
-            para->setCalcTurbulenceIntensity(false);
-            para->setDoCheckPoint(false);
-            para->setUseMeasurePoints(false);
-            para->setDiffOn(false);
-            para->setCalcPlaneConc(false);
-            para->setUseWale(false);
-            para->setSimulatePorousMedia(false);
-            //////////////////////////////////////////////////////////////////////////
-            // run simulation
-            //////////////////////////////////////////////////////////////////////////
-
-            Simulation sim(para, cudaMemoryManager, communicator, *gridGenerator, &bcFactory, &scalingFactory);
-            sim.run();
-        } // else {
-        //     CudaUtility::setCudaDevice(0);
-
-        //     Parameters parameters;
-
-        //     //////////////////////////////////////////////////////////////////////////
-        //     // compute remaining parameters
-        //     //////////////////////////////////////////////////////////////////////////
-
-        //     const real vx = velocity / sqrt(2.0);
-        //     const real vy = velocity / sqrt(2.0);
-
-        //     parameters.K  = 2.0;
-        //     parameters.Pr = 1.0;
-
-        //     const real Ma = (real)0.1;
-=======
         const real velocityLB = velocity * dt / dx; // LB units
->>>>>>> 0d946c39
 
         const real vxLB = velocityLB / sqrt(2.0); // LB units
         const real vyLB = velocityLB / sqrt(2.0); // LB units
