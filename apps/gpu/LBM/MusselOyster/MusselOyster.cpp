
#define _USE_MATH_DEFINES
#include <math.h>
#include <string>
#include <sstream>
#include <iostream>
#include <stdexcept>
#include <fstream>
#include <exception>
#include <memory>

#include "mpi.h"

//////////////////////////////////////////////////////////////////////////

#include "basics/Core/DataTypes.h"
#include "basics/PointerDefinitions.h"
#include "basics/Core/VectorTypes.h"

#include "basics/Core/LbmOrGks.h"
#include "basics/Core/StringUtilities/StringUtil.h"
#include "basics/config/ConfigurationFile.h"
#include "basics/Core/Logger/Logger.h"

//////////////////////////////////////////////////////////////////////////

#include "GridGenerator/grid/GridBuilder/LevelGridBuilder.h"
#include "GridGenerator/grid/GridBuilder/MultipleGridBuilder.h"
#include "GridGenerator/grid/BoundaryConditions/Side.h"
#include "GridGenerator/grid/GridFactory.h"

#include "geometries/Sphere/Sphere.h"
#include "geometries/TriangularMesh/TriangularMesh.h"

#include "GridGenerator/io/SimulationFileWriter/SimulationFileWriter.h"
#include "GridGenerator/io/GridVTKWriter/GridVTKWriter.h"
#include "GridGenerator/io/STLReaderWriter/STLReader.h"
#include "GridGenerator/io/STLReaderWriter/STLWriter.h"

//////////////////////////////////////////////////////////////////////////

#include "VirtualFluids_GPU/LBM/Simulation.h"
#include "VirtualFluids_GPU/Communication/Communicator.h"
#include "VirtualFluids_GPU/DataStructureInitializer/GridReaderGenerator/GridGenerator.h"
#include "VirtualFluids_GPU/DataStructureInitializer/GridProvider.h"
#include "VirtualFluids_GPU/DataStructureInitializer/GridReaderFiles/GridReader.h"
#include "VirtualFluids_GPU/Parameter/Parameter.h"
#include "VirtualFluids_GPU/Output/FileWriter.h"

#include "VirtualFluids_GPU/Kernel/Utilities/KernelFactory/KernelFactoryImp.h"
#include "VirtualFluids_GPU/PreProcessor/PreProcessorFactory/PreProcessorFactoryImp.h"

#include "VirtualFluids_GPU/GPU/CudaMemoryManager.h"

//////////////////////////////////////////////////////////////////////////

#include "utilities/communication.h"


////////////////////////////////////////////////////////////////////////////////////////////////////////////////////////////////////////////////////
////////////////////////////////////////////////////////////////////////////////////////////////////////////////////////////////////////////////////
////////////////////////////////////////////////////////////////////////////////////////////////////////////////////////////////////////////////////
//
//          U s e r    s e t t i n g s
//
////////////////////////////////////////////////////////////////////////////////////////////////////////////////////////////////////////////////////
////////////////////////////////////////////////////////////////////////////////////////////////////////////////////////////////////////////////////
////////////////////////////////////////////////////////////////////////////////////////////////////////////////////////////////////////////////////

//  Tesla 03
// std::string outPath("E:/temp/MusselOysterResults/");
// std::string gridPathParent = "E:/temp/GridMussel/";
// std::string stlPath("C:/Users/Master/Documents/MasterAnna/STL/");
// std::string simulationName("MusselOyster");

// Phoenix
std::string outPath("/work/y0078217/Results/MusselOysterResults/");
std::string gridPathParent = "/work/y0078217/Grids/GridMusselOyster/";
std::string stlPath("/home/y0078217/STL/MusselOyster/");
std::string simulationName("MusselOyster");

////////////////////////////////////////////////////////////////////////////////////////////////////////////////////////////////////////////////////
////////////////////////////////////////////////////////////////////////////////////////////////////////////////////////////////////////////////////
////////////////////////////////////////////////////////////////////////////////////////////////////////////////////////////////////////////////////

void multipleLevel(const std::string& configPath)
{
    logging::Logger::addStream(&std::cout);
    logging::Logger::setDebugLevel(logging::Logger::Level::INFO_LOW);
    logging::Logger::timeStamp(logging::Logger::ENABLE);
    logging::Logger::enablePrintedRankNumbers(logging::Logger::ENABLE);

    auto gridFactory = GridFactory::make();
    gridFactory->setGridStrategy(Device::CPU);
    gridFactory->setTriangularMeshDiscretizationMethod(TriangularMeshDiscretizationMethod::POINT_IN_OBJECT);

    auto gridBuilder = MultipleGridBuilder::makeShared(gridFactory);
    
	vf::gpu::Communicator* comm = vf::gpu::Communicator::getInstanz();
    vf::basics::ConfigurationFile config;
    std::cout << configPath << std::endl;
    config.load(configPath);
    SPtr<Parameter> para = std::make_shared<Parameter>(config, comm->getNummberOfProcess(), comm->getPID());



	////////////////////////////////////////////////////////////////////////////////////////////////////////////////////////////////////////////////////
	////////////////////////////////////////////////////////////////////////////////////////////////////////////////////////////////////////////////////
	////////////////////////////////////////////////////////////////////////////////////////////////////////////////////////////////////////////////////
	////////////////////////////////////////////////////////////////////////////////////////////////////////////////////////////////////////////////////
	////////////////////////////////////////////////////////////////////////////////////////////////////////////////////////////////////////////////////
	////////////////////////////////////////////////////////////////////////////////////////////////////////////////////////////////////////////////////
	////////////////////////////////////////////////////////////////////////////////////////////////////////////////////////////////////////////////////
	////////////////////////////////////////////////////////////////////////////////////////////////////////////////////////////////////////////////////


    ////////////////////////////////////////////////////////////////////////////////////////////////////////////////////////////////////////////////

    bool useGridGenerator = true;
    bool useStreams       = false;
    bool useLevels        = true;
<<<<<<< HEAD
    para->useReducedCommunicationAfterFtoC = false;

    if (para->getNumprocs() == 1) {
       useStreams       = false;
       para->useReducedCommunicationAfterFtoC = false;
    }
=======
    para->useReducedCommunicationAfterFtoC = true;
    para->setCalcTurbulenceIntensity(true);

>>>>>>> 79cd2c54

    ////////////////////////////////////////////////////////////////////////////////////////////////////////////////////////////////////////////////
    ////////////////////////////////////////////////////////////////////////////////////////////////////////////////////////////////////////////////
    std::string bivalveType = "OYSTER"; // "MUSSEL" "OYSTER"
    std::string gridPath(gridPathParent + bivalveType); // only for GridGenerator, for GridReader the gridPath needs to be set in the config file

    // real dxGrid = (real)2.0; // 1.0
    real dxGrid = (real)1.0;
    if (para->getNumprocs() == 8)  
        dxGrid = 0.5;  
    real vxLB = (real)0.051; // LB units
    real Re = (real)300.0;

    real heightBivalve;
    if (bivalveType == "MUSSEL")
        heightBivalve = (real)35.0; 
    else if (bivalveType == "OYSTER")
        heightBivalve = (real)72.0;
    else
        std::cerr << "Error: unknown bivalveType" << std::endl;
    real length = 1.0 / dxGrid; // heightBivalve / dxGrid
    real viscosityLB = (vxLB * length) / Re;

    para->setVelocity(vxLB);
    para->setViscosity(viscosityLB);
    para->setVelocityRatio((real) 58.82352941);
    para->setViscosityRatio((real) 0.058823529);
    para->setDensityRatio((real) 998.0);

    *logging::out << logging::Logger::INFO_HIGH << "velocity LB [dx/dt] = " << vxLB << " \n";
    *logging::out << logging::Logger::INFO_HIGH << "viscosity LB [dx^2/dt] = " << viscosityLB << "\n";
    *logging::out << logging::Logger::INFO_HIGH << "velocity real [m/s] = " << vxLB * para->getVelocityRatio()<< " \n";
    *logging::out << logging::Logger::INFO_HIGH << "viscosity real [m^2/s] = " << viscosityLB * para->getViscosityRatio() << "\n";
    *logging::out << logging::Logger::INFO_HIGH << "dxGrid = " << dxGrid << "\n";
    *logging::out << logging::Logger::INFO_HIGH << "useGridGenerator = " << useGridGenerator << "\n";
    *logging::out << logging::Logger::INFO_HIGH << "useStreams = " << useStreams << "\n";
    *logging::out << logging::Logger::INFO_HIGH << "number of processes = " << para->getNumprocs() << "\n";

    
    // para->setTOut(1000);
    // para->setTEnd(10000);

    para->setCalcDragLift(false);
    para->setUseWale(false);

    if (para->getOutputPath().size() == 0) {
        para->setOutputPath(outPath);
    }
    para->setOutputPrefix(simulationName);
    para->setFName(para->getOutputPath() + para->getOutputPrefix());
    para->setPrintFiles(true);
    std::cout << "Write result files to " << para->getFName() << std::endl;


    if (useLevels)
        para->setMaxLevel(2);
    else
        para->setMaxLevel(1);


    if (useStreams)
        para->setUseStreams();
    //para->setMainKernel("CumulantK17CompChim");
    para->setMainKernel("CumulantK17CompChimStream");
    *logging::out << logging::Logger::INFO_HIGH << "Kernel: " << para->getMainKernel() << "\n";

    // if (para->getNumprocs() > 1) {
    //     para->setDevices(std::vector<uint>{ (uint)0, (uint)1 });
    //     para->setMaxDev(2);
    // } else 
    //     para->setDevices(std::vector<uint>{ (uint)0 });



    //////////////////////////////////////////////////////////////////////////


    if (useGridGenerator) {
        const real bbzm = 0.0;
        real bbzp;
        if (bivalveType == "MUSSEL")
            bbzp = 18.3;
        if (bivalveType == "OYSTER")
            bbzp = 26.0;
        // bounding box mussel:
        // const real bbxm = 0.0;
        // const real bbxp = 76.0;
        // const real bbym = 0.0;
        // const real bbyp = 35.0;
        // const real bbzm = 0.0;
        // const real bbzp = 18.3;
        // bounding box oyster:
        // const real bbxm = 0.0;
        // const real bbxp = 102.0;
        // const real bbym = 0.0;
        // const real bbyp = 72.0;
        // const real bbzm = 0.0;
        // const real bbzp = 26.0;

        const real xGridMin  = -100.0;     // -100.0;
        const real xGridMax  = 600.0;      // 540.0
        const real yGridMin  = 1.0;        // 1.0;
        const real yGridMax  = 500.0;      // 440.0;
        const real zGridMin  = -80;       // -70;
        const real zGridMax  = 110.0;      // 100;

        TriangularMesh *bivalveSTL       = TriangularMesh::make(stlPath + bivalveType + ".stl");
        TriangularMesh *bivalveRef_1_STL = nullptr;
        if (useLevels)
            bivalveRef_1_STL = TriangularMesh::make(stlPath + bivalveType + "_Level1.stl");


        if (para->getNumprocs() > 1) {
            const uint generatePart = vf::gpu::Communicator::getInstanz()->getPID();

            real overlap = (real)8.0 * dxGrid;
            gridBuilder->setNumberOfLayers(10, 8);

            if (comm->getNummberOfProcess() == 2) {
                const real zSplit = round(((double)bbzp + bbzm) * 0.5);          

                if (generatePart == 0) {
                    gridBuilder->addCoarseGrid( xGridMin,   yGridMin,     zGridMin, 
                                                xGridMax,   yGridMax,     zSplit+overlap,   dxGrid);
                }
                if (generatePart == 1) {
                    gridBuilder->addCoarseGrid( xGridMin,    yGridMin,     zSplit-overlap, 
                                                xGridMax,    yGridMax,     zGridMax,        dxGrid);
                }


                if (useLevels) {
                    gridBuilder->addGrid(bivalveRef_1_STL, 1);
                }

                gridBuilder->addGeometry(bivalveSTL);

                if (generatePart == 0)
                    gridBuilder->setSubDomainBox(std::make_shared<BoundingBox>(xGridMin,    xGridMax,
                                                                               yGridMin,    yGridMax, 
                                                                               zGridMin,    zSplit));
                if (generatePart == 1)
                    gridBuilder->setSubDomainBox(std::make_shared<BoundingBox>(xGridMin,    xGridMax, 
                                                                               yGridMin,    yGridMax, 
                                                                               zSplit,      zGridMax));            

                gridBuilder->buildGrids(LBM, true); // buildGrids() has to be called before setting the BCs!!!!

                if (generatePart == 0) {
                    gridBuilder->findCommunicationIndices(CommunicationDirections::PZ, LBM);
                    gridBuilder->setCommunicationProcess(CommunicationDirections::PZ, 1);
                }

                if (generatePart == 1) {
                    gridBuilder->findCommunicationIndices(CommunicationDirections::MZ, LBM);
                    gridBuilder->setCommunicationProcess(CommunicationDirections::MZ, 0);
                }
                
                gridBuilder->setPeriodicBoundaryCondition(false, false, false);
                ////////////////////////////////////////////////////////////////////////// 
                if (generatePart == 0)
                    gridBuilder->setVelocityBoundaryCondition(SideType::MZ, vxLB, 0.0, 0.0);
                if (generatePart == 1)
                    gridBuilder->setVelocityBoundaryCondition(SideType::PZ, vxLB, 0.0, 0.0);
                gridBuilder->setVelocityBoundaryCondition(SideType::MX, vxLB, 0.0, 0.0);
                gridBuilder->setPressureBoundaryCondition(SideType::PX, 0.0);
                gridBuilder->setVelocityBoundaryCondition(SideType::MY, 0.0, 0.0, 0.0);
                gridBuilder->setVelocityBoundaryCondition(SideType::PY, vxLB, 0.0, 0.0);
                gridBuilder->setVelocityBoundaryCondition(SideType::GEOMETRY, 0.0, 0.0, 0.0);
                //////////////////////////////////////////////////////////////////////////
                if (para->getKernelNeedsFluidNodeIndicesToRun())
                    gridBuilder->findFluidNodes(useStreams);

                //gridBuilder->writeGridsToVtk(outPath + "/" + bivalveType + "/grid/part" + std::to_string(generatePart) + "_");
                //gridBuilder->writeGridsToVtk(outPath + "/" + bivalveType + "/" + std::to_string(generatePart) + "/grid/");
                //gridBuilder->writeArrows(outPath + "/" + bivalveType + "/" + std::to_string(generatePart) + " /arrow");

                SimulationFileWriter::write(gridPath + "/" + std::to_string(generatePart) + "/", gridBuilder, FILEFORMAT::BINARY);
           
            } else if (comm->getNummberOfProcess() == 4) {

                const real xSplit = 100.0;
                const real zSplit = round(((double)bbzp + bbzm) * 0.5);

                if (generatePart == 0) {
                    gridBuilder->addCoarseGrid(xGridMin, yGridMin, zGridMin, xSplit + overlap, yGridMax,
                                               zSplit + overlap, dxGrid);
                }
                if (generatePart == 1) {
                    gridBuilder->addCoarseGrid(xSplit - overlap, yGridMin, zGridMin, xGridMax, yGridMax,
                                               zSplit+overlap, dxGrid);
                }
                if (generatePart == 2) {
                    gridBuilder->addCoarseGrid(xGridMin, yGridMin, zSplit-overlap, xSplit + overlap, yGridMax,
                                               zGridMax, dxGrid);
                }
                if (generatePart == 3) {
                    gridBuilder->addCoarseGrid(xSplit - overlap, yGridMin, zSplit-overlap, xGridMax, yGridMax,
                                               zGridMax, dxGrid);
                }

                if (useLevels) {
                    gridBuilder->addGrid(bivalveRef_1_STL, 1);
                }

                gridBuilder->addGeometry(bivalveSTL);

                if (generatePart == 0)
                    gridBuilder->setSubDomainBox(
                        std::make_shared<BoundingBox>(xGridMin, xSplit, yGridMin, yGridMax, zGridMin, zSplit));
                if (generatePart == 1)
                    gridBuilder->setSubDomainBox(
                        std::make_shared<BoundingBox>(xSplit, xGridMax, yGridMin, yGridMax, zGridMin, zSplit));
                if (generatePart == 2)
                    gridBuilder->setSubDomainBox(
                        std::make_shared<BoundingBox>(xGridMin, xSplit, yGridMin, yGridMax, zSplit, zGridMax));
                if (generatePart == 3)
                    gridBuilder->setSubDomainBox(
                        std::make_shared<BoundingBox>(xSplit, xGridMax, yGridMin, yGridMax, zSplit, zGridMax));

                gridBuilder->buildGrids(LBM, true); // buildGrids() has to be called before setting the BCs!!!!

                if (generatePart == 0) {
                    gridBuilder->findCommunicationIndices(CommunicationDirections::PX, LBM);
                    gridBuilder->setCommunicationProcess(CommunicationDirections::PX, 1);
                    gridBuilder->findCommunicationIndices(CommunicationDirections::PZ, LBM);
                    gridBuilder->setCommunicationProcess(CommunicationDirections::PZ, 2);
                }
                if (generatePart == 1) {
                    gridBuilder->findCommunicationIndices(CommunicationDirections::MX, LBM);
                    gridBuilder->setCommunicationProcess(CommunicationDirections::MX, 0);
                    gridBuilder->findCommunicationIndices(CommunicationDirections::PZ, LBM);
                    gridBuilder->setCommunicationProcess(CommunicationDirections::PZ, 3);
                }
                if (generatePart == 2) {
                    gridBuilder->findCommunicationIndices(CommunicationDirections::PX, LBM);
                    gridBuilder->setCommunicationProcess(CommunicationDirections::PX, 3);
                    gridBuilder->findCommunicationIndices(CommunicationDirections::MZ, LBM);
                    gridBuilder->setCommunicationProcess(CommunicationDirections::MZ, 0);
                }
                if (generatePart == 3) {
                    gridBuilder->findCommunicationIndices(CommunicationDirections::MX, LBM);
                    gridBuilder->setCommunicationProcess(CommunicationDirections::MX, 2);
                    gridBuilder->findCommunicationIndices(CommunicationDirections::MZ, LBM);
                    gridBuilder->setCommunicationProcess(CommunicationDirections::MZ, 1);
                }

                gridBuilder->setPeriodicBoundaryCondition(false, false, false);
                //////////////////////////////////////////////////////////////////////////
                if (generatePart == 0) {
                    gridBuilder->setVelocityBoundaryCondition(SideType::MZ, vxLB, 0.0, 0.0);
                    gridBuilder->setVelocityBoundaryCondition(SideType::MX, vxLB, 0.0, 0.0);
                }
                if (generatePart == 1) {
                    gridBuilder->setVelocityBoundaryCondition(SideType::MZ, vxLB, 0.0, 0.0);                    
                    gridBuilder->setPressureBoundaryCondition(SideType::PX, 0.0);
                }
                if (generatePart == 2) {                    
                    gridBuilder->setVelocityBoundaryCondition(SideType::MX, vxLB, 0.0, 0.0);
                    gridBuilder->setVelocityBoundaryCondition(SideType::PZ, vxLB, 0.0, 0.0);
                }
                if (generatePart == 3) {
                    gridBuilder->setPressureBoundaryCondition(SideType::PX, 0.0);
                    gridBuilder->setVelocityBoundaryCondition(SideType::PZ, vxLB, 0.0, 0.0);
                }
                gridBuilder->setVelocityBoundaryCondition(SideType::GEOMETRY, 0.0, 0.0, 0.0);
                gridBuilder->setVelocityBoundaryCondition(SideType::MY, 0.0, 0.0, 0.0);
                gridBuilder->setVelocityBoundaryCondition(SideType::PY, vxLB, 0.0, 0.0);
                //////////////////////////////////////////////////////////////////////////
            }
            if (para->getKernelNeedsFluidNodeIndicesToRun())
                gridBuilder->findFluidNodes(useStreams);

            // gridBuilder->writeGridsToVtk(outPath +  bivalveType + "/grid/part" + std::to_string(generatePart) + "_"); 
            // gridBuilder->writeGridsToVtk(outPath + bivalveType + "/" + std::to_string(generatePart) + "/grid/"); 
            // gridBuilder->writeArrows(outPath + bivalveType + "/" + std::to_string(generatePart) + " /arrow");

            SimulationFileWriter::write(gridPath + std::to_string(generatePart) + "/", gridBuilder,
                                        FILEFORMAT::BINARY);
        } else {

            gridBuilder->addCoarseGrid(xGridMin, yGridMin, zGridMin, xGridMax, yGridMax, zGridMax, dxGrid);

            if (useLevels) {
                gridBuilder->setNumberOfLayers(10, 8);
                gridBuilder->addGrid(bivalveRef_1_STL, 1);
            }

            gridBuilder->addGeometry(bivalveSTL);

            gridBuilder->buildGrids(LBM, true); // buildGrids() has to be called before setting the BCs!!!!

            gridBuilder->setPeriodicBoundaryCondition(false, false, false);
            //////////////////////////////////////////////////////////////////////////
            gridBuilder->setPressureBoundaryCondition(SideType::PX, 0.0);
            gridBuilder->setVelocityBoundaryCondition(SideType::MX, vxLB, 0.0, 0.0);
            gridBuilder->setVelocityBoundaryCondition(SideType::PY, vxLB, 0.0, 0.0);
            gridBuilder->setVelocityBoundaryCondition(SideType::MY, 0.0, 0.0, 0.0);
            gridBuilder->setVelocityBoundaryCondition(SideType::MZ, vxLB, 0.0, 0.0);
            gridBuilder->setVelocityBoundaryCondition(SideType::PZ, vxLB, 0.0, 0.0);

            gridBuilder->setVelocityBoundaryCondition(SideType::GEOMETRY, 0.0, 0.0, 0.0);
            //////////////////////////////////////////////////////////////////////////
            if (para->getKernelNeedsFluidNodeIndicesToRun())
                gridBuilder->findFluidNodes(useStreams);

            // gridBuilder->writeGridsToVtk(outPath +  bivalveType + "/grid/");
            // gridBuilder->writeArrows ((outPath + bivalveType + "/arrow");

            SimulationFileWriter::write(gridPath, gridBuilder, FILEFORMAT::BINARY);
        }
        
        ////////////////////////////////////////////////////////////////////////////////////////////////////////////////////////////////////////////////
        ////////////////////////////////////////////////////////////////////////////////////////////////////////////////////////////////////////////////

        // const real velocityLB = velocity * dt / dx; // LB units

        // const real vx = velocityLB / (real)sqrt(2.0); // LB units
        // const real vy = velocityLB / (real)sqrt(2.0); // LB units

        // const real viscosityLB = nx * velocityLB / Re; // LB units

        //*logging::out << logging::Logger::INFO_HIGH << "velocity  [dx/dt] = " << velocityLB << " \n";
        //*logging::out << logging::Logger::INFO_HIGH << "viscosity [dx^2/dt] = " << viscosityLB << "\n";

        ////////////////////////////////////////////////////////////////////////////////////////////////////////////////////////////////////////////////


        // para->setVelocity(velocityLB);
        // para->setViscosity(viscosityLB);

        // para->setVelocityRatio(velocity/ velocityLB);

        // para->setMainKernel("CumulantK17CompChim");

        // para->setInitialCondition([&](real coordX, real coordY, real coordZ, real &rho, real &vx, real &vy, real &vz)
        // {
        //          rho = (real)0.0;
        //          vx  = (real)0.0; //(6 * velocityLB * coordZ * (L - coordZ) / (L * L));
        //          vy  = (real)0.0;
        //          vz  = (real)0.0;
        //      });



       //return;
    }
        ////////////////////////////////////////////////////////////////////////////////////////////////////////////////////////////////////////////////

    SPtr<CudaMemoryManager> cudaMemoryManager = CudaMemoryManager::make(para);

    SPtr<GridProvider> gridGenerator;
    if (useGridGenerator)
        gridGenerator = GridProvider::makeGridGenerator(gridBuilder, para, cudaMemoryManager);
    else {
        gridGenerator = GridProvider::makeGridReader(FILEFORMAT::BINARY, para, cudaMemoryManager);
    }
           
    Simulation sim;
    SPtr<FileWriter> fileWriter = SPtr<FileWriter>(new FileWriter());
    SPtr<KernelFactoryImp> kernelFactory = KernelFactoryImp::getInstance();
    SPtr<PreProcessorFactoryImp> preProcessorFactory = PreProcessorFactoryImp::getInstance();
    sim.setFactories(kernelFactory, preProcessorFactory);
    sim.init(para, gridGenerator, fileWriter, cudaMemoryManager);
    sim.run();
    sim.free();

    ////////////////////////////////////////////////////////////////////////////////////////////////////////////////////////////////////////////////
    
}

int main( int argc, char* argv[])
{
    MPI_Init(&argc, &argv);
    std::string str, str2, configFile;

    if ( argv != NULL )
    {
        //str = static_cast<std::string>(argv[0]);
        
        try {
            //////////////////////////////////////////////////////////////////////////

            std::string targetPath;

            targetPath = __FILE__;

            if (argc == 2) {
                configFile = argv[1];
                std::cout << "Using configFile command line argument: " << configFile << std::endl;
            }

#ifdef _WIN32
            targetPath = targetPath.substr(0, targetPath.find_last_of('\\') + 1);
#else
            targetPath = targetPath.substr(0, targetPath.find_last_of('/') + 1);
#endif

            std::cout << targetPath << std::endl;

            if (configFile.size() == 0) {
                configFile = targetPath + "configMusselOyster.txt";
            }

            multipleLevel(configFile);

            //////////////////////////////////////////////////////////////////////////
        }
        catch (const std::bad_alloc& e)
        { 
            *logging::out << logging::Logger::LOGGER_ERROR << "Bad Alloc:" << e.what() << "\n";
        }
        catch (const std::exception& e)
        {   
            *logging::out << logging::Logger::LOGGER_ERROR << e.what() << "\n";
        }
        catch (...)
        {
            *logging::out << logging::Logger::LOGGER_ERROR << "Unknown exception!\n";
        }
    }

   MPI_Finalize();
   return 0;
}<|MERGE_RESOLUTION|>--- conflicted
+++ resolved
@@ -119,18 +119,13 @@
     bool useGridGenerator = true;
     bool useStreams       = false;
     bool useLevels        = true;
-<<<<<<< HEAD
     para->useReducedCommunicationAfterFtoC = false;
+    para->setCalcTurbulenceIntensity(true);
 
     if (para->getNumprocs() == 1) {
        useStreams       = false;
        para->useReducedCommunicationAfterFtoC = false;
     }
-=======
-    para->useReducedCommunicationAfterFtoC = true;
-    para->setCalcTurbulenceIntensity(true);
-
->>>>>>> 79cd2c54
 
     ////////////////////////////////////////////////////////////////////////////////////////////////////////////////////////////////////////////////
     ////////////////////////////////////////////////////////////////////////////////////////////////////////////////////////////////////////////////
