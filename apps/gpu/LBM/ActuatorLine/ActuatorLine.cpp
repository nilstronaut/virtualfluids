--- conflicted
+++ resolved
@@ -188,8 +188,6 @@
     int level = 0;
     uint nBlades = 3;
     uint nBladeNodes = 32;
-<<<<<<< HEAD
-=======
     real omega = 1.0f;
     // SPtr<ActuatorLine> actuator_line =SPtr<ActuatorLine>( new ActuatorLine(nBlades, density, nBladeNodes, epsilon, turbPos[0], turbPos[1], turbPos[2], reference_diameter, level, dt, dx) );
     // SPtr<ActuatorFarm> actuator_farm = std::make_shared<ActuatorFarm>(nBlades, density, nBladeNodes, epsilon, level, dt, dx, false);
@@ -198,42 +196,25 @@
     // for(uint node=0; node<nBladeNodes; node++){bladeRadii.emplace_back(dr*(node+1));}
     // actuator_farm->addTurbine(turbPos[0], turbPos[1], turbPos[2], reference_diameter, omega, 0, 0, bladeRadii);
     // para->addActuator( actuator_farm );
->>>>>>> d8624c14
 
     SPtr<ActuatorLine> actuator_line = std::make_shared<ActuatorLine>(nBlades, density, nBladeNodes, epsilon, turbPos[0], turbPos[1], turbPos[2], reference_diameter, level, dt, dx, true);
     para->addActuator( actuator_line );
 
-<<<<<<< HEAD
-    SPtr<PointProbe> pointProbe = std::make_shared<PointProbe>("pointProbe", para->getOutputPath(), 100, 1, 500, 100);
-    std::vector<real> probeCoordsX = {reference_diameter,2*reference_diameter,5*reference_diameter};
-    std::vector<real> probeCoordsY = {3*reference_diameter,3*reference_diameter,3*reference_diameter};
-    std::vector<real> probeCoordsZ = {3*reference_diameter,3*reference_diameter,3*reference_diameter};
-    pointProbe->addProbePointsFromList(probeCoordsX, probeCoordsY, probeCoordsZ);
-    // pointProbe->addProbePointsFromXNormalPlane(2*D, 0.0, 0.0, L_y, L_z, (uint)L_y/dx, (uint)L_z/dx);
-=======
     // SPtr<PointProbe> pointProbe = std::make_shared<PointProbe>("pointProbe", para->getOutputPath(), 100, 1, 500, 100);
     // std::vector<real> probeCoordsX = {reference_diameter,2*reference_diameter,5*reference_diameter};
     // std::vector<real> probeCoordsY = {3*reference_diameter,3*reference_diameter,3*reference_diameter};
     // std::vector<real> probeCoordsZ = {3*reference_diameter,3*reference_diameter,3*reference_diameter};
     // pointProbe->addProbePointsFromList(probeCoordsX, probeCoordsY, probeCoordsZ);
     // // pointProbe->addProbePointsFromXNormalPlane(2*D, 0.0, 0.0, L_y, L_z, (uint)L_y/dx, (uint)L_z/dx);
->>>>>>> d8624c14
 
     // pointProbe->addStatistic(Statistic::Means);
     // pointProbe->addStatistic(Statistic::Variances);
     // para->addProbe( pointProbe );
 
-<<<<<<< HEAD
-    SPtr<PlaneProbe> planeProbe = std::make_shared<PlaneProbe>("planeProbe", para->getOutputPath(), 100, 500, 100, 100);
-    planeProbe->setProbePlane(5*reference_diameter, 0, 0, dx, L_y, L_z);
-    planeProbe->addStatistic(Statistic::Means);
-    para->addProbe( planeProbe );
-=======
     // SPtr<PlaneProbe> planeProbe = std::make_shared<PlaneProbe>("planeProbe", para->getOutputPath(), 100, 500, 100, 100);
     // planeProbe->setProbePlane(5*reference_diameter, 0, 0, dx, L_y, L_z);
     // planeProbe->addStatistic(Statistic::Means);
     // para->addProbe( planeProbe );
->>>>>>> d8624c14
 
 
     auto cudaMemoryManager = std::make_shared<CudaMemoryManager>(para);
