--- conflicted
+++ resolved
@@ -251,11 +251,7 @@
     const real epsilon = dx*exp2(-level)*2.0; // width of gaussian smearing
     const real density = 1.225f;
     const uint nBlades = 3;
-<<<<<<< HEAD
-    const uint nBladeNodes = 404; // passt zu auflösung von 105 Knoten
-=======
     const uint nBladeNodes = reference_diameter * 4 + 3; // passt zu auflösung von 105 Knoten
->>>>>>> f8794af1
     VF_LOG_INFO("number of blade nodes ALM = {}", nBladeNodes);
     const real tipspeed_ratio = 7.5f; // tipspeed ratio = angular vel * radius / inflow vel
     const real omega = 2*tipspeed_ratio*velocity/reference_diameter;
