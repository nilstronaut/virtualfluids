# build directories
build/
bin/
cmake-build-debug/
run/

# Python
_skbuild/
dist/
*.egg-info/
__pycache__/
.venv/

# IDE
.vscode/
.sync/
.idea/

# simulation results
output/

<<<<<<< HEAD
# Scripts
scripts/

=======
# scripts
scripts/

# stl files
stl/

>>>>>>> 64cb4520
# MacOS
.DS_Store<|MERGE_RESOLUTION|>--- conflicted
+++ resolved
@@ -19,17 +19,11 @@
 # simulation results
 output/
 
-<<<<<<< HEAD
-# Scripts
-scripts/
-
-=======
 # scripts
 scripts/
 
 # stl files
 stl/
 
->>>>>>> 64cb4520
 # MacOS
 .DS_Store