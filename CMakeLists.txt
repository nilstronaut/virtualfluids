#################################################################################
#   _    ___      __              __________      _     __
# | |  / (_)____/ /___  ______ _/ / ____/ /_  __(_)___/ /____
# | | / / / ___/ __/ / / / __ `/ / /_  / / / / / / __  / ___/
# | |/ / / /  / /_/ /_/ / /_/ / / __/ / / /_/ / / /_/ (__  )
# |___/_/_/   \__/\__,_/\__,_/_/_/   /_/\__,_/_/\__,_/____/
#
#################################################################################
cmake_minimum_required(VERSION 3.15..3.20 FATAL_ERROR)

project(VirtualFluids
        VERSION 1.0.0
        DESCRIPTION "CFD code based on the Lattice Boltzmann Method"
        HOMEPAGE_URL "https://www.tu-braunschweig.de/irmb/forschung/virtualfluids"
        LANGUAGES CXX)

if(NOT CMAKE_BUILD_TYPE)
    set(CMAKE_BUILD_TYPE Release)
endif()
message(STATUS "CMAKE_BUILD_TYPE: ${CMAKE_BUILD_TYPE}")

set(CMAKE_CXX_STANDARD 17)
set(CMAKE_CXX_STANDARD_REQUIRED ON)

set_property(GLOBAL PROPERTY USE_FOLDERS ON)
set_property(GLOBAL PROPERTY PREDEFINED_TARGETS_FOLDER ".cmake")
set(libraryFolder "libs")
set(testFolder    "tests")
set(appFolder     "apps")
set(thirdFolder   "3rd")

set (VF_CMAKE_DIR ${CMAKE_CURRENT_SOURCE_DIR}/CMake)
set (VF_THIRD_DIR ${CMAKE_CURRENT_SOURCE_DIR}/3rdParty)
set (VF_SRC_DIR   ${CMAKE_CURRENT_SOURCE_DIR}/src)
set (VF_ROOT_DIR  ${CMAKE_CURRENT_SOURCE_DIR})

if (${CMAKE_SOURCE_DIR} STREQUAL ${CMAKE_BINARY_DIR})
  message(FATAL_ERROR "In-source builds are prohibited. "
    "Create a new directory and build there.")
endif ()

#################################################################################
#  OPTIONS
#################################################################################
option(BUILD_VF_CPU "Build VirtualFluids cpu variant" OFF)
option(BUILD_VF_GPU "Build VirtualFluids gpu variant" OFF)

option(BUILD_USE_OPENMP "Build VirtualFluids with openmp" ON)
option(BUILD_USE_BOOST "Build VirtualFluids with boost" OFF)
option(BUILD_USE_MPI "include MPI library support" ON)

# vf gpu
option(BUILD_VF_GKS          "Build VirtualFluids GKS"     OFF )
option(BUILD_VF_TRAFFIC      "Build VirtualFluids Traffic" OFF)
option(BUILD_JSONCPP         "Builds json cpp "            OFF)
option(BUILD_NUMERIC_TESTS   "Build numeric tests"         OFF)

option(BUILD_VF_UNIT_TESTS "Build VirtualFluids unit tests" OFF)
option(BUILD_VF_CLANG_TIDY "Add the clang tidy checks to the targets" OFF)
option(BUILD_VF_INCLUDE_WHAT_YOU_USE "Add IWYU to the targets" OFF)
option(BUILD_VF_CPPCHECK "Add cppcheck to the targets" OFF)
option(BUILD_VF_COVERAGE "Add the -coverage compiler flag." OFF)

option(BUILD_CUDA_LTO "Enables the cuda link optimization." OFF)

option(BUILD_SHARED_LIBS "" OFF)
option(BUILD_WARNINGS_AS_ERRORS "" OFF)

# windows: use multi-threaded dynamically-linked runtime library
if(BUILD_SHARED_LIBS)
    set(CMAKE_MSVC_RUNTIME_LIBRARY "MultiThreaded$<$<CONFIG:Debug>:Debug>DLL")
else()
    set(CMAKE_MSVC_RUNTIME_LIBRARY "MultiThreaded$<$<CONFIG:Debug>:Debug>")
endif()

option(BUILD_VF_PYTHON_BINDINGS "" OFF)

option(BUILD_VF_DOUBLE_ACCURACY "Use double accuracy" OFF)


#################################################################################
#  MACROS
#################################################################################
add_library(project_warnings INTERFACE)

# standard compiler warnings - Link this 'library' to use the warnings specified in CompilerWarnings.cmake
include(${VF_CMAKE_DIR}/CompilerWarnings.cmake)
set_project_warnings(project_warnings)

# enable cache system
include(${VF_CMAKE_DIR}/Cache.cmake)

include(CMakePrintHelpers)
include(${VF_CMAKE_DIR}/VirtualFluidsMacros.cmake)

IF( BUILD_VF_DOUBLE_ACCURACY )
    list(APPEND VF_COMPILER_DEFINITION VF_DOUBLE_ACCURACY)
ENDIF()

if(BUILD_VF_GPU OR BUILD_VF_GKS)
    include(CheckLanguage)
    check_language(CUDA)

    if(NOT CMAKE_CUDA_COMPILER)
        message(FATAL_ERROR "CUDA Compiler was requested but is not found on the system.")
    endif()

    set(CMAKE_CUDA_STANDARD 17)
    set(CMAKE_CUDA_STANDARD_REQUIRED TRUE)

    enable_language(CUDA)

    if(NOT DEFINED CMAKE_CUDA_ARCHITECTURES)
        message(WARNING "CMAKE_CUDA_ARCHITECTURES was not defined and is set to 30 (CUDA support until 10.1 only).")
        set(CMAKE_CUDA_ARCHITECTURES 30)
    endif()


    if(BUILD_CUDA_LTO)
       if(CMAKE_CUDA_ARCHITECTURES LESS 50)
            message(FATAL_ERROR "CUDA Link time optimization requires CUDA 11.2 and CC 5.0.")
       else()

        set(CMAKE_CUDA_FLAGS "-dlto -arch=sm_${CMAKE_CUDA_ARCHITECTURES}")
        set(CMAKE_CUDA_ARCHITECTURES OFF)

        list(APPEND VF_COMPILER_DEFINITION BUILD_CUDA_LTO)

       endif()
    endif()

    set(CMAKE_CUDA_FLAGS "${CMAKE_CUDA_FLAGS} --extended-lambda")

    message(STATUS "CMAKE_CUDA_FLAGS: ${CMAKE_CUDA_FLAGS}")
    message(STATUS "CUDA Architecture: ${CMAKE_CUDA_ARCHITECTURES}")
    set(CMAKE_CUDA_ARCHITECTURES "${CMAKE_CUDA_ARCHITECTURES}" CACHE STRING "Cuda Architecture (compute capabilitiy)")
endif()


#################################################################################
#  COMMON LIBRARIES
#################################################################################
include(FetchContent)

set(spdlog_version "v1.9.1")
set(spdlog_url "https://github.com/gabime/spdlog")
message(STATUS "Fetching spdlog: ${spdlog_version}")
FetchContent_Declare(
        spdlog
        GIT_REPOSITORY ${spdlog_url}
        GIT_TAG        ${spdlog_version}
)

FetchContent_MakeAvailable(spdlog)
target_compile_options(spdlog PRIVATE "-fPIC")
groupTarget(spdlog ${thirdFolder})

if(BUILD_VF_UNIT_TESTS)
    add_subdirectory(${VF_THIRD_DIR}/googletest)
    include(GoogleTest)
    enable_testing()
endif()

if(BUILD_USE_OPENMP)
    find_package(OpenMP REQUIRED)
endif()

if(BUILD_USE_MPI)
    find_package(MPI REQUIRED)
    list(APPEND VF_COMPILER_DEFINITION VF_MPI)
endif()

# boost
IF(BUILD_USE_BOOST)
    list(APPEND VF_COMPILER_DEFINITION BUILD_USE_BOOST)

    set(Boost_USE_STATIC_LIBS ON)
    set(Boost_USE_MULTITHREADED ON)
    set(Boost_USE_STATIC_RUNTIME ON)

    # minimum boost version: 1.60
    # no packages specfied - only headeronly libraries
    find_package(Boost 1.60 REQUIRED)
ENDIF()

add_subdirectory(src/logger)
add_subdirectory(src/basics)
add_subdirectory(src/mpi)
add_subdirectory(src/lbm)


#################################################################################
#  VIRTUAL FLUIDS CPU / GPU
#################################################################################
if (BUILD_VF_CPU)
    include (cpu.cmake)
endif()
<<<<<<< HEAD
if(BUILD_VF_GPU)
    add_subdirectory(src/cuda)
=======
if(BUILD_VF_GPU OR BUILD_VF_GKS)
>>>>>>> 50c4ef7e
    include (gpu.cmake)
endif()<|MERGE_RESOLUTION|>--- conflicted
+++ resolved
@@ -195,11 +195,7 @@
 if (BUILD_VF_CPU)
     include (cpu.cmake)
 endif()
-<<<<<<< HEAD
-if(BUILD_VF_GPU)
+if(BUILD_VF_GPU OR BUILD_VF_GKS)
     add_subdirectory(src/cuda)
-=======
-if(BUILD_VF_GPU OR BUILD_VF_GKS)
->>>>>>> 50c4ef7e
     include (gpu.cmake)
 endif()