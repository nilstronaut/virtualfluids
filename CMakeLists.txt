--- conflicted
+++ resolved
@@ -170,13 +170,9 @@
 
 if(BUILD_USE_MPI)
     find_package(MPI REQUIRED)
-<<<<<<< HEAD
-    #list(APPEND VF_COMPILER_DEFINITION VF_MPI)
-=======
     if(BUILD_VF_CPU)
         list(APPEND VF_COMPILER_DEFINITION VF_MPI)
     endif()
->>>>>>> 85dac80b
 endif()
 
 # boost
