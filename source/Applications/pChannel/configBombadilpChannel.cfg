#
#Simulation parameters for porous channel
#

pathOut = d:/temp/ChannelFlow
pathGeo = d:/Projects/SFB880/GeometrienPoroeseMedien/isotrop/PA80-110
numOfThreads = 4
availMem = 14e9
logToFile = false

#porous media
#rawFile = false
sampleFilename = PA80-110_275x267x254_1mm.vti  
#sampleFilename = PA80-110_1096x1062x254_4x4x1mm.vti
#sampleFilename = PA80-110_1096x1327x303.vti  
#writeSample = true

rawFile = false
#sampleFilename = PA80-110_1096x1327x1265.raw
#sampleFilename = PA80-110_1096x1327x423.vti
#sampleFilename = PA80-110_1096x1327x216.vti  
#sampleFilename = PA80-110_1096x1327x303.vti  
writeSample = false

#diminsions [voxel]
pmNX = 275 267 254
#pmNX = 1096  1327  1265
#pmNX = 1096 1327 216
#pmNX = 1096 1062 254

#threshold
lthreshold = 29041
uthreshold = 65535

#deltas
voxelDeltaX = 3.6496350365e-6 3.76789751319e-6 3.95256916996e-6

#diminsions [m]
#pmL = 7.299270073e-4 7.53579502638e-4 7.90513833992e-4

#grid
# deltax = 0.0000144
# blocknx = 32 20 20

#diminsions [m]
#pmL = 4e-3 5e-3 5e-3
#pmL = 4e-3 5e-3 1.67e-3
#pmL = 4e-3 5e-3 0.85e-3

#letzte
#pmL = 4e-3 5e-3 1.19e-3

#pmL = 4e-3 0.5e-3 1e-3

pmL = 1e-3 1e-3 1e-3
#pmL = 4e-3 4e-3 1e-3

#grid
refineLevel = 0
#deltaXfine  = 10e-6
<<<<<<< HEAD
deltaXfine  = 20e-6
#deltaXfine  = 80e-6 #level 2
=======
#deltaXfine  = 20e-6
deltaXfine  = 80e-6 #level 2
>>>>>>> a49f3650

blocknx = 10 10 10

thinWall = false
changeQs = false

#channelHigh = 0.002

#DLR-F15
#channelHigh = 0.017
channelHigh = 0.008
#NACA 0012
#channelHigh = 0.008

#channelHigh = 0.005

boundingBox = 0 0 0 0.024 0.008 0.009 
 
#physic
# for DLRF-15 Re = 102000/2
Re = 25000
#real velocity is 54.95 m/s
u_LB = 0.1

newStart = true
restartStep = 230000

cpStep = 100
cpStart = 100

averaging = false
averagingReset = false
timeAvStart = 21000000
timeAvStop = 2100010000

outTime = 100
endTime = 230000

 
nupsStep = 10 10 10000000 

<|MERGE_RESOLUTION|>--- conflicted
+++ resolved
@@ -1,108 +1,105 @@
-#
-#Simulation parameters for porous channel
-#
-
-pathOut = d:/temp/ChannelFlow
-pathGeo = d:/Projects/SFB880/GeometrienPoroeseMedien/isotrop/PA80-110
-numOfThreads = 4
-availMem = 14e9
-logToFile = false
-
-#porous media
-#rawFile = false
-sampleFilename = PA80-110_275x267x254_1mm.vti  
-#sampleFilename = PA80-110_1096x1062x254_4x4x1mm.vti
-#sampleFilename = PA80-110_1096x1327x303.vti  
-#writeSample = true
-
-rawFile = false
-#sampleFilename = PA80-110_1096x1327x1265.raw
-#sampleFilename = PA80-110_1096x1327x423.vti
-#sampleFilename = PA80-110_1096x1327x216.vti  
-#sampleFilename = PA80-110_1096x1327x303.vti  
-writeSample = false
-
-#diminsions [voxel]
-pmNX = 275 267 254
-#pmNX = 1096  1327  1265
-#pmNX = 1096 1327 216
-#pmNX = 1096 1062 254
-
-#threshold
-lthreshold = 29041
-uthreshold = 65535
-
-#deltas
-voxelDeltaX = 3.6496350365e-6 3.76789751319e-6 3.95256916996e-6
-
-#diminsions [m]
-#pmL = 7.299270073e-4 7.53579502638e-4 7.90513833992e-4
-
-#grid
-# deltax = 0.0000144
-# blocknx = 32 20 20
-
-#diminsions [m]
-#pmL = 4e-3 5e-3 5e-3
-#pmL = 4e-3 5e-3 1.67e-3
-#pmL = 4e-3 5e-3 0.85e-3
-
-#letzte
-#pmL = 4e-3 5e-3 1.19e-3
-
-#pmL = 4e-3 0.5e-3 1e-3
-
-pmL = 1e-3 1e-3 1e-3
-#pmL = 4e-3 4e-3 1e-3
-
-#grid
-refineLevel = 0
-#deltaXfine  = 10e-6
-<<<<<<< HEAD
-deltaXfine  = 20e-6
-#deltaXfine  = 80e-6 #level 2
-=======
-#deltaXfine  = 20e-6
-deltaXfine  = 80e-6 #level 2
->>>>>>> a49f3650
-
-blocknx = 10 10 10
-
-thinWall = false
-changeQs = false
-
-#channelHigh = 0.002
-
-#DLR-F15
-#channelHigh = 0.017
-channelHigh = 0.008
-#NACA 0012
-#channelHigh = 0.008
-
-#channelHigh = 0.005
-
-boundingBox = 0 0 0 0.024 0.008 0.009 
- 
-#physic
-# for DLRF-15 Re = 102000/2
-Re = 25000
-#real velocity is 54.95 m/s
-u_LB = 0.1
-
-newStart = true
-restartStep = 230000
-
-cpStep = 100
-cpStart = 100
-
-averaging = false
-averagingReset = false
-timeAvStart = 21000000
-timeAvStop = 2100010000
-
-outTime = 100
-endTime = 230000
-
- 
-nupsStep = 10 10 10000000 
-
+#
+#Simulation parameters for porous channel
+#
+
+pathOut = d:/temp/ChannelFlow
+pathGeo = d:/Projects/SFB880/GeometrienPoroeseMedien/isotrop/PA80-110
+numOfThreads = 4
+availMem = 14e9
+logToFile = false
+
+#porous media
+#rawFile = false
+sampleFilename = PA80-110_275x267x254_1mm.vti  
+#sampleFilename = PA80-110_1096x1062x254_4x4x1mm.vti
+#sampleFilename = PA80-110_1096x1327x303.vti  
+#writeSample = true
+
+rawFile = false
+#sampleFilename = PA80-110_1096x1327x1265.raw
+#sampleFilename = PA80-110_1096x1327x423.vti
+#sampleFilename = PA80-110_1096x1327x216.vti  
+#sampleFilename = PA80-110_1096x1327x303.vti  
+writeSample = false
+
+#diminsions [voxel]
+pmNX = 275 267 254
+#pmNX = 1096  1327  1265
+#pmNX = 1096 1327 216
+#pmNX = 1096 1062 254
+
+#threshold
+lthreshold = 29041
+uthreshold = 65535
+
+#deltas
+voxelDeltaX = 3.6496350365e-6 3.76789751319e-6 3.95256916996e-6
+
+#diminsions [m]
+#pmL = 7.299270073e-4 7.53579502638e-4 7.90513833992e-4
+
+#grid
+# deltax = 0.0000144
+# blocknx = 32 20 20
+
+#diminsions [m]
+#pmL = 4e-3 5e-3 5e-3
+#pmL = 4e-3 5e-3 1.67e-3
+#pmL = 4e-3 5e-3 0.85e-3
+
+#letzte
+#pmL = 4e-3 5e-3 1.19e-3
+
+#pmL = 4e-3 0.5e-3 1e-3
+
+pmL = 1e-3 1e-3 1e-3
+#pmL = 4e-3 4e-3 1e-3
+
+#grid
+refineLevel = 0
+#deltaXfine  = 10e-6
+
+#deltaXfine  = 20e-6
+deltaXfine  = 80e-6 #level 2
+
+
+blocknx = 10 10 10
+
+thinWall = false
+changeQs = false
+
+#channelHigh = 0.002
+
+#DLR-F15
+#channelHigh = 0.017
+channelHigh = 0.008
+#NACA 0012
+#channelHigh = 0.008
+
+#channelHigh = 0.005
+
+boundingBox = 0 0 0 0.024 0.008 0.009 
+ 
+#physic
+# for DLRF-15 Re = 102000/2
+Re = 25000
+#real velocity is 54.95 m/s
+u_LB = 0.1
+
+newStart = true
+restartStep = 230000
+
+cpStep = 100
+cpStart = 100
+
+averaging = false
+averagingReset = false
+timeAvStart = 21000000
+timeAvStop = 2100010000
+
+outTime = 100
+endTime = 230000
+
+ 
+nupsStep = 10 10 10000000 
+