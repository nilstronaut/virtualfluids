--- conflicted
+++ resolved
@@ -21,7 +21,7 @@
       //////////////////////////////////////////////////////////////////////////
       //DLR-F16 test
       //dx_coarse = 0.003 mm
-<<<<<<< HEAD
+
       string  pathname = "d:/temp/ConvectionOfVortex_0.003_4th";
       int     endTime = 10000;
       double  outTime = 10;
@@ -29,14 +29,14 @@
       LBMReal rhoLB = 0.0;
       LBMReal nuLB = 8.66025e-6;
       double yFactor = 1.0;
-=======
+
       //string  pathname = "d:/temp/ConvectionOfVortex_0.003_square";
       //int     endTime = 20;
       //double  outTime = 10;
       //LBMReal dx =  0.003;
       //LBMReal rhoLB = 0.0;
       //LBMReal nuLB = 8.66025e-6;
->>>>>>> 8a299282
+
       //////////////////////////////////////////////////////////////////////////
       ////dx_coarse = 0.0015 mm
       //string  pathname = "d:/temp/ConvectionOfVortex_0.0015";
@@ -47,7 +47,7 @@
       //LBMReal nuLB = 8.66025e-6*2.0;
       ////////////////////////////////////////////////////////////////////////////
       //dx_coarse = 0.00075 mm
-<<<<<<< HEAD
+
       //string  pathname = "d:/temp/ConvectionOfVortex_0.00075_4th_moments";
       //double  endTime = 2000;
       //double  outTime = 10;
@@ -55,14 +55,14 @@
       //LBMReal rhoLB = 0.0;
       //LBMReal nuLB = 8.66025e-6*4.0;
       //double yFactor = 4.0;
-=======
+
       string  pathname = "d:/temp/ConvectionOfVortex_0.00075_moments";
-      double  endTime = 160;
-      double  outTime = 160;
-      LBMReal dx =  0.00075;
-      LBMReal rhoLB = 0.0;
-      LBMReal nuLB = 8.66025e-6*4.0;
->>>>>>> 8a299282
+      //double  endTime = 160;
+      //double  outTime = 160;
+      //LBMReal dx =  0.00075;
+      //LBMReal rhoLB = 0.0;
+      //LBMReal nuLB = 8.66025e-6*4.0;
+
       //////////////////////////////////////////////////////////////////////////
       ////dx_coarse = 0.000375 mm
       //string  pathname = "d:/temp/ConvectionOfVortex_0.000375";
